--- conflicted
+++ resolved
@@ -29,19 +29,11 @@
         type: boolean
         default: true
         description: "Run SDK TCK Regression Panel"
-<<<<<<< HEAD
       enable-rpc-relay-regression-panel:
         required: true
         type: boolean
         default: true
         description: "Run JSON-RPC Relay Regression Panel"
-=======
-      enable-mirror-node-regression-panel:
-        required: true
-        type: boolean
-        default: true
-        description: "Run Mirror Node Regression Panel"
->>>>>>> 3a4e760d
 
 permissions:
   id-token: write
@@ -134,7 +126,6 @@
       slack-tck-report-webhook: ${{ secrets.SLACK_TCK_MONITOR_WEBHOOK }}
       slack-detailed-report-webhook: ${{ secrets.SLACK_CITR_DETAILED_REPORTS_WEBHOOK }}
 
-<<<<<<< HEAD
   json-rpc-relay-regression-panel:
     name: JSON-RPC Relay Regression Panel
     if: ${{ inputs.enable-rpc-relay-regression-panel == true }}
@@ -142,15 +133,6 @@
     with:
       ref: ${{ inputs.commit_sha }} # pass the xts-candidate tag to the RPC Relay panel for checkout
       custom-job-name: "JSON-RPC Relay Regression"
-=======
-  mirror-node-regression-panel:
-    name: Mirror Node Regression Panel
-    if: ${{ inputs.enable-mirror-node-regression-panel == true }}
-    uses: ./.github/workflows/zxc-mirror-node-regression.yaml
-    with:
-      ref: ${{ inputs.commit_sha }} # pass the xts-candidate tag to the MN panel for checkout
-      custom-job-name: "Mirror Node Regression"
->>>>>>> 3a4e760d
       solo-version: ${{ vars.CITR_SOLO_VERSION }}
     secrets:
       access-token: ${{ secrets.GH_ACCESS_TOKEN }}

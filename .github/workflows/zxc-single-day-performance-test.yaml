# SPDX-License-Identifier: Apache-2.0
name: "ZXC: [CITR] Single Day Performance Test"

on:
  workflow_call:
    inputs:
      test-asset:
        required: true
        default: "AdHoc5"
        description: "Performance test on given AdHoc Machine (AdHoc5, 6, or 7)"
        type: string
      ref:
        required: true
        default: "main"
        description: "Version of hiero-consensus-node: branch, tag, commit"
        type: string
      # TODO: Update solo-version when we move to CN to use solo tagged versions instead of helm charts.
      solo-version:
        required: true
        default: "latest_tested_solo-charts0.59"
        description: "Use: latest_tested_solo-charts if Hedera code <=0.58, latest_tested_solo-charts0.59 if >= 0.59"
        type: string
      nlg-accounts: #'-R -c 32 -a 100000000 -T 1000 -n 100000 -S hot -p 50 -tt 1m
        required: true
        default: "100000"
        description: "Number of Accounts and NFT tokens (100000, 1000000, 20000000, 100000000, 500000000, 1000000000)"
        type: string
      nlg-time: #'-R -c 32 -a 100000000 -T 1000 -n 100000 -S hot -p 50 -tt 1m
        required: true
        default: "3"
        description: "Test execution time, mins (3, 9, 21, 180, 330)"
        type: string
      add-app-props:
        required: false
        default: ""
        type: string
        description: 'Add props to application.properties, e.g. "blockStream.streamMode=RECORDS". Newline is "\n"'
      add-settings:
        required: false
        default: ""
        type: string
        description: 'Add props to settings.txt, e.g. "state.saveStatePeriod, 300". Newline is "\n"'
      crypto-bench-merkle-db-java-args:
        required: true
        default: "-XX:+UseZGC -XX:+ZGenerational -XX:ZAllocationSpikeTolerance=2 -XX:ConcGCThreads=14 -XX:ZMarkStackSpaceLimit=12g -XX:MaxDirectMemorySize=24g -Xmx90g"
        description: "JMH javaargs"
        type: string
      crypto-bench-merkle-db-test-params:
        required: true
        default: "-p maxKey=500000000 -p numRecords=100000 -p keySize=24 -p recordSize=1024 -p numFiles=6000"
        description: "Test params"
        type: string
    secrets:
      slack-report-webhook:
        required: true
        description: "Slack webhook for SDPT outputs notifications"
    outputs:
      result:
        description: "Result of the SDPT Run"
        value: ${{ jobs.single-day-performance-test-result.outputs.result }}

permissions:
  contents: write
  id-token: write

env:
  ADHOC_NAMESPACE_PREFIX: solo-sdpt-n
  DEFAULT_NAMESPACE: AdHoc5
  DEFAULT_HCN_VERSION: main
  TIMEOUT_6H_LIMIT: 330
  GS_ROOT_DIR: gs://performance-engineering-reports/ephemeral/test_runs
  GS_ROOT_HTTPS: https://perf.analytics.eng.hashgraph.io/ephemeral/test_runs
  #Release version from jFrog
  NLG_VERSION: 0.4.1

jobs:
  performance-tests-start:
    name: Start
    runs-on: hiero-citr-linux-large
    env:
      run_namespace: ${{ inputs.test-asset }}
      RUN_HCN_VERSION: ${{ inputs.ref }}
      run_soloversion: ${{ inputs.solo-version }}
      run_NLG_Accounts: ${{ inputs.nlg-accounts }}
      run_NLG_Time: ${{ inputs.nlg-time }}
      run_AddAppProps: ${{ inputs.add-app-props }}
      run_AddSettings: ${{ inputs.add-settings }}
      crypto-bench-merkle-db-java-args: ${{ inputs.crypto-bench-merkle-db-java-args }}
      crypto-bench-merkle-db-test-params: ${{ inputs.crypto-bench-merkle-db-test-params }}
      run_NLG_Test: NftTransferLoadTest
    steps:
      - name: Harden Runner
        uses: step-security/harden-runner@0634a2670c59f64b4a01f0f96f84700a4088b9f0 # v2.12.0
        with:
          egress-policy: audit

      - name: Checkout Code
        uses: actions/checkout@11bd71901bbe5b1630ceea73d27597364c9af683 # v4.2.2
        with:
          ref: ${{ inputs.ref }}

      - name: Checkout solo Repo
        uses: actions/checkout@11bd71901bbe5b1630ceea73d27597364c9af683 # v4.2.2
        with:
          repository: hiero-ledger/solo
          path: solo
          ref: ${{ env.run_soloversion }}

      - name: Install KubeCtl
        uses: step-security/setup-kubectl@2edbf6aff97d814e9dc52827498ac51fe972e6d0 # v4.0.0
        with:
          version: v1.33.0

      - name: Install Teleport Client
        uses: teleport-actions/setup@176c25dfcd19cd31a252f275d579822b243e7b9c # v1.0.6
        with:
          version: 16.4.12

      - name: Authorize Teleport SSH Access
        id: auth-ssh
        uses: teleport-actions/auth@685adaf480dc79262a99220eb158a92136d5abd9 # v2.0.3
        with:
          proxy: hashgraph.teleport.sh:443
          token: gh-performance-engineering-svcs-bot

      - name: Authorize Teleport K8S Access
        id: auth-k8s
        uses: teleport-actions/auth-k8s@677da98eaa78a5e649d4c5b4012750af4c28af73 # v2.0.3
        with:
          proxy: hashgraph.teleport.sh:443
          token: gh-performance-engineering-svcs-bot
          kubernetes-cluster: k8s.pft.dal.lat.ope.eng.hashgraph.io
          certificate-ttl: 20h

      - name: Authenticate to Google Cloud
        id: google-auth
        uses: google-github-actions/auth@ba79af03959ebeac9769e648f473a284504d9193 # v2.1.10
        with:
          workload_identity_provider: "projects/716789254648/locations/global/workloadIdentityPools/perf-eng-reports-pool/providers/gh-provider"
          service_account: "gh-perf-report-writer@perf-engineering-reports.iam.gserviceaccount.com"

      - name: Setup Google Cloud SDK
        uses: google-github-actions/setup-gcloud@6189d56e4096ee891640bb02ac264be376592d6a # v2.1.2

      - name: Setup Helm
        uses: azure/setup-helm@b9e51907a09c216f16ebe8536097933489208112 # v4.3.0
        with:
          version: "v3.12.3" # helm version

      - name: Setup Java
        uses: actions/setup-java@c5195efecf7bdfc987ee8bae7a71cb8b11521c00 # v4.7.1
        with:
          distribution: temurin
          java-version: 21.0.6

      - name: Setup Gradle
        uses: gradle/actions/setup-gradle@8379f6a1328ee0e06e2bb424dadb7b159856a326 # v4.4.0
        with:
          gradle-version: wrapper

      - name: Install Task
        uses: arduino/setup-task@b91d5d2c96a56797b48ac1e0e89220bf64044611 # v2.0.0
        with:
          version: 3.39.2

      - name: OS check procedure
        id: setup
        shell: bash
        run: |
          set +x
          set +e
          export TERM=vt100
          echo Setup procedure ...
          cat /etc/*elease
          sudo apt-get update
          sudo apt-get install -y net-tools iputils-ping node-typescript

      - name: Create report dir
        shell: bash
        run: |
          mkdir "${{ github.workspace }}"/report

      - name: Set namespace
        run: |
          set +x
          set +e
          #trim RUN_HCN_VERSION
          echo "RUN_HCN_VERSION=`echo ${{ env.RUN_HCN_VERSION }} | awk '{print $1}'`" >> "${GITHUB_ENV}"
          n=`echo "${{ env.run_namespace }}" | perl -ne 'print "$1\n" if /^AdHoc(\d+)$/'`
          echo "namespace=${ADHOC_NAMESPACE_PREFIX}${n}" >> "${GITHUB_ENV}"

      - name: Print parameters
        run: |
          echo "inputs.test-asset=${{ env.run_namespace }}" | tee -a "${GITHUB_STEP_SUMMARY}" "${{ github.workspace }}"/version_run.txt
          echo "inputs.ref=${{ env.RUN_HCN_VERSION }}" | tee -a "${GITHUB_STEP_SUMMARY}" "${{ github.workspace }}"/version_run.txt
          echo "inputs.solo-version=${{ env.run_soloversion }}" | tee -a "${GITHUB_STEP_SUMMARY}" "${{ github.workspace }}"/version_run.txt
          echo "inputs.nlg-accounts=${{ env.run_NLG_Accounts }}" | tee -a "${GITHUB_STEP_SUMMARY}" "${{ github.workspace }}"/version_run.txt
          echo "inputs.nlg-time=${{ env.run_NLG_Time }}m" | tee -a "${GITHUB_STEP_SUMMARY}" "${{ github.workspace }}"/version_run.txt
          echo "inputs.add-app-props=${{ env.run_AddAppProps }}" | tee -a "${GITHUB_STEP_SUMMARY}" "${{ github.workspace }}"/version_run.txt
          echo "inputs.add-settings=${{ env.run_AddSettings }}" | tee -a "${GITHUB_STEP_SUMMARY}" "${{ github.workspace }}"/version_run.txt
          echo "inputs.nlg-test=${{ env.run_NLG_Test }}" | tee -a "${GITHUB_STEP_SUMMARY}" "${{ github.workspace }}"/version_run.txt
          echo "JOB_URL=${GITHUB_SERVER_URL}/${GITHUB_REPOSITORY}/actions/runs/${GITHUB_RUN_ID}" | tee -a "${GITHUB_STEP_SUMMARY}" "${{ github.workspace }}"/version_run.txt

      - name: Set hederahash sha value
        run: |
          hederahash=`git rev-parse HEAD`
          echo "hederahash=${hederahash}" | tee -a "${GITHUB_STEP_SUMMARY}" "${{ github.workspace }}"/version_run.txt

      - name: Compile
        run: ./gradlew clean assemble

      - name: Build Solo
        run: |
          set +x
          set +e
          curdir=`pwd`
          echo "${curdir}"
          ls
          curl -o- https://raw.githubusercontent.com/nvm-sh/nvm/v0.40.1/install.sh | bash
          export NVM_DIR="${HOME}/.nvm"
          [ -s "${NVM_DIR}/nvm.sh" ] && \. "${NVM_DIR}/nvm.sh"  # This loads nvm
          nvm install v22.9.0

          nvm use v22.9.0
          export PATH="${HOME}/:${PATH}"

          #solo script
          echo '#!/usr/bin/sh -f' > "${HOME}"/solo
          echo "node ${curdir}/solo/dist/solo.js \$*" >> "${HOME}"/solo
          chmod a+rx "${HOME}"/solo

          cd solo
          npm ci
          cd ..

      - name: Deploy with Solo
        run: |
          set +x
          set +e
          export NVM_DIR="${HOME}/.nvm"
          [ -s "${NVM_DIR}/nvm.sh" ] && \. "${NVM_DIR}/nvm.sh"  # This loads nvm
          export PATH="${HOME}/:${PATH}"
          curdir=`pwd`
          sh "${{ github.workspace }}"/.github/workflows/support/citr/kubectlt get namespaces | grep "${{ env.namespace }}"
          if [ ${?} -eq 0 ]
          then
            sh "${{ github.workspace }}"/.github/workflows/support/citr/kubectlt delete namespace "${{ env.namespace }}"
          fi

          cd "${{ github.workspace }}"/solo/examples/performance-tuning/latitude

          # Remove Taskfile.yml
          rm -f Taskfile.yml
          # Generate the Taskfile.yml file inline
<<<<<<< HEAD
=======
          cp "${{ github.workspace }}"/.github/workflows/support/citr/Taskfile.examples.yml Taskfile.examples.yml
>>>>>>> f90a8fe8
          cp "${{ github.workspace }}"/.github/workflows/support/citr/Taskfile.yml Taskfile.yml

          # Remove init-containers-values8.yaml
          rm -f init-containers-values8.yaml
          # Generate the init-containers-values8.yaml inline
          cp "${{ github.workspace }}"/.github/workflows/support/citr/init-containers-values8.yaml init-containers-values8.yaml

          # Update Taskfile values
          sed -i -e "s@%HOME%@${HOME}@g" -e "s@%SOLO_NAMESPACE%@${{ env.namespace }}@g" \
          -e "s@%HEDERA_SERVICES_ROOT%@${curdir}@g" Taskfile.yml

          # Update Init Containers values
          NETWORK_ID=`echo "${{ env.namespace }}" | perl -pne '~s/^.*[^\d](\d+)$/$1/g'`
          sed -i -e "s@%NETWORK_ID%@${NETWORK_ID}@g" init-containers-values8.yaml
          NETWORK_OWNER="adhoc-performance-test"
          sed -i -e "s@%NETWORK_OWNER%@${NETWORK_OWNER}@g" init-containers-values8.yaml

          # Remove application.properties
          rm -f application.properties
          # Generate the application.properties file inline
          cp "${{ github.workspace }}"/.github/workflows/support/citr/application.properties.txt application.properties

          # Remove settings.txt
          rm -f settings.txt
          # Generate the settings.txt file inline
          cp "${{ github.workspace }}"/.github/workflows/support/citr/settings.txt settings.txt

          # Remove application.properties
          rm -f application.properties
          # Generate the application.properties file inline
          cp "${{ github.workspace }}"/.github/workflows/support/citr/application.properties.txt application.properties

          # Remove settings.txt
          rm -f settings.txt
          # Generate the settings.txt file inline
          cp "${{ github.workspace }}"/.github/workflows/support/citr/settings.txt settings.txt

          if [ "${{ inputs.add-app-props }}" != "" ]
          then
            echo -e "${{ inputs.add-app-props }}" >> application.properties
            echo "New application.properties:"
            cat application.properties
          fi

          if [ "${{ inputs.add-settings }}" != "" ]
          then
            echo -e "${{ inputs.add-settings }}" >> settings.txt
            echo "New settings.txt:"
            cat settings.txt
          fi
          export NODE_COPY_CONCURRENT=1

          #task clean

          sh "${{ github.workspace }}"/.github/workflows/support/citr/kubectlt get namespaces | grep "${{ env.namespace }}"
          if [ ${?} -eq 0 ]
          then
            sh "${{ github.workspace }}"/.github/workflows/support/citr/kubectlt delete namespace "${{ env.namespace }}"
          fi

          task build
          task init
          task
          task_code=${?}
          task solo:node:logs
          if [ ${task_code} -ne 0 ]
          then
             echo "ERROR! log:"
             tail -n 100 "${HOME}"/.solo/logs/solo.log
          fi

          sleep 30
          sh "${{ github.workspace }}"/.github/workflows/support/citr/kubectlt -n "${{ env.namespace }}" get pods
          cd "${{ github.workspace }}"

          mkdir solo_deploy
          cp -r "${HOME}"/.solo/logs solo_deploy/
          sh "${{ github.workspace }}"/.github/workflows/support/citr/getClusterErrors.sh "${{ env.namespace }}"
          cp -r podlog_"${{ env.namespace }}" solo_deploy/
          gcloud --no-user-output-enabled storage cp --recursive solo_deploy "${{ env.GS_ROOT_DIR }}/${{ env.RUN_HCN_VERSION }}_${{ env.run_namespace }}_${{ github.run_number }}"/solo_deploy
          exit "${task_code}"

      - name: Move to Github Workspace
        run: cd "${{ github.workspace }}"

      - name: Prepare NLG parameters
        run: |
          set +x
          set +e
          cd ${{ github.workspace }}/solo/examples/performance-tuning/latitude

          sh "${{ github.workspace }}"/.github/workflows/support/citr/kubectlt get svc -n "${{ env.namespace }}" -l "solo.hedera.com/type=network-node-svc" |\
            grep -v 'node10' | grep -v 'CLUSTER-IP' > networks.txt
          sh "${{ github.workspace }}"/.github/workflows/support/citr/kubectlt get svc -n "${{ env.namespace }}" -l "solo.hedera.com/type=network-node-svc" |\
            grep 'node10' | grep -v 'CLUSTER-IP' >> networks.txt

          # Remove nlg-values.yaml
          rm -f nlg-values.yaml
          # Generate the nlg-values.yaml file inline
          cp "${{ github.workspace }}"/.github/workflows/support/citr/nlg-values.yaml nlg-values.yaml

          # Remove merkledb-values.yaml
          rm -f merkledb-values.yaml
          # Generate the merkledb-values.yaml file inline
          cp "${{ github.workspace }}"/.github/workflows/support/citr/merkledb-values.yaml merkledb-values.yaml

          #Disable auto-start
          sed -i -e 's/NftTransferLoadTest/NftTransferLoadTestDONOTSTART/g' nlg-values.yaml
          grep -v 'x.y.z' nlg-values.yaml > new.yml

          cat networks.txt | awk '{print $3}' | perl -ne "~s/\n//g; print \"     - '\$_\\\:50211=0.0.\".(3+\$.-1).\"'\n\"" >> new.yml
          mv new.yml nlg-values.yaml

          NETWORK_ID=`echo "${{ env.namespace }}" | perl -pne '~s/^.*[^\d](\d+)$/$1/g'`
          sed -i -e "s@%NETWORK_ID%@${NETWORK_ID}@g" nlg-values.yaml
          NETWORK_OWNER="adhoc-performance-test"
          sed -i -e "s@%NETWORK_OWNER%@${NETWORK_OWNER}@g" nlg-values.yaml

          NETWORK_ID=`echo "${{ env.namespace }}" | perl -pne '~s/^.*[^\d](\d+)$/$1/g'`
          sed -i -e "s@%NETWORK_ID%@${NETWORK_ID}@g" merkledb-values.yaml
          NETWORK_OWNER="adhoc-performance-test"
          sed -i -e "s@%NETWORK_OWNER%@${NETWORK_OWNER}@g" merkledb-values.yaml

      - name: Deploy NLG test
        run: |
          set +x
          set +e
          cd "${{ github.workspace }}"/solo/examples/performance-tuning/latitude
          helm upgrade --install --set appName=nlg nlg oci://swirldslabs.jfrog.io/load-generator-helm-release-local/network-load-generator --version "${{ env.NLG_VERSION }}" --values nlg-values.yaml -n "${{ env.namespace }}"
          sleep 180
          sh "${{ github.workspace }}"/.github/workflows/support/citr/kubectlt -n "${{ env.namespace }}" get pods
          nlgpod=`sh "${{ github.workspace }}"/.github/workflows/support/citr/kubectlt -n "${{ env.namespace }}" get pods | grep nlg-network-load-generator| awk '{print $1}'`

          # Copy run version
          echo "run_number=${{ github.run_number }}" | tee -a "${{ github.workspace }}"/version_run.txt
          sh "${{ github.workspace }}"/.github/workflows/support/citr/kubectlt -n "${{ env.namespace }}" cp "${{ github.workspace }}"/version_run.txt ${nlgpod}:/app/

      - name: Build swirlds-benchmark-CryptoBenchMerkleDb.transferPrefetch
        run: |
          set +x
          set +e
          export TERM=vt100
          cd "${{ github.workspace }}"/platform-sdk/swirlds-benchmarks
          ulimit -n 16000
          ../../gradlew --no-daemon --rerun-tasks -Dorg.gradle.caching=false --no-configuration-cache jmhJar

          cat << EOPROPF > settings.txt
          benchmark.benchmarkData,            .
          benchmark.saveDataDirectory,          true
          benchmark.verifyResult,            false
          benchmark.printHistogram,           true
          benchmark.csvOutputFolder,
          benchmark.csvWriteFrequency,          10000
          benchmark.csvAppend,              true
          benchmark.deviceName,             md0
          virtualMap.familyThrottleThreshold,      10000000000
          virtualMap.flushThrottleStepSize,       500ms
          merkleDb.hashesRamToDiskThreshold,       134217728
          merkleDb.compactionThreads,          1
          EOPROPF

          tar cvfz /tmp/SwirldsMerkleDB.tgz build/libs/swirlds-benchmarks-*-jmh.jar settings.txt

      - name: Deploy SwirldsMerkleDB test
        run: |
          set +x
          set +e
          cd "${{ github.workspace }}"/solo/examples/performance-tuning/latitude
          sed -i -e 's/32Gi/256Gi/g' merkledb-values.yaml
          helm install --set name=merkle --set appName=merkle merklebench oci://swirldslabs.jfrog.io/load-generator-helm-release-local/network-load-generator --version "${{ env.NLG_VERSION }}" --values merkledb-values.yaml -n "${{ env.namespace }}"
          sleep 180
          sh "${{ github.workspace }}"/.github/workflows/support/citr/kubectlt -n "${{ env.namespace }}" get pods
          merklebenchpod=`sh "${{ github.workspace }}"/.github/workflows/support/citr/kubectlt -n "${{ env.namespace }}" get pods | grep merklebench | awk '{print $1}'`

          sh "${{ github.workspace }}"/.github/workflows/support/citr/kubectlt -n "${{ env.namespace }}" cp /tmp/SwirldsMerkleDB.tgz ${merklebenchpod}:/app/

          # Copy run version

          echo "run_number=${{ github.run_number }}" | tee -a "${{ github.workspace }}"/version_run.txt
          sh "${{ github.workspace }}"/.github/workflows/support/citr/kubectlt -n "${{ env.namespace }}" cp "${{ github.workspace }}"/version_run.txt ${merklebenchpod}:/app/

          sh "${{ github.workspace }}"/.github/workflows/support/citr/kubectlt -n "${{ env.namespace }}" exec ${merklebenchpod} -c nlg -- bash -c "cd /app; rm -rf lib network-load-generator-*.jar; ls -l; tar xvfz /app/SwirldsMerkleDB.tgz; ls -l"

      - name: Start SwirldsMerkleDB test
        run: |
          set +x
          set +e

          merklebenchpod=`sh "${{ github.workspace }}"/.github/workflows/support/citr/kubectlt -n "${{ env.namespace }}" get pods | grep merklebench | awk '{print $1}'`

          kubectl -n "${{ env.namespace }}" exec "${merklebenchpod}" -c nlg -- bash -c "nohup /usr/bin/env java -Xmx16g -jar /app/build/libs/swirlds-benchmarks-*-jmh.jar \
          --jvmArgs '${{ env.crypto-bench-merkle-db-java-args }}' CryptoBenchMerkleDb.transferPrefetch ${{ env.crypto-bench-merkle-db-test-params }} > /app/swirlds-benchmarks.log 2>&1 &"

      - name: Start Account Creation
        run: |
          run_NLGDparams="" # e.g. -Dbenchmark.maxtps=8000
          run_NLGDebugparams="" # e.g. -Dorg.slf4j.simpleLogger.defaultLogLevel=debug

          nlgpod=`sh "${{ github.workspace }}"/.github/workflows/support/citr/kubectlt -n "${{ env.namespace }}" get pods | grep nlg-network-load-generator| awk '{print $1}'`

          n=`expr "${{ env.run_NLG_Accounts }}" / 1000`
          NLG_c=32

          NLGargs="-metrics -R -c ${NLG_c} -a ${{ env.run_NLG_Accounts }}"

          case "${{ env.run_NLG_Test }}" in
            NftTransferLoadTest)    NLGargs="-K ECDSA ${NLGargs} -n ${n} -T 1000 -S hot -p 50";;
            CryptoTransferLoadTest) NLGargs="-K ECDSA ${NLGargs}";;
            HCSLoadTest)            NLGargs="-K ECDSA ${NLGargs} -n ${n}";;
            TokenTransferLoadTest)  NLGargs="-K ECDSA ${NLGargs} -n ${n} -T 1000";;
          esac

          echo \
          kubectl -n "${{ env.namespace }}" exec "${nlgpod}" -c nlg -- bash -c "nohup /usr/bin/env java -Xmx30g ${run_NLGDparams} \
          ${run_NLGDebugparams} -cp /app/lib/*:\$(ls -1 /app/network-load-generator-*.jar) com.hedera.benchmark.${{ env.run_NLG_Test }} \
          ${NLGargs} -tt 10s > client.log 2>&1 &"

          kubectl -n "${{ env.namespace }}" exec "${nlgpod}" -c nlg -- bash -c "nohup /usr/bin/env java -Xmx30g ${run_NLGDparams} \
          ${run_NLGDebugparams} -cp /app/lib/*:\$(ls -1 /app/network-load-generator-*.jar) com.hedera.benchmark.${{ env.run_NLG_Test }} \
          ${NLGargs} -tt 10s > client.log 2>&1 &"

      - name: Wait for account creation
        run: |
          set +x
          set +e

          check_status() {
           logfile=$1
           ec=2 # continue
           grep -E 'Finished .*Test' ${logfile} >/dev/null
           if [ ${?} -eq 0 ]
           then
              echo "Test finished, exiting..."
              ec=0
           fi

           grep -E 'ERROR com.hedera.benchmark.*LoadTest - Setup|ERROR com.hedera.benchmark.*LoadTest - Test failed' ${logfile}
           if [ ${?} -eq 0 ]
           then
              echo "ERROR: Wrong config/environment"
              tail ${logfile}
              ec=1
           fi

           return ${ec}
          }

          sleep 60

          nlgpod=`sh "${{ github.workspace }}"/.github/workflows/support/citr/kubectlt -n "${{ env.namespace }}" get pods | grep nlg-network-load-generator| awk '{print $1}'`

          sh "${{ github.workspace }}"/.github/workflows/support/citr/kubectlt -n "${{ env.namespace }}" exec ${nlgpod} -c nlg -- bash -c "tail /app/client.log"

          counter=0
          start_time=`date +%s`
          max_counter=${{ env.TIMEOUT_6H_LIMIT }}  #max_counter=330 mins

          ec=2
          sh "${{ github.workspace }}"/.github/workflows/support/citr/kubectlt -n "${{ env.namespace }}" exec ${nlgpod} -c nlg -- bash -c "ps -aef | grep -w java | grep 'com.hedera.benchmark' | grep -v grep" | grep -w java > /dev/null
          isRunning=${?}

          while [ \( ${isRunning} -eq 0 \) -a \( ${counter} -le ${max_counter} \) ]
          do

           sleep 60
           current_time=`date +%s`
           counter=`expr "${current_time}" - "${start_time}"`
           counter=`expr "${counter}" \/ 60`

           sh "${{ github.workspace }}"/.github/workflows/support/citr/kubectlt -n "${{ env.namespace }}" exec ${nlgpod} -c nlg -- bash -c "tail /app/client.log" > client.log
           tail -n 1 client.log

           sh "${{ github.workspace }}"/.github/workflows/support/citr/kubectlt -n "${{ env.namespace }}" exec ${nlgpod} -c nlg -- bash -c "ps -aef | grep -w java | grep 'com.hedera.benchmark' | grep -v grep" | grep -w java > /dev/null
           isRunning=${?}

           sh "${{ github.workspace }}"/.github/workflows/support/citr/kubectlt -n "${{ env.namespace }}" exec ${nlgpod} -c nlg -- bash -c "grep -E 'ERROR com.hedera.benchmark|Finished .*Test' /app/client.log" > client_state.log
           check_status client_state.log
           ec=${?}
           if [ ${ec} -lt 2 ] #any terminal states 0 or 1, ec=2 is to continue
           then
             break
           fi
          done

          if [ -f "${{ github.workspace }}"/report/client.log ]
          then
            rm -rf "${{ github.workspace }}"/report/*
          fi

          sh "${{ github.workspace }}"/.github/workflows/support/citr/kubectlt -n "${{ env.namespace }}" cp ${nlgpod}:/app/client.log "${{ github.workspace }}"/report/client.log
          sh "${{ github.workspace }}"/.github/workflows/support/citr/getClusterErrors.sh "${{ env.namespace }}"
          sh "${{ github.workspace }}"/.github/workflows/support/citr/kubectlt -n "${{ env.namespace }}" cp ${nlgpod}:/app/version_run.txt "${{ github.workspace }}"/report/version_run.txt
          cp -r podlog_"${{ env.namespace }}" "${{ github.workspace }}"/report/

          check_status "${{ github.workspace }}"/report/client.log
          ec=${?}

          if [ ${ec} -eq 2 ]
          then
            echo "Continue to wait in next Runner ..."
            ec=0
          fi

          tail "${{ github.workspace }}"/report/client.log
          echo "Finished, exit code=${ec}"
          exit ${ec}

      - name: Authenticate to Google Cloud
        uses: google-github-actions/auth@ba79af03959ebeac9769e648f473a284504d9193 # v2.1.10
        with:
          workload_identity_provider: "projects/716789254648/locations/global/workloadIdentityPools/perf-eng-reports-pool/providers/gh-provider"
          service_account: "gh-perf-report-writer@perf-engineering-reports.iam.gserviceaccount.com"

      - name: Setup Google Cloud SDK
        uses: google-github-actions/setup-gcloud@6189d56e4096ee891640bb02ac264be376592d6a # v2.1.2

      - name: Archive account creation logs
        run: |
          cd "${{ github.workspace }}"/

          gcloud --no-user-output-enabled storage ls gs://performance-engineering-reports 2>/dev/null | grep permanent >/dev/null 2>&1
          if [ ${?} -ne 0 ]
          then
            sleep 10
            gcloud --no-user-output-enabled storage ls gs://performance-engineering-reports | grep permanent >/dev/null
          fi

          echo "Size of report dir:"
          du -sk report

          gcloud --no-user-output-enabled storage cp --recursive report "${{ env.GS_ROOT_DIR }}/${{ env.RUN_HCN_VERSION }}_${{ env.run_namespace }}_${{ github.run_number }}/create_accounts"
          echo Done: see results in "${{ env.GS_ROOT_HTTPS }}/${{ env.RUN_HCN_VERSION }}_${{ env.run_namespace }}_${{ github.run_number }}/create_accounts"

          echo "Truncating logs for next test..."
          sh "${{ github.workspace }}"/.github/workflows/support/citr/resetCNlogs.sh "${{ env.namespace }}"

      - name: Start test
        run: |
          run_NLGDparams="" # e.g. -Dbenchmark.maxtps=8000
          run_NLGDebugparams="" # e.g. -Dorg.slf4j.simpleLogger.defaultLogLevel=debug

          nlgpod=`sh "${{ github.workspace }}"/.github/workflows/support/citr/kubectlt -n "${{ env.namespace }}" get pods | grep nlg-network-load-generator| awk '{print $1}'`

          n=`expr "${{ env.run_NLG_Accounts }}" / 1000`
          NLG_c=32

          NLGargs="-metrics -R -c ${NLG_c} -a ${{ env.run_NLG_Accounts }}"

          case "${{ env.run_NLG_Test }}" in
            NftTransferLoadTest)    NLGargs="-K ECDSA ${NLGargs} -n ${n} -T 1000 -S hot -p 50";;
            CryptoTransferLoadTest) NLGargs="-K ECDSA ${NLGargs}";;
            HCSLoadTest)            NLGargs="-K ECDSA ${NLGargs} -n ${n}";;
            TokenTransferLoadTest)  NLGargs="-K ECDSA ${NLGargs} -n ${n} -T 1000";;
          esac

          echo \
          kubectl -n "${{ env.namespace }}" exec "${nlgpod}" -c nlg -- bash -c "nohup /usr/bin/env java -Xmx30g ${run_NLGDparams} \
          ${run_NLGDebugparams} -cp /app/lib/*:\$(ls -1 /app/network-load-generator-*.jar) com.hedera.benchmark.${{ env.run_NLG_Test }} \
          ${NLGargs} -tt ${{ env.run_NLG_Time }}m > client.log 2>&1 &"

          kubectl -n "${{ env.namespace }}" exec "${nlgpod}" -c nlg -- bash -c "nohup /usr/bin/env java -Xmx30g ${run_NLGDparams} \
          ${run_NLGDebugparams} -cp /app/lib/*:\$(ls -1 /app/network-load-generator-*.jar) com.hedera.benchmark.${{ env.run_NLG_Test }} \
          ${NLGargs} -tt ${{ env.run_NLG_Time }}m > client.log 2>&1 &"

  performance-NftTransferLoadTest-watch1:
    name: NFT Transfer Load Test
    runs-on: hiero-citr-linux-large
    needs:
      - performance-tests-start
    env:
      run_namespace: ${{ inputs.test-asset }}
      RUN_HCN_VERSION: ${{ inputs.ref }}
      run_soloversion: ${{ inputs.solo-version }}
      run_NLG_Accounts: ${{ inputs.nlg-accounts }}
      run_NLG_Time: ${{ inputs.nlg-time }}

    steps:
      - name: Harden the runner (Audit all outbound calls)
        uses: step-security/harden-runner@002fdce3c6a235733a90a27c80493a3241e56863 # v2.12.1
        with:
          egress-policy: audit

      - name: Checkout Code
        uses: actions/checkout@11bd71901bbe5b1630ceea73d27597364c9af683 # v4.2.2
        with:
          ref: ${{ inputs.ref }}

      - name: Set namespace
        run: |
          set +x
          set +e

          #trim RUN_HCN_VERSION
          echo "RUN_HCN_VERSION=`echo ${{ env.RUN_HCN_VERSION }} | awk '{print $1}'`" >> "${GITHUB_ENV}"
          n=`echo "${{ env.run_namespace }}" | perl -ne 'print "$1\n" if /^AdHoc(\d+)$/'`
          echo "namespace=${ADHOC_NAMESPACE_PREFIX}${n}" >> "${GITHUB_ENV}"

      - name: Print parameters
        run: |
          echo "namespace=${{ env.run_namespace }}" | tee -a "${GITHUB_STEP_SUMMARY}" "${{ github.workspace }}"/version_run.txt

      - name: Install KubeCtl
        uses: step-security/setup-kubectl@2edbf6aff97d814e9dc52827498ac51fe972e6d0 # v4.0.0
        with:
          version: v1.33.0

      - name: Install Teleport Client
        uses: teleport-actions/setup@176c25dfcd19cd31a252f275d579822b243e7b9c # v1.0.6
        with:
          version: 16.4.12

      - name: Authorize Teleport SSH Access
        id: auth-ssh
        uses: teleport-actions/auth@685adaf480dc79262a99220eb158a92136d5abd9 # v2.0.3
        with:
          proxy: hashgraph.teleport.sh:443
          token: gh-performance-engineering-svcs-bot

      - name: Authorize Teleport K8S Access
        id: auth-k8s
        uses: teleport-actions/auth-k8s@677da98eaa78a5e649d4c5b4012750af4c28af73 # v2.0.3
        with:
          proxy: hashgraph.teleport.sh:443
          token: gh-performance-engineering-svcs-bot
          kubernetes-cluster: k8s.pft.dal.lat.ope.eng.hashgraph.io
          certificate-ttl: 20h

      - name: Authenticate to Google Cloud
        id: google-auth
        uses: google-github-actions/auth@ba79af03959ebeac9769e648f473a284504d9193 # v2.1.10
        with:
          workload_identity_provider: "projects/716789254648/locations/global/workloadIdentityPools/perf-eng-reports-pool/providers/gh-provider"
          service_account: "gh-perf-report-writer@perf-engineering-reports.iam.gserviceaccount.com"

      - name: Setup Google Cloud SDK
        uses: google-github-actions/setup-gcloud@6189d56e4096ee891640bb02ac264be376592d6a # v2.1.2

      - name: Setup Helm
        uses: azure/setup-helm@b9e51907a09c216f16ebe8536097933489208112 # v4.3.0
        with:
          version: "v3.12.3" # helm version

      - name: Setup Java
        uses: actions/setup-java@c5195efecf7bdfc987ee8bae7a71cb8b11521c00 # v4.7.1
        with:
          distribution: temurin
          java-version: 21.0.6

      - name: Install Task
        uses: arduino/setup-task@b91d5d2c96a56797b48ac1e0e89220bf64044611 # v2.0.0
        with:
          version: 3.39.2

      - name: OS check procedure
        id: setup
        shell: bash
        run: |
          set +x
          set +e
          export TERM=vt100
          echo Setup procedure ...
          cat /etc/*elease
          sudo apt-get update
          sudo apt-get install -y net-tools iputils-ping node-typescript

      - name: Create report dir
        shell: bash
        run: |
          mkdir "${{ github.workspace }}"/report

      - name: Wait for NLG Transfer
        run: |
          set +x
          set +e

          check_status() {
           logfile=$1
           ec=2 # continue
           grep -E 'Finished .*Test' ${logfile} >/dev/null
           if [ ${?} -eq 0 ]
           then
              echo "Test finished, exiting..."
              ec=0
           fi

           grep -E 'ERROR com.hedera.benchmark.*LoadTest - Setup|ERROR com.hedera.benchmark.*LoadTest - Test failed' ${logfile}
           if [ ${?} -eq 0 ]
           then
              echo "ERROR: Wrong config/environment"
              tail ${logfile}
              ec=1
           fi

           return ${ec}
          }

          sleep 60

          nlgpod=`sh "${{ github.workspace }}"/.github/workflows/support/citr/kubectlt -n "${{ env.namespace }}" get pods | grep nlg-network-load-generator| awk '{print $1}'`

          sh "${{ github.workspace }}"/.github/workflows/support/citr/kubectlt -n "${{ env.namespace }}" exec ${nlgpod} -c nlg -- bash -c "tail /app/client.log"

          counter=0
          start_time=`date +%s`
          max_counter=${{ env.TIMEOUT_6H_LIMIT }}  #max_counter=330 mins

          ec=2
          sh "${{ github.workspace }}"/.github/workflows/support/citr/kubectlt -n "${{ env.namespace }}" exec ${nlgpod} -c nlg -- bash -c "ps -aef | grep -w java | grep 'com.hedera.benchmark' | grep -v grep" | grep -w java > /dev/null
          isRunning=${?}

          while [ \( ${isRunning} -eq 0 \) -a \( ${counter} -le ${max_counter} \) ]
          do

           sleep 60
           current_time=`date +%s`
           counter=`expr "${current_time}" - "${start_time}"`
           counter=`expr "${counter}" \/ 60`

           sh "${{ github.workspace }}"/.github/workflows/support/citr/kubectlt -n "${{ env.namespace }}" exec ${nlgpod} -c nlg -- bash -c "tail /app/client.log" > client.log
           tail -n 1 client.log

           sh "${{ github.workspace }}"/.github/workflows/support/citr/kubectlt -n "${{ env.namespace }}" exec ${nlgpod} -c nlg -- bash -c "ps -aef | grep -w java | grep 'com.hedera.benchmark' | grep -v grep" | grep -w java > /dev/null
           isRunning=${?}

           sh "${{ github.workspace }}"/.github/workflows/support/citr/kubectlt -n "${{ env.namespace }}" exec ${nlgpod} -c nlg -- bash -c "grep -E 'ERROR com.hedera.benchmark|Finished .*Test' /app/client.log" > client_state.log
           check_status client_state.log
           ec=${?}
           if [ ${ec} -lt 2 ] #any terminal states 0 or 1, ec=2 is to continue
           then
             break
           fi
          done

          if [ -f "${{ github.workspace }}"/report/client.log ]
          then
            rm -rf "${{ github.workspace }}"/report/*
          fi

          sh "${{ github.workspace }}"/.github/workflows/support/citr/kubectlt -n "${{ env.namespace }}" cp ${nlgpod}:/app/client.log "${{ github.workspace }}"/report/client.log
          sh "${{ github.workspace }}"/.github/workflows/support/citr/getClusterErrors.sh "${{ env.namespace }}"
          sh "${{ github.workspace }}"/.github/workflows/support/citr/kubectlt -n "${{ env.namespace }}" cp ${nlgpod}:/app/version_run.txt "${{ github.workspace }}"/report/version_run.txt
          cp -r podlog_"${{ env.namespace }}" "${{ github.workspace }}"/report/

          check_status "${{ github.workspace }}"/report/client.log
          ec=${?}

          if [ ${ec} -eq 2 ]
          then
            echo "Continue to wait in next Runner ..."
            ec=0
          fi

          tail "${{ github.workspace }}"/report/client.log
          echo "Finished, exit code=${ec}"
          exit ${ec}

  performance-NftTransferLoadTest-report:
    name: NFT Transfer Load Test Report
    runs-on: hiero-citr-linux-large
    needs:
      - performance-NftTransferLoadTest-watch1
    env:
      run_namespace: ${{ inputs.test-asset }}
      RUN_HCN_VERSION: ${{ inputs.ref }}
      run_soloversion: ${{ inputs.solo-version }}
      run_NLG_Accounts: ${{ inputs.nlg-accounts }}
      run_NLG_Time: ${{ inputs.nlg-time }}
      run_NLG_Test: NftTransferLoadTest

    outputs:
      NFTscore: ${{ steps.NftTransferLoadTestLogs.outputs.value }}
      MerkleDBscore: ${{ steps.CryptoBenchMerkleDbLogs.outputs.value }}
    steps:
      - name: Harden the runner (Audit all outbound calls)
        uses: step-security/harden-runner@002fdce3c6a235733a90a27c80493a3241e56863 # v2.12.1
        with:
          egress-policy: audit

      - name: Checkout Code
        uses: actions/checkout@11bd71901bbe5b1630ceea73d27597364c9af683 # v4.2.2
        with:
          ref: ${{ inputs.ref }}

      - name: Set namespace
        run: |
          set +x
          set +e

          #trim RUN_HCN_VERSION
          echo "RUN_HCN_VERSION=`echo ${{ env.RUN_HCN_VERSION }} | awk '{print $1}'`" >> "${GITHUB_ENV}"
          n=`echo "${{ env.run_namespace }}" | perl -ne 'print "$1\n" if /^AdHoc(\d+)$/'`
          echo "namespace=${ADHOC_NAMESPACE_PREFIX}${n}" >> "${GITHUB_ENV}"

      - name: Print parameters
        run: |
          echo "namespace=${{ env.run_namespace }}" | tee -a "${GITHUB_STEP_SUMMARY}" "${{ github.workspace }}"/version_run.txt

      - name: Install KubeCtl
        uses: step-security/setup-kubectl@2edbf6aff97d814e9dc52827498ac51fe972e6d0 # v4.0.0
        with:
          version: v1.33.0

      - name: Install Teleport Client
        uses: teleport-actions/setup@176c25dfcd19cd31a252f275d579822b243e7b9c # v1.0.6
        with:
          version: 16.4.12

      - name: Authorize Teleport SSH Access
        uses: teleport-actions/auth@685adaf480dc79262a99220eb158a92136d5abd9 # v2.0.3
        with:
          proxy: hashgraph.teleport.sh:443
          token: gh-performance-engineering-svcs-bot

      - name: Authorize Teleport K8S Access
        uses: teleport-actions/auth-k8s@677da98eaa78a5e649d4c5b4012750af4c28af73 # v2.0.3
        with:
          proxy: hashgraph.teleport.sh:443
          token: gh-performance-engineering-svcs-bot
          kubernetes-cluster: k8s.pft.dal.lat.ope.eng.hashgraph.io
          certificate-ttl: 20h

      - name: Authenticate to Google Cloud
        uses: google-github-actions/auth@ba79af03959ebeac9769e648f473a284504d9193 # v2.1.10
        with:
          workload_identity_provider: "projects/716789254648/locations/global/workloadIdentityPools/perf-eng-reports-pool/providers/gh-provider"
          service_account: "gh-perf-report-writer@perf-engineering-reports.iam.gserviceaccount.com"

      - name: Setup Google Cloud SDK
        uses: google-github-actions/setup-gcloud@6189d56e4096ee891640bb02ac264be376592d6a # v2.1.2

      - name: Setup Helm
        uses: azure/setup-helm@b9e51907a09c216f16ebe8536097933489208112 # v4.3.0
        with:
          version: "v3.12.3" # helm version

      - name: Setup Java
        uses: actions/setup-java@c5195efecf7bdfc987ee8bae7a71cb8b11521c00 # v4.7.1
        with:
          distribution: temurin
          java-version: 21.0.6

      - name: Install Task
        uses: arduino/setup-task@b91d5d2c96a56797b48ac1e0e89220bf64044611 # v2.0.0
        with:
          version: 3.39.2

      - name: OS check procedure
        shell: bash
        run: |
          set +x
          set +e
          export TERM=vt100
          echo Setup procedure ...
          cat /etc/*elease
          sudo apt-get update
          sudo apt-get install -y net-tools iputils-ping node-typescript

      - name: Create report dir
        run: |
          mkdir "${{ github.workspace }}"/report

      - name: Wait for test completion
        run: |
          set +x
          set +e

          check_status() {
           logfile=$1
           ec=2 # continue
           grep -E 'Finished .*Test' ${logfile} >/dev/null
           if [ ${?} -eq 0 ]
           then
              echo "Test finished, exiting..."
              ec=0
           fi

           grep -E 'ERROR com.hedera.benchmark.*LoadTest - Setup|ERROR com.hedera.benchmark.*LoadTest - Test failed' ${logfile}
           if [ ${?} -eq 0 ]
           then
              echo "ERROR: Wrong config/environment"
              tail ${logfile}
              ec=1
           fi

           return ${ec}
          }

          sleep 60

          nlgpod=`sh "${{ github.workspace }}"/.github/workflows/support/citr/kubectlt -n "${{ env.namespace }}" get pods | grep nlg-network-load-generator| awk '{print $1}'`

          sh "${{ github.workspace }}"/.github/workflows/support/citr/kubectlt -n "${{ env.namespace }}" exec ${nlgpod} -c nlg -- bash -c "tail /app/client.log"

          counter=0
          start_time=`date +%s`
          max_counter=${{ env.TIMEOUT_6H_LIMIT }}  #max_counter=330 mins

          ec=2
          sh "${{ github.workspace }}"/.github/workflows/support/citr/kubectlt -n "${{ env.namespace }}" exec ${nlgpod} -c nlg -- bash -c "ps -aef | grep -w java | grep 'com.hedera.benchmark' | grep -v grep" | grep -w java > /dev/null
          isRunning=${?}

          while [ \( ${isRunning} -eq 0 \) -a \( ${counter} -le ${max_counter} \) ]
          do

           sleep 60
           current_time=`date +%s`
           counter=`expr "${current_time}" - "${start_time}"`
           counter=`expr "${counter}" \/ 60`

           sh "${{ github.workspace }}"/.github/workflows/support/citr/kubectlt -n "${{ env.namespace }}" exec ${nlgpod} -c nlg -- bash -c "tail /app/client.log" > client.log
           tail -n 1 client.log

           sh "${{ github.workspace }}"/.github/workflows/support/citr/kubectlt -n "${{ env.namespace }}" exec ${nlgpod} -c nlg -- bash -c "ps -aef | grep -w java | grep 'com.hedera.benchmark' | grep -v grep" | grep -w java > /dev/null
           isRunning=${?}

           sh "${{ github.workspace }}"/.github/workflows/support/citr/kubectlt -n "${{ env.namespace }}" exec ${nlgpod} -c nlg -- bash -c "grep -E 'ERROR com.hedera.benchmark|Finished .*Test' /app/client.log" > client_state.log
           check_status client_state.log
           ec=${?}
           if [ ${ec} -lt 2 ] #any terminal states 0 or 1, ec=2 is to continue
           then
             break
           fi
          done

          if [ -f "${{ github.workspace }}"/report/client.log ]
          then
            rm -rf "${{ github.workspace }}"/report/*
          fi

          sh "${{ github.workspace }}"/.github/workflows/support/citr/kubectlt -n "${{ env.namespace }}" cp ${nlgpod}:/app/client.log "${{ github.workspace }}"/report/client.log
          sh "${{ github.workspace }}"/.github/workflows/support/citr/getClusterErrors.sh "${{ env.namespace }}"
          sh "${{ github.workspace }}"/.github/workflows/support/citr/kubectlt -n "${{ env.namespace }}" cp ${nlgpod}:/app/version_run.txt "${{ github.workspace }}"/report/version_run.txt
          cp -r podlog_"${{ env.namespace }}" "${{ github.workspace }}"/report/

          check_status "${{ github.workspace }}"/report/client.log
          ec=${?}

          if [ ${ec} -eq 2 ]
          then
            echo "Continue to wait in next Runner ..."
            ec=0
          fi

          tail "${{ github.workspace }}"/report/client.log
          echo "Finished, exit code=${ec}"
          exit ${ec}

      - name: Extract benchmark score of NftTransferLoadTest test
        id: NftTransferLoadTestLogs
        run: |
          grep -E 'Finished .*Test' "${{ github.workspace }}"/report/client.log | sed -e 's/^.*Finished \([A-Za-z0-9][A-ZA-z0-9]*LoadTest\).*TPS[\:][ \t]*\([0-9][0-9]*\)$/value=\2/g' >> $GITHUB_OUTPUT
          grep -E 'Finished .*Test' "${{ github.workspace }}"/report/client.log | sed -e 's/^.*Finished \([A-Za-z0-9][A-ZA-z0-9]*LoadTest\).*TPS[\:][ \t]*\([0-9][0-9]*\)$/value=\2/g'

      - name: Authenticate to Google Cloud
        uses: google-github-actions/auth@ba79af03959ebeac9769e648f473a284504d9193 # v2.1.10
        with:
          workload_identity_provider: "projects/716789254648/locations/global/workloadIdentityPools/perf-eng-reports-pool/providers/gh-provider"
          service_account: "gh-perf-report-writer@perf-engineering-reports.iam.gserviceaccount.com"

      - name: Setup Google Cloud SDK
        uses: google-github-actions/setup-gcloud@6189d56e4096ee891640bb02ac264be376592d6a # v2.1.2

      - name: Publish logs
        run: |
          cd "${{ github.workspace }}"/

          gcloud --no-user-output-enabled storage ls gs://performance-engineering-reports 2>/dev/null | grep permanent >/dev/null 2>&1
          if [ ${?} -ne 0 ]
          then
            sleep 10
            gcloud --no-user-output-enabled storage ls gs://performance-engineering-reports | grep permanent >/dev/null
          fi

          echo "Size of report dir:"
          du -sk report

          gcloud --no-user-output-enabled storage cp --recursive report "${{ env.GS_ROOT_DIR }}/${{ env.RUN_HCN_VERSION }}_${{ env.run_namespace }}_${{ github.run_number }}/report/${{ env.run_NLG_Test }}"
          echo Done: see results in "${{ env.GS_ROOT_HTTPS }}/${{ env.RUN_HCN_VERSION }}_${{ env.run_namespace }}_${{ github.run_number }}/report/${{ env.run_NLG_Test }}"

          echo "Truncating logs for next test..."
          sh "${{ github.workspace }}"/.github/workflows/support/citr/resetCNlogs.sh "${{ env.namespace }}"

      - name: Records logs of CryptoBenchMerkleDb
        run: |
          set +x
          set +e
          cd "${{ github.workspace }}"
          merklebenchpod=`sh "${{ github.workspace }}"/.github/workflows/support/citr/kubectlt -n "${{ env.namespace }}" get pods | grep merklebench | awk '{print $1}'`
          sh "${{ github.workspace }}"/.github/workflows/support/citr/kubectlt -n "${{ env.namespace }}" cp ${merklebenchpod}:/app/swirlds-benchmarks.log ./swirlds-benchmarks.log
          rm -rf "${{ github.workspace }}"/report/*
          cp swirlds-benchmarks.log "${{ github.workspace }}"/report/swirlds-benchmarks.log
          sh "${{ github.workspace }}"/.github/workflows/support/citr/kubectlt -n "${{ env.namespace }}" delete deployment merklebench-network-load-generator

      - name: Extract benchmark score of CryptoBenchMerkleDb test
        id: CryptoBenchMerkleDbLogs
        run: |
          result=`grep 'CryptoBenchMerkleDb.transferPrefetch' "${{ github.workspace }}"/report/swirlds-benchmarks.log | tail -n 1 | awk '{print $9}' | awk -F \. '{print $1}'`
          echo "value=${result}" >> $GITHUB_OUTPUT
          echo "value=${result}"

      - name: Authenticate to Google Cloud
        uses: google-github-actions/auth@ba79af03959ebeac9769e648f473a284504d9193 # v2.1.10
        with:
          workload_identity_provider: "projects/716789254648/locations/global/workloadIdentityPools/perf-eng-reports-pool/providers/gh-provider"
          service_account: "gh-perf-report-writer@perf-engineering-reports.iam.gserviceaccount.com"

      - name: Setup Google Cloud SDK
        uses: google-github-actions/setup-gcloud@6189d56e4096ee891640bb02ac264be376592d6a # v2.1.2

      - name: Publish logs
        run: |
          cd "${{ github.workspace }}"/

          gcloud --no-user-output-enabled storage ls gs://performance-engineering-reports 2>/dev/null | grep permanent >/dev/null 2>&1
          if [ ${?} -ne 0 ]
          then
            sleep 10
            gcloud --no-user-output-enabled storage ls gs://performance-engineering-reports | grep permanent >/dev/null
          fi

          echo "Size of report dir:"
          du -sk report

          gcloud --no-user-output-enabled storage cp --recursive report "${{ env.GS_ROOT_DIR }}/${{ env.RUN_HCN_VERSION }}_${{ env.run_namespace }}_${{ github.run_number }}/report/CryptoBenchMerkleDb"
          echo Done: see results in "${{ env.GS_ROOT_HTTPS }}/${{ env.RUN_HCN_VERSION }}_${{ env.run_namespace }}_${{ github.run_number }}/report/CryptoBenchMerkleDb"

          echo "Truncating logs for next test..."
          sh "${{ github.workspace }}"/.github/workflows/support/citr/resetCNlogs.sh "${{ env.namespace }}"

  performance-HCSLoadTest:
    needs:
      - performance-NftTransferLoadTest-report
    uses: ./.github/workflows/zxc-execute-performance-test.yaml
    with:
      test-asset: "${{ inputs.test-asset }}"
      ref: "${{ inputs.ref }}"
      solo-version: "${{ inputs.solo-version }}"
      nlg-accounts: "${{ inputs.nlg-accounts }}"
      nlg-test: "HCSLoadTest"
      nlg-time: "${{ inputs.nlg-time }}"
      workspace: "${{ github.workspace }}"
      gs-root-dir: "gs://performance-engineering-reports/ephemeral/test_runs"
      gs-root-https: "https://perf.analytics.eng.hashgraph.io/ephemeral/test_runs"

  performance-CryptoTransferLoadTest:
    needs:
      - performance-HCSLoadTest
    uses: ./.github/workflows/zxc-execute-performance-test.yaml
    with:
      test-asset: "${{ inputs.test-asset }}"
      ref: "${{ inputs.ref }}"
      solo-version: "${{ inputs.solo-version }}"
      nlg-accounts: "${{ inputs.nlg-accounts }}"
      nlg-test: "CryptoTransferLoadTest"
      nlg-time: "${{ inputs.nlg-time }}"
      workspace: "${{ github.workspace }}"
      gs-root-dir: "gs://performance-engineering-reports/ephemeral/test_runs"
      gs-root-https: "https://perf.analytics.eng.hashgraph.io/ephemeral/test_runs"

  performance-HeliSwapLoadTest:
    needs:
      - performance-CryptoTransferLoadTest
    uses: ./.github/workflows/zxc-execute-performance-test.yaml
    with:
      test-asset: "${{ inputs.test-asset }}"
      ref: "${{ inputs.ref }}"
      solo-version: "${{ inputs.solo-version }}"
      nlg-accounts: "${{ inputs.nlg-accounts }}"
      nlg-test: "HeliSwapLoadTest"
      nlg-time: "${{ inputs.nlg-time }}"
      workspace: "${{ github.workspace }}"
      gs-root-dir: "gs://performance-engineering-reports/ephemeral/test_runs"
      gs-root-https: "https://perf.analytics.eng.hashgraph.io/ephemeral/test_runs"

  performance-SmartContractLoadTest:
    needs:
      - performance-HeliSwapLoadTest
    uses: ./.github/workflows/zxc-execute-performance-test.yaml
    with:
      test-asset: "${{ inputs.test-asset }}"
      ref: "${{ inputs.ref }}"
      solo-version: "${{ inputs.solo-version }}"
      nlg-accounts: "${{ inputs.nlg-accounts }}"
      nlg-test: "SmartContractLoadTest"
      nlg-time: "${{ inputs.nlg-time }}"
      workspace: "${{ github.workspace }}"
      gs-root-dir: "gs://performance-engineering-reports/ephemeral/test_runs"
      gs-root-https: "https://perf.analytics.eng.hashgraph.io/ephemeral/test_runs"

  # Send this output back to the caller workflow
  single-day-performance-test-result:
    name: Calculate Result
    runs-on: hiero-citr-linux-large
    if: ${{ always() }}
    needs:
      - performance-NftTransferLoadTest-report
      - performance-HCSLoadTest
      - performance-CryptoTransferLoadTest
      - performance-HeliSwapLoadTest
      - performance-SmartContractLoadTest
    outputs:
      result: ${{ steps.sdpt-status.outputs.result }}
    steps:
      - name: Harden the runner (Audit all outbound calls)
        uses: step-security/harden-runner@002fdce3c6a235733a90a27c80493a3241e56863 # v2.12.1
        with:
          egress-policy: audit

      - name: Set output
        id: sdpt-status
        env:
          nft_transfer_load_result: ${{ needs.performance-NftTransferLoadTest-report.result }}
          hcs_load_result: ${{ needs.performance-HCSLoadTest.result }}
          crypto_transfer_load_result: ${{ needs.performance-CryptoTransferLoadTest.result }}
          heli_swap_load_result: ${{ needs.performance-HeliSwapLoadTest.result }}
          smart_contract_load_result: ${{ needs.performance-SmartContractLoadTest.result }}
        run: |
          # result is 'success' or 'failure'. If any of the tests failed, we return 'failure'
          RESULT="failure"
          if [[ "${nft_transfer_load_result}" == "success" && \
                "${hcs_load_result}" == "success" && \
                "${crypto_transfer_load_result}" == "success" && \
                "${heli_swap_load_result}" == "success" && \
                "${smart_contract_load_result}" == "success" ]]; then
              RESULT="success"
          fi

          echo "result=${RESULT}" >> "${GITHUB_OUTPUT}"

          echo "### Single Day Performance Result" >> "${GITHUB_STEP_SUMMARY}"
          echo "result=${RESULT}" >> "${GITHUB_STEP_SUMMARY}"

  performance-report-to-Slack:
    runs-on: hiero-citr-linux-medium
    needs:
      - performance-NftTransferLoadTest-report
      - performance-HCSLoadTest
      - performance-CryptoTransferLoadTest
      - performance-HeliSwapLoadTest
      - performance-SmartContractLoadTest

    steps:
      - name: Harden the runner (Audit all outbound calls)
        uses: step-security/harden-runner@002fdce3c6a235733a90a27c80493a3241e56863 # v2.12.1
        with:
          egress-policy: audit

      - name: Build Slack Payload Message
        id: payload
        run: |

          report="\
            NftTransferLoadTest ${{ needs.performance-NftTransferLoadTest-report.outputs.NFTscore }} \n\
            CryptoBenchMerkleDb ${{ needs.performance-NftTransferLoadTest-report.outputs.MerkleDBscore }} \n\
            HCSLoadTest ${{ needs.performance-HCSLoadTest.outputs.output }} \n\
            CryptoTransferLoadTest ${{ needs.performance-CryptoTransferLoadTest.outputs.output }} \n\
            HeliSwapLoadTest ${{ needs.performance-HeliSwapLoadTest.outputs.output }} \n\
            SmartContractLoadTest ${{ needs.performance-SmartContractLoadTest.outputs.output }}"
          #last line is 6, it does not need comma block separator
          freport=`/usr/bin/echo -e "$report" | awk '{print $1" "$2}'| perl -ne 'if ($. < 6) {$comma=","} else {$comma="";} ($t,$d)=split(/\s+/,$_,2);printf("{\"type\": \"text\",\"text\": \"%-25s %7d \\\n\"}%s",$t,$d,$comma);'`
          freport="{\"type\": \"text\",\"text\": \"Name                          TPS\n\"},$freport"

          cat <<EOF > slack_payload.json
          {
            "attachments": [
              {
                "color": "#777777",
                "blocks": [
                  {
                    "type": "header",
                    "text": {
                      "type": "plain_text",
                      "text": "CITR Network Load Test report",
                      "emoji": true
                    }
                  },
                  {
                    "type": "divider"
                  },
                  {
                      "type": "rich_text",
                      "elements": [
                        {
                          "type": "rich_text_preformatted",
                          "elements": [
                            ${freport}
                          ]
                        }
                      ]
                  },
                  {
                    "type": "divider"
                  },
                  {
                    "type": "section",
                    "text": {
                      "type": "mrkdwn",
                      "text": "*Workflow and Commit Information*"
                    },
                    "fields": [
                      {
                        "type": "mrkdwn",
                        "text": "*Workflow run ID*:"
                      },
                      {
                        "type": "mrkdwn",
                        "text": " ${{ github.run_id }}"
                      },
                      {
                        "type": "mrkdwn",
                        "text": "*Version*: ${{ inputs.ref }}"
                      },
                      {
                        "type": "mrkdwn",
                        "text": "<${{ github.server_url }}/${{ github.repository }}/actions/runs/${{ github.run_id }}>"
                      }
                    ]
                  }
                ]
              }
            ]
          }
          EOF

      ## Slack notifications
      - name: Report status (slack operations)
        uses: slackapi/slack-github-action@485a9d42d3a73031f12ec201c457e2162c45d02d # v2.0.0
        with:
          webhook: ${{ secrets.slack-report-webhook }}
          webhook-type: incoming-webhook
          payload-templated: true
          payload-file-path: slack_payload.json<|MERGE_RESOLUTION|>--- conflicted
+++ resolved
@@ -252,10 +252,7 @@
           # Remove Taskfile.yml
           rm -f Taskfile.yml
           # Generate the Taskfile.yml file inline
-<<<<<<< HEAD
-=======
           cp "${{ github.workspace }}"/.github/workflows/support/citr/Taskfile.examples.yml Taskfile.examples.yml
->>>>>>> f90a8fe8
           cp "${{ github.workspace }}"/.github/workflows/support/citr/Taskfile.yml Taskfile.yml
 
           # Remove init-containers-values8.yaml
@@ -272,16 +269,6 @@
           sed -i -e "s@%NETWORK_ID%@${NETWORK_ID}@g" init-containers-values8.yaml
           NETWORK_OWNER="adhoc-performance-test"
           sed -i -e "s@%NETWORK_OWNER%@${NETWORK_OWNER}@g" init-containers-values8.yaml
-
-          # Remove application.properties
-          rm -f application.properties
-          # Generate the application.properties file inline
-          cp "${{ github.workspace }}"/.github/workflows/support/citr/application.properties.txt application.properties
-
-          # Remove settings.txt
-          rm -f settings.txt
-          # Generate the settings.txt file inline
-          cp "${{ github.workspace }}"/.github/workflows/support/citr/settings.txt settings.txt
 
           # Remove application.properties
           rm -f application.properties

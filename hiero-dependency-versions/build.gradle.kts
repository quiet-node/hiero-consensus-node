// SPDX-License-Identifier: Apache-2.0
plugins {
    id("org.hiero.gradle.base.lifecycle")
    id("org.hiero.gradle.base.jpms-modules")
    id("org.hiero.gradle.check.spotless")
    id("org.hiero.gradle.check.spotless-kotlin")
}

dependencies {
    api(platform("io.netty:netty-bom:4.1.119.Final"))

    // forward logging from modules using SLF4J (e.g. 'org.hyperledger.besu.evm') to Log4J
    runtime("org.apache.logging.log4j:log4j-slf4j2-impl") {
        because("org.apache.logging.log4j.slf4j2.impl")
    }
}

val autoService = "1.1.1"
val besu = "24.3.3"
val bouncycastle = "1.80"
val dagger = "2.55"
val eclipseCollections = "11.1.0"
val grpc = "1.71.0"
val hederaCryptography = "0.2.2-SNAPSHOT"
val helidon = "4.2.0"
val jackson = "2.18.3"
val junit5 = "5.10.3!!" // no updates beyond 5.10.3 until #17125 is resolved
val log4j = "2.24.3"
<<<<<<< HEAD
val mockito = "5.15.2"
val pbj = "0.9.20" // ATTENTION: keep in sync with plugin version in 'hapi/build.gradle.kts'
val protobuf = "4.29.3"
val testContainers = "1.20.5"
=======
val mockito = "5.16.0"
val pbj = "0.9.20" // ATTENTION: keep in sync with plugin version in 'hapi/build.gradle.kts'
val protobuf = "4.30.0"
val testContainers = "1.20.6"
>>>>>>> c49bdae3
val tuweni = "2.4.2"
val webcompare = "2.1.7"

dependencies.constraints {
    api("io.helidon.common:helidon-common:$helidon") { because("io.helidon.common") }
    api("io.helidon.webclient:helidon-webclient:$helidon") { because("io.helidon.webclient") }
    api("io.helidon.webclient:helidon-webclient-grpc:$helidon") {
        because("io.helidon.webclient.grpc")
    }
    api("org.awaitility:awaitility:4.3.0") { because("awaitility") }
    api("com.fasterxml.jackson.core:jackson-core:$jackson") {
        because("com.fasterxml.jackson.core")
    }
    api("com.fasterxml.jackson.core:jackson-databind:$jackson") {
        because("com.fasterxml.jackson.databind")
    }
    api("com.fasterxml.jackson.dataformat:jackson-dataformat-yaml:$jackson") {
        because("com.fasterxml.jackson.dataformat.yaml")
    }
    api("com.github.ben-manes.caffeine:caffeine:3.2.0") { because("com.github.benmanes.caffeine") }
    api("com.github.docker-java:docker-java-api:3.4.1") { because("com.github.dockerjava.api") }
    api("com.github.spotbugs:spotbugs-annotations:4.9.2") {
        because("com.github.spotbugs.annotations")
    }
    api("com.google.auto.service:auto-service-annotations:$autoService") {
        because("com.google.auto.service")
    }
    api("com.google.auto.service:auto-service:$autoService") {
        because("com.google.auto.service.processor")
    }
    api("com.google.guava:guava:33.4.0-jre") { because("com.google.common") }
    api("com.google.j2objc:j2objc-annotations:3.0.0") { because("com.google.j2objc.annotations") }
    api("com.google.jimfs:jimfs:1.3.0") { because("com.google.common.jimfs") }
    api("com.google.protobuf:protobuf-java:$protobuf") { because("com.google.protobuf") }
    api("com.google.protobuf:protobuf-java-util:$protobuf") { because("com.google.protobuf.util") }
    api("com.hedera.pbj:pbj-runtime:$pbj") { because("com.hedera.pbj.runtime") }
    api("com.squareup:javapoet:1.13.0") { because("com.squareup.javapoet") }
    api("net.java.dev.jna:jna:5.16.0") { because("com.sun.jna") }
    api("com.google.dagger:dagger:$dagger") { because("dagger") }
    api("com.google.dagger:dagger-compiler:$dagger") { because("dagger.compiler") }
    api("io.grpc:grpc-netty:$grpc") { because("io.grpc.netty") }
    api("io.grpc:grpc-protobuf:$grpc") { because("io.grpc.protobuf") }
    api("io.grpc:grpc-stub:$grpc") { because("io.grpc.stub") }
    api("com.esaulpaugh:headlong:13.0.0") { because("com.esaulpaugh.headlong") }
    api("info.picocli:picocli:4.7.6") { because("info.picocli") }
    api("io.github.classgraph:classgraph:4.8.179") { because("io.github.classgraph") }
    api("io.perfmark:perfmark-api:0.27.0") { because("io.perfmark") }
    api("io.prometheus:simpleclient:0.16.0") { because("io.prometheus.simpleclient") }
    api("io.prometheus:simpleclient_httpserver:0.16.0") {
        because("io.prometheus.simpleclient.httpserver")
    }
    api("jakarta.inject:jakarta.inject-api:2.0.1") { because("jakarta.inject") }
    api("javax.inject:javax.inject:1") { because("javax.inject") }
    api("com.goterl:lazysodium-java:5.1.4") { because("lazysodium.java") }
    api("net.i2p.crypto:eddsa:0.3.0") { because("net.i2p.crypto.eddsa") }
    api("org.antlr:antlr4-runtime:4.13.2") { because("org.antlr.antlr4.runtime") }
    api("commons-codec:commons-codec:1.18.0") { because("org.apache.commons.codec") }
    api("org.apache.commons:commons-collections4:4.4") {
        because("org.apache.commons.collections4")
    }
    api("commons-io:commons-io:2.18.0") { because("org.apache.commons.io") }
    api("org.apache.commons:commons-lang3:3.17.0") { because("org.apache.commons.lang3") }
    api("org.apache.commons:commons-compress:1.27.1") { because("org.apache.commons.compress") }
    api("org.apache.logging.log4j:log4j-api:$log4j") { because("org.apache.logging.log4j") }
    api("org.apache.logging.log4j:log4j-core:$log4j") { because("org.apache.logging.log4j.core") }
    api("org.apache.logging.log4j:log4j-slf4j2-impl:$log4j") {
        because("org.apache.logging.log4j.slf4j2.impl")
    }
    api("org.assertj:assertj-core:3.27.3") { because("org.assertj.core") }
    api("org.bouncycastle:bcpkix-jdk18on:$bouncycastle") { because("org.bouncycastle.pkix") }
    api("org.bouncycastle:bcprov-jdk18on:$bouncycastle") { because("org.bouncycastle.provider") }
    api("org.eclipse.collections:eclipse-collections-api:$eclipseCollections") {
        because("org.eclipse.collections.api")
    }
    api("org.eclipse.collections:eclipse-collections:$eclipseCollections") {
        because("org.eclipse.collections.impl")
    }
    api("org.hyperledger.besu:besu-datatypes:$besu") { because("org.hyperledger.besu.datatypes") }
    api("org.hyperledger.besu:evm:$besu") { because("org.hyperledger.besu.evm") }
    api("org.hyperledger.besu:secp256k1:0.8.2") {
        because("org.hyperledger.besu.nativelib.secp256k1")
    }
    api("org.jetbrains:annotations:26.0.2") { because("org.jetbrains.annotations") }
    api("org.json:json:20250107") { because("org.json") }
    api("org.junit.jupiter:junit-jupiter-api:$junit5") { because("org.junit.jupiter.api") }
    api("org.junit.jupiter:junit-jupiter-engine:$junit5") { because("org.junit.jupiter.engine") }
    api("org.junit-pioneer:junit-pioneer:2.3.0") { because("org.junitpioneer") }
    api("org.mockito:mockito-core:$mockito") { because("org.mockito") }
    api("org.mockito:mockito-junit-jupiter:$mockito") { because("org.mockito.junit.jupiter") }
    api("org.opentest4j:opentest4j:1.3.0") { because("org.opentest4j") }
    api("org.testcontainers:testcontainers:$testContainers") { because("org.testcontainers") }
    api("org.testcontainers:junit-jupiter:$testContainers") {
        because("org.testcontainers.junit.jupiter")
    }
    api("org.yaml:snakeyaml:2.4") { because("org.yaml.snakeyaml") }
    api("io.tmio:tuweni-bytes:$tuweni") { because("tuweni.bytes") }
    api("io.tmio:tuweni-units:$tuweni") { because("tuweni.units") }
    api("uk.org.webcompere:system-stubs-core:$webcompare") {
        because("uk.org.webcompere.systemstubs.core")
    }
    api("uk.org.webcompere:system-stubs-jupiter:$webcompare") {
        because("uk.org.webcompere.systemstubs.jupiter")
    }
    api("com.google.protobuf:protoc:$protobuf")
    api("io.grpc:protoc-gen-grpc-java:$grpc")

    api("com.hedera.cryptography:hedera-cryptography-blskeygen:$hederaCryptography") {
        because("com.hedera.cryptography.blskeygen")
    }
    api("com.hedera.cryptography:hedera-cryptography-bls:$hederaCryptography") {
        because("com.hedera.cryptography.bls")
    }
    api("com.hedera.cryptography:hedera-cryptography-pairings-api:$hederaCryptography") {
        because("com.hedera.cryptography.pairings.api")
    }
    api("com.hedera.cryptography:hedera-cryptography-tss:$hederaCryptography") {
        because("com.hedera.cryptography.tss")
    }
    api("com.hedera.cryptography:hedera-cryptography-utils:$hederaCryptography") {
        because("com.hedera.cryptography.utils")
    }
    api("com.hedera.cryptography:hedera-cryptography-rpm:$hederaCryptography") {
        because("com.hedera.cryptography.rpm")
    }
    api("com.hedera.cryptography:hedera-cryptography-hinTS:$hederaCryptography") {
        because("com.hedera.cryptography.hints")
    }
}<|MERGE_RESOLUTION|>--- conflicted
+++ resolved
@@ -26,17 +26,10 @@
 val jackson = "2.18.3"
 val junit5 = "5.10.3!!" // no updates beyond 5.10.3 until #17125 is resolved
 val log4j = "2.24.3"
-<<<<<<< HEAD
-val mockito = "5.15.2"
-val pbj = "0.9.20" // ATTENTION: keep in sync with plugin version in 'hapi/build.gradle.kts'
-val protobuf = "4.29.3"
-val testContainers = "1.20.5"
-=======
 val mockito = "5.16.0"
 val pbj = "0.9.20" // ATTENTION: keep in sync with plugin version in 'hapi/build.gradle.kts'
 val protobuf = "4.30.0"
 val testContainers = "1.20.6"
->>>>>>> c49bdae3
 val tuweni = "2.4.2"
 val webcompare = "2.1.7"
 

// SPDX-License-Identifier: Apache-2.0
plugins {
    id("org.hiero.gradle.base.lifecycle")
    id("org.hiero.gradle.base.jpms-modules")
    id("org.hiero.gradle.check.spotless")
    id("org.hiero.gradle.check.spotless-kotlin")
}

dependencies {
    api(platform("io.netty:netty-bom:4.1.119.Final"))

    // forward logging from modules using SLF4J (e.g. 'org.hyperledger.besu.evm') to Log4J
    runtime("org.apache.logging.log4j:log4j-slf4j2-impl") {
        because("org.apache.logging.log4j.slf4j2.impl")
    }
}

val autoService = "1.1.1"
val besu = "24.3.3"
val bouncycastle = "1.80"
val dagger = "2.56.1"
val eclipseCollections = "11.1.0"
<<<<<<< HEAD
val grpc = "1.70.0"
val hederaCryptography = "0.1.1-SNAPSHOT"
val helidon = "4.1.6"
val jackson = "2.18.2"
val junit5 = "5.12.0"
=======
val grpc = "1.71.0"
val hederaCryptography = "0.2.2-SNAPSHOT"
val helidon = "4.2.0"
val jackson = "2.18.3"
val junit5 = "5.10.3!!" // no updates beyond 5.10.3 until #17125 is resolved
>>>>>>> 0e881e72
val log4j = "2.24.3"
val mockito = "5.16.1"
val pbj = "0.10.3" // ATTENTION: keep in sync with plugin version in 'hapi/build.gradle.kts'
val protobuf = "4.30.2"
val testContainers = "1.20.6"
val tuweni = "2.4.2"
val webcompare = "2.1.7"

dependencies.constraints {
    api("io.helidon.common:helidon-common:$helidon") { because("io.helidon.common") }
    api("io.helidon.webclient:helidon-webclient:$helidon") { because("io.helidon.webclient") }
    api("io.helidon.webclient:helidon-webclient-grpc:$helidon") {
        because("io.helidon.webclient.grpc")
    }
    api("org.awaitility:awaitility:4.3.0") { because("awaitility") }
    api("com.fasterxml.jackson.core:jackson-core:$jackson") {
        because("com.fasterxml.jackson.core")
    }
    api("com.fasterxml.jackson.core:jackson-databind:$jackson") {
        because("com.fasterxml.jackson.databind")
    }
    api("com.fasterxml.jackson.dataformat:jackson-dataformat-yaml:$jackson") {
        because("com.fasterxml.jackson.dataformat.yaml")
    }
    api("com.github.ben-manes.caffeine:caffeine:3.2.0") { because("com.github.benmanes.caffeine") }
    api("com.github.docker-java:docker-java-api:3.4.2") { because("com.github.dockerjava.api") }
    api("com.github.spotbugs:spotbugs-annotations:4.9.3") {
        because("com.github.spotbugs.annotations")
    }
    api("com.google.auto.service:auto-service-annotations:$autoService") {
        because("com.google.auto.service")
    }
    api("com.google.auto.service:auto-service:$autoService") {
        because("com.google.auto.service.processor")
    }
    api("com.google.guava:guava:33.4.6-jre") { because("com.google.common") }
    api("com.google.j2objc:j2objc-annotations:3.0.0") { because("com.google.j2objc.annotations") }
    api("com.google.jimfs:jimfs:1.3.0") { because("com.google.common.jimfs") }
    api("com.google.protobuf:protobuf-java:$protobuf") { because("com.google.protobuf") }
    api("com.google.protobuf:protobuf-java-util:$protobuf") { because("com.google.protobuf.util") }
    api("com.hedera.pbj:pbj-runtime:$pbj") { because("com.hedera.pbj.runtime") }
    api("com.squareup:javapoet:1.13.0") { because("com.squareup.javapoet") }
    api("net.java.dev.jna:jna:5.17.0") { because("com.sun.jna") }
    api("com.google.dagger:dagger:$dagger") { because("dagger") }
    api("com.google.dagger:dagger-compiler:$dagger") { because("dagger.compiler") }
    api("io.grpc:grpc-netty:$grpc") { because("io.grpc.netty") }
    api("io.grpc:grpc-protobuf:$grpc") { because("io.grpc.protobuf") }
    api("io.grpc:grpc-stub:$grpc") { because("io.grpc.stub") }
    api("com.esaulpaugh:headlong:13.1.1") { because("com.esaulpaugh.headlong") }
    api("info.picocli:picocli:4.7.6") { because("info.picocli") }
    api("io.github.classgraph:classgraph:4.8.179") { because("io.github.classgraph") }
    api("io.perfmark:perfmark-api:0.27.0") { because("io.perfmark") }
    api("io.prometheus:simpleclient:0.16.0") { because("io.prometheus.simpleclient") }
    api("io.prometheus:simpleclient_httpserver:0.16.0") {
        because("io.prometheus.simpleclient.httpserver")
    }
    api("jakarta.inject:jakarta.inject-api:2.0.1") { because("jakarta.inject") }
    api("javax.inject:javax.inject:1") { because("javax.inject") }
    api("com.goterl:lazysodium-java:5.1.4") { because("lazysodium.java") }
    api("net.i2p.crypto:eddsa:0.3.0") { because("net.i2p.crypto.eddsa") }
    api("org.antlr:antlr4-runtime:4.13.2") { because("org.antlr.antlr4.runtime") }
    api("commons-codec:commons-codec:1.18.0") { because("org.apache.commons.codec") }
    api("org.apache.commons:commons-collections4:4.4") {
        because("org.apache.commons.collections4")
    }
    api("commons-io:commons-io:2.18.0") { because("org.apache.commons.io") }
    api("org.apache.commons:commons-lang3:3.17.0") { because("org.apache.commons.lang3") }
    api("org.apache.commons:commons-compress:1.27.1") { because("org.apache.commons.compress") }
    api("org.apache.logging.log4j:log4j-api:$log4j") { because("org.apache.logging.log4j") }
    api("org.apache.logging.log4j:log4j-core:$log4j") { because("org.apache.logging.log4j.core") }
    api("org.apache.logging.log4j:log4j-slf4j2-impl:$log4j") {
        because("org.apache.logging.log4j.slf4j2.impl")
    }
    api("org.assertj:assertj-core:3.27.3") { because("org.assertj.core") }
    api("org.bouncycastle:bcpkix-jdk18on:$bouncycastle") { because("org.bouncycastle.pkix") }
    api("org.bouncycastle:bcprov-jdk18on:$bouncycastle") { because("org.bouncycastle.provider") }
    api("org.eclipse.collections:eclipse-collections-api:$eclipseCollections") {
        because("org.eclipse.collections.api")
    }
    api("org.eclipse.collections:eclipse-collections:$eclipseCollections") {
        because("org.eclipse.collections.impl")
    }
    api("org.hyperledger.besu:besu-datatypes:$besu") { because("org.hyperledger.besu.datatypes") }
    api("org.hyperledger.besu:evm:$besu") { because("org.hyperledger.besu.evm") }
    api("org.hyperledger.besu:secp256k1:0.8.2") {
        because("org.hyperledger.besu.nativelib.secp256k1")
    }
    api("org.jetbrains:annotations:26.0.2") { because("org.jetbrains.annotations") }
    api("org.json:json:20250107") { because("org.json") }
    api("org.junit.jupiter:junit-jupiter-api:$junit5") { because("org.junit.jupiter.api") }
    api("org.junit.jupiter:junit-jupiter-engine:$junit5") { because("org.junit.jupiter.engine") }
    api("org.junit-pioneer:junit-pioneer:2.3.0") { because("org.junitpioneer") }
    api("org.mockito:mockito-core:$mockito") { because("org.mockito") }
    api("org.mockito:mockito-junit-jupiter:$mockito") { because("org.mockito.junit.jupiter") }
    api("org.opentest4j:opentest4j:1.3.0") { because("org.opentest4j") }
    api("org.testcontainers:testcontainers:$testContainers") { because("org.testcontainers") }
    api("org.testcontainers:junit-jupiter:$testContainers") {
        because("org.testcontainers.junit.jupiter")
    }
    api("org.yaml:snakeyaml:2.4") { because("org.yaml.snakeyaml") }
    api("io.tmio:tuweni-bytes:$tuweni") { because("tuweni.bytes") }
    api("io.tmio:tuweni-units:$tuweni") { because("tuweni.units") }
    api("uk.org.webcompere:system-stubs-core:$webcompare") {
        because("uk.org.webcompere.systemstubs.core")
    }
    api("uk.org.webcompere:system-stubs-jupiter:$webcompare") {
        because("uk.org.webcompere.systemstubs.jupiter")
    }
    api("com.google.protobuf:protoc:$protobuf")
    api("io.grpc:protoc-gen-grpc-java:$grpc")

    api("com.hedera.cryptography:hedera-cryptography-blskeygen:$hederaCryptography") {
        because("com.hedera.cryptography.blskeygen")
    }
    api("com.hedera.cryptography:hedera-cryptography-bls:$hederaCryptography") {
        because("com.hedera.cryptography.bls")
    }
    api("com.hedera.cryptography:hedera-cryptography-pairings-api:$hederaCryptography") {
        because("com.hedera.cryptography.pairings.api")
    }
    api("com.hedera.cryptography:hedera-cryptography-tss:$hederaCryptography") {
        because("com.hedera.cryptography.tss")
    }
    api("com.hedera.cryptography:hedera-cryptography-utils:$hederaCryptography") {
        because("com.hedera.cryptography.utils")
    }
    api("com.hedera.cryptography:hedera-cryptography-rpm:$hederaCryptography") {
        because("com.hedera.cryptography.rpm")
    }
    api("com.hedera.cryptography:hedera-cryptography-hinTS:$hederaCryptography") {
        because("com.hedera.cryptography.hints")
    }
}<|MERGE_RESOLUTION|>--- conflicted
+++ resolved
@@ -20,19 +20,11 @@
 val bouncycastle = "1.80"
 val dagger = "2.56.1"
 val eclipseCollections = "11.1.0"
-<<<<<<< HEAD
-val grpc = "1.70.0"
-val hederaCryptography = "0.1.1-SNAPSHOT"
-val helidon = "4.1.6"
-val jackson = "2.18.2"
-val junit5 = "5.12.0"
-=======
 val grpc = "1.71.0"
 val hederaCryptography = "0.2.2-SNAPSHOT"
 val helidon = "4.2.0"
 val jackson = "2.18.3"
-val junit5 = "5.10.3!!" // no updates beyond 5.10.3 until #17125 is resolved
->>>>>>> 0e881e72
+val junit5 = "5.12.0"
 val log4j = "2.24.3"
 val mockito = "5.16.1"
 val pbj = "0.10.3" // ATTENTION: keep in sync with plugin version in 'hapi/build.gradle.kts'

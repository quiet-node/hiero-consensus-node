--- conflicted
+++ resolved
@@ -45,10 +45,5 @@
     }
     TransferList transferList = 10; // All hbar transfers as a result of this transaction, such as fees, or transfers performed by the transaction, or by a smart contract it calls, or by the creation of threshold records that it triggers.
     repeated TokenTransferList tokenTransferLists = 11; // All Token transfers as a result of this transaction
-<<<<<<< HEAD
-    uint32 tieOrder = 12; // Order of events with the same consensus timestamp
-    ScheduleID scheduleRef = 13; // Reference to the scheduled transaction ID that this transaction record represent
-=======
     ScheduleID scheduleRef = 12; // Reference to the scheduled transaction ID that this transaction record represent
->>>>>>> 322d0651
 }
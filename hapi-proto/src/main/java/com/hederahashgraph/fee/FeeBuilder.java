package com.hederahashgraph.fee;

/*-
 * ‌
 * Hedera Services API
 * ​
 * Copyright (C) 2018 - 2020 Hedera Hashgraph, LLC
 * ​
 * Licensed under the Apache License, Version 2.0 (the "License");
 * you may not use this file except in compliance with the License.
 * You may obtain a copy of the License at
 * 
 *      http://www.apache.org/licenses/LICENSE-2.0
 * 
 * Unless required by applicable law or agreed to in writing, software
 * distributed under the License is distributed on an "AS IS" BASIS,
 * WITHOUT WARRANTIES OR CONDITIONS OF ANY KIND, either express or implied.
 * See the License for the specific language governing permissions and
 * limitations under the License.
 * ‍
 */

import com.google.protobuf.InvalidProtocolBufferException;
import com.hedera.services.legacy.proto.utils.CommonUtils;
import com.hederahashgraph.api.proto.java.*;
import com.hederahashgraph.exception.InvalidTxBodyException;

import java.math.BigInteger;
import java.util.List;

/**
 * This is the base class for building Fee Matrices and calculating the Total as well as specific
 * component Fee for a given Transaction or Query. It includes common methods which is used to
 * calculate Fee for Crypto, File and Smart Contracts Transactions and Query
 */


public class FeeBuilder {

  public static final int LONG_SIZE = 8;
  public static final int FEE_MATRICES_CONST = 1;
  public static final int INT_SIZE = 4;
  public static final int BOOL_SIZE = 4;
  public static final int SOLIDITY_ADDRESS = 20;
  public static final int KEY_SIZE = 32;
  public static final int TX_HASH_SIZE = 48;
  public static final int DEFAULT_PAYER_ACC_SIG_COUNT = 0;
  public static final int RECIEPT_STORAGE_TIME_SEC = 180;
  public static final int THRESHOLD_STORAGE_TIME_SEC = 90000;
  public static final int DEFAULT_RBS_NETWORK = 0;
  public static final int FEE_DIVISOR_FACTOR = 1000;
  public static final int SIGNATURE_SIZE = 64;
  public static final int HRS_DIVISOR = 3600;
  public static final int BASIC_ENTITY_ID_SIZE = (3 * LONG_SIZE);
  public static final int BASIC_ACCOUNT_AMT_SIZE = BASIC_ENTITY_ID_SIZE + LONG_SIZE;
  public static final int BASIC_TX_ID_SIZE = BASIC_ENTITY_ID_SIZE + LONG_SIZE;
  public static final int EXCHANGE_RATE_SIZE = 2 * INT_SIZE + LONG_SIZE;
  /**
   * Fields included: status, exchangeRate.
   */
  public static final int BASIC_RECEIPT_SIZE = INT_SIZE + 2 * EXCHANGE_RATE_SIZE;
  /**
   * Fields included: transactionID, nodeAccountID, transactionFee, transactionValidDuration, generateRecord
   */
  public static final int BASIC_TX_BODY_SIZE =
      BASIC_ENTITY_ID_SIZE + BASIC_TX_ID_SIZE + LONG_SIZE + (LONG_SIZE) + BOOL_SIZE;
  public static final int STATE_PROOF_SIZE = 2000;
  public static final int BASE_FILEINFO_SIZE =
      BASIC_ENTITY_ID_SIZE + LONG_SIZE + (LONG_SIZE) + BOOL_SIZE;
  public static final int BASIC_ACCOUNT_SIZE = 8 * LONG_SIZE + BOOL_SIZE;
  /**
   * Fields included: nodeTransactionPrecheckCode, responseType, cost
   */
  public static final int BASIC_QUERY_RES_HEADER = 2 * INT_SIZE + LONG_SIZE;
  public static final int BASIC_QUERY_HEADER = 212;
  public static final int BASIC_CONTRACT_CREATE_SIZE = BASIC_ENTITY_ID_SIZE + 6 * LONG_SIZE;
  public static final int BASIC_CONTRACT_INFO_SIZE =
      2 * BASIC_ENTITY_ID_SIZE + SOLIDITY_ADDRESS + BASIC_TX_ID_SIZE;
  /**
   * Fields included in size: receipt (basic size), transactionHash, consensusTimestamp, transactionID
   * transactionFee.
   */
  public static final int BASIC_TX_RECORD_SIZE =
      BASIC_RECEIPT_SIZE + TX_HASH_SIZE + LONG_SIZE + BASIC_TX_ID_SIZE + LONG_SIZE;


  /**
   * This method calculates Fee for specific component (Noe/Network/Service) based upon param
   * componentCoefficients and componentMetrics
   */
  public static long getComponentFeeInTinyCents(FeeComponents componentCoefficients,
      FeeComponents componentMetrics) {

    long bytesUsageFee = componentCoefficients.getBpt() * componentMetrics.getBpt();
    long verificationFee = componentCoefficients.getVpt() * componentMetrics.getVpt();
    long ramStorageFee = componentCoefficients.getRbh() * componentMetrics.getRbh();
    long storageFee = componentCoefficients.getSbh() * componentMetrics.getSbh();
    long evmGasFee = componentCoefficients.getGas() * componentMetrics.getGas();
    long txValueFee = Math.round((componentCoefficients.getTv() * componentMetrics.getTv()) / 1000);
    long bytesResponseFee = componentCoefficients.getBpr() * componentMetrics.getBpr();
    long storageBytesResponseFee = componentCoefficients.getSbpr() * componentMetrics.getSbpr();
    long componentUsage = componentCoefficients.getConstant() * componentMetrics.getConstant();

    long totalComponentFee = componentUsage + (bytesUsageFee + verificationFee + ramStorageFee
        + storageFee + evmGasFee + txValueFee + bytesResponseFee + storageBytesResponseFee);

    if (totalComponentFee < componentCoefficients.getMin()) {
      totalComponentFee = componentCoefficients.getMin();
    } else if (totalComponentFee > componentCoefficients.getMax()) {
      totalComponentFee = componentCoefficients.getMax();
    }
    return Math.max(totalComponentFee > 0 ? 1 : 0, (totalComponentFee) / FEE_DIVISOR_FACTOR);
  }


  /**
   * This method calculates Total Fee for Transaction or Query and returns the value in tinyBars
   */
  public static long getTotalFeeforRequest(FeeData feeCoefficients, FeeData componentMetrics,
      ExchangeRate exchangeRate) {

    FeeObject feeObject = getFeeObject(feeCoefficients, componentMetrics,exchangeRate);
    long totalFee = feeObject.getServiceFee() + feeObject.getNodeFee() + feeObject.getNetworkFee();
    return totalFee;
  }

  public static FeeObject getFeeObject(FeeData feeData, FeeData feeMatrices,
      ExchangeRate exchangeRate) {
    // get the Network Fee
    long networkFee = getComponentFeeInTinyCents(feeData.getNetworkdata(), feeMatrices.getNetworkdata());
    long nodeFee = getComponentFeeInTinyCents(feeData.getNodedata(), feeMatrices.getNodedata());
    long serviceFee = getComponentFeeInTinyCents(feeData.getServicedata(), feeMatrices.getServicedata());
    // convert the Fee to tiny hbars
    networkFee = FeeBuilder.getTinybarsFromTinyCents(exchangeRate, networkFee);
    nodeFee = FeeBuilder.getTinybarsFromTinyCents(exchangeRate, nodeFee);
    serviceFee = FeeBuilder.getTinybarsFromTinyCents(exchangeRate, serviceFee);
    return new FeeObject(nodeFee, networkFee, serviceFee);
  }


  /**
   * This method calculates the common bytes included in a every transaction. Common bytes only
   * differ based upon memo field.
   * <p>
   * Common fields in all transaction:
   * <p>
   * <ul>
   *     <li>TransactionID transactionID - BASIC_ENTITY_ID_SIZE (accountId) + LONG_SIZE (transactionValidStart)</li>
   *     <li>AccountID nodeAccountID - BASIC_ENTITY_ID_SIZE</li>
   *     <li>uint64 transactionFee - LONG_SIZE</li>
   *     <li>Duration transactionValidDuration - (LONG_SIZE)</li>
   *     <li>bool generateRecord - BOOL_SIZE</li>
   *     <li>bytes string memo - get memo size from transaction</li>
   * </ul>
   */
  public static int getCommonTransactionBodyBytes(TransactionBody txBody) throws InvalidTxBodyException {
    if (txBody == null) {
      throw new InvalidTxBodyException("Transaction Body not available for Fee Calculation");
    }
    int memoSize = 0;
    if (txBody.getMemo() != null) {
      memoSize = txBody.getMemoBytes().size();
    }
    return BASIC_TX_BODY_SIZE + memoSize;
  }

  /**
   * This method returns the Key size in bytes
   */
  public static int getAccountKeyStorageSize(Key key) {

    if (key == null) {
      return 0;
    }
    if (key == Key.getDefaultInstance()) {
      return 0;
    }
    int keyStorageSize = 0;
    try {
      int[] countKeyMetatData = {0, 0};
      countKeyMetatData = calculateKeysMetadata(key, countKeyMetatData);
      keyStorageSize = countKeyMetatData[0] * KEY_SIZE + countKeyMetatData[1] * INT_SIZE;
    } catch (Exception e) {
      e.printStackTrace();
    }
    return keyStorageSize;
  }

  /**
   * This method calculates number of keys
   */
  public static int[] calculateKeysMetadata(Key key, int[] count) {
    if (key.hasKeyList()) {
      List<Key> keyList = key.getKeyList().getKeysList();
      for (int i = 0; i < keyList.size(); i++) {
        count = calculateKeysMetadata(keyList.get(i), count);
      }
    } else if (key.hasThresholdKey()) {
      List<Key> keyList = key.getThresholdKey().getKeys().getKeysList();
      count[1]++;
      for (int i = 0; i < keyList.size(); i++) {
        count = calculateKeysMetadata(keyList.get(i), count);
      }
    } else {
      count[0]++;
    }
    return count;
  }

  /**
   * This method returns the Fee Matrices for querying based upon ID (Account / File / Smart
   * Contract)
   */
  public static FeeData getCostForQueryByIDOnly() {

    // get the Fee Matrices
    long bpt = 0;
    long vpt = 0;
    long rbs = 0;
    long sbs = 0;
    long gas = 0;
    long tv = 0;
    long bpr = 0;
    long sbpr = 0;

    /*
     * Query QueryHeader Transaction - CryptoTransfer - (will be taken care in Transaction
     * processing) ResponseType - INT_SIZE ID - BASIC_ENTITY_ID_SIZE
     *
     */

    bpt = INT_SIZE + BASIC_ENTITY_ID_SIZE;

    /*
     * bpr = Response header NodeTransactionPrecheckCode - 4 bytes ResponseType - 4 bytes uint64
     * cost - 8 bytes
     */

    bpr = BASIC_QUERY_RES_HEADER;
    FeeComponents feeMatrices = FeeComponents.newBuilder().setBpt(bpt).setVpt(vpt).setRbh(rbs)
        .setSbh(sbs).setGas(gas).setTv(tv).setBpr(bpr).setSbpr(sbpr).build();

    return FeeData.getDefaultInstance();
  }


  /**
   * It returns the default Fee Matrices
   */
  public static FeeComponents getDefaultMatrices() {
    FeeComponents feeMatricesForTx = FeeComponents.newBuilder().setBpt(0).setVpt(0).setRbh(0)
        .setSbh(0).setGas(0).setTv(0).setBpr(0).setSbpr(0).build();
    return feeMatricesForTx;
  }

  public static int sizeOfLiveHashKeyStorage(Key key) {

    int keyStorageSize = 0;
    try {
      int[] countKeyMetatData = {0, 0};
      countKeyMetatData = calculateKeysMetadata(key, countKeyMetatData);
      keyStorageSize = countKeyMetatData[0] * KEY_SIZE + countKeyMetatData[1] * INT_SIZE;
    } catch (Exception e) {
      e.printStackTrace();
    }
    return keyStorageSize;
  }

  public static int getSignatureCount(Transaction transaction) {
    try {
      return CommonUtils.extractSignatureMap(transaction).getSigPairCount();
    } catch (InvalidProtocolBufferException ignoreToReturnZeroCount) { }
    return 0;
  }

  public static int getSignatureSize(Transaction transaction) {
    try {
      return CommonUtils.extractSignatureMap(transaction).toByteArray().length;
    } catch (InvalidProtocolBufferException ignoreToReturnZeroSize) { }
    return 0;
  }

  /**
   * Convert tinyCents to tinybars
   *
   * @return tinyHbars
   */
  public static long getTinybarsFromTinyCents(ExchangeRate exchangeRate, long tinyCentsFee) {
    BigInteger hbarMultiplier = BigInteger.valueOf(Long.valueOf(exchangeRate.getHbarEquiv()));
    BigInteger centsDivisor = BigInteger.valueOf(Long.valueOf(exchangeRate.getCentEquiv()));
    BigInteger feeInBigInt = BigInteger.valueOf(tinyCentsFee);
    feeInBigInt = feeInBigInt.multiply(hbarMultiplier);
    feeInBigInt = feeInBigInt.divide(centsDivisor);
    return feeInBigInt.longValue();
  }


  public static FeeData getFeeDataMatrices(FeeComponents feeComponents, int payerVpt, long rbsNetwork) {

    long rbh = Math.max(feeComponents.getRbh() > 0 ? 1 : 0, feeComponents.getRbh() / HRS_DIVISOR);
    long sbh = Math.max(feeComponents.getSbh() > 0 ? 1 : 0, feeComponents.getSbh() / HRS_DIVISOR);
    long rbhNetwork = Math.max(rbsNetwork > 0 ? 1 : 0, (rbsNetwork) / HRS_DIVISOR);
    FeeComponents feeMatricesForTxService =
        FeeComponents.newBuilder().setConstant(FEE_MATRICES_CONST)
            .setRbh(rbh).setSbh(sbh)
            .setTv(feeComponents.getTv()).build();

    FeeComponents feeMatricesForTxNetwork =
        FeeComponents.newBuilder().setConstant(FEE_MATRICES_CONST)
            .setBpt(feeComponents.getBpt()).setVpt(feeComponents.getVpt())
            .setRbh(rbhNetwork).build();

    FeeComponents feeMatricesForTxNode = FeeComponents.newBuilder()
        .setConstant(FEE_MATRICES_CONST)
        .setBpt(feeComponents.getBpt())
        .setVpt(payerVpt)
        .setBpr(feeComponents.getBpr()).setSbpr(feeComponents.getSbpr()).build();

    FeeData feeDataMatrices = FeeData.newBuilder().setNetworkdata(feeMatricesForTxNetwork)
        .setNodedata(feeMatricesForTxNode).setServicedata(feeMatricesForTxService).build();

    return feeDataMatrices;

  }


  public static FeeData getQueryFeeDataMatrices(FeeComponents feeComponents) {

    FeeComponents feeMatricesForTxService = FeeComponents.getDefaultInstance();

    FeeComponents feeMatricesForTxNetwork = FeeComponents.getDefaultInstance();

    FeeComponents feeMatricesForTxNode = FeeComponents.newBuilder()
        .setConstant(FEE_MATRICES_CONST)
        .setBpt(feeComponents.getBpt())
        .setBpr(feeComponents.getBpr())
        .setSbpr(feeComponents.getSbpr())
        .build();

    FeeData feeDataMatrices = FeeData.newBuilder().setNetworkdata(feeMatricesForTxNetwork)
        .setNodedata(feeMatricesForTxNode).setServicedata(feeMatricesForTxService).build();

    return feeDataMatrices;

  }

  public static long getDefaultRBHNetworkSize() {
    return (BASIC_RECEIPT_SIZE) * (RECIEPT_STORAGE_TIME_SEC);
  }
<<<<<<< HEAD
  
=======

  // does not account for transferlist due to threshold record generation
>>>>>>> 37eb829c
  public static int getBaseTransactionRecordSize(TransactionBody txBody) {
    int txRecordSize = BASIC_TX_RECORD_SIZE;
    if (txBody.getMemo() != null) {
      txRecordSize = txRecordSize + txBody.getMemoBytes().size();
    }
    // TransferList size
    if (txBody.hasCryptoTransfer()) {
      txRecordSize = txRecordSize
          + txBody.getCryptoTransfer().getTransfers().getAccountAmountsCount()
          * (BASIC_ACCOUNT_AMT_SIZE);
    }
    return txRecordSize;
  }

  public static long getTxRecordUsageRBH(TransactionRecord txRecord, int timeInSeconds) {
	if(txRecord == null) {
      return 0;
    }
	long txRecordSize = getTransactionRecordSize(txRecord);    
    return (txRecordSize) * getHoursFromSec(timeInSeconds);
  }

  public static int getHoursFromSec(int valueInSeconds) {	  
	  return valueInSeconds==0 ? 0 : Math.max(1,(valueInSeconds/HRS_DIVISOR));
  }

  public static int getTransactionRecordSize(TransactionRecord txRecord) {
	
	if(txRecord == null) {
      return 0;
    }
	
    int txRecordSize = BASIC_TX_RECORD_SIZE;

    if (txRecord.hasContractCallResult()) {
      txRecordSize =
          txRecordSize + getContractFunctionSize(txRecord.getContractCallResult());
    } else if (txRecord.hasContractCreateResult()) {
      txRecordSize =
          txRecordSize + getContractFunctionSize(txRecord.getContractCreateResult());
    }
    if (txRecord.hasTransferList()) {
      txRecordSize =
          txRecordSize
              + (txRecord.getTransferList().getAccountAmountsCount()) * (BASIC_ACCOUNT_AMT_SIZE);
    }

    int memoBytesSize = 0;
    if (txRecord.getMemo() != null) {
      memoBytesSize = txRecord.getMemoBytes().size();
    }

    return txRecordSize + memoBytesSize;

  }

  public static int getContractFunctionSize(ContractFunctionResult contFuncResult) {

    int contResult = 0;

    if (contFuncResult.getContractCallResult() != null) {
      contResult = contFuncResult.getContractCallResult().size();
    }

    if (contFuncResult.getErrorMessage() != null) {
      contResult = contResult + contFuncResult.getErrorMessageBytes().size();
    }

    if (contFuncResult.getBloom() != null) {
      contResult = contResult + contFuncResult.getBloom().size();
    }
    contResult = contResult + LONG_SIZE + 2 * LONG_SIZE;

    return contResult;
  }

  public static long getTransactionRecordFeeInTinyCents(TransactionRecord txRecord,long feeCoeffRBH, int timeInSec) {
	  if(txRecord == null) {
        return 0;
      }
	  long txRecordUsageRBH = getTxRecordUsageRBH(txRecord, timeInSec);
	  long rawFee = txRecordUsageRBH * feeCoeffRBH;
	  return Math.max(rawFee > 0 ? 1 : 0, (rawFee) / FEE_DIVISOR_FACTOR);	  
  }

  public static int getQueryTransactionSize() {
    int commonTxBodyBytes =
            BASIC_ENTITY_ID_SIZE + (LONG_SIZE) + BASIC_ENTITY_ID_SIZE + LONG_SIZE + (LONG_SIZE) + BOOL_SIZE;
    return (commonTxBodyBytes + BASIC_TX_ID_SIZE + SIGNATURE_SIZE + INT_SIZE);
  }

  public static int liveHashSize(List<LiveHash> liveHashes) {
    int liveHashsKeySize = 0;
    int liveHashDataSize = 0;
    int liveHashsAccountID = 0;

    if (liveHashes != null) {
      int liveHashsListSize = liveHashes.size();
      liveHashDataSize = TX_HASH_SIZE * liveHashsListSize;
      liveHashsAccountID = (BASIC_ENTITY_ID_SIZE) * liveHashsListSize;
      for (LiveHash liveHashs : liveHashes) {
        List<Key> keyList = liveHashs.getKeys().getKeysList();
        for (Key key : keyList) {
          liveHashsKeySize += getAccountKeyStorageSize(key);
        }
      }
    }

    return (liveHashsKeySize + liveHashDataSize + liveHashsAccountID);
  }

  public static int getStateProofSize(ResponseType responseType) {
    return (responseType == ResponseType.ANSWER_STATE_PROOF
        || responseType == ResponseType.COST_ANSWER_STATE_PROOF) ? STATE_PROOF_SIZE : 0;
  }
}<|MERGE_RESOLUTION|>--- conflicted
+++ resolved
@@ -347,12 +347,7 @@
   public static long getDefaultRBHNetworkSize() {
     return (BASIC_RECEIPT_SIZE) * (RECIEPT_STORAGE_TIME_SEC);
   }
-<<<<<<< HEAD
-  
-=======
-
-  // does not account for transferlist due to threshold record generation
->>>>>>> 37eb829c
+
   public static int getBaseTransactionRecordSize(TransactionBody txBody) {
     int txRecordSize = BASIC_TX_RECORD_SIZE;
     if (txBody.getMemo() != null) {

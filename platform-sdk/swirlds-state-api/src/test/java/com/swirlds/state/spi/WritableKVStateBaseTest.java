// SPDX-License-Identifier: Apache-2.0
package com.swirlds.state.spi;

import static org.assertj.core.api.Assertions.assertThat;
import static org.junit.jupiter.api.Assertions.fail;
import static org.mockito.ArgumentMatchers.*;
import static org.mockito.Mockito.inOrder;
import static org.mockito.Mockito.verify;

import com.hedera.hapi.node.state.primitives.ProtoBytes;
import com.swirlds.state.test.fixtures.MapWritableKVState;
import edu.umd.cs.findbugs.annotations.NonNull;
import java.util.ArrayList;
import java.util.HashMap;
import java.util.HashSet;
import java.util.List;
import java.util.Map;
import java.util.NoSuchElementException;
import java.util.concurrent.CountDownLatch;
import java.util.concurrent.Executors;
import java.util.concurrent.TimeUnit;
import java.util.function.Consumer;
import org.assertj.core.api.AssertionsForClassTypes;
import org.junit.jupiter.api.BeforeEach;
import org.junit.jupiter.api.DisplayName;
import org.junit.jupiter.api.Nested;
import org.junit.jupiter.api.Tag;
import org.junit.jupiter.api.Test;
import org.junit.jupiter.api.extension.ExtendWith;
import org.mockito.Mock;
import org.mockito.Mockito;
import org.mockito.junit.jupiter.MockitoExtension;

/**
 * Tests for the base class for all mutable states. All non-abstract methods in this class are
 * final, so we can test here very thoroughly with a dummy {@link WritableKVStateBase}.
 *
 * <p>In this test, we create a backing store with only {(A=APPLE),(B=BANANA)}. We then have a
 * series of tests that will replace the values for A, B, or remove them, or add new values.
 */
public class WritableKVStateBaseTest extends ReadableKVStateBaseTest {
    private static final String NUM_ITERATIONS_ARG = "WritableKVStateBaseTest.DeterministicUpdates.numIterations";
    private WritableKVStateBase<ProtoBytes, String> state;

    @Override
    protected Map<ProtoBytes, String> createBackingMap() {
        final var map = new HashMap<ProtoBytes, String>();
        this.backingMap = Mockito.spy(map);
        backingMap.put(A_KEY, APPLE);
        backingMap.put(B_KEY, BANANA);

        // This method call is really unexpected. I tried to add both keys to the map before
        // creating the spy, and it seems to me that should have worked, but it doesn't, the
        // spy doesn't know anything about the values put into the map. Instead, I had to
        // add them afterward. But then I need to reset the spy, so all my verify methods are
        // right. Kind of bogus, honestly.
        //noinspection unchecked
        Mockito.reset(this.backingMap);

        return backingMap;
    }

<<<<<<< HEAD
    protected WritableKVStateBase<String, String> createFruitState(@NonNull final Map<String, String> map) {
=======
    protected WritableKVStateBase<ProtoBytes, String> createFruitState(@NonNull final Map<ProtoBytes, String> map) {
>>>>>>> b4b97530
        this.state = Mockito.spy(new MapWritableKVState<>(FRUIT_SERVICE_NAME, FRUIT_STATE_KEY, map));
        return state;
    }

    @Nested
    @DisplayName("with registered listeners")
    @ExtendWith(MockitoExtension.class)
    final class WithRegisteredListeners {
        @Mock
        private KVChangeListener<ProtoBytes, String> firstListener;

        @Mock
        private KVChangeListener<ProtoBytes, String> secondListener;

        @BeforeEach
        void setUp() {
            state.registerListener(firstListener);
            state.registerListener(secondListener);
        }

        @Test
        @DisplayName("all listeners are notified of puts in order")
        void allAreNotifiedOfPut() {
            final var inOrder = inOrder(firstListener, secondListener);
            ProtoBytes hKey = toProtoBytes("H");
            ProtoBytes iKey = toProtoBytes("I");
            state.put(hKey, "Honeydew");
            state.put(iKey, "Indian Fig");
            state.commit();

            inOrder.verify(firstListener).mapUpdateChange(hKey, "Honeydew");
            inOrder.verify(secondListener).mapUpdateChange(hKey, "Honeydew");
            inOrder.verify(firstListener).mapUpdateChange(iKey, "Indian Fig");
            inOrder.verify(secondListener).mapUpdateChange(iKey, "Indian Fig");
        }

        @Test
        @DisplayName("all listeners are notified of updates in order")
        void allAreNotifiedOfUpdates() {
            final var inOrder = inOrder(firstListener, secondListener);
            state.put(B_KEY, "Blackberry");
            state.put(C_KEY, "Cantaloupe");
            state.commit();

            inOrder.verify(firstListener).mapUpdateChange(B_KEY, "Blackberry");
            inOrder.verify(secondListener).mapUpdateChange(B_KEY, "Blackberry");
            inOrder.verify(firstListener).mapUpdateChange(C_KEY, "Cantaloupe");
            inOrder.verify(secondListener).mapUpdateChange(C_KEY, "Cantaloupe");
        }

        @Test
        @DisplayName("all listeners are notified of removes in order")
        void allAreNotifiedOfRemoveInOrder() {
            final var inOrder = inOrder(firstListener, secondListener);
            state.remove(A_KEY);
            state.remove(G_KEY);
            state.commit();

            inOrder.verify(firstListener).mapDeleteChange(A_KEY);
            inOrder.verify(secondListener).mapDeleteChange(A_KEY);
            inOrder.verify(firstListener).mapDeleteChange(G_KEY);
            inOrder.verify(secondListener).mapDeleteChange(G_KEY);
        }
    }

    @Nested
    @DisplayName("put")
    final class PutTest {
        /**
         * If the key is unknown in the backing store, then it will now be recorded as a
         * modification. It will not be listed as a "read" key. When committed, the new value should
         * be saved.
         */
        @Test
        @DisplayName("Put a key that does not already exist in the backing store")
        void putAndIncrementCount() {
            assertThat(state.readKeys()).isEmpty();
            assertThat(state.modifiedKeys()).isEmpty();

            state.put(C_KEY, CHERRY);
            assertThat(state.readKeys()).isEmpty();
            assertThat(state.modifiedKeys()).hasSize(1);
            assertThat(state.modifiedKeys()).contains(C_KEY);

            // We should be able to "get" the modification
            assertThat(state.get(C_KEY)).isEqualTo(CHERRY);
            assertThat(state.readKeys()).isEmpty();

            // The original value should still not exist
            assertThat(state.getOriginalValue(C_KEY)).isNull();

            // Commit should cause the value to be added
            state.commit();
            verify(state, Mockito.times(1)).putIntoDataSource(anyProtoBytes(), Mockito.anyString());
            verify(state, Mockito.times(1)).putIntoDataSource(C_KEY, CHERRY);
            verify(state, Mockito.never()).removeFromDataSource(anyProtoBytes());

            // After a commit, the original value should have been added
            assertThat(state.getOriginalValue(C_KEY)).isEqualTo(CHERRY);
        }

        /**
         * Even if the key is known already in the backing store, a "put" will record the
         * modification with no respect to what is in the backing store already. It will not be a
         * "read" key.
         */
        @Test
        @DisplayName("Put a key that already exists in the backing store")
        void putExisting() {
            assertThat(state.readKeys()).isEmpty();
            assertThat(state.modifiedKeys()).isEmpty();

            state.put(A_KEY, ACAI);
            assertThat(state.readKeys()).isEmpty();
            assertThat(state.modifiedKeys()).hasSize(1);
            assertThat(state.modifiedKeys()).contains(A_KEY);

            // The original value should not have changed
            assertThat(state.getOriginalValue(A_KEY)).isEqualTo(APPLE);

            // Commit should cause the value to be updated
            state.commit();
            verify(state, Mockito.times(1)).putIntoDataSource(anyProtoBytes(), Mockito.anyString());
            verify(state, Mockito.times(1)).putIntoDataSource(A_KEY, ACAI);
            verify(state, Mockito.never()).removeFromDataSource(anyProtoBytes());

            // After a commit, the original value should have changed
            assertThat(state.getOriginalValue(A_KEY)).isEqualTo(ACAI);
        }

        /**
         * If the key has been previously part of "get", and then we "put", then the key
         * will still be listed as a "read" key, and will also be a modified key.
         */
        @Test
        @DisplayName("Put a key that was previously 'get'")
        void putAfterGet() {
            state.get(B_KEY);
            assertThat(state.readKeys()).isNotEmpty();
            assertThat(state.modifiedKeys()).isEmpty();
            assertThat(state.readKeys()).contains(B_KEY);

            state.put(B_KEY, BLACKBERRY);
            assertThat(state.readKeys()).contains(B_KEY);
            assertThat(state.modifiedKeys()).contains(B_KEY);

            // Commit should cause the value to be updated
            state.commit();
            verify(state, Mockito.times(1)).putIntoDataSource(anyProtoBytes(), anyString());
            verify(state, Mockito.times(1)).putIntoDataSource(B_KEY, BLACKBERRY);
            verify(state, Mockito.never()).removeFromDataSource(anyProtoBytes());
        }

        /** Calling put twice is idempotent. */
        @Test
        @DisplayName("Put a key twice")
        void putTwice() {
            state.put(B_KEY, BLACKBERRY);
            assertThat(state.readKeys()).isEmpty();
            assertThat(state.modifiedKeys()).isNotEmpty();
            assertThat(state.modifiedKeys()).contains(B_KEY);

            state.put(B_KEY, BLUEBERRY);
            assertThat(state.readKeys()).isEmpty();
            assertThat(state.modifiedKeys()).contains(B_KEY);

            // The original value should not have changed
            assertThat(state.getOriginalValue(B_KEY)).isEqualTo(BANANA);

            // Commit should cause the value to be updated to the latest value
            state.commit();
            verify(state, Mockito.times(1)).putIntoDataSource(anyProtoBytes(), anyString());
            verify(state, Mockito.times(1)).putIntoDataSource(B_KEY, BLUEBERRY);
            verify(state, Mockito.never()).removeFromDataSource(anyProtoBytes());

            // After a commit, the original value should have changed to the latest value
            assertThat(state.getOriginalValue(B_KEY)).isEqualTo(BLUEBERRY);
        }

        /**
         * If a key has been removed, and then is "put" back, it should ultimately be "put" and not
         * removed.
         */
        @Test
        @DisplayName("Put a key after having removed it")
        void putAfterRemove() {
            state.remove(B_KEY);
            assertThat(state.readKeys()).isEmpty();
            assertThat(state.modifiedKeys()).isNotEmpty();
            assertThat(state.modifiedKeys()).contains(B_KEY);

            state.put(B_KEY, BLACKBERRY);
            assertThat(state.readKeys()).isEmpty();
            assertThat(state.modifiedKeys()).contains(B_KEY);

            // The original value should not have changed
            assertThat(state.getOriginalValue(B_KEY)).isEqualTo(BANANA);

            // Commit should cause the value to be updated to the latest value
            state.commit();
            verify(state, Mockito.times(1)).putIntoDataSource(anyProtoBytes(), anyString());
            verify(state, Mockito.times(1)).putIntoDataSource(B_KEY, BLACKBERRY);
            verify(state, Mockito.never()).removeFromDataSource(anyProtoBytes());

            // After a commit, the original value should have changed
            assertThat(state.getOriginalValue(B_KEY)).isEqualTo(BLACKBERRY);
        }
    }

    private static ProtoBytes anyProtoBytes() {
        return any(ProtoBytes.class);
    }

    @Nested
    @DisplayName("remove")
    final class RemoveTest {
        /**
         * If the key is unknown in the backing store, and is removed, it should be a no-op, but
         * MUST be listed in the set of modified keys. This is because it may be in pre-handle at
         * the time "remove" is called that there is no underlying data, but then later during
         * handle there actually is, and if we didn't record this as a modification, we wouldn't
         * have removed the value in the end!
         *
         * <p>On commit, the remove method MUST be called on the backing store.
         */
        @Test
        @DisplayName("Remove an unknown key")
        void removeUnknown() {
            // Initially everything is clean
            assertThat(state.readKeys()).isEmpty();
            assertThat(state.modifiedKeys()).isEmpty();

            // Remove an unknown key
            state.remove(C_KEY);

            // "readKeys" is still empty, but "modifiedKeys" has the new key
            assertThat(state.readKeys()).isEmpty();
            assertThat(state.modifiedKeys()).isNotEmpty();
            assertThat(state.modifiedKeys()).hasSize(1);
            assertThat(state.modifiedKeys()).contains(C_KEY);

            // The original value should not exist
            assertThat(state.getOriginalValue(C_KEY)).isNull();

            // Commit should cause the value to be removed (even though it doesn't actually exist in
            // the backend)
            state.commit();
            verify(state, Mockito.never()).putIntoDataSource(anyProtoBytes(), anyString());
            verify(state, Mockito.times(1)).removeFromDataSource(anyProtoBytes());
            verify(state, Mockito.times(1)).removeFromDataSource(C_KEY);

            // After a commit, the original value should still not exist
            assertThat(state.getOriginalValue(C_KEY)).isNull();
        }

        /**
         * If the key is known in the backing store, and is removed, it MUST be listed in the set of
         * modified keys.
         *
         * <p>On commit, the remove method MUST be called on the backing store.
         */
        @Test
        @DisplayName("Remove a known key")
        void removeKnown() {
            // Initially everything is clean
            assertThat(state.readKeys()).isEmpty();
            assertThat(state.modifiedKeys()).isEmpty();

            // Remove a known key
            state.remove(A_KEY);

            // "readKeys" is still empty, but "modifiedKeys" has the key
            assertThat(state.readKeys()).isEmpty();
            assertThat(state.modifiedKeys()).isNotEmpty();
            assertThat(state.modifiedKeys()).hasSize(1);
            assertThat(state.modifiedKeys()).contains(A_KEY);

            // The original value should not have changed
            assertThat(state.getOriginalValue(A_KEY)).isEqualTo(APPLE);

            // Commit should cause the value to be removed
            state.commit();
            verify(state, Mockito.never()).putIntoDataSource(anyProtoBytes(), anyString());
            verify(state, Mockito.times(1)).removeFromDataSource(anyProtoBytes());
            verify(state, Mockito.times(1)).removeFromDataSource(A_KEY);

            // After a commit, the original value should have been removed
            assertThat(state.getOriginalValue(A_KEY)).isNull();
        }

        /**
         * If the key is removed twice, the remove call is idempotent.
         *
         * <p>On commit, the remove method MUST be called on the backing store just once.
         */
        @Test
        @DisplayName("Remove a known key twice")
        void removeTwice() {
            // Initially everything is clean
            assertThat(state.readKeys()).isEmpty();
            assertThat(state.modifiedKeys()).isEmpty();

            // Remove a known key
            for (int i = 0; i < 2; i++) {
                state.remove(B_KEY);

                // "readKeys" is still empty, but "modifiedKeys" has the key
                assertThat(state.readKeys()).isEmpty();
                assertThat(state.modifiedKeys()).isNotEmpty();
                assertThat(state.modifiedKeys()).hasSize(1);
                assertThat(state.modifiedKeys()).contains(B_KEY);
            }

            // The original value should not have changed
            assertThat(state.getOriginalValue(B_KEY)).isEqualTo(BANANA);

            // Commit should cause the value to be removed
            state.commit();
            verify(state, Mockito.never()).putIntoDataSource(anyProtoBytes(), anyString());
            verify(state, Mockito.times(1)).removeFromDataSource(anyProtoBytes());
            verify(state, Mockito.times(1)).removeFromDataSource(B_KEY);

            // After a commit, the original value should have been removed
            assertThat(state.getOriginalValue(B_KEY)).isNull();
        }

        /**
         * If the key was previously "get" and is then removed, it MUST be present in both the
         * "readKeys" and "modified" keys.
         *
         * <p>On commit, the remove method MUST be called on the backing store.
         */
        @Test
        @DisplayName("Remove a known key after get")
        void removeAfterGet() {
            // Initially everything is clean
            assertThat(state.readKeys()).isEmpty();
            assertThat(state.modifiedKeys()).isEmpty();

            // Remove a known key after getting it
            assertThat(state.get(A_KEY)).isEqualTo(APPLE);
            state.remove(A_KEY);

            // "readKeys" is now populated, and "modifiedKeys" has the key
            assertThat(state.readKeys()).hasSize(1);
            assertThat(state.modifiedKeys()).hasSize(1);
            assertThat(state.readKeys()).contains(A_KEY);
            assertThat(state.modifiedKeys()).contains(A_KEY);

            // Commit should cause the value to be removed but not "put"
            state.commit();
            verify(state, Mockito.never()).putIntoDataSource(anyProtoBytes(), anyString());
            verify(state, Mockito.times(1)).removeFromDataSource(anyProtoBytes());
            verify(state, Mockito.times(1)).removeFromDataSource(A_KEY);
        }

        /**
         * If the key was previously "get" and is then removed, and was unknown, it MUST be present
         * in both the "readKeys" and "modified" keys.
         *
         * <p>On commit, the remove method MUST be called on the backing store.
         */
        @Test
        @DisplayName("Remove a unknown key after get")
        void removeAfterGetUnknown() {
            // Initially everything is clean
            assertThat(state.readKeys()).isEmpty();
            assertThat(state.modifiedKeys()).isEmpty();

            // Remove a known key after getting it
            assertThat(state.get(C_KEY)).isNull();
            state.remove(C_KEY);

            // "readKeys" is now populated, and "modifiedKeys" has the key
            assertThat(state.readKeys()).hasSize(1);
            assertThat(state.modifiedKeys()).hasSize(1);
            assertThat(state.readKeys()).contains(C_KEY);
            assertThat(state.modifiedKeys()).contains(C_KEY);

            // Commit should cause the value to be removed but not "put"
            state.commit();
            verify(state, Mockito.never()).putIntoDataSource(anyProtoBytes(), anyString());
            verify(state, Mockito.times(1)).removeFromDataSource(anyProtoBytes());
            verify(state, Mockito.times(1)).removeFromDataSource(C_KEY);
        }

        /**
         * If the key was previously "put" and is then removed, it MUST be present in only
         * "modified" keys.
         *
         * <p>On commit, the remove method MUST be called on the backing store and not the put
         * method.
         */
        @Test
        @DisplayName("Remove a known key after put")
        void removeAfterPut() {
            // Initially everything is clean
            assertThat(state.readKeys()).isEmpty();
            assertThat(state.modifiedKeys()).isEmpty();

            // Remove a known key after putting it
            state.put(A_KEY, ACAI);
            state.remove(A_KEY);

            // "readKeys" is not populated, and "modifiedKeys" has the key
            assertThat(state.readKeys()).isEmpty();
            assertThat(state.modifiedKeys()).hasSize(1);
            assertThat(state.modifiedKeys()).contains(A_KEY);

            // The original value should not have changed
            assertThat(state.getOriginalValue(A_KEY)).isEqualTo(APPLE);

            // Commit should cause the value to be removed but not "put"
            state.commit();
            verify(state, Mockito.never()).putIntoDataSource(anyProtoBytes(), anyString());
            verify(state, Mockito.times(1)).removeFromDataSource(anyProtoBytes());
            verify(state, Mockito.times(1)).removeFromDataSource(A_KEY);

            // After a commit, the original value should have been removed
            assertThat(state.getOriginalValue(A_KEY)).isNull();
        }
    }

    @Nested
    @DisplayName("iterator")
    final class IteratorTest {
        @Test
        @DisplayName("Iterator on an empty state returns false to `hasNext`")
        void hasNextFalseOnEmptyState() {
            // Empty out the state first
            state.remove(A_KEY);
            state.remove(B_KEY);
            state.commit();
            state.reset();

            // OK, we have an empty state with an empty backend. So we can test this.
            final var itr = state.keys();
            assertThat(itr.hasNext()).isFalse();
        }

        @Test
        @DisplayName("Iterator on an empty state throws exception on `next`")
        void nextThrowsOnEmptyState() {
            // Empty out the state first
            state.remove(A_KEY);
            state.remove(B_KEY);
            state.commit();
            state.reset();

            // OK, we have an empty state with an empty backend. So we can test this.
            final var itr = state.keys();
            AssertionsForClassTypes.assertThatThrownBy(itr::next).isInstanceOf(NoSuchElementException.class);
        }

        @Test
        @DisplayName("Iteration after `remove` and before `commit` includes modifications")
        void testIterationAfterRemove() {
            state.remove(B_KEY);
            assertThat(state.keys()).toIterable().containsExactlyInAnyOrder(A_KEY);
        }

        @Test
        @DisplayName("Iteration after `remove` and `commit` includes modifications")
        void testIterationAfterRemoveAndCommit() {
            state.remove(B_KEY);
            state.commit();
            assertThat(state.keys()).toIterable().contains(A_KEY);
        }

        @Test
        @DisplayName("Iteration after `put` and before `commit` includes modifications")
        void testIterationAfterPut() {
            state.put(C_KEY, CHERRY);
            assertThat(state.keys()).toIterable().contains(A_KEY, B_KEY, C_KEY);
        }

        @Test
        @DisplayName("Iteration after `put` and `commit` includes modifications")
        void testIterationAfterPutAndCommit() {
            state.put(C_KEY, CHERRY);
            state.commit();
            assertThat(state.keys()).toIterable().contains(A_KEY, B_KEY, C_KEY);
        }

        @Test
        @DisplayName("Iteration over keys with all modifications until the iteration concludes")
        void iterateOverAllChanges() {
            state.put(C_KEY, CHERRY);
            state.put(D_KEY, DATE);
            state.put(E_KEY, EGGPLANT);
            state.put(F_KEY, FIG);
            state.remove(A_KEY);
            state.remove(E_KEY);
            state.put(E_KEY, ELDERBERRY);
            state.remove(F_KEY);

            final var itr = state.keys();
            final var foundKeys = new HashSet<ProtoBytes>();
            for (int i = 0; i < 4; i++) {
                assertThat(itr.hasNext()).isTrue();
                foundKeys.add(itr.next());
            }

            assertThat(itr.hasNext()).isFalse();
            assertThat(foundKeys).containsExactlyInAnyOrder(B_KEY, C_KEY, D_KEY, E_KEY);
        }

        @Test
        @DisplayName("Changes made after the iterator is created are not considered")
        void iterateAfterChangesAreMade() {
            final var itr = state.keys();
            state.put(C_KEY, CHERRY);
            state.remove(A_KEY);
            assertThat(itr).toIterable().containsExactlyInAnyOrder(A_KEY, B_KEY);
        }
    }

    @Test
    @DisplayName("After making many modifications and reads, reset the state")
    // Suppress the warning that we have too many asserts
    @SuppressWarnings("java:S5961")
    void reset() {
        assertThat(state.get(C_KEY)).isNull();
        assertThat(state.get(A_KEY)).isEqualTo(APPLE);
        assertThat(state.get(D_KEY)).isNull();
        assertThat(state.get(B_KEY)).isEqualTo(BANANA);
        state.put(A_KEY, ACAI);
        state.put(E_KEY, ELDERBERRY);
        state.remove(B_KEY);
        state.remove(F_KEY);

        assertThat(state.readKeys()).hasSize(4);
        assertThat(state.readKeys()).contains(A_KEY);
        assertThat(state.readKeys()).contains(B_KEY);
        assertThat(state.readKeys()).contains(C_KEY);
        assertThat(state.readKeys()).contains(D_KEY);

        assertThat(state.modifiedKeys()).hasSize(4);
        assertThat(state.modifiedKeys()).contains(A_KEY);
        assertThat(state.modifiedKeys()).contains(B_KEY);
        assertThat(state.modifiedKeys()).contains(E_KEY);
        assertThat(state.modifiedKeys()).contains(F_KEY);

        // The original values should not have changed
        assertThat(state.getOriginalValue(A_KEY)).isEqualTo(APPLE);
        assertThat(state.getOriginalValue(B_KEY)).isEqualTo(BANANA);
        assertThat(state.getOriginalValue(C_KEY)).isNull();
        assertThat(state.getOriginalValue(D_KEY)).isNull();
        assertThat(state.getOriginalValue(E_KEY)).isNull();
        assertThat(state.getOriginalValue(F_KEY)).isNull();

        state.reset();
        assertThat(state.readKeys()).isEmpty();
        assertThat(state.modifiedKeys()).isEmpty();

        // After a reset, the original value should not have changed
        assertThat(state.getOriginalValue(A_KEY)).isEqualTo(APPLE);
        assertThat(state.getOriginalValue(B_KEY)).isEqualTo(BANANA);
        assertThat(state.getOriginalValue(C_KEY)).isNull();
        assertThat(state.getOriginalValue(D_KEY)).isNull();
        assertThat(state.getOriginalValue(E_KEY)).isNull();
        assertThat(state.getOriginalValue(F_KEY)).isNull();
    }

    /**
     * It is essential that EVERY node causes the exact same mutations on the backend data store in
     * the exact same order. If we have a map containing all modifications, it may be that iterating
     * the map on different nodes produces mutations in a different order, since maps do not
     * guarantee deterministic ordering (unless you use some kind of sorted map).
     *
     * <p>This kind of error is very hard to test directly, so we use a "hammer" test to just do
     * many iterations on many threads concurrently to try to cause it to fail. If the test
     * succeeds, it does not mean there is no bug, but if the test fails, it means there is
     * DEFINITELY a bug. This test may be flaky, but if it ever fails, you must investigate!
     */
    @Test
    @DisplayName("Updates to the underlying data source are deterministic")
    @Tag("Hammer")
    void deterministicUpdates() {
        // We will execute 'numIterations' iterations. This is parameterized with a system property
        // so that we may dial the number up or down for certain types of tests (for example,
        // nightly vs. continuous). Each iteration will construct a list of modifications (add,
        // remove, modify). We will then create 39 threads each with their own WritableKVStateBase.
        // Each will apply the modifications and commit them. We will then join back and verify
        // that the order in which modifications were applied is identical. The hope is that if
        // there is any non-determinism, we will tease it out by hammering it in this way.
        final int numIterations = Integer.getInteger(NUM_ITERATIONS_ARG, 100);
        final var numMutations = 20;
        final var numThreads = 39;
        final var executors = Executors.newFixedThreadPool(numThreads);
        for (int i = 0; i < numIterations; i++) {
            // Contains lambdas that will mutate the map in some way, and then populate the
            // mutation list with random mutations (puts and removes)
            List<Consumer<WritableKVStateBase<Integer, String>>> mutations = new ArrayList<>();
            for (int j = 0; j < numMutations; j++) {
                final var key = random().nextInt(100);
                if (random().nextInt(10) < 8) {
                    final var randomSuffix = randomString(10);
                    mutations.add(state -> state.put(key, randomSuffix));
                } else {
                    mutations.add(state -> state.remove(key));
                }
            }

            // Now, spin up the threads. Each one will have its own unique state. The state
            // is special in that it keeps track of the order in which remove and add calls
            // were made to it, so we can compare those later.
            final var latch = new CountDownLatch(numThreads);
            final var mutationOrders = new ArrayList<List<Integer>>();
            for (int t = 0; t < numThreads; t++) {
                final var state = new MapWritableKVState<Integer, String>(FRUIT_SERVICE_NAME, FRUIT_STATE_KEY) {
                    private final List<Integer> keys = new ArrayList<>();

                    @Override
                    protected void putIntoDataSource(@NonNull Integer key, @NonNull String value) {
                        keys.add(key);
                        super.putIntoDataSource(key, value);
                    }

                    @Override
                    protected void removeFromDataSource(@NonNull Integer key) {
                        keys.add(key);
                        super.removeFromDataSource(key);
                    }
                };

                // Add a bunch of random junk to the state and then reset it.
                // If the backend data structures are not able to maintain deterministic
                // behavior in the face of this (like a HashMap), then the test will fail.
                for (int j = 0; j < random().nextInt(100, 1000); j++) {
                    state.put(random().nextInt(), randomString(100));
                }
                state.reset();

                mutationOrders.add(state.keys);
                executors.execute(() -> {
                    for (var mutator : mutations) {
                        mutator.accept(state);
                    }
                    state.commit();
                    latch.countDown();
                });
            }

            try {
                if (!latch.await(1, TimeUnit.SECONDS)) {
                    fail("Failed to complete task in a reasonable time");
                }
            } catch (InterruptedException e) {
                fail("Test was interrupted");
            }

            // Now we verify that every single "mutationOrder" array is the same
            List<Integer> mutationOrder = mutationOrders.get(0);
            for (final var mo : mutationOrders) {
                assertThat(mo).containsExactlyElementsOf(mutationOrder);
            }
        }
    }
}<|MERGE_RESOLUTION|>--- conflicted
+++ resolved
@@ -60,11 +60,7 @@
         return backingMap;
     }
 
-<<<<<<< HEAD
-    protected WritableKVStateBase<String, String> createFruitState(@NonNull final Map<String, String> map) {
-=======
     protected WritableKVStateBase<ProtoBytes, String> createFruitState(@NonNull final Map<ProtoBytes, String> map) {
->>>>>>> b4b97530
         this.state = Mockito.spy(new MapWritableKVState<>(FRUIT_SERVICE_NAME, FRUIT_STATE_KEY, map));
         return state;
     }

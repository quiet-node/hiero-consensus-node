// SPDX-License-Identifier: Apache-2.0
package com.swirlds.state;

import com.swirlds.base.time.Time;
import com.swirlds.common.FastCopyable;
import com.swirlds.common.merkle.crypto.MerkleCryptography;
import com.swirlds.config.api.Configuration;
import com.swirlds.metrics.api.Metrics;
import com.swirlds.state.spi.CommittableWritableStates;
import com.swirlds.state.spi.ReadableKVState;
import com.swirlds.state.spi.ReadableStates;
import com.swirlds.state.spi.WritableKVState;
import com.swirlds.state.spi.WritableStates;
import edu.umd.cs.findbugs.annotations.NonNull;
import edu.umd.cs.findbugs.annotations.Nullable;
import java.io.IOException;
import java.nio.file.Path;
import java.util.function.LongSupplier;
import org.hiero.base.crypto.Hash;
import org.hiero.base.crypto.Hashable;

/**
 * The full state used of the app. The primary implementation is based on a merkle tree, and the data
 * structures provided by the hashgraph platform. But most of our code doesn't need to know that
 * detail, and are happy with just the API provided by this interface.
 */
public interface State extends FastCopyable, Hashable {
    /**
     * Initializes the state with the given parameters.
     * @param time The time provider.
     * @param configuration The platform configuration.
     * @param metrics The metrics provider.
     * @param merkleCryptography The merkle cryptography provider.
     * @param roundSupplier The round supplier.
     */
    void init(
            Time time,
            Configuration configuration,
            Metrics metrics,
            MerkleCryptography merkleCryptography,
            LongSupplier roundSupplier);

    /**
     * Returns a {@link ReadableStates} for the given named service. If such a service doesn't
     * exist, an empty {@link ReadableStates} is returned.
     *
     * @param serviceName The name of the service.
     * @return A collection of {@link ReadableKVState} instances belonging to the service.
     */
    @NonNull
    ReadableStates getReadableStates(@NonNull String serviceName);

    /**
     * Returns a {@link WritableStates} for the given named service. If such a service doesn't
     * exist, an empty {@link WritableStates} is returned.
     *
     * @param serviceName The name of the service.
     * @return A collection of {@link WritableKVState} instance belonging to the service.
     */
    @NonNull
    WritableStates getWritableStates(@NonNull String serviceName);

    /**
     * Registers a listener to be notified on each commit if the {@link WritableStates} created by this {@link State}
     * are marked as {@link CommittableWritableStates}.
     *
     * @param listener The listener to be notified.
     * @throws UnsupportedOperationException if the state does not support listeners.
     */
    default void registerCommitListener(@NonNull final StateChangeListener listener) {
        throw new UnsupportedOperationException();
    }

    /**
     * Unregisters a listener from being notified on each commit if the {@link WritableStates} created by this {@link State}
     * are marked as {@link CommittableWritableStates}.
     * @param listener The listener to be unregistered.
     * @throws UnsupportedOperationException if the state does not support listeners.
     */
    default void unregisterCommitListener(@NonNull final StateChangeListener listener) {
        throw new UnsupportedOperationException();
    }

    /**
     * {@inheritDoc}
     */
    @NonNull
    @Override
    default State copy() {
        throw new UnsupportedOperationException();
    }

    /**
     * Returns a calculated hash of the state.
     */
    @Nullable
    default Hash getHash() {
        throw new UnsupportedOperationException();
    }

    /**
<<<<<<< HEAD
     * Answers the question if the state is already hashed
     *
     * @return true if the state is already hashed, false otherwise
=======
     * Answers the question if the state is already hashed.
     *
     * @return true if the state is already hashed, false otherwise.
>>>>>>> d06c2ee3
     */
    default boolean isHashed() {
        throw new UnsupportedOperationException();
    }

    /**
     * Hashes the state on demand if it is not already hashed. If the state is already hashed, this method is a no-op.
     */
    default void computeHash() {
        throw new UnsupportedOperationException();
    }

    /**
     * Creates a snapshot for the state. The state has to be hashed and immutable before calling this method.
     * @param targetPath The path to save the snapshot.
     */
    default void createSnapshot(final @NonNull Path targetPath) {
        throw new UnsupportedOperationException();
    }

    /**
     * Loads a snapshot of a state.
     * @param targetPath The path to load the snapshot from.
     */
    default State loadSnapshot(final @NonNull Path targetPath) throws IOException {
        throw new UnsupportedOperationException();
    }

<<<<<<< HEAD
=======
    /**
     * Used to track the status of the Platform.
     * @return {@code true} if Platform status is not {@code PlatformStatus.ACTIVE}.
     */
>>>>>>> d06c2ee3
    default boolean isStartUpMode() {
        return true;
    }
}<|MERGE_RESOLUTION|>--- conflicted
+++ resolved
@@ -99,15 +99,9 @@
     }
 
     /**
-<<<<<<< HEAD
-     * Answers the question if the state is already hashed
-     *
-     * @return true if the state is already hashed, false otherwise
-=======
      * Answers the question if the state is already hashed.
      *
      * @return true if the state is already hashed, false otherwise.
->>>>>>> d06c2ee3
      */
     default boolean isHashed() {
         throw new UnsupportedOperationException();
@@ -136,13 +130,10 @@
         throw new UnsupportedOperationException();
     }
 
-<<<<<<< HEAD
-=======
     /**
      * Used to track the status of the Platform.
      * @return {@code true} if Platform status is not {@code PlatformStatus.ACTIVE}.
      */
->>>>>>> d06c2ee3
     default boolean isStartUpMode() {
         return true;
     }

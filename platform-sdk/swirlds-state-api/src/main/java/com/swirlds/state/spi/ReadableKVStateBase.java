// SPDX-License-Identifier: Apache-2.0
package com.swirlds.state.spi;

import static java.util.Objects.requireNonNull;

import edu.umd.cs.findbugs.annotations.NonNull;
import edu.umd.cs.findbugs.annotations.Nullable;
import java.util.*;
import java.util.concurrent.ConcurrentHashMap;
import java.util.concurrent.ConcurrentMap;

/**
 * A base class for implementations of {@link ReadableKVState} and {@link WritableKVState}.
 *
 * @param <K> The key type
 * @param <V> The value type
 */
public abstract class ReadableKVStateBase<K, V> implements ReadableKVState<K, V> {

    /**
     * A cache of all values read from this {@link ReadableKVState}. If the same value is read
     * twice, rather than going to the underlying merkle data structures to read the data a second
     * time, we simply return it from the cache. We also keep track of all keys read, which is
     * critical for dealing with validating what we read during pre-handle with what may have
     * changed before we got to handle transaction. If the value is "null", this means it was NOT
     * FOUND when we looked it up.
     */
    private final ConcurrentMap<K, V> readCache;

    private final Set<K> unmodifiableReadKeys;

    private static final Object marker = new Object();

    protected final String serviceName;

    /** The state key, which cannot be null */
    protected final String stateKey;

    /**
     * Create a new StateBase.
     *
     * @param serviceName The name of the service that owns the state. Cannot be null.
     * @param stateKey The state key. Cannot be null.
     */
<<<<<<< HEAD
    protected ReadableKVStateBase(@NonNull final String serviceName, @NonNull String stateKey) {
        this.serviceName = requireNonNull(serviceName);
        this.stateKey = requireNonNull(stateKey);
=======
    protected ReadableKVStateBase(@NonNull String stateKey) {
        this(stateKey, new ConcurrentHashMap<>());
    }

    /**
     * Create a new StateBase from the provided map.
     *
     * @param stateKey The state key. Cannot be null.
     * @param readCache A map that is used to init the cache.
     */
    // This constructor is used by some consumers of the API that are outside of this repository.
    protected ReadableKVStateBase(@NonNull String stateKey, @NonNull ConcurrentMap<K, V> readCache) {
        this.stateKey = Objects.requireNonNull(stateKey);
        this.readCache = Objects.requireNonNull(readCache);
        this.unmodifiableReadKeys = Collections.unmodifiableSet(readCache.keySet());
>>>>>>> 0d14cc22
    }

    /** {@inheritDoc} */
    @Override
    @NonNull
    public final String getStateKey() {
        return stateKey;
    }

    @Override
    @NonNull
    public final String getServiceName() {
        return serviceName;
    }

    /** {@inheritDoc} */
    @Override
    @Nullable
    public V get(@NonNull K key) {
        // We need to cache the item because somebody may perform business logic basic on this
        // contains call, even if they never need the value itself!
        Objects.requireNonNull(key);
        if (!hasBeenRead(key)) {
            final var value = readFromDataSource(key);
            markRead(key, value);
        }
        final var value = readCache.get(key);
        return (value == marker) ? null : value;
    }

    /**
     * Gets the set of keys that a client read from the {@link ReadableKVState}.
     *
     * @return The possibly empty set of keys.
     */
    @NonNull
    public final Set<K> readKeys() {
        return unmodifiableReadKeys;
    }

    /** {@inheritDoc} */
    @NonNull
    @Override
    public Iterator<K> keys() {
        return iterateFromDataSource();
    }

    /** Clears all cached data, including the set of all read keys. */
    /*@OverrideMustCallSuper*/
    public void reset() {
        readCache.clear();
    }

    /**
     * Reads the keys from the underlying data source (which may be a merkle data structure, a
     * fast-copyable data structure, or something else).
     *
     * @param key key to read from state
     * @return The value read from the underlying data source. May be null.
     */
    protected abstract V readFromDataSource(@NonNull K key);

    /**
     * Gets an iterator from the data source that iterates over all keys.
     *
     * @return An iterator over all keys in the data source.
     */
    @NonNull
    protected abstract Iterator<K> iterateFromDataSource();

    /**
     * Records the given key and associated value were read.
     *
     * @param key The key
     * @param value The value
     */
    protected final void markRead(@NonNull K key, @Nullable V value) {
        if (value == null) {
            readCache.put(key, (V) marker);
        } else {
            readCache.put(key, value);
        }
    }

    /**
     * Gets whether this key has been read at some point by this {@link ReadableKVStateBase}.
     *
     * @param key The key.
     * @return Whether it has been read
     */
    protected final boolean hasBeenRead(@NonNull K key) {
        return readCache.containsKey(key);
    }
}<|MERGE_RESOLUTION|>--- conflicted
+++ resolved
@@ -42,27 +42,23 @@
      * @param serviceName The name of the service that owns the state. Cannot be null.
      * @param stateKey The state key. Cannot be null.
      */
-<<<<<<< HEAD
     protected ReadableKVStateBase(@NonNull final String serviceName, @NonNull String stateKey) {
-        this.serviceName = requireNonNull(serviceName);
-        this.stateKey = requireNonNull(stateKey);
-=======
-    protected ReadableKVStateBase(@NonNull String stateKey) {
-        this(stateKey, new ConcurrentHashMap<>());
+        this(serviceName, stateKey, new ConcurrentHashMap<>());
     }
 
     /**
      * Create a new StateBase from the provided map.
      *
+     * @param serviceName The name of the service that owns the state. Cannot be null.
      * @param stateKey The state key. Cannot be null.
      * @param readCache A map that is used to init the cache.
      */
     // This constructor is used by some consumers of the API that are outside of this repository.
-    protected ReadableKVStateBase(@NonNull String stateKey, @NonNull ConcurrentMap<K, V> readCache) {
+    protected ReadableKVStateBase(@NonNull final String serviceName, @NonNull String stateKey, @NonNull ConcurrentMap<K, V> readCache) {
+        this.serviceName = requireNonNull(serviceName);
         this.stateKey = Objects.requireNonNull(stateKey);
         this.readCache = Objects.requireNonNull(readCache);
         this.unmodifiableReadKeys = Collections.unmodifiableSet(readCache.keySet());
->>>>>>> 0d14cc22
     }
 
     /** {@inheritDoc} */

--- conflicted
+++ resolved
@@ -321,11 +321,7 @@
         if (savedDir != null) {
             try {
                 logger.info("Restoring map {} from {}", label, savedDir);
-<<<<<<< HEAD
-                final VirtualMap virtualMap = new VirtualMap(configuration);
-=======
                 virtualMap = new VirtualMap(configuration);
->>>>>>> b4b97530
                 try (final SerializableDataInputStream in =
                         new SerializableDataInputStream(Files.newInputStream(savedDir.resolve(label + SERDE_SUFFIX)))) {
                     virtualMap.deserialize(in, savedDir, virtualMap.getVersion());

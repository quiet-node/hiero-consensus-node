/*
 * Copyright (C) 2021-2025 Hedera Hashgraph, LLC
 *
 * Licensed under the Apache License, Version 2.0 (the "License");
 * you may not use this file except in compliance with the License.
 * You may obtain a copy of the License at
 *
 *      http://www.apache.org/licenses/LICENSE-2.0
 *
 * Unless required by applicable law or agreed to in writing, software
 * distributed under the License is distributed on an "AS IS" BASIS,
 * WITHOUT WARRANTIES OR CONDITIONS OF ANY KIND, either express or implied.
 * See the License for the specific language governing permissions and
 * limitations under the License.
 */

package com.swirlds.platform.test;

import static com.swirlds.platform.test.PlatformStateUtils.randomPlatformState;
import static com.swirlds.platform.test.fixtures.config.ConfigUtils.CONFIGURATION;
import static com.swirlds.platform.test.fixtures.state.FakeStateLifecycles.FAKE_MERKLE_STATE_LIFECYCLES;
import static com.swirlds.platform.test.fixtures.state.FakeStateLifecycles.registerMerkleStateRootClassIds;
import static com.swirlds.platform.test.fixtures.state.TestPlatformStateFacade.TEST_PLATFORM_STATE_FACADE;
import static org.junit.jupiter.api.Assertions.assertEquals;
import static org.junit.jupiter.api.Assertions.assertFalse;
import static org.junit.jupiter.api.Assertions.assertNotSame;
import static org.junit.jupiter.api.Assertions.assertSame;

import com.swirlds.common.constructable.ConstructableRegistryException;
import com.swirlds.common.merkle.crypto.MerkleCryptoFactory;
import com.swirlds.common.test.fixtures.io.InputOutputStream;
import com.swirlds.common.test.fixtures.junit.tags.TestComponentTags;
import com.swirlds.config.extensions.test.fixtures.TestConfigBuilder;
import com.swirlds.platform.state.PlatformState;
import com.swirlds.platform.test.fixtures.state.TestMerkleStateRoot;
import java.io.FileNotFoundException;
import java.io.IOException;
import java.nio.file.Path;
import org.junit.jupiter.api.BeforeAll;
import org.junit.jupiter.api.DisplayName;
import org.junit.jupiter.api.Tag;
import org.junit.jupiter.api.Test;
import org.junit.jupiter.api.io.TempDir;

@DisplayName("Platform State Tests")
class PlatformStateTests {

    /**
     * Temporary directory provided by JUnit
     */
    @TempDir
    Path testDirectory;

    @BeforeAll
    public static void setup() throws FileNotFoundException, ConstructableRegistryException {
        new TestConfigBuilder().getOrCreateConfig();
    }

    @Test
    @Tag(TestComponentTags.PLATFORM)
    @DisplayName("Test Copy")
    void testCopy() {

        final PlatformState platformState = new PlatformState();

        final PlatformState copy = platformState.copy();

        MerkleCryptoFactory.getInstance().digestTreeSync(platformState);
        MerkleCryptoFactory.getInstance().digestTreeSync(copy);

        assertNotSame(platformState, copy, "copy should not return the same object");
        assertEquals(platformState.getHash(), copy.getHash(), "copy should be equal to the original");
        assertFalse(platformState.isDestroyed(), "copy should not have been deleted");
        assertEquals(0, copy.getReservationCount(), "copy should have no references");
        assertSame(platformState.getRoute(), copy.getRoute(), "route should be recycled");
    }

    @Test
    @Tag(TestComponentTags.MERKLE)
    @Tag(TestComponentTags.PLATFORM)
    @Tag(TestComponentTags.IO)
    @DisplayName("Platform State Serialization Test")
    @SuppressWarnings("resource")
    void platformStateSerializationTest() throws IOException, ConstructableRegistryException {
        registerMerkleStateRootClassIds();
        final TestMerkleStateRoot root = new TestMerkleStateRoot();
        FAKE_MERKLE_STATE_LIFECYCLES.initPlatformState(root);

        final InputOutputStream io = new InputOutputStream();
        randomPlatformState(root, TEST_PLATFORM_STATE_FACADE);
        io.getOutput().writeMerkleTree(testDirectory, root);

        io.startReading();

<<<<<<< HEAD
        final MerkleStateRoot decodedState =
                io.getInput().readMerkleTree(CONFIGURATION, testDirectory, Integer.MAX_VALUE);
=======
        final TestMerkleStateRoot decodedState = io.getInput().readMerkleTree(testDirectory, Integer.MAX_VALUE);
>>>>>>> 582c0faf

        MerkleCryptoFactory.getInstance().digestTreeSync(root);
        MerkleCryptoFactory.getInstance().digestTreeSync(decodedState);

        assertEquals(root.getHash(), decodedState.getHash(), "expected deserialized object to be equal");
    }
}<|MERGE_RESOLUTION|>--- conflicted
+++ resolved
@@ -92,12 +92,8 @@
 
         io.startReading();
 
-<<<<<<< HEAD
-        final MerkleStateRoot decodedState =
+        final TestMerkleStateRoot decodedState =
                 io.getInput().readMerkleTree(CONFIGURATION, testDirectory, Integer.MAX_VALUE);
-=======
-        final TestMerkleStateRoot decodedState = io.getInput().readMerkleTree(testDirectory, Integer.MAX_VALUE);
->>>>>>> 582c0faf
 
         MerkleCryptoFactory.getInstance().digestTreeSync(root);
         MerkleCryptoFactory.getInstance().digestTreeSync(decodedState);

--- conflicted
+++ resolved
@@ -49,13 +49,8 @@
             @NonNull PlatformContext platformContext, final int numNodes, final int numEvents, final long seed) {
         Objects.requireNonNull(platformContext);
         final List<EventSource<?>> eventSources = new ArrayList<>();
-<<<<<<< HEAD
         IntStream.range(0, numNodes).forEach(i -> eventSources.add(new StandardEventSource()));
-        final StandardGraphGenerator generator = new StandardGraphGenerator(seed, eventSources);
-=======
-        IntStream.range(0, numNodes).forEach(i -> eventSources.add(new StandardEventSource(false)));
         final StandardGraphGenerator generator = new StandardGraphGenerator(platformContext, seed, eventSources);
->>>>>>> fc0c6bb5
         final TestIntake intake = new TestIntake(platformContext, generator.getAddressBook());
 
         // generate events and feed them to consensus

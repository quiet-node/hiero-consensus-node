/*
 * Copyright (C) 2016-2024 Hedera Hashgraph, LLC
 *
 * Licensed under the Apache License, Version 2.0 (the "License");
 * you may not use this file except in compliance with the License.
 * You may obtain a copy of the License at
 *
 *      http://www.apache.org/licenses/LICENSE-2.0
 *
 * Unless required by applicable law or agreed to in writing, software
 * distributed under the License is distributed on an "AS IS" BASIS,
 * WITHOUT WARRANTIES OR CONDITIONS OF ANY KIND, either express or implied.
 * See the License for the specific language governing permissions and
 * limitations under the License.
 */

package com.swirlds.platform.test;

import static com.swirlds.platform.test.PlatformStateUtils.randomPlatformState;
import static com.swirlds.platform.test.fixtures.state.FakeMerkleStateLifecycles.FAKE_MERKLE_STATE_LIFECYCLES;

import com.swirlds.common.test.fixtures.RandomUtils;
import com.swirlds.common.test.fixtures.platform.TestPlatformContextBuilder;
import com.swirlds.config.api.Configuration;
import com.swirlds.config.api.ConfigurationBuilder;
import com.swirlds.platform.crypto.CryptoStatic;
import com.swirlds.platform.state.MerkleStateRoot;
import com.swirlds.platform.state.signed.SignedState;
import com.swirlds.platform.system.BasicSoftwareVersion;
import java.util.Random;

public class SignedStateUtils {

    public static SignedState randomSignedState(long seed) {
        return randomSignedState(new Random(seed));
    }

    public static SignedState randomSignedState(Random random) {
        MerkleStateRoot root =
                new MerkleStateRoot(FAKE_MERKLE_STATE_LIFECYCLES, version -> new BasicSoftwareVersion(version.minor()));
<<<<<<< HEAD
        final Configuration configuration =
                ConfigurationBuilder.create().autoDiscoverExtensions().build();
        randomPlatformState(random, root.getWritablePlatformState(configuration));
=======
        FAKE_MERKLE_STATE_LIFECYCLES.initPlatformState(root);
        randomPlatformState(random, root.getWritablePlatformState());
>>>>>>> 539105d8
        boolean shouldSaveToDisk = random.nextBoolean();
        SignedState signedState = new SignedState(
                TestPlatformContextBuilder.create().build().getConfiguration(),
                CryptoStatic::verifySignature,
                root,
                "test",
                shouldSaveToDisk,
                false,
                false);
        signedState.getState().setHash(RandomUtils.randomHash(random));
        return signedState;
    }
}<|MERGE_RESOLUTION|>--- conflicted
+++ resolved
@@ -21,8 +21,6 @@
 
 import com.swirlds.common.test.fixtures.RandomUtils;
 import com.swirlds.common.test.fixtures.platform.TestPlatformContextBuilder;
-import com.swirlds.config.api.Configuration;
-import com.swirlds.config.api.ConfigurationBuilder;
 import com.swirlds.platform.crypto.CryptoStatic;
 import com.swirlds.platform.state.MerkleStateRoot;
 import com.swirlds.platform.state.signed.SignedState;
@@ -38,14 +36,8 @@
     public static SignedState randomSignedState(Random random) {
         MerkleStateRoot root =
                 new MerkleStateRoot(FAKE_MERKLE_STATE_LIFECYCLES, version -> new BasicSoftwareVersion(version.minor()));
-<<<<<<< HEAD
-        final Configuration configuration =
-                ConfigurationBuilder.create().autoDiscoverExtensions().build();
-        randomPlatformState(random, root.getWritablePlatformState(configuration));
-=======
         FAKE_MERKLE_STATE_LIFECYCLES.initPlatformState(root);
         randomPlatformState(random, root.getWritablePlatformState());
->>>>>>> 539105d8
         boolean shouldSaveToDisk = random.nextBoolean();
         SignedState signedState = new SignedState(
                 TestPlatformContextBuilder.create().build().getConfiguration(),

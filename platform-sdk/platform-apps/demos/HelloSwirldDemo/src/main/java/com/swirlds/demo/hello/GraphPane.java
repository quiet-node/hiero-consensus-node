--- conflicted
+++ resolved
@@ -56,12 +56,7 @@
 
     public void addEventNode(GuiEvent event) {
         final Point2D eventPosition = getEventPosition(event);
-
-<<<<<<< HEAD
-        Sphere circle = new Sphere(circleRadius);
-        circle.setOnMouseClicked(new SelectedEvent(event, circle, selectedEventManager));
-=======
->>>>>>> 7191f6a1
+        
         var material = new PhongMaterial(event.color());
         material.setSpecularColor(Color.WHITE);
         material.setSpecularPower(4);
@@ -73,6 +68,7 @@
 
         // can remove if not needed
         circle.setUserData(event);
+        circle.setOnMouseClicked(new SelectedEvent(event, circle, selectedEventManager));
 
         if (isNewEvent) {
             circle.relocate(eventPosition.getX(), eventPosition.getY());

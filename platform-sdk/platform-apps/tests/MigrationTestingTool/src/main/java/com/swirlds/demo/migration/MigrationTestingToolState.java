/*
 * Copyright (C) 2022-2025 Hedera Hashgraph, LLC
 *
 * Licensed under the Apache License, Version 2.0 (the "License");
 * you may not use this file except in compliance with the License.
 * You may obtain a copy of the License at
 *
 *      http://www.apache.org/licenses/LICENSE-2.0
 *
 * Unless required by applicable law or agreed to in writing, software
 * distributed under the License is distributed on an "AS IS" BASIS,
 * WITHOUT WARRANTIES OR CONDITIONS OF ANY KIND, either express or implied.
 * See the License for the specific language governing permissions and
 * limitations under the License.
 */

package com.swirlds.demo.migration;

import static com.swirlds.platform.test.fixtures.state.FakeStateLifecycles.FAKE_MERKLE_STATE_LIFECYCLES;

import com.hedera.hapi.node.base.SemanticVersion;
import com.swirlds.common.constructable.ConstructableIgnored;
import com.swirlds.common.crypto.DigestType;
import com.swirlds.common.merkle.MerkleNode;
import com.swirlds.config.api.Configuration;
import com.swirlds.config.api.ConfigurationBuilder;
import com.swirlds.merkle.map.MerkleMap;
import com.swirlds.merkledb.MerkleDb;
import com.swirlds.merkledb.MerkleDbDataSourceBuilder;
import com.swirlds.merkledb.MerkleDbTableConfig;
import com.swirlds.merkledb.config.MerkleDbConfig;
import com.swirlds.platform.state.PlatformMerkleStateRoot;
import com.swirlds.platform.system.SoftwareVersion;
import com.swirlds.platform.system.address.AddressBook;
import com.swirlds.virtualmap.VirtualMap;
import com.swirlds.virtualmap.datasource.VirtualDataSourceBuilder;
import edu.umd.cs.findbugs.annotations.NonNull;
import java.util.List;
import java.util.function.Function;
import org.apache.logging.log4j.LogManager;
import org.apache.logging.log4j.Logger;

@ConstructableIgnored
public class MigrationTestingToolState extends PlatformMerkleStateRoot {
    private static final Logger logger = LogManager.getLogger(MigrationTestingToolState.class);

    /**
     * The version history of this class. Versions that have been released must NEVER be given a different value.
     */
    private static class ClassVersion {
        /**
         * In this version, serialization was performed by copyTo/copyToExtra and deserialization was performed by
         * copyFrom/copyFromExtra. This version is not supported by later deserialization methods and must be handled
         * specially by the platform.
         */
        public static final int ORIGINAL = 1;
        /**
         * In this version, serialization was performed by serialize/deserialize.
         */
        public static final int MIGRATE_TO_SERIALIZABLE = 2;
        /**
         * Migrate from the old FCMap to the new MerkleMap
         */
        public static final int MERKLE_MAP_REFACTOR = 3;
        /**
         * Add a virtual map and remove all blobs.
         */
        public static final int VIRTUAL_MAP = 4;
        /**
         * Added ROSTERS and ROSTER_STATE
         */
        public static final int ROSTERS = 5;
    }

    private static final long CLASS_ID = 0x1a0daec64a09f6a4L;

    /**
     * A record of the positions of each child within this node.
     */
    private static class ChildIndices {
        public static final int UNUSED_PLATFORM_STATE = 0;
        public static final int MERKLE_MAP = 1;
        public static final int VIRTUAL_MAP = 2;

        public static final int UNUSED_ROSTERS = 3;
        public static final int UNUSED_ROSTER_STATE = 4;

        public static final int CHILD_COUNT = 5;

        // these constants are to migrate from v4 to v5
        public static final int OLD_CHILD_COUNT = 3;
    }

    public MigrationTestingToolState(@NonNull final Function<SemanticVersion, SoftwareVersion> versionFactory) {
        super(versionFactory);
        allocateSpaceForChild(ChildIndices.CHILD_COUNT);
    }

    private MigrationTestingToolState(final MigrationTestingToolState that) {
        super(that);
        that.setImmutable(true);
        this.setImmutable(false);
    }

    /**
     * {@inheritDoc}
     */
    @Override
    public int getMinimumChildCount() {
        return ChildIndices.OLD_CHILD_COUNT;
    }

    /**
     * {@inheritDoc}
     */
    @Override
    public int getMaximumChildCount() {
        return ChildIndices.CHILD_COUNT;
    }

    /**
     * {@inheritDoc}
     */
    @Override
    public boolean childHasExpectedType(final int index, final long childClassId) {
        switch (index) {
            case ChildIndices.UNUSED_PLATFORM_STATE:
            case ChildIndices.UNUSED_ROSTERS:
            case ChildIndices.UNUSED_ROSTER_STATE:
                // Reserved for system states.
                return true;
            case ChildIndices.MERKLE_MAP:
                return childClassId == MerkleMap.CLASS_ID;
            case ChildIndices.VIRTUAL_MAP:
                return childClassId == VirtualMap.CLASS_ID;
            default:
                return false;
        }
    }

    @Override
    public MerkleNode migrate(int version) {
        if (version == ClassVersion.VIRTUAL_MAP) {
            FAKE_MERKLE_STATE_LIFECYCLES.initRosterState(this);
            return this;
        }

        return super.migrate(version);
    }

    /**
     * {@inheritDoc}
     */
    @Override
    public void addDeserializedChildren(final List<MerkleNode> children, final int version) {
        if (!children.isEmpty() && children.get(0) instanceof AddressBook) {
            // We used to store an address book here, but we can ignore it now.
            children.set(0, null);
        }

        super.addDeserializedChildren(children, version);
    }

    /**
     * Get a {@link MerkleMap} that contains various data.
     */
    MerkleMap<AccountID, MapValue> getMerkleMap() {
        return getChild(ChildIndices.MERKLE_MAP);
    }

    /**
     * Set a {@link MerkleMap} that contains various data.
     */
    void setMerkleMap(final MerkleMap<AccountID, MapValue> map) {
        throwIfImmutable();
        setChild(ChildIndices.MERKLE_MAP, map);
    }

    /**
     * Get a {@link VirtualMap} that contains various data.
     */
<<<<<<< HEAD
    protected VirtualMap getVirtualMap() {
=======
    VirtualMap<AccountVirtualMapKey, AccountVirtualMapValue> getVirtualMap() {
>>>>>>> 63cdf34b
        return getChild(ChildIndices.VIRTUAL_MAP);
    }

    /**
     * Set a {@link VirtualMap} that contains various data.
     */
    protected void setVirtualMap(final VirtualMap map) {
        setChild(ChildIndices.VIRTUAL_MAP, map);
    }

    /**
     * Do genesis initialization.
     */
    void genesisInit() {
        final Configuration configuration =
                ConfigurationBuilder.create().autoDiscoverExtensions().build();
        setMerkleMap(new MerkleMap<>());
        final MerkleDbConfig merkleDbConfig = configuration.getConfigData(MerkleDbConfig.class);
        final MerkleDbTableConfig tableConfig = new MerkleDbTableConfig(
                (short) 1,
                DigestType.SHA_384,
                merkleDbConfig.maxNumOfKeys(),
                merkleDbConfig.hashesRamToDiskThreshold());
        // to make it work for the multiple node in one JVM case, we need reset the default instance path every time
        // we create another instance of MerkleDB.
        MerkleDb.resetDefaultInstancePath();
        final VirtualDataSourceBuilder dsBuilder = new MerkleDbDataSourceBuilder(tableConfig, configuration);
<<<<<<< HEAD
        setVirtualMap(new VirtualMap("virtualMap", dsBuilder, configuration));
        selfId = platform.getSelfId();
    }

    /**
     * {@inheritDoc}
     */
    @Override
    public void init(
            @NonNull final Platform platform,
            @NonNull final InitTrigger trigger,
            @Nullable final SoftwareVersion previousSoftwareVersion) {
        super.init(platform, trigger, previousSoftwareVersion);

        final MerkleMap<AccountID, MapValue> merkleMap = getMerkleMap();
        if (merkleMap != null) {
            logger.info(STARTUP.getMarker(), "MerkleMap initialized with {} values", merkleMap.size());
        }
        final VirtualMap virtualMap = getVirtualMap();
        if (virtualMap != null) {
            logger.info(STARTUP.getMarker(), "VirtualMap initialized with {} values", virtualMap.size());
        }
        selfId = platform.getSelfId();

        if (trigger == InitTrigger.GENESIS) {
            logger.warn(STARTUP.getMarker(), "InitTrigger was {} when expecting RESTART or RECONNECT", trigger);
        }

        if (previousSoftwareVersion == null || previousSoftwareVersion.compareTo(PREVIOUS_SOFTWARE_VERSION) != 0) {
            logger.warn(
                    STARTUP.getMarker(),
                    "previousSoftwareVersion was {} when expecting it to be {}",
                    previousSoftwareVersion,
                    PREVIOUS_SOFTWARE_VERSION);
        }

        if (trigger == InitTrigger.GENESIS) {
            logger.info(STARTUP.getMarker(), "Doing genesis initialization");
            genesisInit(platform);
        }
    }

    /**
     * {@inheritDoc}
     */
    @Override
    public void handleConsensusRound(
            @NonNull final Round round,
            @NonNull final PlatformStateModifier platformState,
            @NonNull final Consumer<ScopedSystemTransaction<StateSignatureTransaction>> stateSignatureTransaction) {
        throwIfImmutable();
        for (final Iterator<ConsensusEvent> eventIt = round.iterator(); eventIt.hasNext(); ) {
            final ConsensusEvent event = eventIt.next();
            for (final Iterator<ConsensusTransaction> transIt = event.consensusTransactionIterator();
                    transIt.hasNext(); ) {
                final ConsensusTransaction trans = transIt.next();
                if (trans.isSystem()) {
                    continue;
                }
                final MigrationTestingToolTransaction mTrans =
                        TransactionUtils.parseTransaction(trans.getApplicationTransaction());
                mTrans.applyTo(this);
            }
        }
=======
        setVirtualMap(new VirtualMap<>(
                "virtualMap",
                new AccountVirtualMapKeySerializer(),
                new AccountVirtualMapValueSerializer(),
                dsBuilder,
                configuration));
>>>>>>> 63cdf34b
    }

    /**
     * {@inheritDoc}
     */
    @Override
    public MigrationTestingToolState copy() {
        throwIfImmutable();
        setImmutable(true);
        return new MigrationTestingToolState(this);
    }

    /**
     * {@inheritDoc}
     */
    @Override
    public long getClassId() {
        return CLASS_ID;
    }

    /**
     * {@inheritDoc}
     */
    @Override
    public int getVersion() {
        return ClassVersion.ROSTERS;
    }

    /**
     * {@inheritDoc}
     */
    @Override
    public int getMinimumSupportedVersion() {
        return ClassVersion.VIRTUAL_MAP;
    }
}<|MERGE_RESOLUTION|>--- conflicted
+++ resolved
@@ -179,11 +179,7 @@
     /**
      * Get a {@link VirtualMap} that contains various data.
      */
-<<<<<<< HEAD
-    protected VirtualMap getVirtualMap() {
-=======
-    VirtualMap<AccountVirtualMapKey, AccountVirtualMapValue> getVirtualMap() {
->>>>>>> 63cdf34b
+    VirtualMap getVirtualMap() {
         return getChild(ChildIndices.VIRTUAL_MAP);
     }
 
@@ -211,79 +207,7 @@
         // we create another instance of MerkleDB.
         MerkleDb.resetDefaultInstancePath();
         final VirtualDataSourceBuilder dsBuilder = new MerkleDbDataSourceBuilder(tableConfig, configuration);
-<<<<<<< HEAD
         setVirtualMap(new VirtualMap("virtualMap", dsBuilder, configuration));
-        selfId = platform.getSelfId();
-    }
-
-    /**
-     * {@inheritDoc}
-     */
-    @Override
-    public void init(
-            @NonNull final Platform platform,
-            @NonNull final InitTrigger trigger,
-            @Nullable final SoftwareVersion previousSoftwareVersion) {
-        super.init(platform, trigger, previousSoftwareVersion);
-
-        final MerkleMap<AccountID, MapValue> merkleMap = getMerkleMap();
-        if (merkleMap != null) {
-            logger.info(STARTUP.getMarker(), "MerkleMap initialized with {} values", merkleMap.size());
-        }
-        final VirtualMap virtualMap = getVirtualMap();
-        if (virtualMap != null) {
-            logger.info(STARTUP.getMarker(), "VirtualMap initialized with {} values", virtualMap.size());
-        }
-        selfId = platform.getSelfId();
-
-        if (trigger == InitTrigger.GENESIS) {
-            logger.warn(STARTUP.getMarker(), "InitTrigger was {} when expecting RESTART or RECONNECT", trigger);
-        }
-
-        if (previousSoftwareVersion == null || previousSoftwareVersion.compareTo(PREVIOUS_SOFTWARE_VERSION) != 0) {
-            logger.warn(
-                    STARTUP.getMarker(),
-                    "previousSoftwareVersion was {} when expecting it to be {}",
-                    previousSoftwareVersion,
-                    PREVIOUS_SOFTWARE_VERSION);
-        }
-
-        if (trigger == InitTrigger.GENESIS) {
-            logger.info(STARTUP.getMarker(), "Doing genesis initialization");
-            genesisInit(platform);
-        }
-    }
-
-    /**
-     * {@inheritDoc}
-     */
-    @Override
-    public void handleConsensusRound(
-            @NonNull final Round round,
-            @NonNull final PlatformStateModifier platformState,
-            @NonNull final Consumer<ScopedSystemTransaction<StateSignatureTransaction>> stateSignatureTransaction) {
-        throwIfImmutable();
-        for (final Iterator<ConsensusEvent> eventIt = round.iterator(); eventIt.hasNext(); ) {
-            final ConsensusEvent event = eventIt.next();
-            for (final Iterator<ConsensusTransaction> transIt = event.consensusTransactionIterator();
-                    transIt.hasNext(); ) {
-                final ConsensusTransaction trans = transIt.next();
-                if (trans.isSystem()) {
-                    continue;
-                }
-                final MigrationTestingToolTransaction mTrans =
-                        TransactionUtils.parseTransaction(trans.getApplicationTransaction());
-                mTrans.applyTo(this);
-            }
-        }
-=======
-        setVirtualMap(new VirtualMap<>(
-                "virtualMap",
-                new AccountVirtualMapKeySerializer(),
-                new AccountVirtualMapValueSerializer(),
-                dsBuilder,
-                configuration));
->>>>>>> 63cdf34b
     }
 
     /**

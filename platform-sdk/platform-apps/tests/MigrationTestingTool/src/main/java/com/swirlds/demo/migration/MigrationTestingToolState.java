// SPDX-License-Identifier: Apache-2.0
package com.swirlds.demo.migration;

import com.swirlds.common.merkle.MerkleNode;
import com.swirlds.config.api.Configuration;
import com.swirlds.config.api.ConfigurationBuilder;
import com.swirlds.merkle.map.MerkleMap;
import com.swirlds.merkledb.MerkleDbDataSourceBuilder;
import com.swirlds.merkledb.config.MerkleDbConfig;
import com.swirlds.platform.state.MerkleNodeState;
import com.swirlds.platform.test.fixtures.state.TestingAppStateInitializer;
import com.swirlds.state.merkle.MerkleStateRoot;
import com.swirlds.virtualmap.VirtualMap;
import com.swirlds.virtualmap.datasource.VirtualDataSourceBuilder;
import edu.umd.cs.findbugs.annotations.NonNull;
import java.util.List;
import org.apache.logging.log4j.LogManager;
import org.apache.logging.log4j.Logger;
import org.hiero.base.constructable.ConstructableIgnored;
import org.hiero.consensus.model.roster.AddressBook;

@ConstructableIgnored
public class MigrationTestingToolState extends MerkleStateRoot<MigrationTestingToolState> implements MerkleNodeState {

    private static final Logger logger = LogManager.getLogger(MigrationTestingToolState.class);

    private static final long INITIAL_ACCOUNTS_HINT = 1_000_000;

    /**
     * The version history of this class. Versions that have been released must NEVER be given a different value.
     */
    private static class ClassVersion {
        /**
         * In this version, serialization was performed by copyTo/copyToExtra and deserialization was performed by
         * copyFrom/copyFromExtra. This version is not supported by later deserialization methods and must be handled
         * specially by the platform.
         */
        public static final int ORIGINAL = 1;
        /**
         * In this version, serialization was performed by serialize/deserialize.
         */
        public static final int MIGRATE_TO_SERIALIZABLE = 2;
        /**
         * Migrate from the old FCMap to the new MerkleMap
         */
        public static final int MERKLE_MAP_REFACTOR = 3;
        /**
         * Add a virtual map and remove all blobs.
         */
        public static final int VIRTUAL_MAP = 4;
        /**
         * Added ROSTERS and ROSTER_STATE
         */
        public static final int ROSTERS = 5;
    }

    private static final long CLASS_ID = 0x1a0daec64a09f6a4L;

    /**
     * A record of the positions of each child within this node.
     */
    private static class ChildIndices {
        public static final int UNUSED_PLATFORM_STATE = 0;
        public static final int UNUSED_ROSTERS = 1;
        public static final int UNUSED_ROSTER_STATE = 2;
        public static final int MERKLE_MAP = 3;
        public static final int VIRTUAL_MAP = 4;

        public static final int CHILD_COUNT = 5;

        // these constants are to migrate from v4 to v5
        public static final int OLD_CHILD_COUNT = 3;
    }

    public MigrationTestingToolState() {}

    private MigrationTestingToolState(final MigrationTestingToolState that) {
        super(that);
        that.setImmutable(true);
        this.setImmutable(false);
    }

    /**
     * {@inheritDoc}
     */
    @Override
    public int getMinimumChildCount() {
        return ChildIndices.OLD_CHILD_COUNT;
    }

    /**
     * {@inheritDoc}
     */
    @Override
    public int getMaximumChildCount() {
        return ChildIndices.CHILD_COUNT;
    }

    /**
     * {@inheritDoc}
     */
    @Override
    public boolean childHasExpectedType(final int index, final long childClassId) {
        switch (index) {
            case ChildIndices.UNUSED_PLATFORM_STATE:
            case ChildIndices.UNUSED_ROSTERS:
            case ChildIndices.UNUSED_ROSTER_STATE:
                // Reserved for system states.
                return true;
            case ChildIndices.MERKLE_MAP:
                return childClassId == MerkleMap.CLASS_ID;
            case ChildIndices.VIRTUAL_MAP:
                return childClassId == VirtualMap.CLASS_ID;
            default:
                return false;
        }
    }

    @Override
    public MerkleNode migrate(@NonNull final Configuration configuration, int version) {
        if (version == ClassVersion.VIRTUAL_MAP) {
            TestingAppStateInitializer.DEFAULT.initRosterState(this);
            return this;
        }

        // FUTURE WORK: https://github.com/hiero-ledger/hiero-consensus-node/issues/19002
        return this;
    }

    /**
     * {@inheritDoc}
     */
    @Override
    public void addDeserializedChildren(final List<MerkleNode> children, final int version) {
        if (!children.isEmpty() && children.get(0) instanceof AddressBook) {
            // We used to store an address book here, but we can ignore it now.
            children.set(0, null);
        }

        super.addDeserializedChildren(children, version);
    }

    /**
     * Get a {@link MerkleMap} that contains various data.
     */
    MerkleMap<AccountID, MapValue> getMerkleMap() {
        return getChild(ChildIndices.MERKLE_MAP);
    }

    /**
     * Set a {@link MerkleMap} that contains various data.
     */
    void setMerkleMap(final MerkleMap<AccountID, MapValue> map) {
        throwIfImmutable();
        setChild(ChildIndices.MERKLE_MAP, map);
    }

    /**
     * Get a {@link VirtualMap} that contains various data.
     */
    VirtualMap getVirtualMap() {
        return getChild(ChildIndices.VIRTUAL_MAP);
    }

    /**
     * Set a {@link VirtualMap} that contains various data.
     */
    protected void setVirtualMap(final VirtualMap map) {
        setChild(ChildIndices.VIRTUAL_MAP, map);
    }

    /**
     * Do genesis initialization.
     */
    void genesisInit() {
        final Configuration configuration =
                ConfigurationBuilder.create().autoDiscoverExtensions().build();
        setMerkleMap(new MerkleMap<>());
        final MerkleDbConfig merkleDbConfig = configuration.getConfigData(MerkleDbConfig.class);
<<<<<<< HEAD
        final VirtualDataSourceBuilder dsBuilder = new MerkleDbDataSourceBuilder(
                configuration, INITIAL_ACCOUNTS_HINT, merkleDbConfig.hashesRamToDiskThreshold());
        setVirtualMap(new VirtualMap<>(
                "virtualMap",
                new AccountVirtualMapKeySerializer(),
                new AccountVirtualMapValueSerializer(),
                dsBuilder,
                configuration));
=======
        final MerkleDbTableConfig tableConfig = new MerkleDbTableConfig(
                (short) 1, DigestType.SHA_384, INITIAL_ACCOUNTS_HINT, merkleDbConfig.hashesRamToDiskThreshold());
        // to make it work for the multiple node in one JVM case, we need reset the default instance path every time
        // we create another instance of MerkleDB.
        MerkleDb.resetDefaultInstancePath();
        final VirtualDataSourceBuilder dsBuilder = new MerkleDbDataSourceBuilder(tableConfig, configuration);
        setVirtualMap(new VirtualMap("virtualMap", dsBuilder, configuration));
>>>>>>> 503927c9
    }

    /**
     * {@inheritDoc}
     */
    @NonNull
    @Override
    public MigrationTestingToolState copy() {
        throwIfImmutable();
        setImmutable(true);
        return new MigrationTestingToolState(this);
    }

    /**
     * {@inheritDoc}
     */
    @Override
    public long getClassId() {
        return CLASS_ID;
    }

    /**
     * {@inheritDoc}
     */
    @Override
    public int getVersion() {
        return ClassVersion.ROSTERS;
    }

    /**
     * {@inheritDoc}
     */
    @Override
    public int getMinimumSupportedVersion() {
        return ClassVersion.VIRTUAL_MAP;
    }

    @Override
    protected MigrationTestingToolState copyingConstructor() {
        return new MigrationTestingToolState(this);
    }
}<|MERGE_RESOLUTION|>--- conflicted
+++ resolved
@@ -177,24 +177,9 @@
                 ConfigurationBuilder.create().autoDiscoverExtensions().build();
         setMerkleMap(new MerkleMap<>());
         final MerkleDbConfig merkleDbConfig = configuration.getConfigData(MerkleDbConfig.class);
-<<<<<<< HEAD
         final VirtualDataSourceBuilder dsBuilder = new MerkleDbDataSourceBuilder(
                 configuration, INITIAL_ACCOUNTS_HINT, merkleDbConfig.hashesRamToDiskThreshold());
-        setVirtualMap(new VirtualMap<>(
-                "virtualMap",
-                new AccountVirtualMapKeySerializer(),
-                new AccountVirtualMapValueSerializer(),
-                dsBuilder,
-                configuration));
-=======
-        final MerkleDbTableConfig tableConfig = new MerkleDbTableConfig(
-                (short) 1, DigestType.SHA_384, INITIAL_ACCOUNTS_HINT, merkleDbConfig.hashesRamToDiskThreshold());
-        // to make it work for the multiple node in one JVM case, we need reset the default instance path every time
-        // we create another instance of MerkleDB.
-        MerkleDb.resetDefaultInstancePath();
-        final VirtualDataSourceBuilder dsBuilder = new MerkleDbDataSourceBuilder(tableConfig, configuration);
         setVirtualMap(new VirtualMap("virtualMap", dsBuilder, configuration));
->>>>>>> 503927c9
     }
 
     /**

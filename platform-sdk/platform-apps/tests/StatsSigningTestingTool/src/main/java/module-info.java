// SPDX-License-Identifier: Apache-2.0
module com.swirlds.demo.stats.signing {
    requires com.hedera.node.hapi;
    requires com.hedera.pbj.runtime;
    requires com.swirlds.base;
    requires com.swirlds.common;
    requires com.swirlds.logging;
    requires com.swirlds.metrics.api;
    requires com.swirlds.platform.core.test.fixtures;
    requires com.swirlds.platform.core;
    requires com.swirlds.state.api;
    requires com.swirlds.state.impl;
<<<<<<< HEAD
    requires com.swirlds.virtualmap;
=======
    requires org.hiero.consensus.model;
>>>>>>> cbe09d5b
    requires lazysodium.java;
    requires org.apache.logging.log4j;
    requires org.bouncycastle.provider;
    requires static com.github.spotbugs.annotations;
}<|MERGE_RESOLUTION|>--- conflicted
+++ resolved
@@ -10,11 +10,8 @@
     requires com.swirlds.platform.core;
     requires com.swirlds.state.api;
     requires com.swirlds.state.impl;
-<<<<<<< HEAD
     requires com.swirlds.virtualmap;
-=======
     requires org.hiero.consensus.model;
->>>>>>> cbe09d5b
     requires lazysodium.java;
     requires org.apache.logging.log4j;
     requires org.bouncycastle.provider;

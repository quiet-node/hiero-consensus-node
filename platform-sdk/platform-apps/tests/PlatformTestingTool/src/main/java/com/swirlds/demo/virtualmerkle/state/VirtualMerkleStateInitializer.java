// SPDX-License-Identifier: Apache-2.0
package com.swirlds.demo.virtualmerkle.state;

import com.swirlds.common.config.StateCommonConfig;
import com.swirlds.common.io.config.TemporaryFileConfig;
import com.swirlds.common.utility.AutoCloseableWrapper;
import com.swirlds.config.api.Configuration;
import com.swirlds.config.api.ConfigurationBuilder;
import com.swirlds.demo.platform.PlatformTestingToolState;
import com.swirlds.demo.platform.UnsafeMutablePTTStateAccessor;
import com.swirlds.demo.virtualmerkle.config.VirtualMerkleConfig;
import com.swirlds.logging.legacy.LogMarker;
import com.swirlds.merkledb.MerkleDbDataSourceBuilder;
import com.swirlds.merkledb.config.MerkleDbConfig;
import com.swirlds.platform.system.Platform;
import com.swirlds.virtualmap.VirtualMap;
import com.swirlds.virtualmap.config.VirtualMapConfig;
import com.swirlds.virtualmap.datasource.VirtualDataSourceBuilder;
import org.apache.logging.log4j.LogManager;
import org.apache.logging.log4j.Logger;
import org.apache.logging.log4j.Marker;

/**
 * This is a helper class to initialize the part of the state that corresponds to virtual map tests.
 */
public final class VirtualMerkleStateInitializer {

    private static final Configuration CONFIGURATION = ConfigurationBuilder.create()
            .withConfigDataType(MerkleDbConfig.class)
            .withConfigDataType(VirtualMapConfig.class)
            .withConfigDataType(TemporaryFileConfig.class)
            .withConfigDataType(StateCommonConfig.class)
            .build();

    private static final MerkleDbConfig MERKLE_DB_CONFIG = CONFIGURATION.getConfigData(MerkleDbConfig.class);

    /*
     * This capacity is somewhat arbitrary, but it is a reasonable limit for all the PTT tests that we have.
     * An exact number would have to be calculated like this:
     * (number of nodes) * (number of TYPE_VIRTUAL_MERKLE_CREATE config entries) * (amount specified in each config entry)
     *
     * Even though it's possible to calculate the exact number, it's not necessary for the PTT tests, so we just use the constant.
     */
    private static final Integer MAX_LIST_CAPACITY = 1_000_000;

<<<<<<< HEAD
=======
    private static final MerkleDbTableConfig TABLE_CONFIG = new MerkleDbTableConfig(
            (short) 1, DigestType.SHA_384, MAX_LIST_CAPACITY, MERKLE_DB_CONFIG.hashesRamToDiskThreshold());

>>>>>>> 503927c9
    private static final Logger logger = LogManager.getLogger(VirtualMerkleStateInitializer.class);
    private static final Marker LOGM_DEMO_INFO = LogMarker.DEMO_INFO.getMarker();

    private VirtualMerkleStateInitializer() {}

    /**
     * This method initialize all the data structures needed during the virtual merkle tests.
     *
     * @param platform
     * 		The platform where this method is being called.
     * @param nodeId
     * 		The id of the current node.
     * @param virtualMerkleConfig
     */
    public static void initStateChildren(
            final Platform platform, final long nodeId, final VirtualMerkleConfig virtualMerkleConfig) {

        try (final AutoCloseableWrapper<PlatformTestingToolState> wrapper =
                UnsafeMutablePTTStateAccessor.getInstance().getUnsafeMutableState(platform.getSelfId())) {

            final PlatformTestingToolState state = wrapper.get();
            logger.info(LOGM_DEMO_INFO, "State = {}", state);

            final long totalAccounts = virtualMerkleConfig.getTotalAccountCreations();
            logger.info(LOGM_DEMO_INFO, "total accounts = {}", totalAccounts);
            if (state.getVirtualMap() == null && totalAccounts > 0) {
                logger.info(LOGM_DEMO_INFO, "Creating virtualmap for {} accounts.", totalAccounts);
                final VirtualMap virtualMap = createAccountsVM();
                logger.info(LOGM_DEMO_INFO, "accounts VM = {}, DS = {}", virtualMap, virtualMap.getDataSource());
                virtualMap.registerMetrics(platform.getContext().getMetrics());
                state.setVirtualMap(virtualMap);
            }

            final long maximumNumberOfKeyValuePairs = virtualMerkleConfig.getMaximumNumberOfKeyValuePairsCreation();
            logger.info(LOGM_DEMO_INFO, "max KV pairs = {}", maximumNumberOfKeyValuePairs);
            if (state.getVirtualMapForSmartContracts() == null && maximumNumberOfKeyValuePairs > 0) {
                logger.info(
                        LOGM_DEMO_INFO,
                        "Creating virtualmap for max {} key value pairs.",
                        maximumNumberOfKeyValuePairs);
                final VirtualMap virtualMap = createSmartContractsVM();
                logger.info(LOGM_DEMO_INFO, "SC VM = {}, DS = {}", virtualMap, virtualMap.getDataSource());
                virtualMap.registerMetrics(platform.getContext().getMetrics());
                state.setVirtualMapForSmartContracts(virtualMap);
            }

            final long totalSmartContracts = virtualMerkleConfig.getTotalSmartContractCreations();
            logger.info(LOGM_DEMO_INFO, "total SC = {}", totalSmartContracts);
            if (state.getVirtualMapForSmartContractsByteCode() == null && totalSmartContracts > 0) {
                logger.info(LOGM_DEMO_INFO, "Creating virtualmap for {} bytecodes.", totalSmartContracts);
                final VirtualMap virtualMap = createSmartContractByteCodeVM();
                logger.info(LOGM_DEMO_INFO, "SCBC VM = {}, DS = {}", virtualMap, virtualMap.getDataSource());
                virtualMap.registerMetrics(platform.getContext().getMetrics());
                state.setVirtualMapForSmartContractsByteCode(virtualMap);
            }
        }
    }

<<<<<<< HEAD
    private static VirtualMap<AccountVirtualMapKey, AccountVirtualMapValue> createAccountsVM() {
        final VirtualDataSourceBuilder dsBuilder = new MerkleDbDataSourceBuilder(
                CONFIGURATION, MAX_LIST_CAPACITY, MERKLE_DB_CONFIG.hashesRamToDiskThreshold());
        return new VirtualMap<>(
                "accounts",
                new AccountVirtualMapKeySerializer(),
                new AccountVirtualMapValueSerializer(),
                dsBuilder,
                CONFIGURATION);
    }

    private static VirtualMap<SmartContractMapKey, SmartContractMapValue> createSmartContractsVM() {
        final VirtualDataSourceBuilder dsBuilder = new MerkleDbDataSourceBuilder(
                CONFIGURATION, MAX_LIST_CAPACITY, MERKLE_DB_CONFIG.hashesRamToDiskThreshold());
        return new VirtualMap<>(
                "smartContracts",
                new SmartContractMapKeySerializer(),
                new SmartContractMapValueSerializer(),
                dsBuilder,
                CONFIGURATION);
    }

    private static VirtualMap<SmartContractByteCodeMapKey, SmartContractByteCodeMapValue>
            createSmartContractByteCodeVM() {
        final VirtualDataSourceBuilder dsBuilder = new MerkleDbDataSourceBuilder(
                CONFIGURATION, MAX_LIST_CAPACITY, MERKLE_DB_CONFIG.hashesRamToDiskThreshold());
        return new VirtualMap<>(
                "smartContractByteCode",
                new SmartContractByteCodeMapKeySerializer(),
                new SmartContractByteCodeMapValueSerializer(),
                dsBuilder,
                CONFIGURATION);
=======
    private static VirtualMap createAccountsVM() {
        final VirtualDataSourceBuilder dsBuilder = new MerkleDbDataSourceBuilder(TABLE_CONFIG, CONFIGURATION);
        return new VirtualMap("accounts", dsBuilder, CONFIGURATION);
    }

    private static VirtualMap createSmartContractsVM() {
        final VirtualDataSourceBuilder dsBuilder = new MerkleDbDataSourceBuilder(TABLE_CONFIG, CONFIGURATION);
        return new VirtualMap("smartContracts", dsBuilder, CONFIGURATION);
    }

    private static VirtualMap createSmartContractByteCodeVM() {
        final VirtualDataSourceBuilder dsBuilder = new MerkleDbDataSourceBuilder(TABLE_CONFIG, CONFIGURATION);
        return new VirtualMap("smartContractByteCode", dsBuilder, CONFIGURATION);
>>>>>>> 503927c9
    }
}<|MERGE_RESOLUTION|>--- conflicted
+++ resolved
@@ -43,12 +43,6 @@
      */
     private static final Integer MAX_LIST_CAPACITY = 1_000_000;
 
-<<<<<<< HEAD
-=======
-    private static final MerkleDbTableConfig TABLE_CONFIG = new MerkleDbTableConfig(
-            (short) 1, DigestType.SHA_384, MAX_LIST_CAPACITY, MERKLE_DB_CONFIG.hashesRamToDiskThreshold());
-
->>>>>>> 503927c9
     private static final Logger logger = LogManager.getLogger(VirtualMerkleStateInitializer.class);
     private static final Marker LOGM_DEMO_INFO = LogMarker.DEMO_INFO.getMarker();
 
@@ -107,53 +101,21 @@
         }
     }
 
-<<<<<<< HEAD
-    private static VirtualMap<AccountVirtualMapKey, AccountVirtualMapValue> createAccountsVM() {
+    private static VirtualMap createAccountsVM() {
         final VirtualDataSourceBuilder dsBuilder = new MerkleDbDataSourceBuilder(
                 CONFIGURATION, MAX_LIST_CAPACITY, MERKLE_DB_CONFIG.hashesRamToDiskThreshold());
-        return new VirtualMap<>(
-                "accounts",
-                new AccountVirtualMapKeySerializer(),
-                new AccountVirtualMapValueSerializer(),
-                dsBuilder,
-                CONFIGURATION);
-    }
-
-    private static VirtualMap<SmartContractMapKey, SmartContractMapValue> createSmartContractsVM() {
-        final VirtualDataSourceBuilder dsBuilder = new MerkleDbDataSourceBuilder(
-                CONFIGURATION, MAX_LIST_CAPACITY, MERKLE_DB_CONFIG.hashesRamToDiskThreshold());
-        return new VirtualMap<>(
-                "smartContracts",
-                new SmartContractMapKeySerializer(),
-                new SmartContractMapValueSerializer(),
-                dsBuilder,
-                CONFIGURATION);
-    }
-
-    private static VirtualMap<SmartContractByteCodeMapKey, SmartContractByteCodeMapValue>
-            createSmartContractByteCodeVM() {
-        final VirtualDataSourceBuilder dsBuilder = new MerkleDbDataSourceBuilder(
-                CONFIGURATION, MAX_LIST_CAPACITY, MERKLE_DB_CONFIG.hashesRamToDiskThreshold());
-        return new VirtualMap<>(
-                "smartContractByteCode",
-                new SmartContractByteCodeMapKeySerializer(),
-                new SmartContractByteCodeMapValueSerializer(),
-                dsBuilder,
-                CONFIGURATION);
-=======
-    private static VirtualMap createAccountsVM() {
-        final VirtualDataSourceBuilder dsBuilder = new MerkleDbDataSourceBuilder(TABLE_CONFIG, CONFIGURATION);
         return new VirtualMap("accounts", dsBuilder, CONFIGURATION);
     }
 
     private static VirtualMap createSmartContractsVM() {
-        final VirtualDataSourceBuilder dsBuilder = new MerkleDbDataSourceBuilder(TABLE_CONFIG, CONFIGURATION);
+        final VirtualDataSourceBuilder dsBuilder = new MerkleDbDataSourceBuilder(
+                CONFIGURATION, MAX_LIST_CAPACITY, MERKLE_DB_CONFIG.hashesRamToDiskThreshold());
         return new VirtualMap("smartContracts", dsBuilder, CONFIGURATION);
     }
 
     private static VirtualMap createSmartContractByteCodeVM() {
-        final VirtualDataSourceBuilder dsBuilder = new MerkleDbDataSourceBuilder(TABLE_CONFIG, CONFIGURATION);
+        final VirtualDataSourceBuilder dsBuilder = new MerkleDbDataSourceBuilder(
+                CONFIGURATION, MAX_LIST_CAPACITY, MERKLE_DB_CONFIG.hashesRamToDiskThreshold());
         return new VirtualMap("smartContractByteCode", dsBuilder, CONFIGURATION);
->>>>>>> 503927c9
     }
 }
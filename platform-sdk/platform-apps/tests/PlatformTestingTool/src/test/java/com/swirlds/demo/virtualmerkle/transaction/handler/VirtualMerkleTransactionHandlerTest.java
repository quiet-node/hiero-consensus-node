--- conflicted
+++ resolved
@@ -32,35 +32,17 @@
     @BeforeAll
     public static void beforeAll() {
         final long maximumNumberOfKeyValuePairsCreation = 28750;
-<<<<<<< HEAD
-        final SmartContractMapKeySerializer keySerializer = new SmartContractMapKeySerializer();
-        final SmartContractMapValueSerializer valueSerializer = new SmartContractMapValueSerializer();
         final MerkleDbDataSourceBuilder dataSourceBuilder =
                 new MerkleDbDataSourceBuilder(CONFIGURATION, maximumNumberOfKeyValuePairsCreation, 0);
-=======
-        final MerkleDbTableConfig tableConfig =
-                new MerkleDbTableConfig((short) 1, DigestType.SHA_384, maximumNumberOfKeyValuePairsCreation, 0);
-        final MerkleDbDataSourceBuilder dataSourceBuilder = new MerkleDbDataSourceBuilder(tableConfig, CONFIGURATION);
->>>>>>> 503927c9
 
         smartContract = new VirtualMap("smartContracts", dataSourceBuilder, CONFIGURATION);
 
         final long totalSmartContractCreations = 23;
 
-<<<<<<< HEAD
-        final SmartContractByteCodeMapKeySerializer keySerializer2 = new SmartContractByteCodeMapKeySerializer();
-        final SmartContractByteCodeMapValueSerializer valueSerializer2 = new SmartContractByteCodeMapValueSerializer();
         final MerkleDbDataSourceBuilder dataSourceBuilder2 =
                 new MerkleDbDataSourceBuilder(CONFIGURATION, totalSmartContractCreations, 0);
 
-        smartContractByteCodeVM = new VirtualMap<>(
-                "smartContractByteCode", keySerializer2, valueSerializer2, dataSourceBuilder2, CONFIGURATION);
-=======
-        final MerkleDbTableConfig tableConfig2 =
-                new MerkleDbTableConfig((short) 1, DigestType.SHA_384, totalSmartContractCreations, 0);
-        final MerkleDbDataSourceBuilder dataSourceBuilder2 = new MerkleDbDataSourceBuilder(tableConfig2, CONFIGURATION);
         smartContractByteCodeVM = new VirtualMap("smartContractByteCode", dataSourceBuilder2, CONFIGURATION);
->>>>>>> 503927c9
     }
 
     private VirtualMerkleTransaction buildCreateSmartContractTransaction(

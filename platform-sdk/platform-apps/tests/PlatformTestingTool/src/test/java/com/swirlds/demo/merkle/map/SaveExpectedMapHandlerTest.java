/*
 * Copyright (C) 2022-2024 Hedera Hashgraph, LLC
 *
 * Licensed under the Apache License, Version 2.0 (the "License");
 * you may not use this file except in compliance with the License.
 * You may obtain a copy of the License at
 *
 *      http://www.apache.org/licenses/LICENSE-2.0
 *
 * Unless required by applicable law or agreed to in writing, software
 * distributed under the License is distributed on an "AS IS" BASIS,
 * WITHOUT WARRANTIES OR CONDITIONS OF ANY KIND, either express or implied.
 * See the License for the specific language governing permissions and
 * limitations under the License.
 */

package com.swirlds.demo.merkle.map;

import static com.swirlds.merkle.test.fixtures.map.lifecycle.SaveExpectedMapHandler.deserialize;
import static com.swirlds.merkle.test.fixtures.map.lifecycle.SaveExpectedMapHandler.serializeThrowing;
import static com.swirlds.merkle.test.fixtures.map.lifecycle.TransactionType.Update;
import static org.junit.jupiter.api.Assertions.assertEquals;
import static org.junit.jupiter.api.Assertions.assertTrue;

import com.swirlds.common.crypto.Hash;
import com.swirlds.merkle.test.fixtures.map.lifecycle.EntityType;
import com.swirlds.merkle.test.fixtures.map.lifecycle.ExpectedValue;
import com.swirlds.merkle.test.fixtures.map.lifecycle.LifecycleStatus;
import com.swirlds.merkle.test.fixtures.map.lifecycle.SaveExpectedMapHandler;
import com.swirlds.merkle.test.fixtures.map.lifecycle.TransactionState;
import com.swirlds.merkle.test.fixtures.map.pta.MapKey;
import java.io.File;
import java.io.IOException;
import java.nio.file.Path;
import java.time.Instant;
import java.util.HashMap;
import java.util.Map;
import java.util.Random;
import org.junit.jupiter.api.BeforeEach;
import org.junit.jupiter.api.Test;
import org.junit.jupiter.api.io.TempDir;

/**
 * Test class to serialize and deserialize the ExpectedMap to/from JSON in the class SaveExpectedMapHandler
 */
public class SaveExpectedMapHandlerTest {
    private static Map<MapKey, ExpectedValue> expectedMap;
    private static Map<MapKey, ExpectedValue> deserializedMap;
    private static Random random = new Random();
    private static SaveExpectedMapHandler handler;
    private static final int contentSize = 48;
    private static final String expectedMapName = "ExpectedMap.json";
    private static final String expectedMapZip = "ExpectedMap.json.gz";

    /**
     * Temporary test directory.
     */
    @TempDir
    private Path tmpDir;

    @BeforeEach
    public void init() {
        expectedMap = new HashMap<>();
        deserializedMap = new HashMap<>();
        handler = new SaveExpectedMapHandler();
        addToMap();
    }

    // Add Keys to ExpectedMap
    private void addToMap() {
        for (int i = 0; i < 20; i++) {
            MapKey mk = new MapKey(0, 0, i);

            LifecycleStatus submitLS = new LifecycleStatus(
                    TransactionState.SUBMITTED, Update, Instant.now().getEpochSecond(), i);
            LifecycleStatus handleLS = new LifecycleStatus(
                    TransactionState.HANDLED, Update, Instant.now().getEpochSecond(), i);

            expectedMap.put(
                    mk,
                    new ExpectedValue(
                            EntityType.Crypto, new Hash(generateRandomContent()), true, submitLS, handleLS, null, 0));
        }
    }

    // Add invalid keys to expectedMap
    private void addInvalidKeysToMap() {
        for (int i = 20; i < 25; i++) {
            MapKey mk = new MapKey(0, 0, i);
            expectedMap.put(mk, new ExpectedValue(null, new Hash(generateRandomContent()), false, null, null, null, 0));
        }
    }

    // generate random bytes to generate Hash
    private byte[] generateRandomContent() {
        final byte[] content = new byte[contentSize];
        random.nextBytes(content);
        return content;
    }

    // Serializes and deserializes the expected map with all valid keys
    @Test
    public void serializeAndDeserializePositiveTest() throws IOException {
<<<<<<< HEAD
        final var jsonValue = serializeThrowing(expectedMap, new File(tmpDir.toString()), expectedMapName, true);
=======
        final String jsonValue = serializeThrowing(expectedMap, new File(tmpDir.toString()), expectedMapName, true);
>>>>>>> 1860dbea
        for (int i = 0; i < 20; i++) {
            assertTrue(jsonValue.contains("[0,0," + i + "]"));
        }

        deserializedMap = deserialize(new File(tmpDir.toString(), expectedMapZip));

        assertEquals(
                expectedMap.size(),
                deserializedMap.size(),
                "Size of the maps should be equal, expected: %d, actual: %d"
                        .formatted(expectedMap.size(), deserializedMap.size()));
        expectedMap.entrySet().stream()
                .forEach(e -> assertEquals(
                        e.getValue(),
                        deserializedMap.get(e.getKey()),
                        "Expected value should be equal to deserialized value. Expected: %s, Actual: %s"
                                .formatted(e.getValue(), deserializedMap.get(e.getKey()))));
    }

    // serializes and deserializes expectedMap with null EntityType ExpectedValues.
    @Test
    public void DeserializeNullEntityTypeTest() throws IOException {
        addInvalidKeysToMap();
<<<<<<< HEAD
        final var jsonValue = serializeThrowing(expectedMap, new File(tmpDir.toString()), expectedMapName, true);
=======
        final String jsonValue = serializeThrowing(expectedMap, new File(tmpDir.toString()), expectedMapName, true);
>>>>>>> 1860dbea

        for (int i = 20; i < 25; i++) {
            assertTrue(jsonValue.contains("MapKey[0,0," + i + "]"));
        }

        deserializedMap = deserialize(new File(tmpDir.toString(), expectedMapZip));
        assertEquals(null, deserializedMap.get(new MapKey(0, 0, 24)).getEntityType());
    }
}<|MERGE_RESOLUTION|>--- conflicted
+++ resolved
@@ -101,11 +101,7 @@
     // Serializes and deserializes the expected map with all valid keys
     @Test
     public void serializeAndDeserializePositiveTest() throws IOException {
-<<<<<<< HEAD
-        final var jsonValue = serializeThrowing(expectedMap, new File(tmpDir.toString()), expectedMapName, true);
-=======
         final String jsonValue = serializeThrowing(expectedMap, new File(tmpDir.toString()), expectedMapName, true);
->>>>>>> 1860dbea
         for (int i = 0; i < 20; i++) {
             assertTrue(jsonValue.contains("[0,0," + i + "]"));
         }
@@ -129,11 +125,7 @@
     @Test
     public void DeserializeNullEntityTypeTest() throws IOException {
         addInvalidKeysToMap();
-<<<<<<< HEAD
-        final var jsonValue = serializeThrowing(expectedMap, new File(tmpDir.toString()), expectedMapName, true);
-=======
         final String jsonValue = serializeThrowing(expectedMap, new File(tmpDir.toString()), expectedMapName, true);
->>>>>>> 1860dbea
 
         for (int i = 20; i < 25; i++) {
             assertTrue(jsonValue.contains("MapKey[0,0," + i + "]"));

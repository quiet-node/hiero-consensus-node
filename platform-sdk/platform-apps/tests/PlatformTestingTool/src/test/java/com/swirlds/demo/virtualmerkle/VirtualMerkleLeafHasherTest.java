--- conflicted
+++ resolved
@@ -11,12 +11,7 @@
 import com.swirlds.config.api.ConfigurationBuilder;
 import com.swirlds.demo.virtualmerkle.map.smartcontracts.bytecode.SmartContractByteCodeMapKey;
 import com.swirlds.demo.virtualmerkle.map.smartcontracts.bytecode.SmartContractByteCodeMapValue;
-<<<<<<< HEAD
-import com.swirlds.demo.virtualmerkle.map.smartcontracts.bytecode.SmartContractByteCodeMapValueSerializer;
-=======
 import com.swirlds.demo.virtualmerkle.map.smartcontracts.bytecode.SmartContractByteCodeMapValueCodec;
-import com.swirlds.merkledb.MerkleDb;
->>>>>>> 503927c9
 import com.swirlds.merkledb.MerkleDbDataSourceBuilder;
 import com.swirlds.merkledb.config.MerkleDbConfig;
 import com.swirlds.merkledb.test.fixtures.MerkleDbTestUtils;
@@ -51,15 +46,7 @@
             e.printStackTrace(System.err);
         }
 
-<<<<<<< HEAD
-        keySerializer = new SmartContractByteCodeMapKeySerializer();
-        valueSerializer = new SmartContractByteCodeMapValueSerializer();
-
         dataSourceBuilder = new MerkleDbDataSourceBuilder(CONFIGURATION, 50_000_000, 0);
-=======
-        final MerkleDbTableConfig tableConfig = new MerkleDbTableConfig((short) 1, DigestType.SHA_384, 50_000_000, 0);
-        dataSourceBuilder = new MerkleDbDataSourceBuilder(tableConfig, CONFIGURATION);
->>>>>>> 503927c9
     }
 
     @Test

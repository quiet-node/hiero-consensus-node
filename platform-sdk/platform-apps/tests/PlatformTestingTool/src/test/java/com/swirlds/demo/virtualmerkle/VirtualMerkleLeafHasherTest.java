--- conflicted
+++ resolved
@@ -1,7 +1,6 @@
 // SPDX-License-Identifier: Apache-2.0
 package com.swirlds.demo.virtualmerkle;
 
-import static com.swirlds.common.test.fixtures.AssertionUtils.assertEventuallyEquals;
 import static com.swirlds.demo.virtualmerkle.VirtualMerkleLeafHasher.hashOf;
 import static org.junit.jupiter.api.Assertions.assertEquals;
 
@@ -14,7 +13,6 @@
 import com.swirlds.demo.virtualmerkle.map.smartcontracts.bytecode.SmartContractByteCodeMapValue;
 import com.swirlds.demo.virtualmerkle.map.smartcontracts.bytecode.SmartContractByteCodeMapValueCodec;
 import com.swirlds.merkledb.MerkleDb;
-import com.swirlds.merkledb.MerkleDbDataSource;
 import com.swirlds.merkledb.MerkleDbDataSourceBuilder;
 import com.swirlds.merkledb.MerkleDbTableConfig;
 import com.swirlds.merkledb.config.MerkleDbConfig;
@@ -26,8 +24,6 @@
 import java.nio.ByteBuffer;
 import java.nio.file.Files;
 import java.nio.file.Path;
-import java.time.Duration;
-import java.time.temporal.ChronoUnit;
 import java.util.Arrays;
 import org.hiero.base.crypto.DigestType;
 import org.hiero.base.crypto.Hash;
@@ -206,7 +202,6 @@
         return hashOf(Arrays.copyOf(bb.array(), bb.position()));
     }
 
-<<<<<<< HEAD
     private Hash computeVmStateHash(Hash previousHash, VirtualMap virtualMap) throws IOException {
         return computeNextHash(
                 previousHash, VirtualMapState.VM_STATE_KEY, virtualMap.getBytes(VirtualMapState.VM_STATE_KEY));
@@ -214,15 +209,6 @@
 
     @AfterEach
     void tearDown() {
-        assertEventuallyEquals(
-                0L,
-                MerkleDbDataSource::getCountOfOpenDatabases,
-                Duration.of(5, ChronoUnit.SECONDS),
-                "All databases should be closed");
-=======
-    @AfterEach
-    void tearDown() {
         MerkleDbTestUtils.assertAllDatabasesClosed();
->>>>>>> 5a453578
     }
 }
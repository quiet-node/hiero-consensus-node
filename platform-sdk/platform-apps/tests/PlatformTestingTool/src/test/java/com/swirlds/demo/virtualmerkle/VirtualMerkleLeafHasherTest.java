/*
 * Copyright (C) 2022-2024 Hedera Hashgraph, LLC
 *
 * Licensed under the Apache License, Version 2.0 (the "License");
 * you may not use this file except in compliance with the License.
 * You may obtain a copy of the License at
 *
 *      http://www.apache.org/licenses/LICENSE-2.0
 *
 * Unless required by applicable law or agreed to in writing, software
 * distributed under the License is distributed on an "AS IS" BASIS,
 * WITHOUT WARRANTIES OR CONDITIONS OF ANY KIND, either express or implied.
 * See the License for the specific language governing permissions and
 * limitations under the License.
 */

package com.swirlds.demo.virtualmerkle;

import static com.swirlds.demo.virtualmerkle.VirtualMerkleLeafHasher.hashOf;
import static org.junit.jupiter.api.Assertions.assertEquals;

import com.swirlds.common.config.StateCommonConfig;
import com.swirlds.common.crypto.DigestType;
import com.swirlds.common.crypto.Hash;
import com.swirlds.common.io.config.TemporaryFileConfig;
import com.swirlds.config.api.Configuration;
import com.swirlds.config.api.ConfigurationBuilder;
import com.swirlds.demo.virtualmerkle.map.smartcontracts.bytecode.SmartContractByteCodeMapKey;
import com.swirlds.demo.virtualmerkle.map.smartcontracts.bytecode.SmartContractByteCodeMapKeySerializer;
import com.swirlds.demo.virtualmerkle.map.smartcontracts.bytecode.SmartContractByteCodeMapValue;
import com.swirlds.demo.virtualmerkle.map.smartcontracts.bytecode.SmartContractByteCodeMapValueSerializer;
import com.swirlds.merkledb.MerkleDb;
import com.swirlds.merkledb.MerkleDbDataSourceBuilder;
import com.swirlds.merkledb.MerkleDbTableConfig;
import com.swirlds.merkledb.config.MerkleDbConfig;
import com.swirlds.virtualmap.VirtualMap;
import com.swirlds.virtualmap.config.VirtualMapConfig;
import java.io.IOException;
import java.nio.ByteBuffer;
import java.nio.file.Files;
import java.nio.file.Path;
import java.util.Arrays;
import org.junit.jupiter.api.BeforeAll;
import org.junit.jupiter.api.Test;

class VirtualMerkleLeafHasherTest {

    static final Configuration CONFIGURATION = ConfigurationBuilder.create()
            .withConfigDataType(MerkleDbConfig.class)
            .withConfigDataType(VirtualMapConfig.class)
            .withConfigDataType(TemporaryFileConfig.class)
            .withConfigDataType(StateCommonConfig.class)
            .build();
    static Path storeDir;
    static SmartContractByteCodeMapKeySerializer keySerializer;
    static SmartContractByteCodeMapValueSerializer valueSerializer;
    static MerkleDbDataSourceBuilder dataSourceBuilder;

    @BeforeAll
    static void beforeAll() {
        try {
            storeDir = Files.createTempDirectory("VirtualMerkleLeafHasherTest2");
            MerkleDb.setDefaultPath(storeDir);
        } catch (IOException e) {
            e.printStackTrace(System.err);
        }

        keySerializer = new SmartContractByteCodeMapKeySerializer();
        valueSerializer = new SmartContractByteCodeMapValueSerializer();
<<<<<<< HEAD
        final MerkleDbTableConfig tableConfig = new MerkleDbTableConfig(
                        (short) 1, DigestType.SHA_384, CONFIGURATION.getConfigData(MerkleDbConfig.class))
=======

        final MerkleDbConfig merkleDbConfig = CONFIGURATION.getConfigData(MerkleDbConfig.class);
        final MerkleDbTableConfig tableConfig = new MerkleDbTableConfig(
                        (short) 1,
                        DigestType.SHA_384,
                        merkleDbConfig.maxNumOfKeys(),
                        merkleDbConfig.hashesRamToDiskThreshold())
>>>>>>> 4166d515
                .maxNumberOfKeys(50_000_000)
                .hashesRamToDiskThreshold(0)
                .preferDiskIndices(false);
        dataSourceBuilder = new MerkleDbDataSourceBuilder(tableConfig, CONFIGURATION);
    }

    @Test
    void checkSimpleHashing2() throws IOException, InterruptedException {
        VirtualMap<SmartContractByteCodeMapKey, SmartContractByteCodeMapValue> virtualMap =
                new VirtualMap<>("test2", keySerializer, valueSerializer, dataSourceBuilder, CONFIGURATION);

        final VirtualMerkleLeafHasher<SmartContractByteCodeMapKey, SmartContractByteCodeMapValue> hasher =
                new VirtualMerkleLeafHasher<>(virtualMap);

        Long keyInput = 1L;
        byte[] valueInput = "first".getBytes();

        SmartContractByteCodeMapKey key = new SmartContractByteCodeMapKey(keyInput);
        SmartContractByteCodeMapValue value = new SmartContractByteCodeMapValue(valueInput);

        virtualMap.put(key, value);

        Hash before = computeNextHash(null, keyInput, valueInput);

        assertEquals(before, hasher.validate(), "Should have been equal");

        keyInput = 2L;
        valueInput = "second".getBytes();

        key = new SmartContractByteCodeMapKey(keyInput);
        value = new SmartContractByteCodeMapValue(valueInput);

        virtualMap.put(key, value);

        // include previous hash first
        Hash after = computeNextHash(before, keyInput, valueInput);

        assertEquals(after, hasher.validate(), "Should have been equal");

        virtualMap.release();
    }

    @Test
    void checkSimpleHashing3() throws IOException, InterruptedException {
        VirtualMap<SmartContractByteCodeMapKey, SmartContractByteCodeMapValue> virtualMap =
                new VirtualMap<>("test3", keySerializer, valueSerializer, dataSourceBuilder, CONFIGURATION);

        final VirtualMerkleLeafHasher<SmartContractByteCodeMapKey, SmartContractByteCodeMapValue> hasher =
                new VirtualMerkleLeafHasher<>(virtualMap);

        final Long keyInput1 = 1L;
        final byte[] valueInput1 = "first".getBytes();
        SmartContractByteCodeMapKey key = new SmartContractByteCodeMapKey(keyInput1);
        SmartContractByteCodeMapValue value = new SmartContractByteCodeMapValue(valueInput1);

        virtualMap.put(key, value);

        final Long keyInput2 = 2L;
        final byte[] valueInput2 = "second".getBytes();
        key = new SmartContractByteCodeMapKey(keyInput2);
        value = new SmartContractByteCodeMapValue(valueInput2);

        virtualMap.put(key, value);

        final Long keyInput3 = 3L;
        final byte[] valueInput3 = "third".getBytes();
        key = new SmartContractByteCodeMapKey(keyInput3);
        value = new SmartContractByteCodeMapValue(valueInput3);

        virtualMap.put(key, value);

        // include previous hash first
        Hash hash = null;

        hash = computeNextHash(hash, keyInput2, valueInput2);
        hash = computeNextHash(hash, keyInput1, valueInput1);
        hash = computeNextHash(hash, keyInput3, valueInput3);

        assertEquals(hash, hasher.validate(), "Should have been equal");

        virtualMap.release();
    }

    @Test
    void checkSimpleHashing4() throws IOException, InterruptedException {
        VirtualMap<SmartContractByteCodeMapKey, SmartContractByteCodeMapValue> virtualMap =
                new VirtualMap<>("test4", keySerializer, valueSerializer, dataSourceBuilder, CONFIGURATION);

        final VirtualMerkleLeafHasher<SmartContractByteCodeMapKey, SmartContractByteCodeMapValue> hasher =
                new VirtualMerkleLeafHasher<>(virtualMap);

        final Long keyInput1 = 1L;
        final byte[] valueInput1 = "first".getBytes();
        SmartContractByteCodeMapKey key = new SmartContractByteCodeMapKey(keyInput1);
        SmartContractByteCodeMapValue value = new SmartContractByteCodeMapValue(valueInput1);

        virtualMap.put(key, value);

        final Long keyInput2 = 2L;
        final byte[] valueInput2 = "second".getBytes();
        key = new SmartContractByteCodeMapKey(keyInput2);
        value = new SmartContractByteCodeMapValue(valueInput2);

        virtualMap.put(key, value);

        final Long keyInput3 = 3L;
        final byte[] valueInput3 = "third".getBytes();
        key = new SmartContractByteCodeMapKey(keyInput3);
        value = new SmartContractByteCodeMapValue(valueInput3);

        virtualMap.put(key, value);

        final Long keyInput4 = 4L;
        final byte[] valueInput4 = "fourth".getBytes();
        key = new SmartContractByteCodeMapKey(keyInput4);
        value = new SmartContractByteCodeMapValue(valueInput4);

        virtualMap.put(key, value);

        // include previous hash first
        Hash hash = null;

        // this is the order for the leafs from first to last
        hash = computeNextHash(hash, keyInput1, valueInput1);
        hash = computeNextHash(hash, keyInput3, valueInput3);
        hash = computeNextHash(hash, keyInput2, valueInput2);
        hash = computeNextHash(hash, keyInput4, valueInput4);

        assertEquals(hash, hasher.validate(), "Should have been equal");

        virtualMap.release();
    }

    private Hash computeNextHash(final Hash hash, final Long keyInput, final byte[] valueInput) throws IOException {
        final ByteBuffer bb = ByteBuffer.allocate(10000);

        if (hash != null) {
            hash.getBytes().writeTo(bb);
        }

        // key serializaion
        bb.putLong(keyInput);

        // value serialization
        bb.putInt(valueInput.length);
        bb.put(valueInput);

        return hashOf(Arrays.copyOf(bb.array(), bb.position()));
    }
}<|MERGE_RESOLUTION|>--- conflicted
+++ resolved
@@ -67,10 +67,6 @@
 
         keySerializer = new SmartContractByteCodeMapKeySerializer();
         valueSerializer = new SmartContractByteCodeMapValueSerializer();
-<<<<<<< HEAD
-        final MerkleDbTableConfig tableConfig = new MerkleDbTableConfig(
-                        (short) 1, DigestType.SHA_384, CONFIGURATION.getConfigData(MerkleDbConfig.class))
-=======
 
         final MerkleDbConfig merkleDbConfig = CONFIGURATION.getConfigData(MerkleDbConfig.class);
         final MerkleDbTableConfig tableConfig = new MerkleDbTableConfig(
@@ -78,7 +74,6 @@
                         DigestType.SHA_384,
                         merkleDbConfig.maxNumOfKeys(),
                         merkleDbConfig.hashesRamToDiskThreshold())
->>>>>>> 4166d515
                 .maxNumberOfKeys(50_000_000)
                 .hashesRamToDiskThreshold(0)
                 .preferDiskIndices(false);

--- conflicted
+++ resolved
@@ -66,14 +66,10 @@
         System.out.printf("Reading from %s %n", statePath.toAbsolutePath());
         final PlatformStateFacade stateFacade = DEFAULT_PLATFORM_STATE_FACADE;
         final DeserializedSignedState deserializedSignedState =
-<<<<<<< HEAD
-                SignedStateFileReader.readStateFile(statePath, stateFacade, platformContext);
-=======
-                SignedStateFileReader.readStateFile(configuration, statePath,
+                SignedStateFileReader.readStateFile(statePath,
                         // FIXME
                         (virtualMap) -> {throw new UnsupportedOperationException();},
                         stateFacade, platformContext);
->>>>>>> 9ff48751
         try (final ReservedSignedState reservedSignedState = deserializedSignedState.reservedSignedState()) {
             stateFacade.bulkUpdateOf(reservedSignedState.get().getState(), v -> {
                 System.out.printf("Replacing platform data %n");

--- conflicted
+++ resolved
@@ -10,11 +10,8 @@
 import com.swirlds.virtualmap.VirtualMap;
 import edu.umd.cs.findbugs.annotations.NonNull;
 import java.util.List;
-<<<<<<< HEAD
 import java.util.function.Function;
-=======
 import org.hiero.consensus.model.node.NodeId;
->>>>>>> cbe09d5b
 
 /**
  * To implement a swirld, create a class that implements SwirldMain. Its constructor should have no parameters, and its

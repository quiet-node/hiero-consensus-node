--- conflicted
+++ resolved
@@ -58,16 +58,10 @@
         final PlatformContext platformContext = PlatformContext.create(configuration);
 
         System.out.printf("Reading state from %s %n", statePath.toAbsolutePath());
-<<<<<<< HEAD
-        final DeserializedSignedState deserializedSignedState =
-                SignedStateFileReader.readStateFile(statePath, DEFAULT_PLATFORM_STATE_FACADE, platformContext);
-=======
         final DeserializedSignedState deserializedSignedState = SignedStateFileReader.readStateFile(
-                configuration, statePath,
-                // FIXME
+                statePath,// FIXME
                 (virtualMap) -> {throw new UnsupportedOperationException();},
                 DEFAULT_PLATFORM_STATE_FACADE, platformContext);
->>>>>>> 9ff48751
 
         System.out.printf("Reading address book from %s %n", addressBookPath.toAbsolutePath());
         final String addressBookString = Files.readString(addressBookPath);

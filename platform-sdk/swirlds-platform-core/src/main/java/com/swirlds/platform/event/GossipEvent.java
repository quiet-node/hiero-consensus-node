/*
 * Copyright (C) 2016-2023 Hedera Hashgraph, LLC
 *
 * Licensed under the Apache License, Version 2.0 (the "License");
 * you may not use this file except in compliance with the License.
 * You may obtain a copy of the License at
 *
 *      http://www.apache.org/licenses/LICENSE-2.0
 *
 * Unless required by applicable law or agreed to in writing, software
 * distributed under the License is distributed on an "AS IS" BASIS,
 * WITHOUT WARRANTIES OR CONDITIONS OF ANY KIND, either express or implied.
 * See the License for the specific language governing permissions and
 * limitations under the License.
 */

package com.swirlds.platform.event;

import static com.swirlds.common.threading.interrupt.Uninterruptable.abortAndLogIfInterrupted;

import com.swirlds.common.io.streams.SerializableDataInputStream;
import com.swirlds.common.io.streams.SerializableDataOutputStream;
import com.swirlds.common.platform.NodeId;
import com.swirlds.platform.EventStrings;
import com.swirlds.platform.gossip.chatter.protocol.messages.ChatterEvent;
import com.swirlds.platform.system.events.BaseEvent;
import com.swirlds.platform.system.events.BaseEventHashedData;
import com.swirlds.platform.system.events.BaseEventUnhashedData;
import com.swirlds.platform.system.events.EventDescriptor;
import edu.umd.cs.findbugs.annotations.NonNull;
import edu.umd.cs.findbugs.annotations.Nullable;
import java.io.IOException;
import java.time.Instant;
import java.util.Iterator;
import java.util.Objects;
import java.util.concurrent.CountDownLatch;

/**
 * A class used to hold information about an event transferred through gossip
 */
public class GossipEvent implements BaseEvent, ChatterEvent, Iterable<EventDescriptor> {
    private static final long CLASS_ID = 0xfe16b46795bfb8dcL;
    private static final int MAX_SIG_LENGTH = 384;

    private static final class ClassVersion {
        public static final int ORIGINAL = 1;
        public static final int REMOVED_ROUND = 2;
        /**
         * Event serialization changes
         *
         * @since 0.46.0
         */
        public static final int BIRTH_ROUND = 3;
    }

    private int serializedVersion = ClassVersion.BIRTH_ROUND;
    private BaseEventHashedData hashedData;
    private BaseEventUnhashedData unhashedData;
    private EventDescriptor descriptor;
    private Instant timeReceived;

    /**
     * The sequence number of an event before it is added to the write queue.
     */
    public static final long NO_STREAM_SEQUENCE_NUMBER = -1;

    /**
     * The sequence number of an event that will never be written to disk because it is stale.
     */
    public static final long STALE_EVENT_STREAM_SEQUENCE_NUMBER = -2;

    /**
     * Each event is assigned a sequence number as it is written to the preconsensus event stream. This is used to
     * signal when events have been made durable.
     */
    private long streamSequenceNumber = NO_STREAM_SEQUENCE_NUMBER;

    /**
     * The id of the node which sent us this event
     * <p>
     * The sender ID of an event should not be serialized when an event is serialized, and it should not affect the hash
     * of the event in any way.
     */
    private NodeId senderId;

    /**
     * This latch counts down when prehandle has been called on all application transactions contained in this event.
     */
    private final CountDownLatch prehandleCompleted = new CountDownLatch(1);

    @SuppressWarnings("unused") // needed for RuntimeConstructable
    public GossipEvent() {}

    /**
     * @param hashedData   the hashed data for the event
     * @param unhashedData the unhashed data for the event
     */
    public GossipEvent(final BaseEventHashedData hashedData, final BaseEventUnhashedData unhashedData) {
        this.hashedData = hashedData;
        this.unhashedData = unhashedData;
        this.timeReceived = Instant.now();
        this.senderId = null;
    }

    /**
     * Set the sequence number in the preconsensus event stream for this event.
     *
     * @param streamSequenceNumber the sequence number
     */
    public void setStreamSequenceNumber(final long streamSequenceNumber) {
        if (this.streamSequenceNumber != NO_STREAM_SEQUENCE_NUMBER
                && streamSequenceNumber != STALE_EVENT_STREAM_SEQUENCE_NUMBER) {
            throw new IllegalStateException("sequence number already set");
        }
        this.streamSequenceNumber = streamSequenceNumber;
    }

    /**
     * Get the sequence number in the preconsensus event stream for this event.
     *
     * @return the sequence number
     */
    public long getStreamSequenceNumber() {
        if (streamSequenceNumber == NO_STREAM_SEQUENCE_NUMBER) {
            throw new IllegalStateException("sequence number not set");
        }
        return streamSequenceNumber;
    }

    /**
     * {@inheritDoc}
     */
    @Override
    public void serialize(final SerializableDataOutputStream out) throws IOException {
        if (serializedVersion < ClassVersion.BIRTH_ROUND) {
            out.writeSerializable(hashedData, false);
            out.writeSerializable(unhashedData, false);
        } else {
            out.writeSerializable(hashedData, false);
            out.writeByteArray(unhashedData.getSignature());
        }
    }

    /**
     * {@inheritDoc}
     */
    @Override
    public void deserialize(final SerializableDataInputStream in, final int version) throws IOException {
        serializedVersion = version;
        if (version < ClassVersion.BIRTH_ROUND) {
            hashedData = in.readSerializable(false, BaseEventHashedData::new);
            unhashedData = in.readSerializable(false, BaseEventUnhashedData::new);
        } else {
            hashedData = in.readSerializable(false, BaseEventHashedData::new);
            final byte[] signature = in.readByteArray(MAX_SIG_LENGTH);
            unhashedData = new BaseEventUnhashedData(null, signature);
        }
        timeReceived = Instant.now();
    }

    /**
     * Get the hashed data for the event.
     */
    @Override
    public BaseEventHashedData getHashedData() {
        return hashedData;
    }

    /**
     * Get the unhashed data for the event.
     */
    @Override
    public BaseEventUnhashedData getUnhashedData() {
        return unhashedData;
    }

    /**
     * {@inheritDoc}
     */
    @Override
    public EventDescriptor getDescriptor() {
        if (descriptor == null) {
            throw new IllegalStateException("Can not get descriptor until event has been hashed");
        }
        return descriptor;
    }

    /**
     * Build the descriptor of this event. This cannot be done when the event is first instantiated, it needs to be
     * hashed before the descriptor can be built.
     *
     * @throws IllegalStateException if the descriptor has already been built
     */
    public void buildDescriptor() {
        if (descriptor != null) {
            throw new IllegalStateException("Descriptor has already been built");
        }

        this.descriptor = hashedData.createEventDescriptor();
    }

    @Override
    public long getGeneration() {
        return hashedData.getGeneration();
    }

    /**
     * {@inheritDoc}
     */
    @Override
    public @NonNull Instant getTimeReceived() {
        return timeReceived;
    }

    /**
     * Get the id of the node which sent us this event
     *
     * @return the id of the node which sent us this event
     */
    @Nullable
    public NodeId getSenderId() {
        return senderId;
    }

    /**
     * Set the id of the node which sent us this event
     *
     * @param senderId the id of the node which sent us this event
     */
    public void setSenderId(@NonNull final NodeId senderId) {
        this.senderId = senderId;
    }

    /**
<<<<<<< HEAD
     * Get an iterator over this event's parents. Iteration order is self parent (if present) followed by other parents
     * in the order they appear in the serialized event.
     *
     * @return an iterator over this event's parents
     */
    @NonNull
    @Override
    public Iterator<EventDescriptor> iterator() {
        return new GossipEventParentIterator(this);
=======
     * Signal that all transactions have been prehandled for this event.
     */
    public void signalPrehandleCompletion() {
        prehandleCompleted.countDown();
    }

    /**
     * Wait until all transactions have been prehandled for this event.
     */
    public void awaitPrehandleCompletion() {
        abortAndLogIfInterrupted(prehandleCompleted::await, "interrupted while waiting for prehandle completion");
>>>>>>> e4d88a11
    }

    /**
     * {@inheritDoc}
     */
    @Override
    public long getClassId() {
        return CLASS_ID;
    }

    /**
     * {@inheritDoc}
     */
    @Override
    public int getVersion() {
        return serializedVersion;
    }

    @Override
    public int getMinimumSupportedVersion() {
        return ClassVersion.REMOVED_ROUND;
    }

    /**
     * {@inheritDoc}
     */
    @Override
    public String toString() {
        return EventStrings.toMediumString(this);
    }

    /**
     * {@inheritDoc}
     */
    @Override
    public boolean equals(final Object o) {
        if (this == o) {
            return true;
        }

        if (o == null || getClass() != o.getClass()) {
            return false;
        }

        final GossipEvent that = (GossipEvent) o;
        return Objects.equals(getHashedData(), that.getHashedData());
    }

    /**
     * {@inheritDoc}
     */
    @Override
    public int hashCode() {
        return hashedData.getHash().hashCode();
    }
}<|MERGE_RESOLUTION|>--- conflicted
+++ resolved
@@ -232,7 +232,6 @@
     }
 
     /**
-<<<<<<< HEAD
      * Get an iterator over this event's parents. Iteration order is self parent (if present) followed by other parents
      * in the order they appear in the serialized event.
      *
@@ -242,7 +241,9 @@
     @Override
     public Iterator<EventDescriptor> iterator() {
         return new GossipEventParentIterator(this);
-=======
+    }
+
+    /**
      * Signal that all transactions have been prehandled for this event.
      */
     public void signalPrehandleCompletion() {
@@ -254,7 +255,6 @@
      */
     public void awaitPrehandleCompletion() {
         abortAndLogIfInterrupted(prehandleCompleted::await, "interrupted while waiting for prehandle completion");
->>>>>>> e4d88a11
     }
 
     /**

--- conflicted
+++ resolved
@@ -46,16 +46,13 @@
 import com.swirlds.platform.eventhandling.DefaultTransactionPrehandler;
 import com.swirlds.platform.eventhandling.TransactionHandler;
 import com.swirlds.platform.eventhandling.TransactionPrehandler;
-<<<<<<< HEAD
 import com.swirlds.platform.gossip.SyncGossip;
 import com.swirlds.platform.gossip.config.GossipConfig;
 import com.swirlds.platform.gossip.modular.SyncGossipModular;
 import com.swirlds.platform.pool.DefaultTransactionPool;
 import com.swirlds.platform.pool.TransactionPool;
 import com.swirlds.platform.state.MerkleNodeState;
-=======
 import com.swirlds.platform.gossip.SyncGossipModular;
->>>>>>> 62718b4c
 import com.swirlds.platform.state.hasher.DefaultStateHasher;
 import com.swirlds.platform.state.hasher.StateHasher;
 import com.swirlds.platform.state.hashlogger.DefaultHashLogger;
@@ -951,49 +948,6 @@
     @NonNull
     public Gossip buildGossip() {
         if (gossip == null) {
-<<<<<<< HEAD
-
-            var useModularizedGossip = blocks.platformContext()
-                    .getConfiguration()
-                    .getConfigData(GossipConfig.class)
-                    .useModularizedGossip();
-
-            if (useModularizedGossip) {
-                gossip = new SyncGossipModular(
-                        blocks.platformContext(),
-                        AdHocThreadManager.getStaticThreadManager(),
-                        blocks.keysAndCerts(),
-                        blocks.rosterHistory().getCurrentRoster(),
-                        blocks.selfId(),
-                        blocks.appVersion(),
-                        () -> blocks.getLatestCompleteStateReference().get().get(),
-                        x -> blocks.statusActionSubmitterReference().get().submitStatusAction(x),
-                        state -> blocks.loadReconnectStateReference().get().accept(state),
-                        () -> blocks.clearAllPipelinesForReconnectReference()
-                                .get()
-                                .run(),
-                        blocks.intakeEventCounter(),
-                        blocks.platformStateFacade(),
-                        blocks.stateLifecycleManager());
-            } else {
-                gossip = new SyncGossip(
-                        blocks.platformContext(),
-                        AdHocThreadManager.getStaticThreadManager(),
-                        blocks.keysAndCerts(),
-                        blocks.rosterHistory().getCurrentRoster(),
-                        blocks.selfId(),
-                        blocks.appVersion(),
-                        () -> blocks.getLatestCompleteStateReference().get().get(),
-                        x -> blocks.statusActionSubmitterReference().get().submitStatusAction(x),
-                        state -> blocks.loadReconnectStateReference().get().accept(state),
-                        () -> blocks.clearAllPipelinesForReconnectReference()
-                                .get()
-                                .run(),
-                        blocks.intakeEventCounter(),
-                        blocks.platformStateFacade(),
-                        blocks.stateLifecycleManager());
-            }
-=======
             gossip = new SyncGossipModular(
                     blocks.platformContext(),
                     AdHocThreadManager.getStaticThreadManager(),
@@ -1007,8 +961,8 @@
                     state -> blocks.loadReconnectStateReference().get().accept(state),
                     () -> blocks.clearAllPipelinesForReconnectReference().get().run(),
                     blocks.intakeEventCounter(),
-                    blocks.platformStateFacade());
->>>>>>> 62718b4c
+                    blocks.platformStateFacade(),
+                    blocks.stateLifecycleManager());
         }
         return gossip;
     }

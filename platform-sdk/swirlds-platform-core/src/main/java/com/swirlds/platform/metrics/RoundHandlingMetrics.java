// SPDX-License-Identifier: Apache-2.0
package com.swirlds.platform.metrics;

import static com.swirlds.metrics.api.Metrics.INTERNAL_CATEGORY;
import static com.swirlds.platform.eventhandling.TransactionHandlerPhase.IDLE;

import com.swirlds.base.time.Time;
import com.swirlds.common.context.PlatformContext;
import com.swirlds.common.metrics.extensions.PhaseTimer;
import com.swirlds.common.metrics.extensions.PhaseTimerBuilder;
import com.swirlds.metrics.api.LongGauge;
import com.swirlds.metrics.api.Metrics;
import com.swirlds.platform.eventhandling.DefaultTransactionHandler;
import com.swirlds.platform.eventhandling.TransactionHandlerPhase;
import edu.umd.cs.findbugs.annotations.NonNull;
import java.time.Instant;
import java.util.Objects;

/**
 * Provides access to statistics relevant to {@link DefaultTransactionHandler}
 */
public class RoundHandlingMetrics {
    private static final LongGauge.Config consensusTimeConfig = new LongGauge.Config(INTERNAL_CATEGORY, "consensusTime")
            .withDescription("The consensus timestamp of the round currently being handled.")
            .withUnit("milliseconds");
    private final LongGauge consensusTime;

    private static final LongGauge.Config consensusTimeDeviationConfig = new LongGauge.Config(
                    INTERNAL_CATEGORY, "consensusTimeDeviation")
            .withDescription("The difference between the consensus time of the round currently being handled and this"
                    + " node's wall clock time. Positive values mean that this node's clock is behind the consensus"
                    + "time, negative values mean that it's ahead.")
            .withUnit("milliseconds");
    private final LongGauge consensusTimeDeviation;

    private static final LongGauge.Config eventsPerRoundConfig = new LongGauge.Config(
                    INTERNAL_CATEGORY, "eventsPerRound")
            .withDescription("The number of events per round")
            .withUnit("count");
    private final LongGauge eventsPerRound;

    private final PhaseTimer<TransactionHandlerPhase> roundHandlerPhase;

    private final Time time;

    /**
     * Constructor
     *
     * @param platformContext the platform context
     */
    public RoundHandlingMetrics(@NonNull final PlatformContext platformContext) {
        this.time = platformContext.getTime();

        final Metrics metrics = platformContext.getMetrics();

        consensusTime = metrics.getOrCreate(consensusTimeConfig);
        consensusTimeDeviation = metrics.getOrCreate(consensusTimeDeviationConfig);
        eventsPerRound = metrics.getOrCreate(eventsPerRoundConfig);

<<<<<<< HEAD
        this.roundHandlerPhase = new PhaseTimerBuilder<>(
                        platformContext.getMetrics(), time, "platform", TransactionHandlerPhase.class)
=======
        this.roundHandlerPhase = new PhaseTimerBuilder<>(metrics, time, "platform", TransactionHandlerPhase.class)
>>>>>>> 4bee149d
                .enableFractionalMetrics()
                .setInitialPhase(IDLE)
                .setMetricsNamePrefix("consensus")
                .build();
    }

    /**
     * Records the number of events in a round.
     *
     * @param eventCount the number of events in the round
     */
    public void recordEventsPerRound(final int eventCount) {
        eventsPerRound.set(eventCount);
    }

    /**
     * Records the consensus time.
     *
     * @param consensusTime the consensus time of the last transaction in the round that is currently being handled
     */
    public void recordConsensusTime(@NonNull final Instant consensusTime) {
        this.consensusTime.set(consensusTime.toEpochMilli());
        consensusTimeDeviation.set(consensusTime.toEpochMilli() - time.now().toEpochMilli());
    }

    /**
     * Activate a new phase of the transaction handler.
     *
     * @param phase the new phase
     */
    public void setPhase(@NonNull final TransactionHandlerPhase phase) {
        Objects.requireNonNull(phase);
        roundHandlerPhase.activatePhase(phase);
    }
}<|MERGE_RESOLUTION|>--- conflicted
+++ resolved
@@ -57,12 +57,7 @@
         consensusTimeDeviation = metrics.getOrCreate(consensusTimeDeviationConfig);
         eventsPerRound = metrics.getOrCreate(eventsPerRoundConfig);
 
-<<<<<<< HEAD
-        this.roundHandlerPhase = new PhaseTimerBuilder<>(
-                        platformContext.getMetrics(), time, "platform", TransactionHandlerPhase.class)
-=======
         this.roundHandlerPhase = new PhaseTimerBuilder<>(metrics, time, "platform", TransactionHandlerPhase.class)
->>>>>>> 4bee149d
                 .enableFractionalMetrics()
                 .setInitialPhase(IDLE)
                 .setMetricsNamePrefix("consensus")

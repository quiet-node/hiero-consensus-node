// SPDX-License-Identifier: Apache-2.0
package com.swirlds.platform.eventhandling;

import static com.swirlds.base.units.UnitConstants.NANOSECONDS_TO_SECONDS;
import static com.swirlds.logging.legacy.LogMarker.EXCEPTION;
import static com.swirlds.logging.legacy.LogMarker.STARTUP;
import static com.swirlds.platform.eventhandling.TransactionHandlerPhase.CREATING_SIGNED_STATE;
import static com.swirlds.platform.eventhandling.TransactionHandlerPhase.GETTING_STATE_TO_SIGN;
import static com.swirlds.platform.eventhandling.TransactionHandlerPhase.HANDLING_CONSENSUS_ROUND;
import static com.swirlds.platform.eventhandling.TransactionHandlerPhase.IDLE;
import static com.swirlds.platform.eventhandling.TransactionHandlerPhase.SETTING_EVENT_CONSENSUS_DATA;
import static com.swirlds.platform.eventhandling.TransactionHandlerPhase.UPDATING_PLATFORM_STATE;
import static com.swirlds.platform.eventhandling.TransactionHandlerPhase.UPDATING_PLATFORM_STATE_RUNNING_HASH;
import static com.swirlds.platform.eventhandling.TransactionHandlerPhase.WAITING_FOR_PREHANDLE;
import static java.util.Objects.requireNonNull;

<<<<<<< HEAD
import com.hedera.hapi.node.state.roster.Roster;
import com.hedera.hapi.platform.event.StateSignatureTransaction;
import com.swirlds.common.context.PlatformContext;
import com.swirlds.common.crypto.Cryptography;
import com.swirlds.common.crypto.Hash;
import com.swirlds.common.platform.NodeId;
=======
import com.hedera.hapi.node.base.SemanticVersion;
import com.hedera.hapi.platform.event.StateSignatureTransaction;
import com.swirlds.common.context.PlatformContext;
>>>>>>> 62718b4c
import com.swirlds.common.stream.RunningEventHashOverride;
import com.swirlds.component.framework.schedulers.builders.TaskSchedulerType;
import com.swirlds.platform.consensus.ConsensusConfig;
import com.swirlds.platform.crypto.CryptoStatic;
import com.swirlds.platform.metrics.RoundHandlingMetrics;
import com.swirlds.platform.metrics.StateMetrics;
import com.swirlds.platform.state.ConsensusStateEventHandler;
import com.swirlds.platform.state.MerkleNodeState;
import com.swirlds.platform.state.PlatformStateModifier;
import com.swirlds.platform.state.service.PlatformStateFacade;
import com.swirlds.platform.state.signed.ReservedSignedState;
import com.swirlds.platform.state.signed.SignedState;
import com.swirlds.platform.system.status.StatusActionSubmitter;
import com.swirlds.platform.system.status.actions.FreezePeriodEnteredAction;
import com.swirlds.platform.uptime.UptimeTracker;
import com.swirlds.platform.wiring.PlatformSchedulersConfig;
import com.swirlds.state.State;
import com.swirlds.state.lifecycle.StateLifecycleManager;
import edu.umd.cs.findbugs.annotations.NonNull;
import edu.umd.cs.findbugs.annotations.Nullable;
import java.time.Instant;
import java.time.temporal.ChronoUnit;
import java.util.Objects;
import java.util.Queue;
import java.util.concurrent.ConcurrentLinkedQueue;
import org.apache.logging.log4j.LogManager;
import org.apache.logging.log4j.Logger;
import org.hiero.base.crypto.Cryptography;
import org.hiero.base.crypto.Hash;
import org.hiero.consensus.model.event.PlatformEvent;
import org.hiero.consensus.model.hashgraph.ConsensusRound;
import org.hiero.consensus.model.transaction.ScopedSystemTransaction;

/**
 * A standard implementation of {@link TransactionHandler}.
 */
public class DefaultTransactionHandler<T extends MerkleNodeState> implements TransactionHandler {

    private static final Logger logger = LogManager.getLogger(DefaultTransactionHandler.class);

    private final RoundHandlingMetrics handlerMetrics;

    private final StateLifecycleManager<T> stateLifecycleManager;

    /**
     * Whether a round in a freeze period has been received. This may never be reset to false after it is set to true.
     */
    private boolean freezeRoundReceived = false;

    /**
     * The legacy running event hash (used by the soon-to-be-retired consensus event stream) from the previous round. We
     * need to save this here because of a quirk in the way the CES handles empty rounds. This legacy hash is always
     * taken from the last consensus event when a round reaches consensus, which means that when a round has zero events
     * we need to reuse the previous round's hash.
     */
    private Hash previousRoundLegacyRunningEventHash;

    /**
     * Enables access to the platform state.
     */
    private final PlatformStateFacade platformStateFacade;

    /**
     * Enables submitting platform status actions.
     */
    private final StatusActionSubmitter statusActionSubmitter;

    private final SemanticVersion softwareVersion;

    /**
     * The number of non-ancient rounds.
     */
    private final int roundsNonAncient;

    private final PlatformContext platformContext;

    /**
     * If true then write the legacy running event hash each round.
     */
    private final boolean writeLegacyRunningEventHash;

    /**
     * If true then wait for application transactions to be prehandled before handling the consensus round.
     */
    private final boolean waitForPrehandle;

    /**
<<<<<<< HEAD
     * Tracks and reports node uptime.
     */
    private final UptimeTracker uptimeTracker;

    /**
     * Gathers metrics related to the state operations
     */
    private final StateMetrics stateMetrics;

    /**
     * The handler for consensus state events.
     */
    private final ConsensusStateEventHandler<T> consensusStateEventHandler;

    /**
     * The node ID of this node.
     */
    private final NodeId selfId;
=======
     * An estimation of the hash complexity of the next state to be sent for hashing. The number of transactions is used
     * to estimate this value, which is ultimately used by the health monitor. Some states may not be hashed, so this
     * value is an accumulation.
     */
    private long accumulatedHashComplexity = 0;
>>>>>>> 62718b4c

    /**
     * Constructor
     *
     * @param platformContext       contains various platform utilities
     * @param statusActionSubmitter enables submitting of platform status actions
     * @param softwareVersion       the current version of the software
     * @param platformStateFacade   enables access to the platform state
     */
    public DefaultTransactionHandler(
            @NonNull final PlatformContext platformContext,
            @NonNull final StatusActionSubmitter statusActionSubmitter,
<<<<<<< HEAD
            @NonNull final SoftwareVersion softwareVersion,
            @NonNull final PlatformStateFacade platformStateFacade,
            @NonNull final StateLifecycleManager<T> stateLifecycleManager,
            @NonNull final ConsensusStateEventHandler<T> consensusStateEventHandler,
            @NonNull final Roster roster,
            @NonNull final NodeId selfId) {
=======
            @NonNull final SemanticVersion softwareVersion,
            @NonNull final PlatformStateFacade platformStateFacade) {
>>>>>>> 62718b4c

        this.platformContext = Objects.requireNonNull(platformContext);
        this.statusActionSubmitter = Objects.requireNonNull(statusActionSubmitter);
        this.softwareVersion = Objects.requireNonNull(softwareVersion);
        this.consensusStateEventHandler = Objects.requireNonNull(consensusStateEventHandler);
        this.selfId = Objects.requireNonNull(selfId);

        this.roundsNonAncient = platformContext
                .getConfiguration()
                .getConfigData(ConsensusConfig.class)
                .roundsNonAncient();
        this.handlerMetrics = new RoundHandlingMetrics(platformContext);
        this.stateLifecycleManager = stateLifecycleManager;

        previousRoundLegacyRunningEventHash = Cryptography.NULL_HASH;
        this.platformStateFacade = platformStateFacade;

        final PlatformSchedulersConfig schedulersConfig =
                platformContext.getConfiguration().getConfigData(PlatformSchedulersConfig.class);

        // If the CES is using a no-op scheduler then the legacy running event hash won't be computed.
        writeLegacyRunningEventHash = schedulersConfig.consensusEventStream().type() != TaskSchedulerType.NO_OP;

        // If the application transaction prehandler is a no-op then we don't need to wait for it.
        waitForPrehandle = schedulersConfig.applicationTransactionPrehandler().type() != TaskSchedulerType.NO_OP;

        this.uptimeTracker =
                new UptimeTracker(platformContext, roster, statusActionSubmitter, selfId, platformContext.getTime());

        stateMetrics = new StateMetrics(platformContext.getMetrics());
    }

    /**
     * {@inheritDoc}
     */
    @Override
    public void updateLegacyRunningEventHash(@NonNull final RunningEventHashOverride runningHashUpdate) {
        previousRoundLegacyRunningEventHash = runningHashUpdate.legacyRunningEventHash();
    }

    /**
     * {@inheritDoc}
     */
    @Override
    @Nullable
    public TransactionHandlerResult handleConsensusRound(@NonNull final ConsensusRound consensusRound) {
        // consensus rounds with no events are ignored
        if (consensusRound.isEmpty()) {
            // Future work: the long term goal is for empty rounds to not be ignored here. For now, the way that the
            // running hash of consensus events is calculated by the EventStreamManager prevents that from being
            // possible.
            logger.info(STARTUP.getMarker(), "Ignoring empty consensus round {}", consensusRound.getRoundNum());
            return null;
        }

        // Once there is a saved state created in a freeze period, we will never apply any more rounds to the state.
        if (freezeRoundReceived) {
            logger.info(
                    STARTUP.getMarker(),
                    "Round {} reached consensus after freeze. Round will not be processed until after network "
                            + "restarts.",
                    consensusRound.getRoundNum());
            return null;
        }

        final T mutableState = stateLifecycleManager.getMutableState();
        if (PlatformStateFacade.isInFreezePeriod(
                consensusRound.getConsensusTimestamp(),
                platformStateFacade.freezeTimeOf(mutableState),
                platformStateFacade.lastFrozenTimeOf(mutableState))) {
            statusActionSubmitter.submitStatusAction(new FreezePeriodEnteredAction(consensusRound.getRoundNum()));
            freezeRoundReceived = true;
        }

        handlerMetrics.recordEventsPerRound(consensusRound.getNumEvents());
        handlerMetrics.recordConsensusTime(consensusRound.getConsensusTimestamp());

        try {
            handlerMetrics.setPhase(SETTING_EVENT_CONSENSUS_DATA);
            for (final PlatformEvent event : consensusRound.getConsensusEvents()) {
                event.setConsensusTimestampsOnTransactions();
            }

            handlerMetrics.setPhase(UPDATING_PLATFORM_STATE);
            // it is important to update the platform state before handling the consensus round, since the platform
            // state is passed into the application handle method, and should contain the data for the current round
            updatePlatformState(consensusRound);

            if (waitForPrehandle) {
                handlerMetrics.setPhase(WAITING_FOR_PREHANDLE);
                consensusRound.getConsensusEvents().forEach(PlatformEvent::awaitPrehandleCompletion);
            }

            handlerMetrics.setPhase(HANDLING_CONSENSUS_ROUND);
            final Queue<ScopedSystemTransaction<StateSignatureTransaction>> systemTransactions =
                    handleRoundForState(consensusRound);

            handlerMetrics.setPhase(UPDATING_PLATFORM_STATE_RUNNING_HASH);
            updateRunningEventHash(consensusRound);

            return createSignedState(consensusRound, systemTransactions);
        } catch (final InterruptedException e) {
            logger.error(EXCEPTION.getMarker(), "onHandleConsensusRound interrupted");
            Thread.currentThread().interrupt();

            return null;
        } finally {
            handlerMetrics.setPhase(IDLE);
        }
    }

    /**
     * Applies a consensus round to the state, handles any exceptions gracefully, and updates relevant statistics.
     *
     * @param round the round to apply
     */
    private Queue<ScopedSystemTransaction<StateSignatureTransaction>> handleRoundForState(final ConsensusRound round) {
        uptimeTracker.handleRound(round);
        final T stateRoot = stateLifecycleManager.getMutableState();
        final Queue<ScopedSystemTransaction<StateSignatureTransaction>> scopedSystemTransactions =
                new ConcurrentLinkedQueue<>();

        try {
            final Instant timeOfHandle = Instant.now();
            final long startTime = System.nanoTime();

            consensusStateEventHandler.onHandleConsensusRound(round, stateRoot, scopedSystemTransactions::add);

            final double secondsElapsed = (System.nanoTime() - startTime) * NANOSECONDS_TO_SECONDS;

            // Avoid dividing by zero
            if (round.getNumAppTransactions() == 0) {
                stateMetrics.consensusTransHandleTime(secondsElapsed);
            } else {
                stateMetrics.consensusTransHandleTime(secondsElapsed / round.getNumAppTransactions());
            }
            stateMetrics.consensusTransHandled(round.getNumAppTransactions());
            stateMetrics.consensusToHandleTime(
                    round.getReachedConsTimestamp().until(timeOfHandle, ChronoUnit.NANOS) * NANOSECONDS_TO_SECONDS);
        } catch (final Throwable t) {
            logger.error(
                    EXCEPTION.getMarker(),
                    "error invoking ConsensusStateEventHandler.onHandleConsensusRound() [ nodeId = {} ] with round {}",
                    selfId,
                    round.getRoundNum(),
                    t);
        }
        return scopedSystemTransactions;
    }

    /**
     * Populate the {@link PlatformStateModifier} with all needed data for this round.
     *
     * @param round the consensus round
     */
    private void updatePlatformState(@NonNull final ConsensusRound round) {
        platformStateFacade.bulkUpdateOf(stateLifecycleManager.getMutableState(), v -> {
            v.setRound(round.getRoundNum());
            v.setConsensusTimestamp(round.getConsensusTimestamp());
            v.setCreationSoftwareVersion(softwareVersion);
            v.setRoundsNonAncient(roundsNonAncient);
            v.setSnapshot(round.getSnapshot());
        });
    }

    /**
     * Update the state with the running event hash.
     *
     * @param round the consensus round
     * @throws InterruptedException if this thread is interrupted
     */
    private void updateRunningEventHash(@NonNull final ConsensusRound round) throws InterruptedException {
        final State consensusState = stateLifecycleManager.getMutableState();

        if (writeLegacyRunningEventHash) {
            // Update the running hash object. If there are no events, the running hash does not change.
            // Future work: this is a redundant check, since empty rounds are currently ignored entirely. The check is
            // here anyway, for when that changes in the future.
            if (!round.isEmpty()) {
                previousRoundLegacyRunningEventHash = round.getStreamedEvents()
                        .getLast()
                        .getRunningHash()
                        .getFutureHash()
                        .getAndRethrow();
            }

            platformStateFacade.setLegacyRunningEventHashTo(consensusState, previousRoundLegacyRunningEventHash);
        } else {
            platformStateFacade.setLegacyRunningEventHashTo(consensusState, Cryptography.NULL_HASH);
        }
    }

    /**
     * Create a signed state
     *
     * @param consensusRound the consensus round that resulted in the state being created
     * @return a StateAndRound object containing the signed state and the consensus round
     * @throws InterruptedException if this thread is interrupted
     */
    @NonNull
    private TransactionHandlerResult createSignedState(
            @NonNull final ConsensusRound consensusRound,
            @NonNull final Queue<ScopedSystemTransaction<StateSignatureTransaction>> systemTransactions)
            throws InterruptedException {
        requireNonNull(consensusRound);

        if (freezeRoundReceived) {
            platformStateFacade.updateLastFrozenTime(stateLifecycleManager.getMutableState());
        }

        final boolean isBoundary = consensusStateEventHandler.onSealConsensusRound(
                consensusRound, stateLifecycleManager.getMutableState());
        final ReservedSignedState<T> reservedSignedState;
        if (isBoundary || freezeRoundReceived) {
            handlerMetrics.setPhase(GETTING_STATE_TO_SIGN);
            final T immutableStateCons = stateLifecycleManager.copyMutableState();

            handlerMetrics.setPhase(CREATING_SIGNED_STATE);
            final SignedState<T> signedState = new SignedState<>(
                    platformContext.getConfiguration(),
                    CryptoStatic::verifySignature,
                    immutableStateCons,
                    "TransactionHandler.createSignedState()",
                    freezeRoundReceived,
                    true,
                    consensusRound.isPcesRound(),
                    platformStateFacade);
            signedState.init(platformContext);

            reservedSignedState = signedState.reserve("transaction handler output");

            // Estimate the amount of work it will be to calculate the hash of this state. The primary modifier
            // of the state is transactions, so that's our best bet.
            final long hashComplexity = Math.max(accumulatedHashComplexity, 1);
            final TransactionHandlerResult result = new TransactionHandlerResult(
                    new StateWithHashComplexity(reservedSignedState, hashComplexity), systemTransactions);
            accumulatedHashComplexity = 0;

            return result;
        } else {
            // Only include non-system transactions, because system transactions do not modify the state
            accumulatedHashComplexity += consensusRound.getNumAppTransactions() - systemTransactions.size();
            return new TransactionHandlerResult(null, systemTransactions);
        }
    }
}<|MERGE_RESOLUTION|>--- conflicted
+++ resolved
@@ -14,18 +14,13 @@
 import static com.swirlds.platform.eventhandling.TransactionHandlerPhase.WAITING_FOR_PREHANDLE;
 import static java.util.Objects.requireNonNull;
 
-<<<<<<< HEAD
+import com.hedera.hapi.node.base.SemanticVersion;
 import com.hedera.hapi.node.state.roster.Roster;
 import com.hedera.hapi.platform.event.StateSignatureTransaction;
 import com.swirlds.common.context.PlatformContext;
 import com.swirlds.common.crypto.Cryptography;
 import com.swirlds.common.crypto.Hash;
 import com.swirlds.common.platform.NodeId;
-=======
-import com.hedera.hapi.node.base.SemanticVersion;
-import com.hedera.hapi.platform.event.StateSignatureTransaction;
-import com.swirlds.common.context.PlatformContext;
->>>>>>> 62718b4c
 import com.swirlds.common.stream.RunningEventHashOverride;
 import com.swirlds.component.framework.schedulers.builders.TaskSchedulerType;
 import com.swirlds.platform.consensus.ConsensusConfig;
@@ -113,7 +108,6 @@
     private final boolean waitForPrehandle;
 
     /**
-<<<<<<< HEAD
      * Tracks and reports node uptime.
      */
     private final UptimeTracker uptimeTracker;
@@ -132,13 +126,13 @@
      * The node ID of this node.
      */
     private final NodeId selfId;
-=======
+
+    /**
      * An estimation of the hash complexity of the next state to be sent for hashing. The number of transactions is used
      * to estimate this value, which is ultimately used by the health monitor. Some states may not be hashed, so this
      * value is an accumulation.
      */
     private long accumulatedHashComplexity = 0;
->>>>>>> 62718b4c
 
     /**
      * Constructor
@@ -151,17 +145,12 @@
     public DefaultTransactionHandler(
             @NonNull final PlatformContext platformContext,
             @NonNull final StatusActionSubmitter statusActionSubmitter,
-<<<<<<< HEAD
-            @NonNull final SoftwareVersion softwareVersion,
+            @NonNull final SemanticVersion softwareVersion,
             @NonNull final PlatformStateFacade platformStateFacade,
             @NonNull final StateLifecycleManager<T> stateLifecycleManager,
             @NonNull final ConsensusStateEventHandler<T> consensusStateEventHandler,
             @NonNull final Roster roster,
             @NonNull final NodeId selfId) {
-=======
-            @NonNull final SemanticVersion softwareVersion,
-            @NonNull final PlatformStateFacade platformStateFacade) {
->>>>>>> 62718b4c
 
         this.platformContext = Objects.requireNonNull(platformContext);
         this.statusActionSubmitter = Objects.requireNonNull(statusActionSubmitter);

--- conflicted
+++ resolved
@@ -41,11 +41,8 @@
 import com.swirlds.platform.system.status.StatusActionSubmitter;
 import com.swirlds.platform.util.RandomBuilder;
 import com.swirlds.platform.wiring.PlatformWiring;
-<<<<<<< HEAD
+import com.swirlds.virtualmap.VirtualMap;
 import com.swirlds.state.lifecycle.StateLifecycleManager;
-=======
-import com.swirlds.virtualmap.VirtualMap;
->>>>>>> 0a5496a7
 import edu.umd.cs.findbugs.annotations.NonNull;
 import java.io.IOException;
 import java.io.UncheckedIOException;
@@ -82,11 +79,8 @@
 
     private final ConsensusStateEventHandler<T> consensusStateEventHandler;
     private final PlatformStateFacade platformStateFacade;
-<<<<<<< HEAD
+    private final Function<VirtualMap, MerkleNodeState> stateRootFunction;
     private final StateLifecycleManager<T> stateLifecycleManager;
-=======
-    private final Function<VirtualMap, MerkleNodeState> stateRootFunction;
->>>>>>> 0a5496a7
 
     private final NodeId selfId;
     private final String swirldName;
@@ -160,11 +154,8 @@
      * @param consensusEventStreamName a part of the name of the directory where the consensus event stream is written
      * @param rosterHistory            the roster history provided by the application to use at startup
      * @param platformStateFacade      the facade to access the platform state
-<<<<<<< HEAD
+     * @param stateRootFunction        a function to instantiate the state root object from a Virtual Map
      * @param stateLifecycleManager    the state lifecycle manager
-=======
-     * @param stateRootFunction        a function to instantiate the state root object from a Virtual Map
->>>>>>> 0a5496a7
      */
     @NonNull
     public static <T extends MerkleNodeState> PlatformBuilder<T> create(
@@ -177,13 +168,9 @@
             @NonNull final String consensusEventStreamName,
             @NonNull final RosterHistory rosterHistory,
             @NonNull final PlatformStateFacade platformStateFacade,
-<<<<<<< HEAD
+            @NonNull final Function<VirtualMap, MerkleNodeState> stateRootFunction,
             @NonNull final StateLifecycleManager<T> stateLifecycleManager) {
         return new PlatformBuilder<T>(
-=======
-            @NonNull final Function<VirtualMap, MerkleNodeState> stateRootFunction) {
-        return new PlatformBuilder(
->>>>>>> 0a5496a7
                 appName,
                 swirldName,
                 softwareVersion,
@@ -193,11 +180,8 @@
                 consensusEventStreamName,
                 rosterHistory,
                 platformStateFacade,
-<<<<<<< HEAD
+                stateRootFunction,
                 stateLifecycleManager);
-=======
-                stateRootFunction);
->>>>>>> 0a5496a7
     }
 
     /**
@@ -213,11 +197,8 @@
      * @param consensusEventStreamName a part of the name of the directory where the consensus event stream is written
      * @param rosterHistory            the roster history provided by the application to use at startup
      * @param platformStateFacade      the facade to access the platform state
-<<<<<<< HEAD
+     * @param stateRootFunction        a function to instantiate the state root object from a Virtual Map
      * @param stateLifecycleManager    the state lifecycle manager
-=======
-     * @param stateRootFunction        a function to instantiate the state root object from a Virtual Map
->>>>>>> 0a5496a7
      */
     private PlatformBuilder(
             @NonNull final String appName,
@@ -229,11 +210,8 @@
             @NonNull final String consensusEventStreamName,
             @NonNull final RosterHistory rosterHistory,
             @NonNull final PlatformStateFacade platformStateFacade,
-<<<<<<< HEAD
+            @NonNull final Function<VirtualMap, MerkleNodeState> stateRootFunction,
             @NonNull final StateLifecycleManager<T> stateLifecycleManager) {
-=======
-            @NonNull final Function<VirtualMap, MerkleNodeState> stateRootFunction) {
->>>>>>> 0a5496a7
 
         this.appName = Objects.requireNonNull(appName);
         this.swirldName = Objects.requireNonNull(swirldName);
@@ -244,11 +222,8 @@
         this.consensusEventStreamName = Objects.requireNonNull(consensusEventStreamName);
         this.rosterHistory = Objects.requireNonNull(rosterHistory);
         this.platformStateFacade = Objects.requireNonNull(platformStateFacade);
-<<<<<<< HEAD
+        this.stateRootFunction = Objects.requireNonNull(stateRootFunction);
         this.stateLifecycleManager = Objects.requireNonNull(stateLifecycleManager);
-=======
-        this.stateRootFunction = Objects.requireNonNull(stateRootFunction);
->>>>>>> 0a5496a7
     }
 
     /**
@@ -540,11 +515,8 @@
                 firstPlatform,
                 consensusStateEventHandler,
                 platformStateFacade,
-<<<<<<< HEAD
+                stateRootFunction,
                 stateLifecycleManager);
-=======
-                stateRootFunction);
->>>>>>> 0a5496a7
 
         return new PlatformComponentBuilder<T>(buildingBlocks);
     }

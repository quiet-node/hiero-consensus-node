--- conflicted
+++ resolved
@@ -52,16 +52,10 @@
 
         platformContext = PlatformContext.create(configuration);
 
-<<<<<<< HEAD
-        final DeserializedSignedState deserializedSignedState =
-                SignedStateFileReader.readStateFile(statePath, DEFAULT_PLATFORM_STATE_FACADE, platformContext);
-=======
         final DeserializedSignedState deserializedSignedState = SignedStateFileReader.readStateFile(
-                configuration, statePath,
-                // FIXME
+                statePath,// FIXME
                 (virtualMap) -> {throw new UnsupportedOperationException();},
                 DEFAULT_PLATFORM_STATE_FACADE, platformContext);
->>>>>>> 9ff48751
 
         try (final ReservedSignedState reservedSignedState = deserializedSignedState.reservedSignedState()) {
             System.out.println("\nLoading state from " + statePath);

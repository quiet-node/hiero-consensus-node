--- conflicted
+++ resolved
@@ -45,12 +45,10 @@
      * Reads a SignedState from disk. If the reader throws an exception, it is propagated by this method to the caller.
      *
      * @param stateFile                     the file to read from
-     * @param stateRootFunction             a function to instantiate the state root object from a Virtual Map
-     * @param stateFacade                   the facade to access the platform state
      * @return a signed state with it's associated hash (as computed when the state was serialized)
      * @throws IOException if there is any problems with reading from a file
      */
-    public static <T extends MerkleNodeState> @NonNull DeserializedSignedState<T> readStateFile(
+    public static @NonNull DeserializedSignedState readStateFile(
             @NonNull final Path stateFile,
             @NonNull final Function<VirtualMap, MerkleNodeState> stateRootFunction,
             @NonNull final PlatformStateFacade stateFacade,
@@ -63,13 +61,8 @@
 
         checkSignedStatePath(stateFile);
 
-<<<<<<< HEAD
-        final DeserializedSignedState<T> returnState;
-        final MerkleTreeSnapshotReader.StateFileData data = MerkleTreeSnapshotReader.readStateFileData(stateFile);
-=======
         final DeserializedSignedState returnState;
         final MerkleTreeSnapshotReader.StateFileData data = MerkleTreeSnapshotReader.readStateFileData(conf, stateFile);
->>>>>>> 0a5496a7
         final File sigSetFile =
                 stateFile.getParent().resolve(SIGNATURE_SET_FILE_NAME).toFile();
         final SigSet sigSet = deserializeAndDebugOnFailure(
@@ -78,12 +71,6 @@
                     return in.readSerializable();
                 });
 
-<<<<<<< HEAD
-        final SignedState<T> newSignedState = new SignedState<>(
-                conf,
-                CryptoStatic::verifySignature,
-                (T) data.stateRoot(),
-=======
         final MerkleNodeState merkleNodeState =
                 initializeMerkleNodeState(stateRootFunction, data.stateRoot(), platformContext.getMetrics());
 
@@ -91,7 +78,6 @@
                 conf,
                 CryptoStatic::verifySignature,
                 merkleNodeState,
->>>>>>> 0a5496a7
                 "SignedStateFileReader.readStateFile()",
                 false,
                 false,
@@ -103,7 +89,7 @@
 
         newSignedState.setSigSet(sigSet);
 
-        returnState = new DeserializedSignedState<>(
+        returnState = new DeserializedSignedState(
                 newSignedState.reserve("SignedStateFileReader.readStateFile()"), data.hash());
 
         return returnState;

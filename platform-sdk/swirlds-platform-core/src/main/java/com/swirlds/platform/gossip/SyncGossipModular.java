// SPDX-License-Identifier: Apache-2.0
package com.swirlds.platform.gossip;

import static com.swirlds.logging.legacy.LogMarker.EXCEPTION;
import static org.hiero.consensus.model.hashgraph.ConsensusConstants.ROUND_UNDEFINED;

import com.google.common.collect.ImmutableList;
import com.hedera.hapi.node.base.SemanticVersion;
import com.hedera.hapi.node.state.roster.Roster;
import com.hedera.hapi.node.state.roster.RosterEntry;
import com.swirlds.common.context.PlatformContext;
import com.swirlds.common.merkle.synchronization.config.ReconnectConfig;
import com.swirlds.common.threading.manager.ThreadManager;
import com.swirlds.component.framework.model.WiringModel;
import com.swirlds.component.framework.wires.input.BindableInputWire;
import com.swirlds.component.framework.wires.output.StandardOutputWire;
import com.swirlds.platform.Utilities;
import com.swirlds.platform.config.StateConfig;
import com.swirlds.platform.gossip.sync.SyncManagerImpl;
import com.swirlds.platform.metrics.ReconnectMetrics;
import com.swirlds.platform.network.PeerCommunication;
import com.swirlds.platform.network.PeerInfo;
import com.swirlds.platform.network.communication.handshake.VersionCompareHandshake;
import com.swirlds.platform.network.protocol.HeartbeatProtocol;
import com.swirlds.platform.network.protocol.Protocol;
import com.swirlds.platform.network.protocol.ProtocolRunnable;
import com.swirlds.platform.network.protocol.ReconnectProtocol;
import com.swirlds.platform.network.protocol.SyncProtocol;
import com.swirlds.platform.reconnect.DefaultSignedStateValidator;
import com.swirlds.platform.reconnect.ReconnectController;
import com.swirlds.platform.reconnect.ReconnectLearnerFactory;
import com.swirlds.platform.reconnect.ReconnectLearnerThrottle;
import com.swirlds.platform.reconnect.ReconnectPlatformHelper;
import com.swirlds.platform.reconnect.ReconnectPlatformHelperImpl;
import com.swirlds.platform.reconnect.ReconnectSyncHelper;
import com.swirlds.platform.reconnect.ReconnectThrottle;
import com.swirlds.platform.state.MerkleNodeState;
<<<<<<< HEAD
=======
import com.swirlds.platform.state.SwirldStateManager;
>>>>>>> 0a5496a7
import com.swirlds.platform.state.service.PlatformStateFacade;
import com.swirlds.platform.state.signed.ReservedSignedState;
import com.swirlds.platform.state.signed.SignedState;
import com.swirlds.platform.system.status.StatusActionSubmitter;
import com.swirlds.platform.wiring.NoInput;
import com.swirlds.platform.wiring.components.Gossip;
<<<<<<< HEAD
import com.swirlds.state.lifecycle.StateLifecycleManager;
=======
import com.swirlds.virtualmap.VirtualMap;
>>>>>>> 0a5496a7
import edu.umd.cs.findbugs.annotations.NonNull;
import java.security.cert.X509Certificate;
import java.time.Duration;
import java.util.Collections;
import java.util.List;
import java.util.function.Consumer;
import java.util.function.Function;
import java.util.function.LongSupplier;
import java.util.function.Supplier;
import java.util.stream.Collectors;
import org.apache.logging.log4j.LogManager;
import org.apache.logging.log4j.Logger;
import org.hiero.base.crypto.CryptoUtils;
import org.hiero.consensus.gossip.FallenBehindManager;
import org.hiero.consensus.model.event.PlatformEvent;
import org.hiero.consensus.model.hashgraph.EventWindow;
import org.hiero.consensus.model.node.KeysAndCerts;
import org.hiero.consensus.model.node.NodeId;
import org.hiero.consensus.model.status.PlatformStatus;
import org.hiero.consensus.roster.RosterUtils;

/**
 * Utility class for wiring various subcomponents of gossip module. In particular, it abstracts away
 * specific protocols from network component using them and connects all of these to wiring framework.
 */
public class SyncGossipModular implements Gossip {

    private static final Logger logger = LogManager.getLogger(SyncGossipModular.class);

    private final PeerCommunication network;
    private final ImmutableList<Protocol> protocols;
    private final SyncProtocol syncProtocol;
    private final SyncManagerImpl syncManager;

    // this is not a nice dependency, should be removed as well as the sharedState
    private Consumer<PlatformEvent> receivedEventHandler;
    private ReconnectController reconnectController;

    /**
     * Builds the gossip engine, depending on which flavor is requested in the configuration.
     *
     * @param platformContext               the platform context
     * @param threadManager                 the thread manager
     * @param ownKeysAndCerts               private keys and public certificates for this node
     * @param roster                        the current roster
     * @param selfId                        this node's ID
     * @param appVersion                    the version of the app
     * @param stateLifecycleManager            manages the mutable state
     * @param latestCompleteState           holds the latest signed state that has enough signatures to be verifiable
     * @param statusActionSubmitter         for submitting updates to the platform status manager
     * @param loadReconnectState            a method that should be called when a state from reconnect is obtained
     * @param clearAllPipelinesForReconnect this method should be called to clear all pipelines prior to a reconnect
     * @param intakeEventCounter            keeps track of the number of events in the intake pipeline from each peer
     * @param platformStateFacade           the facade to access the platform state
     * @param stateRootFunction             a function to instantiate the state root object from a Virtual Map
     */
    public SyncGossipModular(
            @NonNull final PlatformContext platformContext,
            @NonNull final ThreadManager threadManager,
            @NonNull final KeysAndCerts ownKeysAndCerts,
            @NonNull final Roster roster,
            @NonNull final NodeId selfId,
            @NonNull final SemanticVersion appVersion,
            @NonNull final Supplier<ReservedSignedState<?>> latestCompleteState,
            @NonNull final StatusActionSubmitter statusActionSubmitter,
            @NonNull final Consumer<SignedState> loadReconnectState,
            @NonNull final Runnable clearAllPipelinesForReconnect,
            @NonNull final IntakeEventCounter intakeEventCounter,
            @NonNull final PlatformStateFacade platformStateFacade,
<<<<<<< HEAD
            @NonNull final StateLifecycleManager stateLifecycleManager) {
=======
            @NonNull final Function<VirtualMap, MerkleNodeState> stateRootFunction) {
>>>>>>> 0a5496a7

        final RosterEntry selfEntry = RosterUtils.getRosterEntry(roster, selfId.id());
        final X509Certificate selfCert = RosterUtils.fetchGossipCaCertificate(selfEntry);
        final List<PeerInfo> peers;
        if (!CryptoUtils.checkCertificate(selfCert)) {
            // Do not make peer connections if the self node does not have a valid signing certificate in the roster.
            // https://github.com/hashgraph/hedera-services/issues/16648
            logger.error(
                    EXCEPTION.getMarker(),
                    "The gossip certificate for node {} is missing or invalid. "
                            + "This node will not connect to any peers.",
                    selfId);
            peers = Collections.emptyList();
        } else {
            peers = Utilities.createPeerInfoList(roster, selfId);
        }
        final PeerInfo selfPeer = Utilities.toPeerInfo(selfEntry);

        this.network = new PeerCommunication(platformContext, peers, selfPeer, ownKeysAndCerts);

        this.syncManager = new SyncManagerImpl(
                platformContext,
                new FallenBehindManagerImpl(
                        selfId,
                        peers.size(),
                        statusActionSubmitter,
                        platformContext.getConfiguration().getConfigData(ReconnectConfig.class)));

        this.syncProtocol = SyncProtocol.create(
                platformContext,
                syncManager,
                event -> receivedEventHandler.accept(event),
                intakeEventCounter,
                threadManager,
                peers.size() + 1);

        this.protocols = ImmutableList.of(
                HeartbeatProtocol.create(platformContext, this.network.getNetworkMetrics()),
                createReconnectProtocol(
                        platformContext,
                        syncManager,
                        threadManager,
                        latestCompleteState,
                        roster,
                        loadReconnectState,
                        clearAllPipelinesForReconnect,
                        stateLifecycleManager,
                        selfId,
                        this.syncProtocol,
                        platformStateFacade,
                        stateRootFunction),
                syncProtocol);

        final ProtocolConfig protocolConfig = platformContext.getConfiguration().getConfigData(ProtocolConfig.class);
        final VersionCompareHandshake versionCompareHandshake =
                new VersionCompareHandshake(appVersion, !protocolConfig.tolerateMismatchedVersion());
        final List<ProtocolRunnable> handshakeProtocols = List.of(versionCompareHandshake);

        network.initialize(threadManager, handshakeProtocols, protocols);
    }

    /**
     * Utility method for creating ReconnectProtocol from shared state, while staying compatible with pre-refactor code
     *
     * @param platformContext               the platform context
     * @param fallenBehindManager           tracks if we have fallen behind
     * @param threadManager                 the thread manager
     * @param latestCompleteState           holds the latest signed state that has enough signatures to be verifiable
     * @param roster                        the current roster
     * @param loadReconnectState            a method that should be called when a state from reconnect is obtained
     * @param clearAllPipelinesForReconnect this method should be called to clear all pipelines prior to a reconnect
     * @param stateLifecycleManager            manages the mutable state
     * @param selfId                        this node's ID
     * @param gossipController              way to pause/resume gossip while reconnect is in progress
     * @param platformStateFacade           the facade to access the platform state
     * @param stateRootFunction             a function to instantiate the state root object from a Virtual Map
     * @return constructed ReconnectProtocol
     */
    public ReconnectProtocol createReconnectProtocol(
            @NonNull final PlatformContext platformContext,
            @NonNull final FallenBehindManager fallenBehindManager,
            @NonNull final ThreadManager threadManager,
            @NonNull final Supplier<ReservedSignedState<?>> latestCompleteState,
            @NonNull final Roster roster,
            @NonNull final Consumer<SignedState> loadReconnectState,
            @NonNull final Runnable clearAllPipelinesForReconnect,
            @NonNull final StateLifecycleManager<MerkleNodeState> stateLifecycleManager,
            @NonNull final NodeId selfId,
            @NonNull final GossipController gossipController,
            @NonNull final PlatformStateFacade platformStateFacade,
            @NonNull final Function<VirtualMap, MerkleNodeState> stateRootFunction) {

        final ReconnectConfig reconnectConfig =
                platformContext.getConfiguration().getConfigData(ReconnectConfig.class);

        final ReconnectThrottle reconnectThrottle = new ReconnectThrottle(reconnectConfig, platformContext.getTime());

        final ReconnectMetrics reconnectMetrics = new ReconnectMetrics(platformContext.getMetrics());

        final StateConfig stateConfig = platformContext.getConfiguration().getConfigData(StateConfig.class);

        final LongSupplier getRoundSupplier = () -> {
            try (final ReservedSignedState reservedState = latestCompleteState.get()) {
                if (reservedState == null || reservedState.isNull()) {
                    return ROUND_UNDEFINED;
                }

                return reservedState.get().getRound();
            }
        };

        var throttle = new ReconnectLearnerThrottle(platformContext.getTime(), selfId, reconnectConfig);

        final ReconnectSyncHelper reconnectNetworkHelper = new ReconnectSyncHelper(
                stateLifecycleManager::getMutableState,
                getRoundSupplier,
                new ReconnectLearnerFactory(
                        platformContext,
                        threadManager,
                        roster,
                        reconnectConfig.asyncStreamTimeout(),
                        reconnectMetrics,
                        platformStateFacade,
                        stateRootFunction),
                stateConfig,
                platformStateFacade);

        final ReconnectPlatformHelper reconnectPlatformHelper = new ReconnectPlatformHelperImpl(
                gossipController::pause,
                clearAllPipelinesForReconnect::run,
                stateLifecycleManager::getMutableState,
                state -> {
                    loadReconnectState.accept(state);
                    fallenBehindManager.resetFallenBehind(); // this is almost direct communication to SyncProtocol
                },
                platformContext.getMerkleCryptography());

        this.reconnectController = new ReconnectController(
                reconnectConfig,
                threadManager,
                reconnectPlatformHelper,
                reconnectNetworkHelper,
                gossipController::resume,
                throttle,
                new DefaultSignedStateValidator(platformContext, platformStateFacade));

        return new ReconnectProtocol(
                platformContext,
                threadManager,
                reconnectThrottle,
                latestCompleteState,
                reconnectConfig.asyncStreamTimeout(),
                reconnectMetrics,
                reconnectNetworkHelper,
                fallenBehindManager,
                platformStateFacade);
    }

    /**
     * Modify list of current connected peers. Notify all underlying components and start needed threads. In the case
     * data for the same peer changes (one with the same nodeId), it should be present in both removed and added lists,
     * with old data in removed and fresh data in added. Internally it will be first removed and then added, so there
     * can be a short moment when it will drop out of the network if disconnect happens at a bad moment. NOT THREAD
     * SAFE. Synchronize externally.
     *
     * @param added   peers to be added
     * @param removed peers to be removed
     */
    public void addRemovePeers(@NonNull final List<PeerInfo> added, @NonNull final List<PeerInfo> removed) {
        synchronized (this) {
            syncManager.addRemovePeers(
                    added.stream().map(PeerInfo::nodeId).collect(Collectors.toSet()),
                    removed.stream().map(PeerInfo::nodeId).collect(Collectors.toSet()));
            syncProtocol.adjustTotalPermits(added.size() - removed.size());
            network.addRemovePeers(added, removed);
        }
    }

    /**
     * {@inheritDoc}
     */
    @Override
    public void bind(
            @NonNull final WiringModel model,
            @NonNull final BindableInputWire<PlatformEvent, Void> eventInput,
            @NonNull final BindableInputWire<EventWindow, Void> eventWindowInput,
            @NonNull final StandardOutputWire<PlatformEvent> eventOutput,
            @NonNull final BindableInputWire<NoInput, Void> startInput,
            @NonNull final BindableInputWire<NoInput, Void> stopInput,
            @NonNull final BindableInputWire<NoInput, Void> clearInput,
            @NonNull final BindableInputWire<Duration, Void> systemHealthInput,
            @NonNull final BindableInputWire<PlatformStatus, Void> platformStatusInput) {

        startInput.bindConsumer(ignored -> {
            syncProtocol.start();
            network.start();
        });
        stopInput.bindConsumer(ignored -> {
            syncProtocol.stop();
            network.stop();
        });

        clearInput.bindConsumer(ignored -> syncProtocol.clear());
        eventInput.bindConsumer(syncProtocol::addEvent);
        eventWindowInput.bindConsumer(syncProtocol::updateEventWindow);

        systemHealthInput.bindConsumer(syncProtocol::reportUnhealthyDuration);
        platformStatusInput.bindConsumer(status -> {
            protocols.forEach(protocol -> protocol.updatePlatformStatus(status));
            reconnectController.updatePlatformStatus(status);
        });

        this.receivedEventHandler = eventOutput::forward;
    }
}<|MERGE_RESOLUTION|>--- conflicted
+++ resolved
@@ -35,21 +35,16 @@
 import com.swirlds.platform.reconnect.ReconnectSyncHelper;
 import com.swirlds.platform.reconnect.ReconnectThrottle;
 import com.swirlds.platform.state.MerkleNodeState;
-<<<<<<< HEAD
-=======
 import com.swirlds.platform.state.SwirldStateManager;
->>>>>>> 0a5496a7
+import com.swirlds.platform.state.MerkleNodeState;
 import com.swirlds.platform.state.service.PlatformStateFacade;
 import com.swirlds.platform.state.signed.ReservedSignedState;
 import com.swirlds.platform.state.signed.SignedState;
 import com.swirlds.platform.system.status.StatusActionSubmitter;
 import com.swirlds.platform.wiring.NoInput;
 import com.swirlds.platform.wiring.components.Gossip;
-<<<<<<< HEAD
+import com.swirlds.virtualmap.VirtualMap;
 import com.swirlds.state.lifecycle.StateLifecycleManager;
-=======
-import com.swirlds.virtualmap.VirtualMap;
->>>>>>> 0a5496a7
 import edu.umd.cs.findbugs.annotations.NonNull;
 import java.security.cert.X509Certificate;
 import java.time.Duration;
@@ -119,11 +114,9 @@
             @NonNull final Runnable clearAllPipelinesForReconnect,
             @NonNull final IntakeEventCounter intakeEventCounter,
             @NonNull final PlatformStateFacade platformStateFacade,
-<<<<<<< HEAD
-            @NonNull final StateLifecycleManager stateLifecycleManager) {
-=======
-            @NonNull final Function<VirtualMap, MerkleNodeState> stateRootFunction) {
->>>>>>> 0a5496a7
+            @NonNull final Function<VirtualMap, MerkleNodeState> stateRootFunction,
+            @NonNull final StateLifecycleManager stateLifecycleManager
+    ) {
 
         final RosterEntry selfEntry = RosterUtils.getRosterEntry(roster, selfId.id());
         final X509Certificate selfCert = RosterUtils.fetchGossipCaCertificate(selfEntry);

/*
 * Copyright (C) 2023-2024 Hedera Hashgraph, LLC
 *
 * Licensed under the Apache License, Version 2.0 (the "License");
 * you may not use this file except in compliance with the License.
 * You may obtain a copy of the License at
 *
 *      http://www.apache.org/licenses/LICENSE-2.0
 *
 * Unless required by applicable law or agreed to in writing, software
 * distributed under the License is distributed on an "AS IS" BASIS,
 * WITHOUT WARRANTIES OR CONDITIONS OF ANY KIND, either express or implied.
 * See the License for the specific language governing permissions and
 * limitations under the License.
 */

package com.swirlds.platform.gossip;

import static com.swirlds.platform.consensus.ConsensusConstants.ROUND_UNDEFINED;

import com.swirlds.base.state.Startable;
import com.swirlds.common.context.PlatformContext;
import com.swirlds.common.merkle.synchronization.config.ReconnectConfig;
import com.swirlds.common.platform.NodeId;
import com.swirlds.common.threading.framework.QueueThread;
import com.swirlds.common.threading.framework.StoppableThread;
import com.swirlds.common.threading.framework.config.QueueThreadConfiguration;
import com.swirlds.common.threading.framework.config.QueueThreadMetricsConfiguration;
import com.swirlds.common.threading.framework.config.StoppableThreadConfiguration;
import com.swirlds.common.threading.manager.ThreadManager;
import com.swirlds.common.threading.pool.CachedPoolParallelExecutor;
import com.swirlds.common.threading.pool.ParallelExecutor;
import com.swirlds.common.wiring.model.WiringModel;
import com.swirlds.common.wiring.wires.input.BindableInputWire;
import com.swirlds.common.wiring.wires.output.StandardOutputWire;
import com.swirlds.platform.Utilities;
import com.swirlds.platform.config.BasicConfig;
import com.swirlds.platform.config.StateConfig;
import com.swirlds.platform.config.ThreadConfig;
import com.swirlds.platform.consensus.EventWindow;
import com.swirlds.platform.crypto.KeysAndCerts;
import com.swirlds.platform.event.GossipEvent;
import com.swirlds.platform.event.linking.GossipLinker;
import com.swirlds.platform.event.linking.InOrderLinker;
import com.swirlds.platform.eventhandling.EventConfig;
import com.swirlds.platform.gossip.shadowgraph.Shadowgraph;
import com.swirlds.platform.gossip.shadowgraph.ShadowgraphSynchronizer;
import com.swirlds.platform.gossip.sync.SyncManagerImpl;
import com.swirlds.platform.gossip.sync.config.SyncConfig;
import com.swirlds.platform.internal.EventImpl;
import com.swirlds.platform.metrics.ReconnectMetrics;
import com.swirlds.platform.metrics.SyncMetrics;
import com.swirlds.platform.network.Connection;
import com.swirlds.platform.network.ConnectionTracker;
import com.swirlds.platform.network.NetworkMetrics;
import com.swirlds.platform.network.NetworkPeerIdentifier;
import com.swirlds.platform.network.NetworkUtils;
import com.swirlds.platform.network.PeerInfo;
import com.swirlds.platform.network.communication.NegotiationProtocols;
import com.swirlds.platform.network.communication.ProtocolNegotiatorThread;
import com.swirlds.platform.network.communication.handshake.VersionCompareHandshake;
import com.swirlds.platform.network.connectivity.ConnectionServer;
import com.swirlds.platform.network.connectivity.InboundConnectionHandler;
import com.swirlds.platform.network.connectivity.OutboundConnectionCreator;
import com.swirlds.platform.network.connectivity.SocketFactory;
import com.swirlds.platform.network.protocol.HeartbeatProtocolFactory;
import com.swirlds.platform.network.protocol.ProtocolFactory;
import com.swirlds.platform.network.protocol.ProtocolRunnable;
import com.swirlds.platform.network.protocol.ReconnectProtocolFactory;
import com.swirlds.platform.network.protocol.SyncProtocolFactory;
<<<<<<< HEAD
import com.swirlds.platform.network.topology.ConnectionManagerFactory;
=======
import com.swirlds.platform.network.topology.ConnectivityManager;
>>>>>>> d2894e42
import com.swirlds.platform.network.topology.NetworkTopology;
import com.swirlds.platform.network.topology.StaticTopology;
import com.swirlds.platform.reconnect.DefaultSignedStateValidator;
import com.swirlds.platform.reconnect.ReconnectController;
import com.swirlds.platform.reconnect.ReconnectHelper;
import com.swirlds.platform.reconnect.ReconnectLearnerFactory;
import com.swirlds.platform.reconnect.ReconnectLearnerThrottle;
import com.swirlds.platform.reconnect.ReconnectThrottle;
import com.swirlds.platform.state.SwirldStateManager;
import com.swirlds.platform.state.signed.ReservedSignedState;
import com.swirlds.platform.state.signed.SignedState;
import com.swirlds.platform.system.SoftwareVersion;
import com.swirlds.platform.system.address.Address;
import com.swirlds.platform.system.address.AddressBook;
import com.swirlds.platform.system.status.PlatformStatus;
import com.swirlds.platform.system.status.StatusActionSubmitter;
import com.swirlds.platform.wiring.NoInput;
import com.swirlds.platform.wiring.components.Gossip;
import edu.umd.cs.findbugs.annotations.NonNull;
import java.time.Duration;
import java.util.ArrayList;
import java.util.List;
import java.util.Objects;
import java.util.concurrent.atomic.AtomicBoolean;
import java.util.function.Consumer;
import java.util.function.LongSupplier;
import java.util.function.Supplier;

/**
 * Boilerplate code for gossip.
 */
public class SyncGossip implements ConnectionTracker, Gossip {
    public static final String PLATFORM_THREAD_POOL_NAME = "platform-core";

    private boolean started = false;

    private final PlatformContext platformContext;
    private final ReconnectController reconnectController;

    private final AtomicBoolean gossipHalted = new AtomicBoolean(false);
    private final SyncPermitProvider syncPermitProvider;
    private final SyncConfig syncConfig;
    private final InOrderLinker inOrderLinker;
    private final Shadowgraph shadowgraph;
    private final ShadowgraphSynchronizer syncShadowgraphSynchronizer;

    /**
     * Keeps track of the number of events in the intake pipeline from each peer
     */
    private final IntakeEventCounter intakeEventCounter;

    /**
     * A list of threads that execute the sync protocol using bidirectional connections
     */
    private final List<StoppableThread> syncProtocolThreads = new ArrayList<>();

<<<<<<< HEAD
    protected final PlatformContext platformContext;
    protected final AddressBook addressBook;
    protected final NodeId selfId;
    protected final NetworkTopology topology;
    protected final NetworkMetrics networkMetrics;
    protected final ReconnectHelper reconnectHelper;
    protected final ConnectionManagerFactory connectionManagerFactory;
    protected final FallenBehindManagerImpl fallenBehindManager;
    protected final SyncManagerImpl syncManager;
    protected final ReconnectThrottle reconnectThrottle;
    protected final ReconnectMetrics reconnectMetrics;
=======
    private final NetworkTopology topology;
    private final NetworkMetrics networkMetrics;
    private final ReconnectHelper reconnectHelper;
    protected final ConnectivityManager connectivityManager;
    private final FallenBehindManagerImpl fallenBehindManager;
    private final SyncManagerImpl syncManager;
    private final ReconnectThrottle reconnectThrottle;
    private final ReconnectMetrics reconnectMetrics;

>>>>>>> d2894e42
    protected final StatusActionSubmitter statusActionSubmitter;
    protected final Supplier<PlatformStatus> platformStatusSupplier;

    private final List<Startable> thingsToStart = new ArrayList<>();

    private Consumer<GossipEvent> receivedEventHandler;

    /**
     * The old style intake queue (if enabled), null if not enabled.
     */
    private QueueThread<GossipEvent> oldStyleIntakeQueue;

    private final ThreadManager threadManager;

    /**
     * Builds the gossip engine, depending on which flavor is requested in the configuration.
     *
     * @param platformContext               the platform context
     * @param threadManager                 the thread manager
     * @param keysAndCerts                  private keys and public certificates
     * @param addressBook                   the current address book
     * @param selfId                        this node's ID
     * @param appVersion                    the version of the app
     * @param intakeQueueSizeSupplier       a supplier for the size of the event intake queue
     * @param swirldStateManager            manages the mutable state
     * @param latestCompleteState           holds the latest signed state that has enough signatures to be verifiable
     * @param statusActionSubmitter         submits status actions
     * @param platformStatusSupplier        provides the current platform status
     * @param loadReconnectState            a method that should be called when a state from reconnect is obtained
     * @param clearAllPipelinesForReconnect this method should be called to clear all pipelines prior to a reconnect
     * @param intakeEventCounter            keeps track of the number of events in the intake pipeline from each peer
     * @param statusActionSubmitter         for submitting updates to the platform status manager
     */
    public SyncGossip(
            @NonNull final PlatformContext platformContext,
            @NonNull final ThreadManager threadManager,
            @NonNull final KeysAndCerts keysAndCerts,
            @NonNull final AddressBook addressBook,
            @NonNull final NodeId selfId,
            @NonNull final SoftwareVersion appVersion,
            @NonNull final LongSupplier intakeQueueSizeSupplier,
            @NonNull final SwirldStateManager swirldStateManager,
            @NonNull final Supplier<ReservedSignedState> latestCompleteState,
            @NonNull final StatusActionSubmitter statusActionSubmitter,
            @NonNull final Supplier<PlatformStatus> platformStatusSupplier,
            @NonNull final Consumer<SignedState> loadReconnectState,
            @NonNull final Runnable clearAllPipelinesForReconnect,
            @NonNull final IntakeEventCounter intakeEventCounter) {

        this.platformContext = Objects.requireNonNull(platformContext);

        this.threadManager = Objects.requireNonNull(threadManager);

        inOrderLinker = new GossipLinker(platformContext, intakeEventCounter);
        shadowgraph = new Shadowgraph(platformContext, addressBook, intakeEventCounter);

        this.statusActionSubmitter = Objects.requireNonNull(statusActionSubmitter);
        this.platformStatusSupplier = Objects.requireNonNull(platformStatusSupplier);

        final ThreadConfig threadConfig = platformContext.getConfiguration().getConfigData(ThreadConfig.class);

        final BasicConfig basicConfig = platformContext.getConfiguration().getConfigData(BasicConfig.class);
        final List<PeerInfo> peers = Utilities.createPeerInfoList(addressBook, selfId);

        topology = new StaticTopology(peers, selfId);
        final NetworkPeerIdentifier peerIdentifier = new NetworkPeerIdentifier(platformContext, peers);
        final SocketFactory socketFactory =
                NetworkUtils.createSocketFactory(selfId, peers, keysAndCerts, platformContext.getConfiguration());
        // create an instance that can create new outbound connections
        final OutboundConnectionCreator connectionCreator =
                new OutboundConnectionCreator(platformContext, selfId, this, socketFactory, addressBook);
<<<<<<< HEAD
        connectionManagerFactory = new ConnectionManagerFactory(topology, connectionCreator);
=======
        connectivityManager = new ConnectivityManager(topology, connectionCreator);
>>>>>>> d2894e42
        final InboundConnectionHandler inboundConnectionHandler = new InboundConnectionHandler(
                platformContext,
                this,
                peerIdentifier,
                selfId,
<<<<<<< HEAD
                connectionManagerFactory::newConnection,
=======
                connectivityManager::newConnection,
>>>>>>> d2894e42
                platformContext.getTime());
        // allow other members to create connections to me
        final Address address = addressBook.getAddress(selfId);
        final ConnectionServer connectionServer = new ConnectionServer(
                threadManager, address.getListenPort(), socketFactory, inboundConnectionHandler::handle);
        thingsToStart.add(new StoppableThreadConfiguration<>(threadManager)
                .setPriority(threadConfig.threadPrioritySync())
                .setNodeId(selfId)
                .setComponent(PLATFORM_THREAD_POOL_NAME)
                .setThreadName("connectionServer")
                .setWork(connectionServer)
                .build());

        fallenBehindManager = new FallenBehindManagerImpl(
                addressBook,
                selfId,
                topology,
                statusActionSubmitter,
                () -> getReconnectController().start(),
                platformContext.getConfiguration().getConfigData(ReconnectConfig.class));

        syncManager = new SyncManagerImpl(
                platformContext,
                intakeQueueSizeSupplier,
                fallenBehindManager,
                platformContext.getConfiguration().getConfigData(EventConfig.class));

        final ReconnectConfig reconnectConfig =
                platformContext.getConfiguration().getConfigData(ReconnectConfig.class);

        reconnectThrottle = new ReconnectThrottle(reconnectConfig, platformContext.getTime());

        networkMetrics = new NetworkMetrics(platformContext.getMetrics(), selfId, addressBook);
        platformContext.getMetrics().addUpdater(networkMetrics::update);

        reconnectMetrics = new ReconnectMetrics(platformContext.getMetrics(), addressBook);

        final StateConfig stateConfig = platformContext.getConfiguration().getConfigData(StateConfig.class);

        final LongSupplier getRoundSupplier = () -> {
            try (final ReservedSignedState reservedState = latestCompleteState.get()) {
                if (reservedState == null || reservedState.isNull()) {
                    return ROUND_UNDEFINED;
                }

                return reservedState.get().getRound();
            }
        };

        reconnectHelper = new ReconnectHelper(
                this::pause,
                clearAllPipelinesForReconnect::run,
                swirldStateManager::getConsensusState,
                getRoundSupplier,
                new ReconnectLearnerThrottle(platformContext.getTime(), selfId, reconnectConfig),
                state -> {
                    loadReconnectState.accept(state);
                    syncManager.resetFallenBehind();
                },
                new ReconnectLearnerFactory(
                        platformContext,
                        threadManager,
                        addressBook,
                        reconnectConfig.asyncStreamTimeout(),
                        reconnectMetrics),
                stateConfig);
        this.intakeEventCounter = Objects.requireNonNull(intakeEventCounter);

        final EventConfig eventConfig = platformContext.getConfiguration().getConfigData(EventConfig.class);

        syncConfig = platformContext.getConfiguration().getConfigData(SyncConfig.class);

        final ParallelExecutor shadowgraphExecutor = new CachedPoolParallelExecutor(threadManager, "node-sync");
        thingsToStart.add(shadowgraphExecutor);
        final SyncMetrics syncMetrics = new SyncMetrics(platformContext.getMetrics());
        syncShadowgraphSynchronizer = new ShadowgraphSynchronizer(
                platformContext,
                shadowgraph,
                addressBook.getSize(),
                syncMetrics,
                event -> receivedEventHandler.accept(event),
                syncManager,
                intakeEventCounter,
                shadowgraphExecutor);

        reconnectController = new ReconnectController(reconnectConfig, threadManager, reconnectHelper, this::resume);

        final ProtocolConfig protocolConfig = platformContext.getConfiguration().getConfigData(ProtocolConfig.class);

        final Duration hangingThreadDuration = basicConfig.hangingThreadDuration();

        final int permitCount;
        if (syncConfig.onePermitPerPeer()) {
            permitCount = addressBook.getSize() - 1;
        } else {
            permitCount = syncConfig.syncProtocolPermitCount();
        }

        syncPermitProvider = new SyncPermitProvider(permitCount, intakeEventCounter);

        buildSyncProtocolThreads(
                platformContext,
                threadManager,
                selfId,
                appVersion,
                intakeQueueSizeSupplier,
                latestCompleteState,
                syncMetrics,
                platformStatusSupplier,
                hangingThreadDuration,
                protocolConfig,
                reconnectConfig,
                eventConfig);

        thingsToStart.add(() -> syncProtocolThreads.forEach(StoppableThread::start));
    }

    private void buildSyncProtocolThreads(
            final PlatformContext platformContext,
            final ThreadManager threadManager,
            final NodeId selfId,
            final SoftwareVersion appVersion,
            final LongSupplier intakeQueueSizeSupplier,
            final Supplier<ReservedSignedState> getLatestCompleteState,
            final SyncMetrics syncMetrics,
            final Supplier<PlatformStatus> platformStatusSupplier,
            final Duration hangingThreadDuration,
            final ProtocolConfig protocolConfig,
            final ReconnectConfig reconnectConfig,
            final EventConfig eventConfig) {

        final ProtocolFactory syncProtocolFactory = new SyncProtocolFactory(
                platformContext,
                syncShadowgraphSynchronizer,
                fallenBehindManager,
                syncPermitProvider,
                gossipHalted::get,
                () -> intakeQueueSizeSupplier.getAsLong() >= eventConfig.eventIntakeQueueThrottleSize(),
                Duration.ZERO,
                syncMetrics,
                platformStatusSupplier);

        final ProtocolFactory reconnectProtocolFactory = new ReconnectProtocolFactory(
                platformContext,
                threadManager,
                reconnectThrottle,
                getLatestCompleteState,
                reconnectConfig.asyncStreamTimeout(),
                reconnectMetrics,
                reconnectController,
                new DefaultSignedStateValidator(platformContext),
                fallenBehindManager,
                platformStatusSupplier,
                platformContext.getConfiguration());

        final ProtocolFactory heartbeatProtocolFactory = new HeartbeatProtocolFactory(
                Duration.ofMillis(syncConfig.syncProtocolHeartbeatPeriod()), networkMetrics, platformContext.getTime());
        final VersionCompareHandshake versionCompareHandshake =
                new VersionCompareHandshake(appVersion, !protocolConfig.tolerateMismatchedVersion());
        final List<ProtocolRunnable> handshakeProtocols = List.of(versionCompareHandshake);
        for (final NodeId otherId : topology.getNeighbors()) {
            syncProtocolThreads.add(new StoppableThreadConfiguration<>(threadManager)
                    .setPriority(Thread.NORM_PRIORITY)
                    .setNodeId(selfId)
                    .setComponent(PLATFORM_THREAD_POOL_NAME)
                    .setOtherNodeId(otherId)
                    .setThreadName("SyncProtocolWith" + otherId)
                    .setHangingThreadPeriod(hangingThreadDuration)
                    .setWork(new ProtocolNegotiatorThread(
<<<<<<< HEAD
                            connectionManagerFactory.getManager(otherId, topology.shouldConnectTo(otherId)),
=======
                            connectivityManager.getManager(otherId, topology.shouldConnectTo(otherId)),
>>>>>>> d2894e42
                            syncConfig.syncSleepAfterFailedNegotiation(),
                            handshakeProtocols,
                            new NegotiationProtocols(List.of(
                                    heartbeatProtocolFactory.build(otherId),
                                    reconnectProtocolFactory.build(otherId),
                                    syncProtocolFactory.build(otherId)))))
                    .build());
        }
    }

    /**
     * Get the reconnect controller. This method is needed to break a circular dependency.
     */
    private ReconnectController getReconnectController() {
        return reconnectController;
    }

    /**
     * Start gossiping.
     */
    private void start() {
        if (started) {
            throw new IllegalStateException("Gossip already started");
        }
        started = true;
        thingsToStart.forEach(Startable::start);
    }

    /**
     * Stop gossiping.
     */
    private void stop() {
        if (!started) {
            throw new IllegalStateException("Gossip not started");
        }
        syncManager.haltRequestedObserver("stopping gossip");
        gossipHalted.set(true);
        // wait for all existing syncs to stop. no new ones will be started, since gossip has been halted, and
        // we've fallen behind
        syncPermitProvider.waitForAllSyncsToFinish();
        for (final StoppableThread thread : syncProtocolThreads) {
            thread.stop();
        }
    }

    /**
     * {@inheritDoc}
     */
    @Override
    public void newConnectionOpened(@NonNull final Connection sc) {
        Objects.requireNonNull(sc);
        networkMetrics.connectionEstablished(sc);
    }

    /**
     * {@inheritDoc}
     */
    @Override
    public void connectionClosed(final boolean outbound, @NonNull final Connection conn) {
        Objects.requireNonNull(conn);
        networkMetrics.recordDisconnect(conn);
    }

    /**
     * Stop gossiping until {@link #resume()} is called. If called when already paused then this has no effect.
     */
    private void pause() {
        if (!started) {
            throw new IllegalStateException("Gossip not started");
        }
        gossipHalted.set(true);
        syncPermitProvider.waitForAllSyncsToFinish();
    }

    /**
     * Resume gossiping. If called when already running then this has no effect.
     */
    private void resume() {
        if (!started) {
            throw new IllegalStateException("Gossip not started");
        }
        intakeEventCounter.reset();
        gossipHalted.set(false);
    }

    /**
     * Clear the internal state of the gossip engine.
     */
    private void clear() {
        inOrderLinker.clear();
        shadowgraph.clear();
    }

    /**
     * {@inheritDoc}
     */
    @Override
    public void bind(
            @NonNull final WiringModel model,
            @NonNull final BindableInputWire<GossipEvent, Void> eventInput,
            @NonNull final BindableInputWire<EventWindow, Void> eventWindowInput,
            @NonNull final StandardOutputWire<GossipEvent> eventOutput,
            @NonNull final BindableInputWire<NoInput, Void> startInput,
            @NonNull final BindableInputWire<NoInput, Void> stopInput,
            @NonNull final BindableInputWire<NoInput, Void> clearInput) {

        startInput.bindConsumer(ignored -> start());
        stopInput.bindConsumer(ignored -> stop());
        clearInput.bindConsumer(ignored -> clear());

        eventInput.bindConsumer(event -> {
            final EventImpl linkedEvent = inOrderLinker.linkEvent(event);
            if (linkedEvent != null) {
                shadowgraph.addEvent(linkedEvent);
            }
        });

        eventWindowInput.bindConsumer(eventWindow -> {
            inOrderLinker.setEventWindow(eventWindow);
            shadowgraph.updateEventWindow(eventWindow);
        });

        final boolean useOldStyleIntakeQueue = platformContext
                .getConfiguration()
                .getConfigData(EventConfig.class)
                .useOldStyleIntakeQueue();

        if (useOldStyleIntakeQueue) {
            oldStyleIntakeQueue = new QueueThreadConfiguration<GossipEvent>(threadManager)
                    .setCapacity(10_000)
                    .setThreadName("old_style_intake_queue")
                    .setComponent("platform")
                    .setHandler(eventOutput::forward)
                    .setMetricsConfiguration(
                            new QueueThreadMetricsConfiguration(platformContext.getMetrics()).enableMaxSizeMetric())
                    .build();
            thingsToStart.add(oldStyleIntakeQueue);

            receivedEventHandler = event -> {
                try {
                    oldStyleIntakeQueue.put(event);
                } catch (final InterruptedException e) {
                    Thread.currentThread().interrupt();
                    throw new RuntimeException("interrupted while attempting to enqueue event from gossip", e);
                }
            };

        } else {
            receivedEventHandler = eventOutput::forward;
        }
    }

    /**
     * Get the size of the old style intake queue.
     *
     * @return the size of the old style intake queue
     */
    public int getOldStyleIntakeQueueSize() {
        return oldStyleIntakeQueue.size();
    }
}<|MERGE_RESOLUTION|>--- conflicted
+++ resolved
@@ -68,11 +68,7 @@
 import com.swirlds.platform.network.protocol.ProtocolRunnable;
 import com.swirlds.platform.network.protocol.ReconnectProtocolFactory;
 import com.swirlds.platform.network.protocol.SyncProtocolFactory;
-<<<<<<< HEAD
-import com.swirlds.platform.network.topology.ConnectionManagerFactory;
-=======
 import com.swirlds.platform.network.topology.ConnectivityManager;
->>>>>>> d2894e42
 import com.swirlds.platform.network.topology.NetworkTopology;
 import com.swirlds.platform.network.topology.StaticTopology;
 import com.swirlds.platform.reconnect.DefaultSignedStateValidator;
@@ -129,19 +125,6 @@
      */
     private final List<StoppableThread> syncProtocolThreads = new ArrayList<>();
 
-<<<<<<< HEAD
-    protected final PlatformContext platformContext;
-    protected final AddressBook addressBook;
-    protected final NodeId selfId;
-    protected final NetworkTopology topology;
-    protected final NetworkMetrics networkMetrics;
-    protected final ReconnectHelper reconnectHelper;
-    protected final ConnectionManagerFactory connectionManagerFactory;
-    protected final FallenBehindManagerImpl fallenBehindManager;
-    protected final SyncManagerImpl syncManager;
-    protected final ReconnectThrottle reconnectThrottle;
-    protected final ReconnectMetrics reconnectMetrics;
-=======
     private final NetworkTopology topology;
     private final NetworkMetrics networkMetrics;
     private final ReconnectHelper reconnectHelper;
@@ -151,7 +134,6 @@
     private final ReconnectThrottle reconnectThrottle;
     private final ReconnectMetrics reconnectMetrics;
 
->>>>>>> d2894e42
     protected final StatusActionSubmitter statusActionSubmitter;
     protected final Supplier<PlatformStatus> platformStatusSupplier;
 
@@ -223,21 +205,13 @@
         // create an instance that can create new outbound connections
         final OutboundConnectionCreator connectionCreator =
                 new OutboundConnectionCreator(platformContext, selfId, this, socketFactory, addressBook);
-<<<<<<< HEAD
-        connectionManagerFactory = new ConnectionManagerFactory(topology, connectionCreator);
-=======
         connectivityManager = new ConnectivityManager(topology, connectionCreator);
->>>>>>> d2894e42
         final InboundConnectionHandler inboundConnectionHandler = new InboundConnectionHandler(
                 platformContext,
                 this,
                 peerIdentifier,
                 selfId,
-<<<<<<< HEAD
-                connectionManagerFactory::newConnection,
-=======
                 connectivityManager::newConnection,
->>>>>>> d2894e42
                 platformContext.getTime());
         // allow other members to create connections to me
         final Address address = addressBook.getAddress(selfId);
@@ -407,11 +381,7 @@
                     .setThreadName("SyncProtocolWith" + otherId)
                     .setHangingThreadPeriod(hangingThreadDuration)
                     .setWork(new ProtocolNegotiatorThread(
-<<<<<<< HEAD
-                            connectionManagerFactory.getManager(otherId, topology.shouldConnectTo(otherId)),
-=======
                             connectivityManager.getManager(otherId, topology.shouldConnectTo(otherId)),
->>>>>>> d2894e42
                             syncConfig.syncSleepAfterFailedNegotiation(),
                             handshakeProtocols,
                             new NegotiationProtocols(List.of(

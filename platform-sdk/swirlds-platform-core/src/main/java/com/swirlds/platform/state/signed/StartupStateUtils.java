// SPDX-License-Identifier: Apache-2.0
package com.swirlds.platform.state.signed;

import static com.swirlds.common.merkle.utility.MerkleUtils.rehashTree;
import static com.swirlds.logging.legacy.LogMarker.EXCEPTION;
import static com.swirlds.logging.legacy.LogMarker.STARTUP;
import static com.swirlds.platform.state.signed.ReservedSignedState.createNullReservation;
import static com.swirlds.platform.state.snapshot.SignedStateFileReader.readStateFile;
import static java.util.Objects.requireNonNull;

import com.hedera.hapi.node.base.SemanticVersion;
import com.swirlds.common.config.StateCommonConfig;
import com.swirlds.common.context.PlatformContext;
import com.swirlds.common.crypto.Hash;
import com.swirlds.common.io.utility.RecycleBin;
import com.swirlds.common.platform.NodeId;
import com.swirlds.config.api.Configuration;
import com.swirlds.logging.legacy.payload.SavedStateLoadedPayload;
import com.swirlds.platform.config.BasicConfig;
import com.swirlds.platform.config.StateConfig;
import com.swirlds.platform.crypto.CryptoStatic;
import com.swirlds.platform.internal.SignedStateLoadingException;
import com.swirlds.platform.roster.RosterRetriever;
import com.swirlds.platform.roster.RosterUtils;
import com.swirlds.platform.state.MerkleNodeState;
import com.swirlds.platform.state.service.PlatformStateFacade;
import com.swirlds.platform.state.snapshot.DeserializedSignedState;
import com.swirlds.platform.state.snapshot.SavedStateInfo;
import com.swirlds.platform.state.snapshot.SignedStateFilePath;
import com.swirlds.platform.system.address.AddressBook;
import com.swirlds.state.State;
<<<<<<< HEAD
import com.swirlds.virtualmap.VirtualMap;
=======
import com.swirlds.state.lifecycle.HapiUtils;
>>>>>>> c49bdae3
import edu.umd.cs.findbugs.annotations.NonNull;
import edu.umd.cs.findbugs.annotations.Nullable;
import java.io.IOException;
import java.io.UncheckedIOException;
import java.time.Instant;
import java.util.List;
import java.util.function.Function;
import java.util.function.Supplier;
import org.apache.logging.log4j.LogManager;
import org.apache.logging.log4j.Logger;

/**
 * Utilities for loading and manipulating state files at startup time.
 */
public final class StartupStateUtils {

    private static final Logger logger = LogManager.getLogger(StartupStateUtils.class);

    private StartupStateUtils() {}

    /**
     * Used exclusively by {@link com.swirlds.platform.Browser} to get the initial state to be used by this node.
     * May return a state loaded from disk, or may return a genesis state if no valid state is found on disk.
     *
     * @param softwareVersion     the software version of the app
     * @param genesisStateBuilder a supplier that can build a genesis state
     * @param mainClassName       the name of the app's SwirldMain class
     * @param swirldName          the name of this swirld
     * @param selfId              the node id of this node
     * @param configAddressBook   the address book from config.txt
     * @return the initial state to be used by this node
     * @throws SignedStateLoadingException if there was a problem parsing states on disk and we are not configured to
     *                                     delete malformed states
     */
    @NonNull
    @Deprecated(forRemoval = true)
    public static HashedReservedSignedState getInitialState(
            @NonNull final RecycleBin recycleBin,
            @NonNull final SemanticVersion softwareVersion,
            @NonNull final Supplier<MerkleNodeState> genesisStateBuilder,
            @NonNull final Function<VirtualMap, MerkleNodeState> stateRootFunction,
            @NonNull final String mainClassName,
            @NonNull final String swirldName,
            @NonNull final NodeId selfId,
            @NonNull final AddressBook configAddressBook,
            @NonNull final PlatformStateFacade platformStateFacade,
            @NonNull final PlatformContext platformContext)
            throws SignedStateLoadingException {

        requireNonNull(mainClassName);
        requireNonNull(swirldName);
        requireNonNull(selfId);
        requireNonNull(configAddressBook);
        requireNonNull(platformContext);
        requireNonNull(platformContext.getConfiguration());

        final ReservedSignedState loadedState = StartupStateUtils.loadStateFile(
                recycleBin,
                selfId,
                mainClassName,
                swirldName,
                stateRootFunction,
                softwareVersion,
                platformStateFacade,
                platformContext);

        try (loadedState) {
            if (loadedState.isNotNull()) {
                logger.info(
                        STARTUP.getMarker(),
                        new SavedStateLoadedPayload(
                                loadedState.get().getRound(), loadedState.get().getConsensusTimestamp()));

                return copyInitialSignedState(loadedState.get(), platformStateFacade, platformContext);
            }
        }

        final ReservedSignedState genesisState = buildGenesisState(
                configAddressBook, softwareVersion, genesisStateBuilder.get(), platformStateFacade, platformContext);

        try (genesisState) {
            return copyInitialSignedState(genesisState.get(), platformStateFacade, platformContext);
        }
    }

    /**
     * Looks at the states on disk, chooses one to load, and then loads the chosen state.
     *
     * @param selfId                   the ID of this node
     * @param mainClassName            the name of the main class
     * @param swirldName               the name of the swirld
     * @param currentSoftwareVersion   the current software version
     * @return a reserved signed state (wrapped state will be null if no state could be loaded)
     * @throws SignedStateLoadingException if there was a problem parsing states on disk and we are not configured to
     *                                     delete malformed states
     */
    @NonNull
    public static ReservedSignedState loadStateFile(
            @NonNull final RecycleBin recycleBin,
            @NonNull final NodeId selfId,
            @NonNull final String mainClassName,
            @NonNull final String swirldName,
<<<<<<< HEAD
            @NonNull final Function<VirtualMap, MerkleNodeState> stateRootFunction,
            @NonNull final SoftwareVersion currentSoftwareVersion,
=======
            @NonNull final SemanticVersion currentSoftwareVersion,
>>>>>>> c49bdae3
            @NonNull final PlatformStateFacade platformStateFacade,
            @NonNull final PlatformContext platformContext) {

        final Configuration config = platformContext.getConfiguration();
        final StateConfig stateConfig = config.getConfigData(StateConfig.class);
        final String actualMainClassName = stateConfig.getMainClassName(mainClassName);

        final List<SavedStateInfo> savedStateFiles = new SignedStateFilePath(
                        config.getConfigData(StateCommonConfig.class))
                .getSavedStateFiles(actualMainClassName, selfId, swirldName);
        logStatesFound(savedStateFiles);

        if (savedStateFiles.isEmpty()) {
            // No states were found on disk.
            return createNullReservation();
        }

        final ReservedSignedState state = loadLatestState(
                recycleBin,
                currentSoftwareVersion,
                savedStateFiles,
                stateRootFunction,
                platformStateFacade,
                platformContext);
        return state;
    }

    /**
     * Create a copy of the initial signed state. There are currently data structures that become immutable after being
     * hashed, and we need to make a copy to force it to become mutable again.
     *
     * @param initialSignedState the initial signed state
     * @return a copy of the initial signed state
     */
    public static @NonNull HashedReservedSignedState copyInitialSignedState(
            @NonNull final SignedState initialSignedState,
            @NonNull final PlatformStateFacade platformStateFacade,
            @NonNull final PlatformContext platformContext) {
        requireNonNull(platformContext);
        requireNonNull(platformContext.getConfiguration());
        requireNonNull(initialSignedState);

        final MerkleNodeState stateCopy = initialSignedState.getState().copy();
        final SignedState signedStateCopy = new SignedState(
                platformContext.getConfiguration(),
                CryptoStatic::verifySignature,
                stateCopy,
                "StartupStateUtils: copy initial state",
                false,
                false,
                false,
                platformStateFacade);
        signedStateCopy.init(platformContext);
        signedStateCopy.setSigSet(initialSignedState.getSigSet());

        final Hash hash = platformContext
                .getMerkleCryptography()
                .digestTreeSync(initialSignedState.getState().getRoot());
        return new HashedReservedSignedState(signedStateCopy.reserve("Copied initial state"), hash);
    }

    /**
     * Log the states that were discovered on disk.
     *
     * @param savedStateFiles the states that were discovered on disk
     */
    private static void logStatesFound(@NonNull final List<SavedStateInfo> savedStateFiles) {
        if (savedStateFiles.isEmpty()) {
            logger.info(STARTUP.getMarker(), "No saved states were found on disk.");
            return;
        }
        final StringBuilder sb = new StringBuilder();
        sb.append("The following saved states were found on disk:");
        for (final SavedStateInfo savedStateFile : savedStateFiles) {
            sb.append("\n  - ").append(savedStateFile.stateFile());
        }
        logger.info(STARTUP.getMarker(), sb.toString());
    }

    /**
     * Load the latest state. If the latest state is invalid, try to load the next latest state. Repeat until a valid
     * state is found or there are no more states to try.
     *
     * @param currentSoftwareVersion the current software version
     * @param savedStateFiles        the saved states to try
     * @return the loaded state
     */
    private static ReservedSignedState loadLatestState(
            @NonNull final RecycleBin recycleBin,
            @NonNull final SemanticVersion currentSoftwareVersion,
            @NonNull final List<SavedStateInfo> savedStateFiles,
            @NonNull final Function<VirtualMap, MerkleNodeState> stateRootFunction,
            @NonNull final PlatformStateFacade platformStateFacade,
            @NonNull final PlatformContext platformContext)
            throws SignedStateLoadingException {

        logger.info(STARTUP.getMarker(), "Loading latest state from disk.");

        for (final SavedStateInfo savedStateFile : savedStateFiles) {
            final ReservedSignedState state = loadStateFile(
                    recycleBin,
                    currentSoftwareVersion,
                    savedStateFile,
                    stateRootFunction,
                    platformStateFacade,
                    platformContext);
            if (state != null) {
                return state;
            }
        }

        logger.warn(STARTUP.getMarker(), "No valid saved states were found on disk. Starting from genesis.");
        return createNullReservation();
    }

    /**
     * Load the requested state from file. If state can not be loaded, recycle the file and return null.
     *
     * @param currentSoftwareVersion the current software version
     * @param savedStateFile         the state to load
     * @return the loaded state, or null if the state could not be loaded. Will be fully hashed if non-null.
     */
    @Nullable
    private static ReservedSignedState loadStateFile(
            @NonNull final RecycleBin recycleBin,
            @NonNull final SemanticVersion currentSoftwareVersion,
            @NonNull final SavedStateInfo savedStateFile,
            @NonNull final Function<VirtualMap, MerkleNodeState> stateRootFunction,
            @NonNull final PlatformStateFacade platformStateFacade,
            @NonNull final PlatformContext platformContext)
            throws SignedStateLoadingException {

        logger.info(STARTUP.getMarker(), "Loading signed state from disk: {}", savedStateFile.stateFile());

        final DeserializedSignedState deserializedSignedState;
        final Configuration configuration = platformContext.getConfiguration();
        try {
            deserializedSignedState =
                    readStateFile(savedStateFile.stateFile(), stateRootFunction, platformStateFacade, platformContext);
        } catch (final IOException e) {
            logger.error(EXCEPTION.getMarker(), "unable to load state file {}", savedStateFile.stateFile(), e);

            final StateConfig stateConfig = configuration.getConfigData(StateConfig.class);
            if (stateConfig.deleteInvalidStateFiles()) {
                recycleState(recycleBin, savedStateFile);
                return null;
            } else {
                throw new SignedStateLoadingException("unable to load state, this is unrecoverable");
            }
        }

        final MerkleNodeState state =
                deserializedSignedState.reservedSignedState().get().getState();

        final Hash oldHash = deserializedSignedState.originalHash();
        final Hash newHash = rehashTree(platformContext.getMerkleCryptography(), state.getRoot());

        final SemanticVersion loadedVersion = platformStateFacade.creationSoftwareVersionOf(state);

        if (oldHash.equals(newHash)) {
            logger.info(STARTUP.getMarker(), "Loaded state's hash is the same as when it was saved.");
        } else if (HapiUtils.SEMANTIC_VERSION_COMPARATOR.compare(loadedVersion, currentSoftwareVersion) == 0) {
            logger.error(
                    EXCEPTION.getMarker(),
                    "The saved state file {} was created with the current version of the software, "
                            + "but the state hash has changed. Unless the state was intentionally modified, "
                            + "this is a good indicator that there is probably a bug.",
                    savedStateFile.stateFile());
        } else {
            logger.warn(
                    STARTUP.getMarker(),
                    "The saved state file {} was created with version {}, which is different than the "
                            + "current version {}. The hash of the loaded state is different than the hash of the "
                            + "state when it was first created, which is not abnormal if there have been data "
                            + "migrations.",
                    savedStateFile.stateFile(),
                    loadedVersion,
                    currentSoftwareVersion);
        }

        return deserializedSignedState.reservedSignedState();
    }

    /**
     * Recycle a state.
     *
     * @param recycleBin  the recycleBin
     * @param stateInfo  the state to recycle
     */
    private static void recycleState(@NonNull final RecycleBin recycleBin, @NonNull final SavedStateInfo stateInfo) {
        logger.warn(STARTUP.getMarker(), "Moving state {} to the recycle bin.", stateInfo.stateFile());
        try {
            recycleBin.recycle(stateInfo.getDirectory());
        } catch (final IOException e) {
            throw new UncheckedIOException("unable to recycle state", e);
        }
    }

    /**
     * Build and initialize a genesis state.
     * <p>
     * <b>Important:</b> Only used by {@link com.swirlds.platform.Browser}.
     * @param addressBook           the current address book
     * @param appVersion            the software version of the app
     * @param stateRoot             the merkle root node of the state
     * @return a reserved genesis signed state
     */
    private static ReservedSignedState buildGenesisState(
            @NonNull final AddressBook addressBook,
            @NonNull final SemanticVersion appVersion,
            @NonNull final MerkleNodeState stateRoot,
            @NonNull final PlatformStateFacade platformStateFacade,
            @NonNull final PlatformContext platformContext) {
        initGenesisState(platformContext.getConfiguration(), stateRoot, platformStateFacade, addressBook, appVersion);

        final SignedState signedState = new SignedState(
                platformContext.getConfiguration(),
                CryptoStatic::verifySignature,
                stateRoot,
                "genesis state",
                false,
                false,
                false,
                platformStateFacade);
        signedState.init(platformContext);
        return signedState.reserve("initial reservation on genesis state");
    }

    /**
     * Initializes a genesis platform state and RosterService state.
     * @param configuration the configuration for this node
     * @param state the State instance to initialize
     * @param platformStateFacade the facade to access the platform state
     * @param addressBook the current address book
     * @param appVersion the software version of the app
     */
    private static void initGenesisState(
            final Configuration configuration,
            final State state,
            final PlatformStateFacade platformStateFacade,
            final AddressBook addressBook,
            final SemanticVersion appVersion) {
        final long round = 0L;

        platformStateFacade.bulkUpdateOf(state, v -> {
            v.setCreationSoftwareVersion(appVersion);
            v.setRound(round);
            v.setLegacyRunningEventHash(null);
            v.setConsensusTimestamp(Instant.ofEpochSecond(0L));

            final BasicConfig basicConfig = configuration.getConfigData(BasicConfig.class);

            final long genesisFreezeTime = basicConfig.genesisFreezeTime();
            if (genesisFreezeTime > 0) {
                v.setFreezeTime(Instant.ofEpochSecond(genesisFreezeTime));
            }
        });

        RosterUtils.setActiveRoster(state, RosterRetriever.buildRoster(addressBook), round);
    }
}<|MERGE_RESOLUTION|>--- conflicted
+++ resolved
@@ -29,11 +29,8 @@
 import com.swirlds.platform.state.snapshot.SignedStateFilePath;
 import com.swirlds.platform.system.address.AddressBook;
 import com.swirlds.state.State;
-<<<<<<< HEAD
 import com.swirlds.virtualmap.VirtualMap;
-=======
 import com.swirlds.state.lifecycle.HapiUtils;
->>>>>>> c49bdae3
 import edu.umd.cs.findbugs.annotations.NonNull;
 import edu.umd.cs.findbugs.annotations.Nullable;
 import java.io.IOException;
@@ -136,12 +133,8 @@
             @NonNull final NodeId selfId,
             @NonNull final String mainClassName,
             @NonNull final String swirldName,
-<<<<<<< HEAD
             @NonNull final Function<VirtualMap, MerkleNodeState> stateRootFunction,
-            @NonNull final SoftwareVersion currentSoftwareVersion,
-=======
             @NonNull final SemanticVersion currentSoftwareVersion,
->>>>>>> c49bdae3
             @NonNull final PlatformStateFacade platformStateFacade,
             @NonNull final PlatformContext platformContext) {
 

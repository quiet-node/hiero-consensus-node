// SPDX-License-Identifier: Apache-2.0
package com.swirlds.platform.state.signed;

import static com.swirlds.common.merkle.utility.MerkleUtils.rehashTree;
import static com.swirlds.logging.legacy.LogMarker.EXCEPTION;
import static com.swirlds.logging.legacy.LogMarker.STARTUP;
import static com.swirlds.platform.state.signed.ReservedSignedState.createNullReservation;
import static com.swirlds.platform.state.snapshot.SignedStateFileReader.readStateFile;
import static java.util.Objects.requireNonNull;

import com.swirlds.common.config.StateCommonConfig;
import com.swirlds.common.context.PlatformContext;
import com.swirlds.common.crypto.Hash;
import com.swirlds.common.io.utility.RecycleBin;
import com.swirlds.common.merkle.MerkleNode;
import com.swirlds.common.merkle.crypto.MerkleCryptoFactory;
import com.swirlds.common.platform.NodeId;
import com.swirlds.config.api.Configuration;
import com.swirlds.logging.legacy.payload.SavedStateLoadedPayload;
import com.swirlds.platform.config.BasicConfig;
import com.swirlds.platform.config.StateConfig;
import com.swirlds.platform.crypto.CryptoStatic;
import com.swirlds.platform.internal.SignedStateLoadingException;
import com.swirlds.platform.roster.RosterRetriever;
import com.swirlds.platform.roster.RosterUtils;
import com.swirlds.platform.state.MerkleNodeState;
import com.swirlds.platform.state.service.PlatformStateFacade;
import com.swirlds.platform.state.snapshot.DeserializedSignedState;
import com.swirlds.platform.state.snapshot.SavedStateInfo;
import com.swirlds.platform.state.snapshot.SignedStateFilePath;
import com.swirlds.platform.system.SoftwareVersion;
import com.swirlds.platform.system.address.AddressBook;
import com.swirlds.state.State;
import com.swirlds.virtualmap.VirtualMap;
import edu.umd.cs.findbugs.annotations.NonNull;
import edu.umd.cs.findbugs.annotations.Nullable;
import java.io.IOException;
import java.io.UncheckedIOException;
import java.time.Instant;
import java.util.List;
import java.util.function.Function;
import java.util.function.Supplier;
import org.apache.logging.log4j.LogManager;
import org.apache.logging.log4j.Logger;

/**
 * Utilities for loading and manipulating state files at startup time.
 */
public final class StartupStateUtils {

    private static final Logger logger = LogManager.getLogger(StartupStateUtils.class);

    private StartupStateUtils() {}

    /**
     * Used exclusively by {@link com.swirlds.platform.Browser} to get the initial state to be used by this node.
     * May return a state loaded from disk, or may return a genesis state if no valid state is found on disk.
     *
     * @param softwareVersion     the software version of the app
     * @param genesisStateBuilder a supplier that can build a genesis state
     * @param mainClassName       the name of the app's SwirldMain class
     * @param swirldName          the name of this swirld
     * @param selfId              the node id of this node
     * @param configAddressBook   the address book from config.txt
     * @return the initial state to be used by this node
     * @throws SignedStateLoadingException if there was a problem parsing states on disk and we are not configured to
     *                                     delete malformed states
     */
    @NonNull
    @Deprecated(forRemoval = true)
    public static HashedReservedSignedState getInitialState(
            @NonNull final RecycleBin recycleBin,
            @NonNull final SoftwareVersion softwareVersion,
            @NonNull final Supplier<MerkleNodeState> genesisStateBuilder,
            @NonNull final Function<VirtualMap, MerkleNodeState> stateRootFunction,
            @NonNull final String mainClassName,
            @NonNull final String swirldName,
            @NonNull final NodeId selfId,
            @NonNull final AddressBook configAddressBook,
            @NonNull final PlatformStateFacade platformStateFacade,
            @NonNull final PlatformContext platformContext)
            throws SignedStateLoadingException {

        requireNonNull(mainClassName);
        requireNonNull(swirldName);
        requireNonNull(selfId);
        requireNonNull(configAddressBook);
        requireNonNull(platformContext);
        requireNonNull(platformContext.getConfiguration());

        final ReservedSignedState loadedState = StartupStateUtils.loadStateFile(
<<<<<<< HEAD
                recycleBin, selfId, mainClassName, swirldName, softwareVersion, platformStateFacade, platformContext);
=======
                configuration,
                recycleBin,
                selfId,
                mainClassName,
                swirldName,
                stateRootFunction,
                softwareVersion,
                platformStateFacade,
                platformContext);
>>>>>>> 9ff48751

        try (loadedState) {
            if (loadedState.isNotNull()) {
                logger.info(
                        STARTUP.getMarker(),
                        new SavedStateLoadedPayload(
                                loadedState.get().getRound(), loadedState.get().getConsensusTimestamp()));

<<<<<<< HEAD
                return copyInitialSignedState(loadedState.get(), platformStateFacade, platformContext);
=======
                return copyInitialSignedState(configuration, loadedState.get(), platformStateFacade, platformContext);
>>>>>>> 9ff48751
            }
        }

        final ReservedSignedState genesisState = buildGenesisState(
<<<<<<< HEAD
                configAddressBook, softwareVersion, genesisStateBuilder.get(), platformStateFacade, platformContext);

        try (genesisState) {
            return copyInitialSignedState(genesisState.get(), platformStateFacade, platformContext);
=======
                configuration,
                configAddressBook,
                softwareVersion,
                genesisStateBuilder.get(),
                platformStateFacade,
                platformContext);

        try (genesisState) {
            return copyInitialSignedState(configuration, genesisState.get(), platformStateFacade, platformContext);
>>>>>>> 9ff48751
        }
    }

    /**
     * Looks at the states on disk, chooses one to load, and then loads the chosen state.
     *
     * @param selfId                   the ID of this node
     * @param mainClassName            the name of the main class
     * @param swirldName               the name of the swirld
     * @param currentSoftwareVersion   the current software version
     * @return a reserved signed state (wrapped state will be null if no state could be loaded)
     * @throws SignedStateLoadingException if there was a problem parsing states on disk and we are not configured to
     *                                     delete malformed states
     */
    @NonNull
    public static ReservedSignedState loadStateFile(
            @NonNull final RecycleBin recycleBin,
            @NonNull final NodeId selfId,
            @NonNull final String mainClassName,
            @NonNull final String swirldName,
            @NonNull final Function<VirtualMap, MerkleNodeState> stateRootFunction,
            @NonNull final SoftwareVersion currentSoftwareVersion,
            @NonNull final PlatformStateFacade platformStateFacade,
            @NonNull final PlatformContext platformContext) {

        final Configuration config = platformContext.getConfiguration();
        final StateConfig stateConfig = config.getConfigData(StateConfig.class);
        final String actualMainClassName = stateConfig.getMainClassName(mainClassName);

        final List<SavedStateInfo> savedStateFiles = new SignedStateFilePath(
                        config.getConfigData(StateCommonConfig.class))
                .getSavedStateFiles(actualMainClassName, selfId, swirldName);
        logStatesFound(savedStateFiles);

        if (savedStateFiles.isEmpty()) {
            // No states were found on disk.
            return createNullReservation();
        }

        final ReservedSignedState state = loadLatestState(
<<<<<<< HEAD
                recycleBin, currentSoftwareVersion, savedStateFiles, platformStateFacade, platformContext);
=======
                configuration,
                recycleBin,
                currentSoftwareVersion,
                savedStateFiles,
                stateRootFunction,
                platformStateFacade,
                platformContext);
>>>>>>> 9ff48751
        return state;
    }

    /**
     * Create a copy of the initial signed state. There are currently data structures that become immutable after being
     * hashed, and we need to make a copy to force it to become mutable again.
     *
     * @param initialSignedState the initial signed state
     * @return a copy of the initial signed state
     */
    public static @NonNull HashedReservedSignedState copyInitialSignedState(
            @NonNull final SignedState initialSignedState,
            @NonNull final PlatformStateFacade platformStateFacade,
            @NonNull final PlatformContext platformContext) {
<<<<<<< HEAD
        requireNonNull(platformContext);
        requireNonNull(platformContext.getConfiguration());
=======
        requireNonNull(configuration);
>>>>>>> 9ff48751
        requireNonNull(initialSignedState);

        final MerkleNodeState stateCopy = initialSignedState.getState().copy();
        final SignedState signedStateCopy = new SignedState(
                platformContext.getConfiguration(),
                CryptoStatic::verifySignature,
                stateCopy,
                "StartupStateUtils: copy initial state",
                false,
                false,
                false,
                platformStateFacade);
        signedStateCopy.init(platformContext);
        signedStateCopy.setSigSet(initialSignedState.getSigSet());

        final Hash hash = MerkleCryptoFactory.getInstance()
                .digestTreeSync(initialSignedState.getState().getRoot());
        return new HashedReservedSignedState(signedStateCopy.reserve("Copied initial state"), hash);
    }

    /**
     * Log the states that were discovered on disk.
     *
     * @param savedStateFiles the states that were discovered on disk
     */
    private static void logStatesFound(@NonNull final List<SavedStateInfo> savedStateFiles) {
        if (savedStateFiles.isEmpty()) {
            logger.info(STARTUP.getMarker(), "No saved states were found on disk.");
            return;
        }
        final StringBuilder sb = new StringBuilder();
        sb.append("The following saved states were found on disk:");
        for (final SavedStateInfo savedStateFile : savedStateFiles) {
            sb.append("\n  - ").append(savedStateFile.stateFile());
        }
        logger.info(STARTUP.getMarker(), sb.toString());
    }

    /**
     * Load the latest state. If the latest state is invalid, try to load the next latest state. Repeat until a valid
     * state is found or there are no more states to try.
     *
     * @param currentSoftwareVersion the current software version
     * @param savedStateFiles        the saved states to try
     * @return the loaded state
     */
    private static ReservedSignedState loadLatestState(
            @NonNull final RecycleBin recycleBin,
            @NonNull final SoftwareVersion currentSoftwareVersion,
            @NonNull final List<SavedStateInfo> savedStateFiles,
<<<<<<< HEAD
=======
            @NonNull final Function<VirtualMap, MerkleNodeState> stateRootFunction,
>>>>>>> 9ff48751
            @NonNull final PlatformStateFacade platformStateFacade,
            @NonNull final PlatformContext platformContext)
            throws SignedStateLoadingException {

        logger.info(STARTUP.getMarker(), "Loading latest state from disk.");

        for (final SavedStateInfo savedStateFile : savedStateFiles) {
            final ReservedSignedState state = loadStateFile(
<<<<<<< HEAD
                    recycleBin, currentSoftwareVersion, savedStateFile, platformStateFacade, platformContext);
=======
                    configuration,
                    recycleBin,
                    currentSoftwareVersion,
                    savedStateFile,
                    stateRootFunction,
                    platformStateFacade,
                    platformContext);
>>>>>>> 9ff48751
            if (state != null) {
                return state;
            }
        }

        logger.warn(STARTUP.getMarker(), "No valid saved states were found on disk. Starting from genesis.");
        return createNullReservation();
    }

    /**
     * Load the requested state from file. If state can not be loaded, recycle the file and return null.
     *
     * @param currentSoftwareVersion the current software version
     * @param savedStateFile         the state to load
     * @return the loaded state, or null if the state could not be loaded. Will be fully hashed if non-null.
     */
    @Nullable
    private static ReservedSignedState loadStateFile(
            @NonNull final RecycleBin recycleBin,
            @NonNull final SoftwareVersion currentSoftwareVersion,
            @NonNull final SavedStateInfo savedStateFile,
<<<<<<< HEAD
=======
            @NonNull final Function<VirtualMap, MerkleNodeState> stateRootFunction,
>>>>>>> 9ff48751
            @NonNull final PlatformStateFacade platformStateFacade,
            @NonNull final PlatformContext platformContext)
            throws SignedStateLoadingException {

        logger.info(STARTUP.getMarker(), "Loading signed state from disk: {}", savedStateFile.stateFile());

        final DeserializedSignedState deserializedSignedState;
        final Configuration configuration = platformContext.getConfiguration();
        try {
<<<<<<< HEAD
            deserializedSignedState = readStateFile(savedStateFile.stateFile(), platformStateFacade, platformContext);
=======
            deserializedSignedState =
                    readStateFile(configuration, savedStateFile.stateFile(), stateRootFunction, platformStateFacade, platformContext);
>>>>>>> 9ff48751
        } catch (final IOException e) {
            logger.error(EXCEPTION.getMarker(), "unable to load state file {}", savedStateFile.stateFile(), e);

            final StateConfig stateConfig = configuration.getConfigData(StateConfig.class);
            if (stateConfig.deleteInvalidStateFiles()) {
                recycleState(recycleBin, savedStateFile);
                return null;
            } else {
                throw new SignedStateLoadingException("unable to load state, this is unrecoverable");
            }
        }

        final MerkleNodeState state =
                deserializedSignedState.reservedSignedState().get().getState();

        final Hash oldHash = deserializedSignedState.originalHash();
        final Hash newHash = rehashTree(state.getRoot());

        final SoftwareVersion loadedVersion = platformStateFacade.creationSoftwareVersionOf(state);

        if (oldHash.equals(newHash)) {
            logger.info(STARTUP.getMarker(), "Loaded state's hash is the same as when it was saved.");
        } else if (loadedVersion.compareTo(currentSoftwareVersion) == 0) {
            logger.error(
                    EXCEPTION.getMarker(),
                    "The saved state file {} was created with the current version of the software, "
                            + "but the state hash has changed. Unless the state was intentionally modified, "
                            + "this is a good indicator that there is probably a bug.",
                    savedStateFile.stateFile());
        } else {
            logger.warn(
                    STARTUP.getMarker(),
                    "The saved state file {} was created with version {}, which is different than the "
                            + "current version {}. The hash of the loaded state is different than the hash of the "
                            + "state when it was first created, which is not abnormal if there have been data "
                            + "migrations.",
                    savedStateFile.stateFile(),
                    loadedVersion,
                    currentSoftwareVersion);
        }

        return deserializedSignedState.reservedSignedState();
    }

    /**
     * Recycle a state.
     *
     * @param recycleBin  the recycleBin
     * @param stateInfo  the state to recycle
     */
    private static void recycleState(@NonNull final RecycleBin recycleBin, @NonNull final SavedStateInfo stateInfo) {
        logger.warn(STARTUP.getMarker(), "Moving state {} to the recycle bin.", stateInfo.stateFile());
        try {
            recycleBin.recycle(stateInfo.getDirectory());
        } catch (final IOException e) {
            throw new UncheckedIOException("unable to recycle state", e);
        }
    }

    /**
     * Build and initialize a genesis state.
     * <p>
     * <b>Important:</b> Only used by {@link com.swirlds.platform.Browser}.
     * @param addressBook           the current address book
     * @param appVersion            the software version of the app
     * @param stateRoot             the merkle root node of the state
     * @return a reserved genesis signed state
     */
    private static ReservedSignedState buildGenesisState(
            @NonNull final AddressBook addressBook,
            @NonNull final SoftwareVersion appVersion,
            @NonNull final MerkleNodeState stateRoot,
            @NonNull final PlatformStateFacade platformStateFacade,
            @NonNull final PlatformContext platformContext) {
<<<<<<< HEAD
        initGenesisState(platformContext.getConfiguration(), stateRoot, platformStateFacade, addressBook, appVersion);
=======
        initGenesisState(configuration, stateRoot, platformStateFacade, addressBook, appVersion);
>>>>>>> 9ff48751

        final SignedState signedState = new SignedState(
                platformContext.getConfiguration(),
                CryptoStatic::verifySignature,
                stateRoot,
                "genesis state",
                false,
                false,
                false,
                platformStateFacade);
        signedState.init(platformContext);
        return signedState.reserve("initial reservation on genesis state");
    }

    /**
     * Initializes a genesis platform state and RosterService state.
     * @param configuration the configuration for this node
     * @param state the State instance to initialize
     * @param platformStateFacade the facade to access the platform state
     * @param addressBook the current address book
     * @param appVersion the software version of the app
     */
    private static void initGenesisState(
            final Configuration configuration,
            final State state,
            final PlatformStateFacade platformStateFacade,
            final AddressBook addressBook,
            final SoftwareVersion appVersion) {
        final long round = 0L;

        platformStateFacade.bulkUpdateOf(state, v -> {
            v.setCreationSoftwareVersion(appVersion);
            v.setRound(round);
            v.setLegacyRunningEventHash(null);
            v.setConsensusTimestamp(Instant.ofEpochSecond(0L));

            final BasicConfig basicConfig = configuration.getConfigData(BasicConfig.class);

            final long genesisFreezeTime = basicConfig.genesisFreezeTime();
            if (genesisFreezeTime > 0) {
                v.setFreezeTime(Instant.ofEpochSecond(genesisFreezeTime));
            }
        });

        RosterUtils.setActiveRoster(state, RosterRetriever.buildRoster(addressBook), round);
    }
}<|MERGE_RESOLUTION|>--- conflicted
+++ resolved
@@ -89,19 +89,9 @@
         requireNonNull(platformContext.getConfiguration());
 
         final ReservedSignedState loadedState = StartupStateUtils.loadStateFile(
-<<<<<<< HEAD
-                recycleBin, selfId, mainClassName, swirldName, softwareVersion, platformStateFacade, platformContext);
-=======
-                configuration,
-                recycleBin,
-                selfId,
-                mainClassName,
-                swirldName,
-                stateRootFunction,
+                recycleBin, selfId, mainClassName, swirldName,stateRootFunction,
                 softwareVersion,
-                platformStateFacade,
-                platformContext);
->>>>>>> 9ff48751
+                platformStateFacade, platformContext);
 
         try (loadedState) {
             if (loadedState.isNotNull()) {
@@ -110,31 +100,15 @@
                         new SavedStateLoadedPayload(
                                 loadedState.get().getRound(), loadedState.get().getConsensusTimestamp()));
 
-<<<<<<< HEAD
                 return copyInitialSignedState(loadedState.get(), platformStateFacade, platformContext);
-=======
-                return copyInitialSignedState(configuration, loadedState.get(), platformStateFacade, platformContext);
->>>>>>> 9ff48751
             }
         }
 
         final ReservedSignedState genesisState = buildGenesisState(
-<<<<<<< HEAD
                 configAddressBook, softwareVersion, genesisStateBuilder.get(), platformStateFacade, platformContext);
 
         try (genesisState) {
             return copyInitialSignedState(genesisState.get(), platformStateFacade, platformContext);
-=======
-                configuration,
-                configAddressBook,
-                softwareVersion,
-                genesisStateBuilder.get(),
-                platformStateFacade,
-                platformContext);
-
-        try (genesisState) {
-            return copyInitialSignedState(configuration, genesisState.get(), platformStateFacade, platformContext);
->>>>>>> 9ff48751
         }
     }
 
@@ -175,17 +149,8 @@
         }
 
         final ReservedSignedState state = loadLatestState(
-<<<<<<< HEAD
-                recycleBin, currentSoftwareVersion, savedStateFiles, platformStateFacade, platformContext);
-=======
-                configuration,
-                recycleBin,
-                currentSoftwareVersion,
-                savedStateFiles,
-                stateRootFunction,
-                platformStateFacade,
-                platformContext);
->>>>>>> 9ff48751
+                recycleBin, currentSoftwareVersion, savedStateFiles,stateRootFunction,
+                platformStateFacade, platformContext);
         return state;
     }
 
@@ -200,12 +165,8 @@
             @NonNull final SignedState initialSignedState,
             @NonNull final PlatformStateFacade platformStateFacade,
             @NonNull final PlatformContext platformContext) {
-<<<<<<< HEAD
         requireNonNull(platformContext);
         requireNonNull(platformContext.getConfiguration());
-=======
-        requireNonNull(configuration);
->>>>>>> 9ff48751
         requireNonNull(initialSignedState);
 
         final MerkleNodeState stateCopy = initialSignedState.getState().copy();
@@ -256,10 +217,7 @@
             @NonNull final RecycleBin recycleBin,
             @NonNull final SoftwareVersion currentSoftwareVersion,
             @NonNull final List<SavedStateInfo> savedStateFiles,
-<<<<<<< HEAD
-=======
             @NonNull final Function<VirtualMap, MerkleNodeState> stateRootFunction,
->>>>>>> 9ff48751
             @NonNull final PlatformStateFacade platformStateFacade,
             @NonNull final PlatformContext platformContext)
             throws SignedStateLoadingException {
@@ -268,17 +226,8 @@
 
         for (final SavedStateInfo savedStateFile : savedStateFiles) {
             final ReservedSignedState state = loadStateFile(
-<<<<<<< HEAD
-                    recycleBin, currentSoftwareVersion, savedStateFile, platformStateFacade, platformContext);
-=======
-                    configuration,
-                    recycleBin,
-                    currentSoftwareVersion,
-                    savedStateFile,
-                    stateRootFunction,
-                    platformStateFacade,
-                    platformContext);
->>>>>>> 9ff48751
+                    recycleBin, currentSoftwareVersion, savedStateFile,stateRootFunction,
+                    platformStateFacade, platformContext);
             if (state != null) {
                 return state;
             }
@@ -300,10 +249,7 @@
             @NonNull final RecycleBin recycleBin,
             @NonNull final SoftwareVersion currentSoftwareVersion,
             @NonNull final SavedStateInfo savedStateFile,
-<<<<<<< HEAD
-=======
             @NonNull final Function<VirtualMap, MerkleNodeState> stateRootFunction,
->>>>>>> 9ff48751
             @NonNull final PlatformStateFacade platformStateFacade,
             @NonNull final PlatformContext platformContext)
             throws SignedStateLoadingException {
@@ -313,12 +259,8 @@
         final DeserializedSignedState deserializedSignedState;
         final Configuration configuration = platformContext.getConfiguration();
         try {
-<<<<<<< HEAD
-            deserializedSignedState = readStateFile(savedStateFile.stateFile(), platformStateFacade, platformContext);
-=======
             deserializedSignedState =
-                    readStateFile(configuration, savedStateFile.stateFile(), stateRootFunction, platformStateFacade, platformContext);
->>>>>>> 9ff48751
+                    readStateFile(savedStateFile.stateFile(), stateRootFunction, platformStateFacade, platformContext);
         } catch (final IOException e) {
             logger.error(EXCEPTION.getMarker(), "unable to load state file {}", savedStateFile.stateFile(), e);
 
@@ -393,11 +335,7 @@
             @NonNull final MerkleNodeState stateRoot,
             @NonNull final PlatformStateFacade platformStateFacade,
             @NonNull final PlatformContext platformContext) {
-<<<<<<< HEAD
         initGenesisState(platformContext.getConfiguration(), stateRoot, platformStateFacade, addressBook, appVersion);
-=======
-        initGenesisState(configuration, stateRoot, platformStateFacade, addressBook, appVersion);
->>>>>>> 9ff48751
 
         final SignedState signedState = new SignedState(
                 platformContext.getConfiguration(),

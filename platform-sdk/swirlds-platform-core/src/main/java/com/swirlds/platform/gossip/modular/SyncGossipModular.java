// SPDX-License-Identifier: Apache-2.0
package com.swirlds.platform.gossip.modular;

import static com.swirlds.logging.legacy.LogMarker.EXCEPTION;

import com.google.common.collect.ImmutableList;
import com.hedera.hapi.node.state.roster.Roster;
import com.hedera.hapi.node.state.roster.RosterEntry;
import com.swirlds.common.context.PlatformContext;
import com.swirlds.common.merkle.synchronization.config.ReconnectConfig;
import com.swirlds.common.platform.NodeId;
import com.swirlds.common.threading.manager.ThreadManager;
import com.swirlds.common.threading.pool.CachedPoolParallelExecutor;
import com.swirlds.component.framework.model.WiringModel;
import com.swirlds.component.framework.wires.input.BindableInputWire;
import com.swirlds.component.framework.wires.output.StandardOutputWire;
import com.swirlds.platform.Utilities;
import com.swirlds.platform.consensus.EventWindow;
import com.swirlds.platform.crypto.CryptoStatic;
import com.swirlds.platform.crypto.KeysAndCerts;
import com.swirlds.platform.event.PlatformEvent;
import com.swirlds.platform.gossip.FallenBehindManagerImpl;
import com.swirlds.platform.gossip.IntakeEventCounter;
import com.swirlds.platform.gossip.ProtocolConfig;
import com.swirlds.platform.gossip.permits.SyncPermitProvider;
import com.swirlds.platform.gossip.shadowgraph.Shadowgraph;
import com.swirlds.platform.gossip.sync.SyncManagerImpl;
import com.swirlds.platform.gossip.sync.config.SyncConfig;
import com.swirlds.platform.network.PeerInfo;
import com.swirlds.platform.network.communication.handshake.VersionCompareHandshake;
import com.swirlds.platform.network.protocol.*;
import com.swirlds.platform.roster.RosterUtils;
import com.swirlds.platform.state.MerkleNodeState;
import com.swirlds.platform.state.SwirldStateManager;
import com.swirlds.platform.state.service.PlatformStateFacade;
import com.swirlds.platform.state.signed.ReservedSignedState;
import com.swirlds.platform.state.signed.SignedState;
import com.swirlds.platform.system.SoftwareVersion;
import com.swirlds.platform.system.status.PlatformStatus;
import com.swirlds.platform.system.status.StatusActionSubmitter;
import com.swirlds.platform.wiring.NoInput;
import com.swirlds.platform.wiring.components.Gossip;
import com.swirlds.virtualmap.VirtualMap;
import edu.umd.cs.findbugs.annotations.NonNull;
import java.security.cert.X509Certificate;
import java.time.Duration;
import java.util.Collections;
import java.util.List;
import java.util.concurrent.atomic.AtomicBoolean;
import java.util.concurrent.atomic.AtomicReference;
import java.util.function.Consumer;
import java.util.function.Function;
import java.util.function.Supplier;
import java.util.stream.Collectors;
import org.apache.logging.log4j.LogManager;
import org.apache.logging.log4j.Logger;

/**
 * Utility class used during refactoring; with time, it should disappear, as all things will move to main wiring as all
 * shared state is resolved
 */
public class SyncGossipModular implements Gossip {

    private static final Logger logger = LogManager.getLogger(SyncGossipModular.class);

    private final SyncGossipController controller;
    private final PeerCommunication network;
    private final SyncPermitProvider syncPermitProvider;
    private final FallenBehindManagerImpl fallenBehindManager;
    private SyncGossipSharedProtocolState sharedState;

    // this is not a nice dependency, should be removed as well as the sharedState
    private Consumer<PlatformEvent> receivedEventHandler;

    /**
     * Builds the gossip engine, depending on which flavor is requested in the configuration.
     *
<<<<<<< HEAD
     * @param platformContext                   the platform context
     * @param threadManager                     the thread manager
     * @param keysAndCerts                      private keys and public certificates
     * @param roster                            the current roster
     * @param selfId                            this node's ID
     * @param appVersion                        the version of the app
     * @param swirldStateManager                manages the mutable state
     * @param latestCompleteState               holds the latest signed state that has enough signatures to be verifiable
     * @param statusActionSubmitter             for submitting updates to the platform status manager
     * @param loadReconnectState                a method that should be called when a state from reconnect is obtained
     * @param clearAllPipelinesForReconnect     this method should be called to clear all pipelines prior to a reconnect
     * @param intakeEventCounter                keeps track of the number of events in the intake pipeline from each peer
=======
     * @param platformContext               the platform context
     * @param threadManager                 the thread manager
     * @param ownKeysAndCerts               private keys and public certificates for this node
     * @param roster                        the current roster
     * @param selfId                        this node's ID
     * @param appVersion                    the version of the app
     * @param swirldStateManager            manages the mutable state
     * @param latestCompleteState           holds the latest signed state that has enough signatures to be verifiable
     * @param statusActionSubmitter         for submitting updates to the platform status manager
     * @param loadReconnectState            a method that should be called when a state from reconnect is obtained
     * @param clearAllPipelinesForReconnect this method should be called to clear all pipelines prior to a reconnect
     * @param intakeEventCounter            keeps track of the number of events in the intake pipeline from each peer
>>>>>>> afa51b03
     */
    public SyncGossipModular(
            @NonNull final PlatformContext platformContext,
            @NonNull final ThreadManager threadManager,
            @NonNull final KeysAndCerts ownKeysAndCerts,
            @NonNull final Roster roster,
            @NonNull final NodeId selfId,
            @NonNull final SoftwareVersion appVersion,
            @NonNull final SwirldStateManager swirldStateManager,
            @NonNull final Supplier<ReservedSignedState> latestCompleteState,
            @NonNull final StatusActionSubmitter statusActionSubmitter,
            @NonNull final Consumer<SignedState> loadReconnectState,
            @NonNull final Runnable clearAllPipelinesForReconnect,
            @NonNull final IntakeEventCounter intakeEventCounter,
            @NonNull final PlatformStateFacade platformStateFacade,
            // TODO: add javadoc
            @NonNull Function<VirtualMap, MerkleNodeState> stateRootFunction) {

        final RosterEntry selfEntry = RosterUtils.getRosterEntry(roster, selfId.id());
        final X509Certificate selfCert = RosterUtils.fetchGossipCaCertificate(selfEntry);
        final List<PeerInfo> peers;
        if (!CryptoStatic.checkCertificate(selfCert)) {
            // Do not make peer connections if the self node does not have a valid signing certificate in the roster.
            // https://github.com/hashgraph/hedera-services/issues/16648
            logger.error(
                    EXCEPTION.getMarker(),
                    "The gossip certificate for node {} is missing or invalid. "
                            + "This node will not connect to any peers.",
                    selfId);
            peers = Collections.emptyList();
        } else {
            peers = Utilities.createPeerInfoList(roster, selfId);
        }
        final PeerInfo selfPeer = Utilities.toPeerInfo(selfEntry);

        this.network = new PeerCommunication(platformContext, peers, selfPeer, ownKeysAndCerts);

        final Shadowgraph shadowgraph = new Shadowgraph(platformContext, peers.size() + 1, intakeEventCounter);

        this.fallenBehindManager = new FallenBehindManagerImpl(
                selfId,
                peers.size(),
                statusActionSubmitter,
                () -> sharedState.fallenBehindCallback().get().run(),
                platformContext.getConfiguration().getConfigData(ReconnectConfig.class));

        final SyncManagerImpl syncManager = new SyncManagerImpl(platformContext, fallenBehindManager);

        final SyncConfig syncConfig = platformContext.getConfiguration().getConfigData(SyncConfig.class);
        final int permitCount;
        if (syncConfig.onePermitPerPeer()) {
            permitCount = peers.size();
        } else {
            permitCount = syncConfig.syncProtocolPermitCount();
        }

        this.syncPermitProvider = new SyncPermitProvider(platformContext, permitCount);

        sharedState = new SyncGossipSharedProtocolState(
                this.network.getNetworkMetrics(),
                syncPermitProvider,
                shadowgraph,
                syncManager,
                new AtomicBoolean(false),
                new CachedPoolParallelExecutor(threadManager, "node-sync"),
                new AtomicReference<>(PlatformStatus.STARTING_UP),
                event -> this.receivedEventHandler.accept(event),
                new AtomicReference<>());

        this.controller = new SyncGossipController(intakeEventCounter, sharedState);

        final List<Protocol> protocols = ImmutableList.of(
                HeartbeatProtocol.create(platformContext, sharedState.networkMetrics()),
                ReconnectProtocol.create(
                        platformContext,
                        sharedState,
                        threadManager,
                        latestCompleteState,
                        roster,
                        loadReconnectState,
                        clearAllPipelinesForReconnect,
                        swirldStateManager,
                        selfId,
                        controller,
                        platformStateFacade,
                        stateRootFunction),
                SyncProtocol.create(platformContext, sharedState, intakeEventCounter, peers.size() + 1));

        final ProtocolConfig protocolConfig = platformContext.getConfiguration().getConfigData(ProtocolConfig.class);
        final VersionCompareHandshake versionCompareHandshake =
                new VersionCompareHandshake(appVersion, !protocolConfig.tolerateMismatchedVersion());
        final List<ProtocolRunnable> handshakeProtocols = List.of(versionCompareHandshake);

        network.initialize(threadManager, handshakeProtocols, protocols);
        controller.registerThingToStart(sharedState.shadowgraphExecutor());
    }

    /**
     * Modify list of current connected peers. Notify all underlying components and start needed threads. In the case
     * data for the same peer changes (one with the same nodeId), it should be present in both removed and added lists,
     * with old data in removed and fresh data in added. Internally it will be first removed and then added, so there
     * can be a short moment when it will drop out of the network if disconnect happens at a bad moment. NOT THREAD
     * SAFE. Synchronize externally.
     *
     * @param added   peers to be added
     * @param removed peers to be removed
     */
    public void addRemovePeers(@NonNull final List<PeerInfo> added, @NonNull final List<PeerInfo> removed) {
        synchronized (this) {
            fallenBehindManager.addRemovePeers(
                    added.stream().map(PeerInfo::nodeId).collect(Collectors.toSet()),
                    removed.stream().map(PeerInfo::nodeId).collect(Collectors.toSet()));
            syncPermitProvider.adjustTotalPermits(added.size() - removed.size());
            network.addRemovePeers(added, removed);
        }
    }

    /**
     * {@inheritDoc}
     */
    @Override
    public void bind(
            @NonNull final WiringModel model,
            @NonNull final BindableInputWire<PlatformEvent, Void> eventInput,
            @NonNull final BindableInputWire<EventWindow, Void> eventWindowInput,
            @NonNull final StandardOutputWire<PlatformEvent> eventOutput,
            @NonNull final BindableInputWire<NoInput, Void> startInput,
            @NonNull final BindableInputWire<NoInput, Void> stopInput,
            @NonNull final BindableInputWire<NoInput, Void> clearInput,
            @NonNull final BindableInputWire<Duration, Void> systemHealthInput,
            @NonNull final BindableInputWire<PlatformStatus, Void> platformStatusInput) {

        startInput.bindConsumer(ignored -> {
            controller.start();
            network.start();
        });
        stopInput.bindConsumer(ignored -> {
            controller.stop();
            network.stop();
        });
        clearInput.bindConsumer(ignored -> controller.clear());

        eventInput.bindConsumer(sharedState.shadowgraph()::addEvent);
        eventWindowInput.bindConsumer(sharedState.shadowgraph()::updateEventWindow);

        systemHealthInput.bindConsumer(sharedState.syncPermitProvider()::reportUnhealthyDuration);
        platformStatusInput.bindConsumer(sharedState.currentPlatformStatus()::set);

        receivedEventHandler = eventOutput::forward;
    }
}<|MERGE_RESOLUTION|>--- conflicted
+++ resolved
@@ -75,10 +75,9 @@
     /**
      * Builds the gossip engine, depending on which flavor is requested in the configuration.
      *
-<<<<<<< HEAD
      * @param platformContext                   the platform context
      * @param threadManager                     the thread manager
-     * @param keysAndCerts                      private keys and public certificates
+     * @param ownKeysAndCerts                      private keys and public certificatesfor this node
      * @param roster                            the current roster
      * @param selfId                            this node's ID
      * @param appVersion                        the version of the app
@@ -88,20 +87,6 @@
      * @param loadReconnectState                a method that should be called when a state from reconnect is obtained
      * @param clearAllPipelinesForReconnect     this method should be called to clear all pipelines prior to a reconnect
      * @param intakeEventCounter                keeps track of the number of events in the intake pipeline from each peer
-=======
-     * @param platformContext               the platform context
-     * @param threadManager                 the thread manager
-     * @param ownKeysAndCerts               private keys and public certificates for this node
-     * @param roster                        the current roster
-     * @param selfId                        this node's ID
-     * @param appVersion                    the version of the app
-     * @param swirldStateManager            manages the mutable state
-     * @param latestCompleteState           holds the latest signed state that has enough signatures to be verifiable
-     * @param statusActionSubmitter         for submitting updates to the platform status manager
-     * @param loadReconnectState            a method that should be called when a state from reconnect is obtained
-     * @param clearAllPipelinesForReconnect this method should be called to clear all pipelines prior to a reconnect
-     * @param intakeEventCounter            keeps track of the number of events in the intake pipeline from each peer
->>>>>>> afa51b03
      */
     public SyncGossipModular(
             @NonNull final PlatformContext platformContext,

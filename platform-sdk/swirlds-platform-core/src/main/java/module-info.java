--- conflicted
+++ resolved
@@ -139,11 +139,8 @@
     requires transitive com.swirlds.config.api;
     requires transitive com.swirlds.metrics.api;
     requires transitive com.swirlds.state.api;
-<<<<<<< HEAD
+    requires transitive org.hiero.consensus.event.creator.impl;
     requires transitive com.swirlds.virtualmap;
-=======
-    requires transitive org.hiero.consensus.event.creator.impl;
->>>>>>> cbe09d5b
     requires transitive org.hiero.consensus.gossip;
     requires transitive org.hiero.consensus.model;
     requires transitive com.fasterxml.jackson.annotation;
@@ -154,12 +151,7 @@
     requires com.swirlds.logging;
     requires com.swirlds.merkle;
     requires com.swirlds.merkledb;
-<<<<<<< HEAD
-    requires org.hiero.event.creator.impl;
-=======
-    requires com.swirlds.virtualmap;
     requires org.hiero.consensus.utility;
->>>>>>> cbe09d5b
     requires com.fasterxml.jackson.core;
     requires com.fasterxml.jackson.dataformat.yaml;
     requires com.github.spotbugs.annotations;

--- conflicted
+++ resolved
@@ -127,11 +127,8 @@
     requires transitive com.swirlds.common;
     requires transitive com.swirlds.config.api;
     requires transitive com.swirlds.metrics.api;
-<<<<<<< HEAD
+    requires transitive com.swirlds.state.api;
     requires transitive com.swirlds.wiring;
-=======
-    requires transitive com.swirlds.state.api;
->>>>>>> a8f42800
     requires transitive com.fasterxml.jackson.annotation;
     requires transitive com.fasterxml.jackson.databind;
     requires transitive com.hedera.pbj.runtime;

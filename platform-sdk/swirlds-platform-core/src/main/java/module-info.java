--- conflicted
+++ resolved
@@ -127,12 +127,7 @@
     requires transitive com.swirlds.common;
     requires transitive com.swirlds.config.api;
     requires transitive com.swirlds.metrics.api;
-<<<<<<< HEAD
-    requires transitive com.swirlds.state.api;
-    requires transitive com.swirlds.virtualmap;
     requires transitive com.swirlds.wiring;
-=======
->>>>>>> 075d35cd
     requires transitive com.fasterxml.jackson.annotation;
     requires transitive com.fasterxml.jackson.databind;
     requires transitive com.hedera.pbj.runtime;

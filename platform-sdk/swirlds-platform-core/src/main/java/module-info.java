import com.swirlds.config.api.ConfigurationExtension;
import com.swirlds.platform.config.PlatformConfigurationExtension;

/**
 * The Swirlds public API module used by platform applications.
 */
module com.swirlds.platform.core {

    /* Public Package Exports. This list should remain alphabetized. */
    exports com.swirlds.platform;
    exports com.swirlds.platform.builder;
    exports com.swirlds.platform.network.communication.handshake;
    exports com.swirlds.platform.cli;
    exports com.swirlds.platform.components;
    exports com.swirlds.platform.components.appcomm;
    exports com.swirlds.platform.components.common.output;
    exports com.swirlds.platform.components.state.output;
    exports com.swirlds.platform.config;
    exports com.swirlds.platform.config.legacy;
    exports com.swirlds.platform.event.report;
    exports com.swirlds.platform.gui.hashgraph;
    exports com.swirlds.platform.gui.hashgraph.internal;
    exports com.swirlds.platform.network.connection;
    exports com.swirlds.platform.network.connectivity;
    exports com.swirlds.platform.event.validation;
    exports com.swirlds.platform.eventhandling;
    exports com.swirlds.platform.gui;
    exports com.swirlds.platform.gui.model;
    exports com.swirlds.platform.health;
    exports com.swirlds.platform.health.clock;
    exports com.swirlds.platform.health.entropy;
    exports com.swirlds.platform.health.filesystem;
    exports com.swirlds.platform.listeners;
    exports com.swirlds.platform.metrics;
    exports com.swirlds.platform.network;
    exports com.swirlds.platform.network.communication;
    exports com.swirlds.platform.network.protocol;
    exports com.swirlds.platform.network.topology;
    exports com.swirlds.platform.recovery;
    exports com.swirlds.platform.sequence;
    exports com.swirlds.platform.sequence.map;
    exports com.swirlds.platform.sequence.set;
    exports com.swirlds.platform.state;
    exports com.swirlds.platform.stats;
    exports com.swirlds.platform.stats.atomic;
    exports com.swirlds.platform.stats.cycle;
    exports com.swirlds.platform.state.editor;
    exports com.swirlds.platform.stats.simple;
    exports com.swirlds.platform.state.signed;
    exports com.swirlds.platform.state.address;
    exports com.swirlds.platform.gossip.sync;
    exports com.swirlds.platform.scratchpad;
    exports com.swirlds.platform.system;
    exports com.swirlds.platform.system.address;
    exports com.swirlds.platform.system.events;
    exports com.swirlds.platform.system.transaction;
    exports com.swirlds.platform.system.state.notifications;
    exports com.swirlds.platform.system.status;
    exports com.swirlds.platform.system.status.actions;
    exports com.swirlds.platform.util;

    /* Targeted Exports to External Libraries */
    exports com.swirlds.platform.internal to
            com.swirlds.platform.test,
            com.swirlds.platform.core.test.fixtures,
            com.fasterxml.jackson.core,
            com.fasterxml.jackson.databind;
    exports com.swirlds.platform.swirldapp to
            com.swirlds.platform.test;
    exports com.swirlds.platform.consensus to
            com.swirlds.platform.test,
            com.swirlds.platform.core.test.fixtures,
            com.hedera.node.app;
    exports com.swirlds.platform.crypto to
            com.swirlds.platform.test,
            com.hedera.node.test.clients,
            com.swirlds.platform.core.test.fixtures,
            com.hedera.node.app.test.fixtures,
            com.hedera.node.app;
    exports com.swirlds.platform.event.linking to
            com.swirlds.common,
            com.swirlds.platform.test,
            com.swirlds.platform.core.test.fixtures;
    exports com.swirlds.platform.state.notifications to
            com.swirlds.platform.test;
    exports com.swirlds.platform.state.iss to
            com.swirlds.platform.test;
    exports com.swirlds.platform.state.iss.internal to
            com.swirlds.platform.test;
    exports com.swirlds.platform.recovery.internal to
            com.swirlds.platform.test;
    exports com.swirlds.platform.uptime to
            com.swirlds.config.impl,
            com.swirlds.common,
            com.hedera.node.test.clients;
    exports com.swirlds.platform.gossip.sync.config to
            com.swirlds.config.impl,
            com.swirlds.common,
            com.hedera.node.test.clients;

    opens com.swirlds.platform.cli to
            info.picocli;

    exports com.swirlds.platform.components.transaction;
    exports com.swirlds.platform.components.transaction.system;
    exports com.swirlds.platform.event.preconsensus;
    exports com.swirlds.platform.gossip.sync.protocol;
    exports com.swirlds.platform.gossip;
    exports com.swirlds.platform.reconnect;
    exports com.swirlds.platform.gossip.shadowgraph;
    exports com.swirlds.platform.recovery.emergencyfile;
    exports com.swirlds.platform.event;
    exports com.swirlds.platform.event.creation.tipset to
            com.hedera.node.test.clients,
            com.swirlds.common,
            com.swirlds.config.impl;
    exports com.swirlds.platform.wiring;
    exports com.swirlds.platform.wiring.components;
    exports com.swirlds.platform.event.hashing;
    exports com.swirlds.platform.event.orphan;
    exports com.swirlds.platform.publisher;
    exports com.swirlds.platform.components.consensus;
    exports com.swirlds.platform.pool;
    exports com.swirlds.platform.state.snapshot;
    exports com.swirlds.platform.state.service.schemas;
    exports com.swirlds.platform.state.service;
    exports com.swirlds.platform.builder.internal;
    exports com.swirlds.platform.config.internal;
    exports com.swirlds.platform.roster;

    requires transitive com.hedera.node.hapi;
    requires transitive com.swirlds.base;
    requires transitive com.swirlds.cli;
    requires transitive com.swirlds.common;
    requires transitive com.swirlds.config.api;
    requires transitive com.swirlds.metrics.api;
    requires transitive com.swirlds.state.api;
    requires transitive com.swirlds.state.impl;
    requires transitive com.fasterxml.jackson.annotation;
    requires transitive com.fasterxml.jackson.databind;
    requires transitive com.hedera.pbj.runtime;
    requires transitive info.picocli;
    requires transitive org.apache.logging.log4j;
    requires transitive org.hiero.consensus.gossip;
    requires transitive org.hiero.event.creator;
    requires com.swirlds.config.extensions;
    requires com.swirlds.logging;
    requires com.swirlds.merkledb;
    requires com.swirlds.virtualmap;
    requires com.fasterxml.jackson.core;
    requires com.fasterxml.jackson.dataformat.yaml;
<<<<<<< HEAD
    requires com.hedera.cryptography.bls;
=======
    requires com.github.spotbugs.annotations;
>>>>>>> 246f42d2
    requires java.desktop;
    requires java.management;
    requires java.scripting;
    requires jdk.management;
    requires jdk.net;
    requires org.bouncycastle.pkix;
    requires org.bouncycastle.provider;
    requires org.hiero.event.creator.impl;

    provides ConfigurationExtension with
            PlatformConfigurationExtension;
}<|MERGE_RESOLUTION|>--- conflicted
+++ resolved
@@ -149,11 +149,8 @@
     requires com.swirlds.virtualmap;
     requires com.fasterxml.jackson.core;
     requires com.fasterxml.jackson.dataformat.yaml;
-<<<<<<< HEAD
     requires com.hedera.cryptography.bls;
-=======
     requires com.github.spotbugs.annotations;
->>>>>>> 246f42d2
     requires java.desktop;
     requires java.management;
     requires java.scripting;

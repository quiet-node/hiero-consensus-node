--- conflicted
+++ resolved
@@ -182,9 +182,6 @@
     }
 
     /**
-<<<<<<< HEAD
-     * Choose an other previousMarker from the given list of candidates. This method chooses from the last PARENT_SELECTION_WINDOW
-=======
      * Assert that an event should have been emitted by the orphan buffer, based on its parents being either emitted or
      * ancient.
      *
@@ -210,8 +207,7 @@
     }
 
     /**
-     * Choose an other parent from the given list of candidates. This method chooses from the last PARENT_SELECTION_WINDOW
->>>>>>> 370773a4
+     * Choose an other previousMarker from the given list of candidates. This method chooses from the last PARENT_SELECTION_WINDOW
      * events in the list.
      *
      * @param parentCandidates the list of candidates
@@ -245,34 +241,6 @@
     void standardOperation() {
         final AtomicLong minimumGenerationNonAncient = new AtomicLong(0);
 
-<<<<<<< HEAD
-        // events that have been emitted from the orphan buffer
-        final Set<Hash> emittedEvents = new HashSet<>();
-
-        final Consumer<GossipEvent> eventConsumer = event -> {
-            final BaseEventHashedData hashedData = event.getHashedData();
-            assertFalse(
-                    hashedData.getGeneration() < minimumGenerationNonAncient.get(),
-                    "Ancient events shouldn't be emitted");
-            assertTrue(
-                    eventEmittedOrAncient(
-                            hashedData.getSelfParentHash(),
-                            hashedData.getSelfParentGen(),
-                            minimumGenerationNonAncient.get(),
-                            emittedEvents),
-                    "Self previousMarker was neither emitted nor ancient");
-            assertTrue(
-                    eventEmittedOrAncient(
-                            hashedData.getOtherParentHash(),
-                            hashedData.getOtherParentGen(),
-                            minimumGenerationNonAncient.get(),
-                            emittedEvents),
-                    "Other previousMarker was neither emitted nor ancient");
-            assertTrue(emittedEvents.add(event.getDescriptor().getHash()), "Event was emitted twice");
-        };
-
-=======
->>>>>>> 370773a4
         final AtomicLong eventsExitedIntakePipeline = new AtomicLong(0);
         final IntakeEventCounter intakeEventCounter = mock(IntakeEventCounter.class);
         doAnswer(invocation -> {

--- conflicted
+++ resolved
@@ -16,11 +16,7 @@
 import com.swirlds.common.test.fixtures.Randotron;
 import com.swirlds.common.test.fixtures.platform.TestPlatformContextBuilder;
 import com.swirlds.merkledb.MerkleDb;
-<<<<<<< HEAD
-import com.swirlds.merkledb.MerkleDbDataSource;
-=======
 import com.swirlds.merkledb.test.fixtures.MerkleDbTestUtils;
->>>>>>> c75de77b
 import com.swirlds.platform.SwirldsPlatform;
 import com.swirlds.platform.state.service.PlatformStateFacade;
 import com.swirlds.platform.state.signed.SignedState;
@@ -67,25 +63,24 @@
 
     @AfterEach
     void tearDown() {
-<<<<<<< HEAD
-=======
-        RandomSignedStateGenerator.releaseAllBuiltSignedStates();
->>>>>>> c75de77b
         if (!initialState.isDestroyed()) {
             initialState.release();
         }
         if (!swirldStateManager.getConsensusState().isDestroyed()) {
             swirldStateManager.getConsensusState().release();
         }
-<<<<<<< HEAD
         assertEventuallyEquals(
                 0L,
                 MerkleDbDataSource::getCountOfOpenDatabases,
                 Duration.of(5, ChronoUnit.SECONDS),
                 "All databases should be closed");
-=======
+        if (!initialState.isDestroyed()) {
+            initialState.release();
+        }
+        if (!swirldStateManager.getConsensusState().isDestroyed()) {
+            swirldStateManager.getConsensusState().release();
+        }
         MerkleDbTestUtils.assertAllDatabasesClosed();
->>>>>>> c75de77b
     }
 
     @Test

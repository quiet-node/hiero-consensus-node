// SPDX-License-Identifier: Apache-2.0
package com.swirlds.platform.eventhandling;

import static org.mockito.ArgumentMatchers.any;
import static org.mockito.ArgumentMatchers.same;
import static org.mockito.Mockito.doAnswer;
import static org.mockito.Mockito.mock;
import static org.mockito.Mockito.when;

import com.hedera.hapi.node.base.SemanticVersion;
import com.swirlds.common.context.PlatformContext;
import com.swirlds.common.merkle.MerkleNode;
import com.swirlds.common.test.fixtures.platform.TestPlatformContextBuilder;
import com.swirlds.platform.state.ConsensusStateEventHandler;
import com.swirlds.platform.state.MerkleNodeState;
import com.swirlds.platform.state.PlatformStateModifier;
import com.swirlds.platform.state.service.PlatformStateFacade;
import com.swirlds.platform.state.service.PlatformStateValueAccumulator;
<<<<<<< HEAD
import com.swirlds.platform.system.Round;
import com.swirlds.platform.system.SoftwareVersion;
import com.swirlds.platform.system.address.AddressBook;
=======
>>>>>>> 62718b4c
import com.swirlds.platform.system.status.StatusActionSubmitter;
import com.swirlds.platform.system.status.actions.PlatformStatusAction;
import com.swirlds.platform.test.fixtures.state.TestMerkleStateRoot;
import com.swirlds.platform.test.fixtures.state.TestPlatformStateFacade;
import com.swirlds.platform.test.fixtures.state.TestStateLifecycleManager;
import com.swirlds.state.State;
import com.swirlds.state.lifecycle.StateLifecycleManager;
import java.util.ArrayList;
import java.util.List;
import org.hiero.consensus.model.hashgraph.Round;
import org.hiero.consensus.model.node.NodeId;
import org.hiero.consensus.model.roster.AddressBook;
import org.hiero.consensus.roster.RosterRetriever;

/**
 * A helper class for testing the {@link DefaultTransactionHandler}.
 */
public class TransactionHandlerTester {
    private final PlatformStateModifier platformState;
    private final DefaultTransactionHandler defaultTransactionHandler;
    private final List<PlatformStatusAction> submittedActions = new ArrayList<>();
    private final List<Round> handledRounds = new ArrayList<>();
    private final ConsensusStateEventHandler<MerkleNodeState> consensusStateEventHandler;
    private final TestPlatformStateFacade platformStateFacade;
    private final TestMerkleStateRoot consensusState;
    private final StateLifecycleManager<TestMerkleStateRoot> stateLifecycleManager;

    /**
     * Constructs a new {@link TransactionHandlerTester} with the given {@link AddressBook}.
     *
     * @param addressBook the {@link AddressBook} to use
     */
    public TransactionHandlerTester(final AddressBook addressBook) {
        final PlatformContext platformContext =
                TestPlatformContextBuilder.create().build();
        platformState = new PlatformStateValueAccumulator();

        consensusState = mock(TestMerkleStateRoot.class);
        when(consensusState.getRoot()).thenReturn(mock(MerkleNode.class));
        platformStateFacade = mock(TestPlatformStateFacade.class);

        consensusStateEventHandler = mock(ConsensusStateEventHandler.class);
        when(consensusState.copy()).thenReturn(consensusState);
        when(platformStateFacade.getWritablePlatformStateOf(consensusState)).thenReturn(platformState);

        when(consensusStateEventHandler.onSealConsensusRound(any(), any())).thenReturn(true);
        doAnswer(i -> {
                    handledRounds.add(i.getArgument(0));
                    return null;
                })
                .when(consensusStateEventHandler)
                .onHandleConsensusRound(any(), same(consensusState), any());
        final StatusActionSubmitter statusActionSubmitter = submittedActions::add;
<<<<<<< HEAD
        stateLifecycleManager = new TestStateLifecycleManager();
=======
        swirldStateManager = new SwirldStateManager(
                platformContext,
                RosterRetriever.buildRoster(addressBook),
                NodeId.FIRST_NODE_ID,
                statusActionSubmitter,
                SemanticVersion.newBuilder().major(1).build(),
                consensusStateEventHandler,
                platformStateFacade);
        swirldStateManager.setInitialState(consensusState);
>>>>>>> 62718b4c
        defaultTransactionHandler = new DefaultTransactionHandler(
                platformContext,
                statusActionSubmitter,
<<<<<<< HEAD
                mock(SoftwareVersion.class),
                platformStateFacade,
                stateLifecycleManager,
                consensusStateEventHandler,
                RosterRetriever.buildRoster(addressBook),
                NodeId.FIRST_NODE_ID);

        stateLifecycleManager.setInitialState(consensusState);
=======
                mock(SemanticVersion.class),
                platformStateFacade);
>>>>>>> 62718b4c
    }

    /**
     * @return the {@link DefaultTransactionHandler} used by this tester
     */
    public DefaultTransactionHandler getTransactionHandler() {
        return defaultTransactionHandler;
    }

    /**
     * @return the {@link PlatformStateModifier} used by this tester
     */
    public PlatformStateModifier getPlatformState() {
        return platformState;
    }

    /**
     * @return a list of all {@link PlatformStatusAction}s that have been submitted by the transaction handler
     */
    public List<PlatformStatusAction> getSubmittedActions() {
        return submittedActions;
    }

    /**
     * @return a list of all {@link Round}s that have been provided to the {@link State} for handling
     */
    public List<Round> getHandledRounds() {
        return handledRounds;
    }

    /**
     * @return the {@link ConsensusStateEventHandler} used by this tester
     */
    public ConsensusStateEventHandler<MerkleNodeState> getStateEventHandler() {
        return consensusStateEventHandler;
    }

    public PlatformStateFacade getPlatformStateFacade() {
        return platformStateFacade;
    }

    public TestMerkleStateRoot getConsensusState() {
        return consensusState;
    }
}<|MERGE_RESOLUTION|>--- conflicted
+++ resolved
@@ -16,12 +16,9 @@
 import com.swirlds.platform.state.PlatformStateModifier;
 import com.swirlds.platform.state.service.PlatformStateFacade;
 import com.swirlds.platform.state.service.PlatformStateValueAccumulator;
-<<<<<<< HEAD
 import com.swirlds.platform.system.Round;
 import com.swirlds.platform.system.SoftwareVersion;
 import com.swirlds.platform.system.address.AddressBook;
-=======
->>>>>>> 62718b4c
 import com.swirlds.platform.system.status.StatusActionSubmitter;
 import com.swirlds.platform.system.status.actions.PlatformStatusAction;
 import com.swirlds.platform.test.fixtures.state.TestMerkleStateRoot;
@@ -75,24 +72,11 @@
                 .when(consensusStateEventHandler)
                 .onHandleConsensusRound(any(), same(consensusState), any());
         final StatusActionSubmitter statusActionSubmitter = submittedActions::add;
-<<<<<<< HEAD
         stateLifecycleManager = new TestStateLifecycleManager();
-=======
-        swirldStateManager = new SwirldStateManager(
-                platformContext,
-                RosterRetriever.buildRoster(addressBook),
-                NodeId.FIRST_NODE_ID,
-                statusActionSubmitter,
-                SemanticVersion.newBuilder().major(1).build(),
-                consensusStateEventHandler,
-                platformStateFacade);
-        swirldStateManager.setInitialState(consensusState);
->>>>>>> 62718b4c
         defaultTransactionHandler = new DefaultTransactionHandler(
                 platformContext,
                 statusActionSubmitter,
-<<<<<<< HEAD
-                mock(SoftwareVersion.class),
+                mock(SemanticVersion.class),
                 platformStateFacade,
                 stateLifecycleManager,
                 consensusStateEventHandler,
@@ -100,10 +84,6 @@
                 NodeId.FIRST_NODE_ID);
 
         stateLifecycleManager.setInitialState(consensusState);
-=======
-                mock(SemanticVersion.class),
-                platformStateFacade);
->>>>>>> 62718b4c
     }
 
     /**

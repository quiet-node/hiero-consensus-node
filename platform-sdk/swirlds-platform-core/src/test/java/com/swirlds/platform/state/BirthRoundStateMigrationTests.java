--- conflicted
+++ resolved
@@ -12,11 +12,6 @@
 import com.hedera.hapi.platform.state.ConsensusSnapshot;
 import com.hedera.hapi.platform.state.Judge;
 import com.hedera.hapi.platform.state.MinimumJudgeInfo;
-<<<<<<< HEAD
-import com.swirlds.common.crypto.Hash;
-=======
-import com.hedera.pbj.runtime.io.buffer.Bytes;
->>>>>>> 311b187e
 import com.swirlds.common.test.fixtures.merkle.TestMerkleCryptoFactory;
 import com.swirlds.merkledb.MerkleDb;
 import com.swirlds.platform.state.service.PlatformStateFacade;
@@ -76,22 +71,13 @@
             generation += random.nextLong(1, 100);
         }
 
-<<<<<<< HEAD
         final ConsensusSnapshot snapshot = ConsensusSnapshot.newBuilder()
                 .round(round)
                 .judges(judges)
                 .minimumJudgeInfoList(minimumJudgeInfoList)
                 .nextConsensusNumber(nextConsensusNumber)
-                .consensusTimestamp(PbjConverter.toPbjTimestamp(consensusTimestamp))
+                .consensusTimestamp(CommonUtils.toPbjTimestamp(consensusTimestamp))
                 .build();
-=======
-        final ConsensusSnapshot snapshot = new ConsensusSnapshot(
-                round,
-                judgeHashes,
-                minimumJudgeInfoList,
-                nextConsensusNumber,
-                CommonUtils.toPbjTimestamp(consensusTimestamp));
->>>>>>> 311b187e
 
         return new RandomSignedStateGenerator(random)
                 .setConsensusSnapshot(snapshot)

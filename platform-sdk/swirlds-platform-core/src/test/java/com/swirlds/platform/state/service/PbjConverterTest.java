// SPDX-License-Identifier: Apache-2.0
package com.swirlds.platform.state.service;

import static com.swirlds.common.test.fixtures.RandomUtils.nextInt;
import static com.swirlds.common.test.fixtures.RandomUtils.randomHash;
import static com.swirlds.common.test.fixtures.RandomUtils.randomInstant;
import static com.swirlds.platform.state.service.PbjConverter.toPbjPlatformState;
import static java.util.Arrays.asList;
import static org.assertj.core.api.Assertions.assertThat;
import static org.hiero.consensus.model.utility.CommonUtils.fromPbjTimestamp;
import static org.hiero.consensus.model.utility.CommonUtils.toPbjTimestamp;
import static org.junit.jupiter.api.Assertions.assertArrayEquals;
import static org.junit.jupiter.api.Assertions.assertEquals;
import static org.junit.jupiter.api.Assertions.assertNull;

import com.hedera.hapi.node.base.SemanticVersion;
import com.hedera.hapi.node.base.Timestamp;
import com.hedera.hapi.platform.state.ConsensusSnapshot;
import com.hedera.hapi.platform.state.Judge;
import com.hedera.hapi.platform.state.MinimumJudgeInfo;
import com.swirlds.common.test.fixtures.Randotron;
import com.swirlds.platform.state.PlatformStateModifier;
import com.swirlds.platform.system.BasicSoftwareVersion;
import java.time.Instant;
import org.assertj.core.api.recursive.comparison.RecursiveComparisonConfiguration;
import org.junit.jupiter.api.BeforeEach;
import org.junit.jupiter.api.Test;

class PbjConverterTest {
    private Randotron randotron;

    @BeforeEach
    void setUp() {
        randotron = Randotron.create();
    }

    @Test
    void testToPbjPlatformState() {
        final PlatformStateModifier platformState = randomPlatformState(randotron);

        final com.hedera.hapi.platform.state.PlatformState pbjPlatformState =
                PbjConverter.toPbjPlatformState(platformState);

        assertEquals(platformState.getCreationSoftwareVersion(), pbjPlatformState.creationSoftwareVersion());
        assertEquals(platformState.getRoundsNonAncient(), pbjPlatformState.roundsNonAncient());
        assertEquals(
                platformState.getLastFrozenTime().getEpochSecond(),
                pbjPlatformState.lastFrozenTime().seconds());
        assertEquals(platformState.getLegacyRunningEventHash().getBytes(), pbjPlatformState.legacyRunningEventHash());
        assertEquals(
                platformState.getLowestJudgeGenerationBeforeBirthRoundMode(),
                pbjPlatformState.lowestJudgeGenerationBeforeBirthRoundMode());
        assertEquals(platformState.getFirstVersionInBirthRoundMode(), pbjPlatformState.firstVersionInBirthRoundMode());

        assertEquals(platformState.getSnapshot(), pbjPlatformState.consensusSnapshot());
    }

    @Test
    void testToPbjTimestamp_null() {
        assertNull(toPbjTimestamp(null));
    }

    @Test
    void testToPbjTimestamp() {
        final Instant instant = randomInstant(randotron);
        final Timestamp pbjTimestamp = toPbjTimestamp(instant);
        assertEquals(instant.getEpochSecond(), pbjTimestamp.seconds());
    }

    @Test
    void testFromPbjTimestamp_null() {
        assertNull(fromPbjTimestamp(null));
    }

    @Test
    void testFromPbjTimestamp() {
        final Instant instant = randomInstant(randotron);
        final Timestamp pbjTimestamp = toPbjTimestamp(instant);
        assertEquals(instant, fromPbjTimestamp(pbjTimestamp));
    }

    @Test
    void testToPbjPlatformState_acc_updateCreationSoftwareVersion() {
        final var oldState = randomPbjPlatformState();
        final var accumulator = new PlatformStateValueAccumulator();

        // no change without update is expected
        assertEquals(
                oldState.creationSoftwareVersion(),
                toPbjPlatformState(oldState, accumulator).creationSoftwareVersion());

        final var newValue = randomSoftwareVersion();

        accumulator.setCreationSoftwareVersion(newValue);

        assertEquals(newValue, toPbjPlatformState(oldState, accumulator).creationSoftwareVersion());
    }

    @Test
    void testToPbjPlatformState_acc_updateRoundsNonAncient() {
        final var oldState = randomPbjPlatformState();
        final var accumulator = new PlatformStateValueAccumulator();

        // no change without update is expected
        assertEquals(
                oldState.roundsNonAncient(),
                toPbjPlatformState(oldState, accumulator).roundsNonAncient());

        final var newValue = nextInt();

        accumulator.setRoundsNonAncient(newValue);

        assertEquals(newValue, toPbjPlatformState(oldState, accumulator).roundsNonAncient());
    }

    @Test
    void testToPbjPlatformState_acc_freezeTime() {
        final var oldState = randomPbjPlatformState();
        final var accumulator = new PlatformStateValueAccumulator();

        // no change without update is expected
        assertEquals(
                oldState.freezeTime(), toPbjPlatformState(oldState, accumulator).freezeTime());

        final var newValue = randomInstant(randotron);

        accumulator.setFreezeTime(newValue);

        assertEquals(
                toPbjTimestamp(newValue),
                toPbjPlatformState(oldState, accumulator).freezeTime());
    }

    @Test
    void testToPbjPlatformState_acc_lastFrozenTime() {
        final var oldState = randomPbjPlatformState();
        final var accumulator = new PlatformStateValueAccumulator();

        // no change without update is expected
        assertEquals(
                oldState.freezeTime(), toPbjPlatformState(oldState, accumulator).freezeTime());

        final var newValue = randomInstant(randotron);

        accumulator.setLastFrozenTime(newValue);

        assertEquals(
                toPbjTimestamp(newValue),
                toPbjPlatformState(oldState, accumulator).lastFrozenTime());
    }

    @Test
    void testToPbjPlatformState_acc_legacyRunningEventHash() {
        final var oldState = randomPbjPlatformState();
        final var accumulator = new PlatformStateValueAccumulator();

        // no change without update is expected
        assertEquals(
                oldState.legacyRunningEventHash(),
                toPbjPlatformState(oldState, accumulator).legacyRunningEventHash());

        final var newValue = randomHash();

        accumulator.setLegacyRunningEventHash(newValue);

        assertArrayEquals(
                newValue.copyToByteArray(),
                toPbjPlatformState(oldState, accumulator)
                        .legacyRunningEventHash()
                        .toByteArray());
    }

    @Test
    void testToPbjPlatformState_acc_lowestJudgeGenerationBeforeBirthRoundMode() {
        final var oldState = randomPbjPlatformState();
        final var accumulator = new PlatformStateValueAccumulator();

        // no change without update is expected
        assertEquals(
                oldState.lowestJudgeGenerationBeforeBirthRoundMode(),
                toPbjPlatformState(oldState, accumulator).lowestJudgeGenerationBeforeBirthRoundMode());

        final var newValue = nextInt();

        accumulator.setLowestJudgeGenerationBeforeBirthRoundMode(newValue);

        assertEquals(newValue, toPbjPlatformState(oldState, accumulator).lowestJudgeGenerationBeforeBirthRoundMode());
    }

    @Test
    void testToPbjPlatformState_acc_firstVersionInBirthRoundMode() {
        final var oldState = randomPbjPlatformState();
        final var accumulator = new PlatformStateValueAccumulator();

        // no change without update is expected
        assertEquals(
                oldState.firstVersionInBirthRoundMode(),
                toPbjPlatformState(oldState, accumulator).firstVersionInBirthRoundMode());

        final var newValue = randomSoftwareVersion();

        accumulator.setFirstVersionInBirthRoundMode(newValue);

        assertEquals(newValue, toPbjPlatformState(oldState, accumulator).firstVersionInBirthRoundMode());
    }

    @Test
    void testToPbjPlatformState_acc_lastRoundBeforeBirthRoundMode() {
        final var oldState = randomPbjPlatformState();
        final var accumulator = new PlatformStateValueAccumulator();

        // no change without update is expected
        assertEquals(
                oldState.lastRoundBeforeBirthRoundMode(),
                toPbjPlatformState(oldState, accumulator).lastRoundBeforeBirthRoundMode());

        final var newValue = nextInt();

        accumulator.setLastRoundBeforeBirthRoundMode(newValue);

        assertEquals(newValue, toPbjPlatformState(oldState, accumulator).lastRoundBeforeBirthRoundMode());
    }

    @Test
    void testToPbjPlatformState_acc_round() {
        final var oldState = randomPbjPlatformState();
        final var accumulator = new PlatformStateValueAccumulator();

        final var newValue = nextInt();

        accumulator.setRound(newValue);

        assertEquals(
                newValue,
                toPbjPlatformState(oldState, accumulator).consensusSnapshot().round());
    }

    @Test
    void testToPbjPlatformState_acc_round_and_snapshot() {
        final var oldState = randomPbjPlatformState();
        final var accumulator = new PlatformStateValueAccumulator();

        final var newRound = nextInt();
        final var newSnapshot = randomSnapshot(randotron);

        accumulator.setRound(newRound);
        accumulator.setSnapshot(newSnapshot);

        // snapshot fields shouldn't be lost
        assertThat(toPbjPlatformState(oldState, accumulator).consensusSnapshot())
                .usingRecursiveComparison(RecursiveComparisonConfiguration.builder()
                        .withIgnoredFields("round")
                        .build())
                .isEqualTo(newSnapshot);
        assertEquals(
                newRound,
                toPbjPlatformState(oldState, accumulator).consensusSnapshot().round());
    }

    @Test
    void testToPbjPlatformState_acc_consensusSnapshotTimestamp() {
        final var oldState = randomPbjPlatformState();
        final var accumulator = new PlatformStateValueAccumulator();

        final var newValue = nextInt();

        accumulator.setRound(newValue);

        assertEquals(
                newValue,
                toPbjPlatformState(oldState, accumulator).consensusSnapshot().round());
    }

    @Test
    void testToPbjPlatformState_acc_consensusTimestamp_and_snapshot() {
        final var oldState = randomPbjPlatformState();
        final var accumulator = new PlatformStateValueAccumulator();

        final var consensusTimestamp = randomInstant(randotron);
        final var newSnapshot = randomSnapshot(randotron);

        accumulator.setConsensusTimestamp(consensusTimestamp);
        accumulator.setSnapshot(newSnapshot);

        // snapshot fields shouldn't be lost
        assertThat(toPbjPlatformState(oldState, accumulator).consensusSnapshot())
                .usingRecursiveComparison(RecursiveComparisonConfiguration.builder()
                        .withIgnoredFields("consensusTimestamp")
                        .build())
                .isEqualTo(newSnapshot);
        assertEquals(
                toPbjTimestamp(consensusTimestamp),
                toPbjPlatformState(oldState, accumulator).consensusSnapshot().consensusTimestamp());
    }

    @Test
    void testToPbjPlatformState_acc_updateAll() {
        final var oldState = randomPbjPlatformState();
        final var accumulator = new PlatformStateValueAccumulator();

        final var newValue = randomPlatformState(randotron);

        accumulator.setCreationSoftwareVersion(newValue.getCreationSoftwareVersion());
        accumulator.setRoundsNonAncient(newValue.getRoundsNonAncient());
        accumulator.setSnapshot(newValue.getSnapshot());
        accumulator.setFreezeTime(newValue.getLastFrozenTime());
        accumulator.setLastFrozenTime(newValue.getLastFrozenTime());
        accumulator.setLegacyRunningEventHash(newValue.getLegacyRunningEventHash());
        accumulator.setLowestJudgeGenerationBeforeBirthRoundMode(
                newValue.getLowestJudgeGenerationBeforeBirthRoundMode());
        accumulator.setFirstVersionInBirthRoundMode(newValue.getFirstVersionInBirthRoundMode());
        accumulator.setLastRoundBeforeBirthRoundMode(newValue.getLastRoundBeforeBirthRoundMode());

        final var pbjState = toPbjPlatformState(oldState, accumulator);

        assertEquals(newValue.getCreationSoftwareVersion(), pbjState.creationSoftwareVersion());
        assertEquals(newValue.getRoundsNonAncient(), pbjState.roundsNonAncient());
        assertEquals(newValue.getSnapshot(), pbjState.consensusSnapshot());
        assertEquals(toPbjTimestamp(newValue.getLastFrozenTime()), pbjState.freezeTime());
        assertEquals(toPbjTimestamp(newValue.getLastFrozenTime()), pbjState.lastFrozenTime());
        assertArrayEquals(
                newValue.getLegacyRunningEventHash().getBytes().toByteArray(),
                pbjState.legacyRunningEventHash().toByteArray());
        assertEquals(
                newValue.getLowestJudgeGenerationBeforeBirthRoundMode(),
                pbjState.lowestJudgeGenerationBeforeBirthRoundMode());
        assertEquals(newValue.getFirstVersionInBirthRoundMode(), pbjState.firstVersionInBirthRoundMode());
        assertEquals(newValue.getLastRoundBeforeBirthRoundMode(), pbjState.lastRoundBeforeBirthRoundMode());
    }

    static PlatformStateModifier randomPlatformState(final Randotron randotron) {
        final PlatformStateValueAccumulator platformState = new PlatformStateValueAccumulator();
        platformState.setCreationSoftwareVersion(randomSoftwareVersion());
        platformState.setRoundsNonAncient(nextInt());
        platformState.setLastFrozenTime(randomInstant(randotron));
        platformState.setLegacyRunningEventHash(randomHash());
        platformState.setLowestJudgeGenerationBeforeBirthRoundMode(nextInt());
        platformState.setLastRoundBeforeBirthRoundMode(nextInt());
        platformState.setFirstVersionInBirthRoundMode(randomSoftwareVersion());
        platformState.setSnapshot(randomSnapshot(randotron));
        return platformState;
    }

    private com.hedera.hapi.platform.state.PlatformState randomPbjPlatformState() {
        return toPbjPlatformState(randomPlatformState(randotron));
    }

    private static ConsensusSnapshot randomSnapshot(final Randotron randotron) {
<<<<<<< HEAD
        final var judges = asList(
                new Judge(0L, randomHash().getBytes()),
                new Judge(1L, randomHash().getBytes()));
        return ConsensusSnapshot.newBuilder()
                .round(nextInt())
                .judges(judges)
                .minimumJudgeInfoList(
                        asList(new MinimumJudgeInfo(nextInt(), nextInt()), new MinimumJudgeInfo(nextInt(), nextInt())))
                .nextConsensusNumber(nextInt())
                .consensusTimestamp(PbjConverter.toPbjTimestamp(randomInstant(randotron)))
                .build();
=======
        return new ConsensusSnapshot(
                nextInt(),
                asList(randomHash().getBytes(), randomHash().getBytes()),
                asList(new MinimumJudgeInfo(nextInt(), nextInt()), new MinimumJudgeInfo(nextInt(), nextInt())),
                nextInt(),
                toPbjTimestamp(randomInstant(randotron)));
>>>>>>> 311b187e
    }

    private static SemanticVersion randomSoftwareVersion() {
        return new BasicSoftwareVersion(nextInt(1, 100)).getPbjSemanticVersion();
    }
}<|MERGE_RESOLUTION|>--- conflicted
+++ resolved
@@ -346,7 +346,6 @@
     }
 
     private static ConsensusSnapshot randomSnapshot(final Randotron randotron) {
-<<<<<<< HEAD
         final var judges = asList(
                 new Judge(0L, randomHash().getBytes()),
                 new Judge(1L, randomHash().getBytes()));
@@ -356,16 +355,8 @@
                 .minimumJudgeInfoList(
                         asList(new MinimumJudgeInfo(nextInt(), nextInt()), new MinimumJudgeInfo(nextInt(), nextInt())))
                 .nextConsensusNumber(nextInt())
-                .consensusTimestamp(PbjConverter.toPbjTimestamp(randomInstant(randotron)))
+                .consensusTimestamp(toPbjTimestamp(randomInstant(randotron)))
                 .build();
-=======
-        return new ConsensusSnapshot(
-                nextInt(),
-                asList(randomHash().getBytes(), randomHash().getBytes()),
-                asList(new MinimumJudgeInfo(nextInt(), nextInt()), new MinimumJudgeInfo(nextInt(), nextInt())),
-                nextInt(),
-                toPbjTimestamp(randomInstant(randotron)));
->>>>>>> 311b187e
     }
 
     private static SemanticVersion randomSoftwareVersion() {

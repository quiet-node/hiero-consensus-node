--- conflicted
+++ resolved
@@ -67,12 +67,9 @@
     private static final NodeId PEER_ID = NodeId.of(1L);
 
     private ReconnectThrottle teacherThrottle;
-<<<<<<< HEAD
-    private TestStateLifecycleManager lifecycleManager;
-=======
     private ReconnectMetrics reconnectMetrics;
     private ReconnectSyncHelper reconnectNetworkHelper;
->>>>>>> 62718b4c
+    private TestStateLifecycleManager lifecycleManager;
 
     private static Stream<Arguments> initiateParams() {
         return Stream.of(

--- conflicted
+++ resolved
@@ -42,12 +42,7 @@
     static void beforeAll() throws ConstructableRegistryException {
         final ConstructableRegistry registry = ConstructableRegistry.getInstance();
         registry.registerConstructables("com.swirlds");
-<<<<<<< HEAD
-        registry.registerConstructables("org.hiero.consensus");
-        registry.registerConstructables("org.hiero.base.crypto");
-=======
         registry.registerConstructables("org.hiero");
->>>>>>> a24192ea
     }
 
     public static void assertEventsAreEqual(final CesEvent expected, final CesEvent actual) {

// SPDX-License-Identifier: Apache-2.0
package com.swirlds.platform.reconnect;

import static com.swirlds.common.utility.Threshold.MAJORITY;
import static com.swirlds.platform.test.fixtures.state.TestPlatformStateFacade.TEST_PLATFORM_STATE_FACADE;
import static org.hiero.base.crypto.test.fixtures.CryptoRandomUtils.randomHash;
import static org.junit.jupiter.api.Assertions.assertDoesNotThrow;
import static org.junit.jupiter.api.Assertions.assertThrows;

import com.hedera.hapi.node.state.roster.Roster;
import com.hedera.hapi.node.state.roster.RosterEntry;
import com.swirlds.common.context.PlatformContext;
import com.swirlds.common.test.fixtures.Randotron;
import com.swirlds.common.test.fixtures.platform.TestPlatformContextBuilder;
import com.swirlds.merkledb.MerkleDb;
import com.swirlds.merkledb.test.fixtures.MerkleDbTestUtils;
import com.swirlds.platform.crypto.SignatureVerifier;
import com.swirlds.platform.state.signed.SignedState;
import com.swirlds.platform.state.signed.SignedStateInvalidException;
import com.swirlds.platform.state.signed.SignedStateValidationData;
import com.swirlds.platform.test.fixtures.addressbook.RandomRosterEntryBuilder;
import com.swirlds.platform.test.fixtures.state.RandomSignedStateGenerator;
import com.swirlds.platform.test.fixtures.state.TestMerkleStateRoot;
import edu.umd.cs.findbugs.annotations.NonNull;
import java.util.ArrayList;
import java.util.HashMap;
import java.util.LinkedList;
import java.util.List;
import java.util.Map;
import java.util.Random;
import java.util.random.RandomGenerator;
import java.util.stream.Collectors;
import java.util.stream.IntStream;
import java.util.stream.Stream;
import org.hiero.base.crypto.Hash;
import org.hiero.base.crypto.Signature;
import org.hiero.base.crypto.SignatureType;
import org.hiero.base.utility.test.fixtures.RandomUtils;
import org.hiero.consensus.model.node.NodeId;
import org.junit.jupiter.api.AfterEach;
import org.junit.jupiter.api.BeforeEach;
import org.junit.jupiter.api.DisplayName;
import org.junit.jupiter.params.ParameterizedTest;
import org.junit.jupiter.params.provider.Arguments;
import org.junit.jupiter.params.provider.MethodSource;

/**
 * Tests that the {@link DefaultSignedStateValidator} uses weight correctly to determine the validity of the signed
 * state.
 */
class DefaultSignedStateValidatorTests {

    private static final int NUM_NODES_IN_STATIC_TESTS = 7;

    /** The maximum number of nodes in the network (inclusive) in randomized tests. */
    private static final int MAX_NODES_IN_RANDOMIZED_TESTS = 20;

    /** The maximum amount of weight to allocate to a single node (inclusive) in randomized tests. */
    private static final int MAX_WEIGHT_PER_NODE = 100;

    private static final int ROUND = 0;

    private Roster roster;

    private DefaultSignedStateValidator validator;

    /**
     * Test params to test specific scenarios of node signatures and weight values.
     *
     * @return stream of arguments to test specific scenarios
     */
    private static Stream<Arguments> staticNodeParams() {
        final List<Arguments> arguments = new ArrayList<>();

        // All state signatures are valid and make up a majority
        arguments.add(allNodesValidSignatures());

        // All state signatures are valid but do not make up a majority
        arguments.add(allValidSigsNoMajority());

        // 1/2 weight of valid signatures, 1/2 of weight invalid signatures
        arguments.add(someNodeValidSigsMajority());

        // less than 1/2 weight of valid signatures, more than 1/2 of weight invalid signatures
        arguments.add(someNodeValidSigsNoMajority());

        return arguments.stream();
    }

    /**
     * Test params to test randomized scenarios. Randomized variables:
     * </p>
     * <ul>
     *     <li>network size</li>
     *     <li>weight per node</li>
     *     <li>which nodes sign the state</li>
     *     <li>if a nodes signs the state, do they use a valid or invalid signature</li>
     * </ul>
     *
     * @return stream of arguments to test randomized scenarios
     */
    private static Stream<Arguments> randomizedNodeParams() {
        final List<Arguments> arguments = new ArrayList<>();

        for (int i = 0; i < 100; i++) {
            final Long seed = new Random().nextLong();
            final RandomGenerator r = RandomUtils.initRandom(seed);
            final List<Node> nodes = initRandomizedNodes(r);
            final List<Node> signingNodes = getRandomizedSigningNodes(r, nodes);
            final long validSigningWeight = getValidSignatureWeight(signingNodes);
            final long totalWeight = getTotalWeight(nodes);

            // A Roster object is considered invalid if it has a total weight of zero
            // because such a Roster is practically unusable. Therefore, we don't test it.
            if (totalWeight != 0L) {
                final String desc = String.format(
                        "\nseed: %sL:, valid signing weight: %s, total weight: %s\n",
                        seed, validSigningWeight, totalWeight);
                arguments.add(Arguments.of(desc, nodes, signingNodes));
            }
        }

        return arguments.stream();
    }

    private static List<Node> getRandomizedSigningNodes(final RandomGenerator r, final List<Node> nodes) {
        final List<Node> signingNodes = new LinkedList<>();
        for (final Node node : nodes) {
            if (r.nextBoolean()) {
                signingNodes.add(node);
            }
        }
        return signingNodes;
    }

    private static List<Node> initRandomizedNodes(final RandomGenerator r) {
        final int numNodes = r.nextInt(1, MAX_NODES_IN_RANDOMIZED_TESTS);
        final List<Node> nodes = new LinkedList<>();
        for (int i = 0; i < numNodes; i++) {
            // Allow zero-weight
            final int weight = r.nextInt(MAX_WEIGHT_PER_NODE);
            final boolean hasValidSig = r.nextBoolean();
            nodes.add(new Node(NodeId.of(i), weight, hasValidSig));
        }
        return nodes;
    }

    /**
     * @return Arguments to test that all signatures on the state are valid but do not constitute a majority.
     */
    private static Arguments allValidSigsNoMajority() {
        final List<Node> allValidSigNodes = initNodes();
        final Long seed = new Random().nextLong();
        return Arguments.of(
                formatSeedDesc(seed),
                allValidSigNodes,
                List.of(
                        allValidSigNodes.get(0),
                        allValidSigNodes.get(1),
                        allValidSigNodes.get(2),
                        allValidSigNodes.get(3)));
    }

    /**
     * @return Arguments to test when all nodes sign a state with a valid signature.
     */
    private static Arguments allNodesValidSignatures() {
        final List<Node> allValidSigNodes = initNodes();
        final Long seed = new Random().nextLong();
        return Arguments.of(formatSeedDesc(seed), allValidSigNodes, allValidSigNodes);
    }

    private static String formatSeedDesc(final Long seed) {
        return "\nseed: " + seed + "L";
    }

    /**
     * @return Arguments to test when all nodes sign a state, some with invalid signatures, but the valid signatures
     * constitute a majority.
     */
    private static Arguments someNodeValidSigsMajority() {
        // >1/2 weight of valid signatures, <1/2 of weight invalid signatures
        final List<Node> majorityValidSigs = initNodes(List.of(true, false, true, false, false, false, true));
        final Long seed = new Random().nextLong();
        return Arguments.of(formatSeedDesc(seed), majorityValidSigs, majorityValidSigs);
    }

    /**
     * @return Arguments to test when all nodes sign a state, some with invalid signatures, and the valid signatures do
     * not constitute a majority.
     */
    private static Arguments someNodeValidSigsNoMajority() {
        final List<Node> notMajorityValidSigs = initNodes(List.of(true, true, true, true, false, false, false));
        final Long seed = new Random().nextLong();
        return Arguments.of(formatSeedDesc(seed), notMajorityValidSigs, notMajorityValidSigs);
    }

    /**
     * Creates a list of nodes, some of which may sign a state with an invalid signature
     *
     * @param isValidSigList a list of booleans indicating if the node at that position will sign the state with a valid
     *                       signature
     * @return a list of nodes
     */
    private static List<Node> initNodes(final List<Boolean> isValidSigList) {
        if (isValidSigList.size() != NUM_NODES_IN_STATIC_TESTS) {
            throw new IllegalArgumentException(String.format(
                    "Incorrect isValidSigList size. Expected %s but got %s",
                    NUM_NODES_IN_STATIC_TESTS, isValidSigList.size()));
        }

        final List<Node> nodes = new ArrayList<>(NUM_NODES_IN_STATIC_TESTS);
        nodes.add(new Node(NodeId.of(0L), 5L, isValidSigList.get(0)));
        nodes.add(new Node(NodeId.of(1L), 5L, isValidSigList.get(1)));
        nodes.add(new Node(NodeId.of(2L), 8L, isValidSigList.get(2)));
        nodes.add(new Node(NodeId.of(3L), 15L, isValidSigList.get(3)));
        nodes.add(new Node(NodeId.of(4L), 17L, isValidSigList.get(4)));
        nodes.add(new Node(NodeId.of(5L), 10L, isValidSigList.get(5)));
        nodes.add(new Node(NodeId.of(6L), 30L, isValidSigList.get(6)));
        return nodes;
    }

    /**
     * @return a list of nodes whose signatures are all valid
     */
    private static List<Node> initNodes() {
        return initNodes(IntStream.range(0, NUM_NODES_IN_STATIC_TESTS)
                .mapToObj(i -> Boolean.TRUE)
                .collect(Collectors.toList()));
    }

    private static Roster createRoster(@NonNull final Random random, @NonNull final List<Node> nodes) {
        List<RosterEntry> rosterEntries = new ArrayList<>(nodes.size());
        for (final Node node : nodes.stream().sorted().toList()) {
            rosterEntries.add(RandomRosterEntryBuilder.create(random)
                    .withNodeId(node.id.id())
                    .withWeight(node.weight)
                    .build());
        }

        return new Roster(rosterEntries);
    }

    @BeforeEach
    void setUp() {
        MerkleDb.resetDefaultInstancePath();
    }

    @AfterEach
    void tearDown() {
        RandomSignedStateGenerator.releaseAllBuiltSignedStates();
        MerkleDbTestUtils.assertAllDatabasesClosed();
    }

    @ParameterizedTest
    @MethodSource({"staticNodeParams", "randomizedNodeParams"})
    @DisplayName("Signed State Validation")
    void testSignedStateValidationRandom(final String desc, final List<Node> nodes, final List<Node> signingNodes) {
        final Randotron randotron = Randotron.create();
        roster = createRoster(randotron, nodes);

        final PlatformContext platformContext =
                TestPlatformContextBuilder.create().build();

        validator = new DefaultSignedStateValidator(platformContext, TEST_PLATFORM_STATE_FACADE);

        final SignedState signedState = stateSignedByNodes(signingNodes);
        final SignedStateValidationData originalData =
                new SignedStateValidationData(signedState.getState(), roster, TEST_PLATFORM_STATE_FACADE);

        final boolean shouldSucceed = stateHasEnoughWeight(nodes, signingNodes);
        if (shouldSucceed) {
            assertDoesNotThrow(
                    () -> validator.validate(signedState, roster, originalData),
                    "State signed with a majority of weight (%s out of %s) should pass validation."
                            .formatted(getValidSignatureWeight(signingNodes), getTotalWeight(nodes)));
        } else {
            assertThrows(
                    SignedStateInvalidException.class,
                    () -> validator.validate(signedState, roster, originalData),
                    "State not signed with a majority of weight (%s out of %s) should NOT pass validation."
                            .formatted(getValidSignatureWeight(signingNodes), getTotalWeight(nodes)));
        }
    }

    /**
     * Determines if the nodes in {@code signingNodes} with valid signatures have enough weight to make up a strong
     * minority of the total weight.
     *
     * @param nodes        all the nodes in the network, used to calculate the total weight
     * @param signingNodes all the nodes that signed the state
     * @return true if the state has a majority of weight from valid signatures
     */
    private boolean stateHasEnoughWeight(final List<Node> nodes, final List<Node> signingNodes) {
        final long totalWeight = getTotalWeight(nodes);
        final long signingWeight = getValidSignatureWeight(signingNodes);

        return MAJORITY.isSatisfiedBy(signingWeight, totalWeight);
    }

    private static long getTotalWeight(final List<Node> nodes) {
        long totalWeight = 0;
        for (final Node node : nodes) {
            totalWeight += node.weight;
        }
        return totalWeight;
    }

    private static long getValidSignatureWeight(final List<Node> signingNodes) {
        long signingWeight = 0;
        for (final Node signingNode : signingNodes) {
            signingWeight += signingNode.validSignature ? signingNode.weight : 0;
        }
        return signingWeight;
    }

    /**
     * Create a {@link SignedState} signed by the nodes whose ids are supplied by {@code signingNodeIds}.
     *
     * @param signingNodes the node ids signing the state
     * @return the signed state
     */
    private SignedState stateSignedByNodes(final List<Node> signingNodes) {
<<<<<<< HEAD
        final TestVirtualMapState state =
                new TestVirtualMapState(TestPlatformContextBuilder.create().build());
=======

        final Hash stateHash = randomHash();
>>>>>>> 9a0569a6

        final SignatureVerifier signatureVerifier = (data, signature, key) -> {
            // a signature with a 0 byte is always invalid
            // this is set in the nodeSigs() method
            if (signature.getByte(0) == 0) {
                return false;
            }
            final Hash hash = new Hash(data, stateHash.getDigestType());

            return hash.equals(stateHash);
        };

        return new RandomSignedStateGenerator()
                .setState(new TestMerkleStateRoot()) // FUTURE WORK: remove this line to use TestHederaVirtualMapState
                .setRound(ROUND)
                .setRoster(roster)
                .setStateHash(stateHash)
                .setSignatures(nodeSigs(signingNodes))
                .setSignatureVerifier(signatureVerifier)
                .build();
    }

    /**
     * @return a list of the nodes ids in the supplied nodes
     */
    private Map<NodeId, Signature> nodeSigs(final List<Node> nodes) {
        final Map<NodeId, Signature> signatures = new HashMap<>();
        for (final Node node : nodes) {
            final byte sigValid = node.validSignature ? (byte) 1 : (byte) 0;
            signatures.put(node.id, new Signature(SignatureType.RSA, new byte[] {sigValid}));
        }

        return signatures;
    }

    /**
     * A record representing a simple node that holds its id, amount of weight, and if it signs states with a valid
     * signature.
     */
    private record Node(NodeId id, long weight, boolean validSignature) implements Comparable<Node> {

        @Override
        public String toString() {
            return String.format("NodeId: %s,\tWeight: %s,\tValidSig: %s", id, weight, validSignature);
        }

        @Override
        public int compareTo(@NonNull final Node that) {
            return id.compareTo(that.id);
        }
    }
}<|MERGE_RESOLUTION|>--- conflicted
+++ resolved
@@ -321,13 +321,8 @@
      * @return the signed state
      */
     private SignedState stateSignedByNodes(final List<Node> signingNodes) {
-<<<<<<< HEAD
-        final TestVirtualMapState state =
-                new TestVirtualMapState(TestPlatformContextBuilder.create().build());
-=======
 
         final Hash stateHash = randomHash();
->>>>>>> 9a0569a6
 
         final SignatureVerifier signatureVerifier = (data, signature, key) -> {
             // a signature with a 0 byte is always invalid
@@ -341,7 +336,7 @@
         };
 
         return new RandomSignedStateGenerator()
-                .setState(new TestMerkleStateRoot()) // FUTURE WORK: remove this line to use TestHederaVirtualMapState
+                .setState(new TestMerkleStateRoot(TestPlatformContextBuilder.create().build()) // FUTURE WORK: remove this line to use TestHederaVirtualMapState
                 .setRound(ROUND)
                 .setRoster(roster)
                 .setStateHash(stateHash)

// SPDX-License-Identifier: Apache-2.0
package com.swirlds.platform.state.manager;

import static com.swirlds.platform.test.fixtures.state.manager.SignatureVerificationTestUtils.buildFakeSignature;
import static org.hiero.base.crypto.test.fixtures.CryptoRandomUtils.randomHash;
import static org.junit.jupiter.api.Assertions.assertEquals;
import static org.junit.jupiter.api.Assertions.assertNull;

import com.hedera.hapi.node.state.roster.Roster;
import com.hedera.hapi.node.state.roster.RosterEntry;
import com.swirlds.common.context.PlatformContext;
import com.swirlds.common.test.fixtures.WeightGenerators;
import com.swirlds.common.test.fixtures.platform.TestPlatformContextBuilder;
import com.swirlds.merkledb.MerkleDb;
import com.swirlds.platform.components.state.output.StateHasEnoughSignaturesConsumer;
import com.swirlds.platform.components.state.output.StateLacksSignaturesConsumer;
import com.swirlds.platform.state.StateSignatureCollectorTester;
import com.swirlds.platform.state.signed.SignedState;
import com.swirlds.platform.test.fixtures.addressbook.RandomRosterBuilder;
import com.swirlds.platform.test.fixtures.state.RandomSignedStateGenerator;
import com.swirlds.platform.test.fixtures.state.TestMerkleStateRoot;
import java.security.PublicKey;
import java.util.HashMap;
import java.util.Map;
import org.hiero.base.crypto.Hash;
import org.hiero.base.crypto.Signature;
import org.hiero.consensus.model.node.NodeId;
import org.hiero.consensus.roster.RosterUtils;
import org.junit.jupiter.api.AfterEach;
import org.junit.jupiter.api.BeforeEach;
import org.junit.jupiter.api.DisplayName;
import org.junit.jupiter.api.Test;

@DisplayName("SignedStateManager: Add Incomplete State Test")
class AddIncompleteStateTest extends AbstractStateSignatureCollectorTest {

    // Note: this unit test was long and complex, so it was split into its own class.
    // As such, this test was designed differently than it would be designed if it were sharing
    // the class file with other tests.
    // DO NOT ADD ADDITIONAL UNIT TESTS TO THIS CLASS!

    private final int roundAgeToSign = 3;

    private final Roster roster = RandomRosterBuilder.create(random)
            .withSize(4)
            .withWeightGenerator(WeightGenerators.BALANCED_1000_PER_NODE)
            .build();

    /**
     * Called on each state as it gets too old without collecting enough signatures.
     * <p>
     * This consumer is provided by the wiring layer, so it should release the resource when finished.
     */
    private StateLacksSignaturesConsumer stateLacksSignaturesConsumer() {
        // No state is unsigned in this test. If this method is called then the test is expected to fail.
        return ss -> stateLacksSignaturesCount.getAndIncrement();
    }

    /**
     * Called on each state as it gathers enough signatures to be complete.
     * <p>
     * This consumer is provided by the wiring layer, so it should release the resource when finished.
     */
    private StateHasEnoughSignaturesConsumer stateHasEnoughSignaturesConsumer() {
        return ss -> {
            assertEquals(highestRound.get() - roundAgeToSign, ss.getRound(), "unexpected round completed");
            highestCompleteRound.accumulateAndGet(ss.getRound(), Math::max);
            stateHasEnoughSignaturesCount.getAndIncrement();
        };
    }

    @BeforeEach
    void setUp() {
        MerkleDb.resetDefaultInstancePath();
    }

    @AfterEach
    void tearDown() {
        RandomSignedStateGenerator.releaseAllBuiltSignedStates();
    }

    @Test
    @DisplayName("Add Incomplete State Test")
    void addIncompleteStateTest() {

        final PlatformContext platformContext = TestPlatformContextBuilder.create()
                .withConfiguration(buildStateConfig())
                .build();
        final StateSignatureCollectorTester manager = new StateSignatureCollectorBuilder(platformContext)
                .stateLacksSignaturesConsumer(stateLacksSignaturesConsumer())
                .stateHasEnoughSignaturesConsumer(stateHasEnoughSignaturesConsumer())
                .build();

        // Simulate a restart (i.e. loading a state from disk)
        final Hash signedHash = randomHash(random);
        final Map<NodeId, Signature> signatures = new HashMap<>();
        for (final RosterEntry node : roster.rosterEntries()) {
            final PublicKey publicKey =
                    RosterUtils.fetchGossipCaCertificate(node).getPublicKey();
            final Signature signature = buildFakeSignature(publicKey, signedHash);
            signatures.put(NodeId.of(node.nodeId()), signature);
        }

        final long firstRound = 50;
        final SignedState stateFromDisk = new RandomSignedStateGenerator(random)
                .setRoster(roster)
                .setRound(firstRound)
                .setSignatures(signatures)
<<<<<<< HEAD
                .setState(new TestVirtualMapState(platformContext))
=======
                .setState(new TestMerkleStateRoot()) // FUTURE WORK: remove this line to use TestHederaVirtualMapState
>>>>>>> 9a0569a6
                .build();

        // This is intentionally a different hash than the signed hash!
        final Hash stateHash = randomHash();
        stateFromDisk.getState().setHash(stateHash);

        // The manager should store this state but not assigned it to the last complete signed state
        manager.addReservedState(stateFromDisk.reserve("test"));

        assertNull(manager.getLatestSignedState("test"));
        assertEquals(-1, manager.getLastCompleteRound());

        assertEquals(
                1,
                stateFromDisk.getReservationCount(),
                "One reservation expected, for collecting signatures, since the hash changed");

        validateCallbackCounts(0, 0);
    }
}<|MERGE_RESOLUTION|>--- conflicted
+++ resolved
@@ -106,11 +106,7 @@
                 .setRoster(roster)
                 .setRound(firstRound)
                 .setSignatures(signatures)
-<<<<<<< HEAD
-                .setState(new TestVirtualMapState(platformContext))
-=======
-                .setState(new TestMerkleStateRoot()) // FUTURE WORK: remove this line to use TestHederaVirtualMapState
->>>>>>> 9a0569a6
+                .setState(new TestMerkleStateRoot(platformContext)) // FUTURE WORK: remove this line to use TestHederaVirtualMapState
                 .build();
 
         // This is intentionally a different hash than the signed hash!

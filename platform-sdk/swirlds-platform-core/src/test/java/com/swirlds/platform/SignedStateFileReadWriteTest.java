// SPDX-License-Identifier: Apache-2.0
package com.swirlds.platform;

import static com.swirlds.common.io.utility.FileUtils.throwIfFileExists;
import static com.swirlds.common.merkle.utility.MerkleTreeSnapshotReader.SIGNED_STATE_FILE_NAME;
import static com.swirlds.platform.state.snapshot.SignedStateFileReader.readStateFile;
import static com.swirlds.platform.state.snapshot.SignedStateFileUtils.CURRENT_ROSTER_FILE_NAME;
import static com.swirlds.platform.state.snapshot.SignedStateFileUtils.HASH_INFO_FILE_NAME;
import static com.swirlds.platform.state.snapshot.SignedStateFileUtils.SIGNATURE_SET_FILE_NAME;
import static com.swirlds.platform.state.snapshot.SignedStateFileWriter.writeHashInfoFile;
import static com.swirlds.platform.state.snapshot.SignedStateFileWriter.writeSignatureSetFile;
import static com.swirlds.platform.state.snapshot.SignedStateFileWriter.writeSignedStateToDisk;
import static com.swirlds.platform.test.fixtures.state.TestPlatformStateFacade.TEST_PLATFORM_STATE_FACADE;
import static java.nio.file.Files.exists;
import static org.junit.jupiter.api.Assertions.assertEquals;
import static org.junit.jupiter.api.Assertions.assertFalse;
import static org.junit.jupiter.api.Assertions.assertNotNull;
import static org.junit.jupiter.api.Assertions.assertNotSame;
import static org.junit.jupiter.api.Assertions.assertTrue;

import com.hedera.hapi.node.base.SemanticVersion;
import com.swirlds.common.config.StateCommonConfig_;
import com.swirlds.common.constructable.ConstructableRegistry;
import com.swirlds.common.constructable.ConstructableRegistryException;
import com.swirlds.common.context.PlatformContext;
import com.swirlds.common.io.utility.LegacyTemporaryFileBuilder;
import com.swirlds.common.merkle.utility.MerkleTreeVisualizer;
import com.swirlds.common.platform.NodeId;
import com.swirlds.common.test.fixtures.RandomUtils;
import com.swirlds.common.test.fixtures.merkle.TestMerkleCryptoFactory;
import com.swirlds.common.test.fixtures.platform.TestPlatformContextBuilder;
import com.swirlds.config.api.Configuration;
import com.swirlds.config.extensions.test.fixtures.TestConfigBuilder;
import com.swirlds.merkledb.MerkleDb;
import com.swirlds.platform.config.StateConfig;
import com.swirlds.platform.state.MerkleNodeState;
import com.swirlds.platform.state.service.PlatformStateFacade;
import com.swirlds.platform.state.signed.SignedState;
import com.swirlds.platform.state.snapshot.DeserializedSignedState;
import com.swirlds.platform.state.snapshot.SignedStateFileUtils;
import com.swirlds.platform.state.snapshot.StateToDiskReason;
import com.swirlds.platform.system.BasicSoftwareVersion;
import com.swirlds.platform.test.fixtures.state.FakeConsensusStateEventHandler;
import com.swirlds.platform.test.fixtures.state.RandomSignedStateGenerator;
import com.swirlds.state.State;
import java.io.BufferedReader;
import java.io.FileReader;
import java.io.IOException;
import java.nio.file.Path;
import org.junit.jupiter.api.AfterEach;
import org.junit.jupiter.api.BeforeAll;
import org.junit.jupiter.api.BeforeEach;
import org.junit.jupiter.api.DisplayName;
import org.junit.jupiter.api.Test;

@DisplayName("SignedState Read/Write Test")
class SignedStateFileReadWriteTest {
    Path testDirectory;

    private static SemanticVersion platformVersion;
    private static PlatformStateFacade stateFacade;

    @BeforeAll
    static void beforeAll() throws ConstructableRegistryException {
        final var registry = ConstructableRegistry.getInstance();
        platformVersion =
                SemanticVersion.newBuilder().major(RandomUtils.nextInt(1, 100)).build();
        registry.registerConstructables("com.swirlds.common");
        registry.registerConstructables("com.swirlds.platform");
        registry.registerConstructables("com.swirlds.state");
        registry.registerConstructables("com.swirlds.virtualmap");
        registry.registerConstructables("com.swirlds.merkledb");
        FakeConsensusStateEventHandler.registerMerkleStateRootClassIds();
        stateFacade = new PlatformStateFacade(v -> new BasicSoftwareVersion(platformVersion.major()));
    }

    @BeforeEach
    void beforeEach() throws IOException {
        // Don't use JUnit @TempDir as it runs into a thread race with Merkle DB DataSource release...
        testDirectory = LegacyTemporaryFileBuilder.buildTemporaryFile(
                "SignedStateFileReadWriteTest", FakeConsensusStateEventHandler.CONFIGURATION);
        LegacyTemporaryFileBuilder.overrideTemporaryFileLocation(testDirectory.resolve("tmp"));
        MerkleDb.resetDefaultInstancePath();
    }

    @AfterEach
    void tearDown() {
        RandomSignedStateGenerator.releaseAllBuiltSignedStates();
    }

    @Test
    @DisplayName("writeHashInfoFile() Test")
    void writeHashInfoFileTest() throws IOException {
        final PlatformContext platformContext =
                TestPlatformContextBuilder.create().build();
        final SignedState signedState = new RandomSignedStateGenerator()
                .setSoftwareVersion(new BasicSoftwareVersion(platformVersion.minor()))
                .build();
        final MerkleNodeState state = signedState.getState();
        writeHashInfoFile(platformContext, testDirectory, state, stateFacade);
        final StateConfig stateConfig =
                new TestConfigBuilder().getOrCreateConfig().getConfigData(StateConfig.class);

        final Path hashInfoFile = testDirectory.resolve(SignedStateFileUtils.HASH_INFO_FILE_NAME);
        assertTrue(exists(hashInfoFile), "file should exist");

        final String hashInfoString = new MerkleTreeVisualizer(state.getRoot())
                .setDepth(stateConfig.debugHashDepth())
                .render();

        final StringBuilder sb = new StringBuilder();
        try (final BufferedReader br = new BufferedReader(new FileReader(hashInfoFile.toFile()))) {
            br.lines().forEach(line -> sb.append(line).append("\n"));
        }

        final String fileString = sb.toString();
        assertTrue(fileString.contains(hashInfoString), "hash info string not found");
    }

    @Test
    @DisplayName("Write Then Read State File Test")
    void writeThenReadStateFileTest() throws IOException {
        final SignedState signedState = new RandomSignedStateGenerator().build();
        final Path stateFile = testDirectory.resolve(SIGNED_STATE_FILE_NAME);
        final Path signatureSetFile = testDirectory.resolve(SIGNATURE_SET_FILE_NAME);

        assertFalse(exists(stateFile), "signed state file should not yet exist");
        assertFalse(exists(signatureSetFile), "signature set file should not yet exist");

        State state = signedState.getState();
        state.copy();
        state.createSnapshot(testDirectory);
        writeSignatureSetFile(testDirectory, signedState);

        assertTrue(exists(stateFile), "signed state file should be present");
        assertTrue(exists(signatureSetFile), "signature set file should be present");

        MerkleDb.resetDefaultInstancePath();
        Configuration configuration =
                TestPlatformContextBuilder.create().build().getConfiguration();
<<<<<<< HEAD
        final DeserializedSignedState deserializedSignedState = readStateFile(
                stateFile,
                // FIXME
                (virtualMap) -> {
                    throw new UnsupportedOperationException();
                },
                TEST_PLATFORM_STATE_FACADE,
                PlatformContext.create(configuration));
        MerkleCryptoFactory.getInstance()
=======
        final DeserializedSignedState deserializedSignedState =
                readStateFile(stateFile, TEST_PLATFORM_STATE_FACADE, PlatformContext.create(configuration));
        TestMerkleCryptoFactory.getInstance()
>>>>>>> c49bdae3
                .digestTreeSync(deserializedSignedState
                        .reservedSignedState()
                        .get()
                        .getState()
                        .getRoot());

        assertNotNull(deserializedSignedState.originalHash(), "hash should not be null");
        assertEquals(signedState.getState().getHash(), deserializedSignedState.originalHash(), "hash should match");
        assertEquals(
                signedState.getState().getHash(),
                deserializedSignedState.reservedSignedState().get().getState().getHash(),
                "hash should match");
        assertNotSame(signedState, deserializedSignedState.reservedSignedState(), "state should be a different object");
    }

    @Test
    @DisplayName("writeSavedStateToDisk() Test")
    void writeSavedStateToDiskTest() throws IOException {
        final SignedState signedState = new RandomSignedStateGenerator()
                .setSoftwareVersion(new BasicSoftwareVersion(platformVersion.minor()))
                .build();
        final Path directory = testDirectory.resolve("state");

        final Path stateFile = directory.resolve(SIGNED_STATE_FILE_NAME);
        final Path hashInfoFile = directory.resolve(HASH_INFO_FILE_NAME);
        final Path settingsUsedFile = directory.resolve("settingsUsed.txt");
        final Path addressBookFile = directory.resolve(CURRENT_ROSTER_FILE_NAME);

        throwIfFileExists(stateFile, hashInfoFile, settingsUsedFile, directory);
        final String configDir = testDirectory.resolve("data/saved").toString();
        final Configuration configuration = changeConfigAndConfigHolder(configDir);

        final PlatformContext platformContext = TestPlatformContextBuilder.create()
                .withConfiguration(configuration)
                .build();

        // make immutable
        signedState.getState().copy();

        writeSignedStateToDisk(
                platformContext,
                NodeId.of(0),
                directory,
                signedState,
                StateToDiskReason.PERIODIC_SNAPSHOT,
                stateFacade);

        assertTrue(exists(stateFile), "state file should exist");
        assertTrue(exists(hashInfoFile), "hash info file should exist");
        assertTrue(exists(settingsUsedFile), "settings used file should exist");
        assertTrue(exists(addressBookFile), "address book file should exist");
    }

    private Configuration changeConfigAndConfigHolder(String directory) {
        return new TestConfigBuilder()
                .withValue(StateCommonConfig_.SAVED_STATE_DIRECTORY, directory)
                .getOrCreateConfig();
    }
}<|MERGE_RESOLUTION|>--- conflicted
+++ resolved
@@ -138,7 +138,6 @@
         MerkleDb.resetDefaultInstancePath();
         Configuration configuration =
                 TestPlatformContextBuilder.create().build().getConfiguration();
-<<<<<<< HEAD
         final DeserializedSignedState deserializedSignedState = readStateFile(
                 stateFile,
                 // FIXME
@@ -147,12 +146,7 @@
                 },
                 TEST_PLATFORM_STATE_FACADE,
                 PlatformContext.create(configuration));
-        MerkleCryptoFactory.getInstance()
-=======
-        final DeserializedSignedState deserializedSignedState =
-                readStateFile(stateFile, TEST_PLATFORM_STATE_FACADE, PlatformContext.create(configuration));
         TestMerkleCryptoFactory.getInstance()
->>>>>>> c49bdae3
                 .digestTreeSync(deserializedSignedState
                         .reservedSignedState()
                         .get()

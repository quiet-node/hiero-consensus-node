--- conflicted
+++ resolved
@@ -138,16 +138,11 @@
         MerkleDb.resetDefaultInstancePath();
         Configuration configuration =
                 TestPlatformContextBuilder.create().build().getConfiguration();
-<<<<<<< HEAD
-        final DeserializedSignedState deserializedSignedState =
-                readStateFile(stateFile, TEST_PLATFORM_STATE_FACADE, PlatformContext.create(configuration));
-=======
         final DeserializedSignedState deserializedSignedState = readStateFile(
                 configuration, stateFile,
                 // FIXME
                 (virtualMap) -> {throw new UnsupportedOperationException();},
                 TEST_PLATFORM_STATE_FACADE, PlatformContext.create(configuration));
->>>>>>> 9ff48751
         MerkleCryptoFactory.getInstance()
                 .digestTreeSync(deserializedSignedState
                         .reservedSignedState()

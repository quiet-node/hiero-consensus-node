// SPDX-License-Identifier: Apache-2.0
package com.swirlds.platform;

import static com.swirlds.common.io.utility.FileUtils.throwIfFileExists;
import static com.swirlds.common.merkle.utility.MerkleTreeSnapshotReader.SIGNED_STATE_FILE_NAME;
import static com.swirlds.platform.state.snapshot.SignedStateFileReader.readStateFile;
import static com.swirlds.platform.state.snapshot.SignedStateFileUtils.CURRENT_ROSTER_FILE_NAME;
import static com.swirlds.platform.state.snapshot.SignedStateFileUtils.HASH_INFO_FILE_NAME;
import static com.swirlds.platform.state.snapshot.SignedStateFileUtils.SIGNATURE_SET_FILE_NAME;
import static com.swirlds.platform.state.snapshot.SignedStateFileWriter.writeHashInfoFile;
import static com.swirlds.platform.state.snapshot.SignedStateFileWriter.writeSignatureSetFile;
import static com.swirlds.platform.state.snapshot.SignedStateFileWriter.writeSignedStateToDisk;
import static com.swirlds.platform.test.fixtures.state.TestPlatformStateFacade.TEST_PLATFORM_STATE_FACADE;
import static com.swirlds.platform.test.fixtures.state.TestingAppStateInitializer.registerMerkleStateRootClassIds;
import static java.nio.file.Files.exists;
import static org.junit.jupiter.api.Assertions.assertEquals;
import static org.junit.jupiter.api.Assertions.assertFalse;
import static org.junit.jupiter.api.Assertions.assertNotNull;
import static org.junit.jupiter.api.Assertions.assertNotSame;
import static org.junit.jupiter.api.Assertions.assertTrue;

import com.hedera.hapi.node.base.SemanticVersion;
import com.swirlds.common.config.StateCommonConfig_;
import com.swirlds.common.context.PlatformContext;
import com.swirlds.common.io.utility.LegacyTemporaryFileBuilder;
import com.swirlds.common.merkle.utility.MerkleTreeVisualizer;
import com.swirlds.common.test.fixtures.merkle.TestMerkleCryptoFactory;
import com.swirlds.common.test.fixtures.platform.TestPlatformContextBuilder;
import com.swirlds.config.api.Configuration;
import com.swirlds.config.extensions.test.fixtures.TestConfigBuilder;
import com.swirlds.merkledb.MerkleDb;
import com.swirlds.platform.config.StateConfig;
import com.swirlds.platform.state.MerkleNodeState;
import com.swirlds.platform.state.service.PlatformStateFacade;
import com.swirlds.platform.state.signed.SignedState;
import com.swirlds.platform.state.snapshot.DeserializedSignedState;
import com.swirlds.platform.state.snapshot.SignedStateFileUtils;
import com.swirlds.platform.state.snapshot.StateToDiskReason;
import com.swirlds.platform.test.fixtures.state.RandomSignedStateGenerator;
import com.swirlds.platform.test.fixtures.state.TestHederaVirtualMapState;
import com.swirlds.platform.test.fixtures.state.TestingAppStateInitializer;
import com.swirlds.state.State;
import java.io.BufferedReader;
import java.io.FileReader;
import java.io.IOException;
import java.nio.file.Path;
import org.hiero.base.constructable.ConstructableRegistry;
import org.hiero.base.constructable.ConstructableRegistryException;
import org.hiero.base.utility.test.fixtures.RandomUtils;
import org.hiero.consensus.model.node.NodeId;
import org.junit.jupiter.api.AfterEach;
import org.junit.jupiter.api.BeforeAll;
import org.junit.jupiter.api.BeforeEach;
import org.junit.jupiter.api.DisplayName;
import org.junit.jupiter.api.Test;

@DisplayName("SignedState Read/Write Test")
class SignedStateFileReadWriteTest {
    Path testDirectory;

    private static SemanticVersion platformVersion;
    private static PlatformStateFacade stateFacade;

    @BeforeAll
    static void beforeAll() throws ConstructableRegistryException {
        final var registry = ConstructableRegistry.getInstance();
        platformVersion =
                SemanticVersion.newBuilder().major(RandomUtils.nextInt(1, 100)).build();
        registry.registerConstructables("org.hiero");
        registry.registerConstructables("com.swirlds.platform");
        registry.registerConstructables("com.swirlds.state");
        registry.registerConstructables("com.swirlds.virtualmap");
        registry.registerConstructables("com.swirlds.merkledb");
        registerMerkleStateRootClassIds();
        stateFacade = new PlatformStateFacade();
    }

    @BeforeEach
    void beforeEach() throws IOException {
        // Don't use JUnit @TempDir as it runs into a thread race with Merkle DB DataSource release...
        testDirectory = LegacyTemporaryFileBuilder.buildTemporaryFile(
                "SignedStateFileReadWriteTest", TestingAppStateInitializer.CONFIGURATION);
        LegacyTemporaryFileBuilder.overrideTemporaryFileLocation(testDirectory.resolve("tmp"));
        MerkleDb.resetDefaultInstancePath();
    }

    @AfterEach
    void tearDown() {
        RandomSignedStateGenerator.releaseAllBuiltSignedStates();
    }

    @Test
    @DisplayName("writeHashInfoFile() Test")
    void writeHashInfoFileTest() throws IOException {
        final PlatformContext platformContext =
                TestPlatformContextBuilder.create().build();
        final SignedState signedState = new RandomSignedStateGenerator()
                .setSoftwareVersion(platformVersion)
                .build();
        final MerkleNodeState state = signedState.getState();
        writeHashInfoFile(platformContext, testDirectory, state, stateFacade);
        final StateConfig stateConfig =
                new TestConfigBuilder().getOrCreateConfig().getConfigData(StateConfig.class);

        final Path hashInfoFile = testDirectory.resolve(SignedStateFileUtils.HASH_INFO_FILE_NAME);
        assertTrue(exists(hashInfoFile), "file should exist");

        final String hashInfoString = new MerkleTreeVisualizer(state.getRoot())
                .setDepth(stateConfig.debugHashDepth())
                .render();

        final StringBuilder sb = new StringBuilder();
        try (final BufferedReader br = new BufferedReader(new FileReader(hashInfoFile.toFile()))) {
            br.lines().forEach(line -> sb.append(line).append("\n"));
        }

        final String fileString = sb.toString();
        assertTrue(fileString.contains(hashInfoString), "hash info string not found");
        state.release();
    }

    @Test
    @DisplayName("Write Then Read State File Test")
    void writeThenReadStateFileTest() throws IOException {
        final SignedState signedState = new RandomSignedStateGenerator().build();
        final Path stateFile = testDirectory.resolve(SIGNED_STATE_FILE_NAME);
        final Path signatureSetFile = testDirectory.resolve(SIGNATURE_SET_FILE_NAME);

        assertFalse(exists(stateFile), "signed state file should not yet exist");
        assertFalse(exists(signatureSetFile), "signature set file should not yet exist");

        State state = signedState.getState();
        state.copy().release();
        // FUTURE WORK: https://github.com/hiero-ledger/hiero-consensus-node/issues/19905
        TestMerkleCryptoFactory.getInstance()
                .digestTreeSync(signedState.getState().getRoot());
        state.createSnapshot(testDirectory);
        writeSignatureSetFile(testDirectory, signedState);

        assertTrue(exists(stateFile), "signed state file should be present");
        assertTrue(exists(signatureSetFile), "signature set file should be present");

        MerkleDb.resetDefaultInstancePath();
        Configuration configuration =
                TestPlatformContextBuilder.create().build().getConfiguration();
        final DeserializedSignedState deserializedSignedState = readStateFile(
                stateFile,
<<<<<<< HEAD
                virtualMap -> new TestVirtualMapState(virtualMap, PlatformContext.create(configuration)),
                TEST_PLATFORM_STATE_FACADE,
                PlatformContext.create(configuration));
        hashState(deserializedSignedState.reservedSignedState().get());
=======
                TestHederaVirtualMapState::new,
                TEST_PLATFORM_STATE_FACADE,
                PlatformContext.create(configuration));
        TestMerkleCryptoFactory.getInstance()
                .digestTreeSync(deserializedSignedState
                        .reservedSignedState()
                        .get()
                        .getState()
                        .getRoot());
>>>>>>> 9a0569a6

        assertNotNull(deserializedSignedState.originalHash(), "hash should not be null");
        assertEquals(signedState.getState().getHash(), deserializedSignedState.originalHash(), "hash should match");
        assertEquals(
                signedState.getState().getHash(),
                deserializedSignedState.reservedSignedState().get().getState().getHash(),
                "hash should match");
        assertNotSame(signedState, deserializedSignedState.reservedSignedState(), "state should be a different object");
        signedState.getState().release();
        deserializedSignedState.reservedSignedState().get().getState().release();
    }

    @Test
    @DisplayName("writeSavedStateToDisk() Test")
    void writeSavedStateToDiskTest() throws IOException {
        final SignedState signedState = new RandomSignedStateGenerator()
                .setSoftwareVersion(platformVersion)
                .build();
        final Path directory = testDirectory.resolve("state");

        final Path stateFile = directory.resolve(SIGNED_STATE_FILE_NAME);
        final Path hashInfoFile = directory.resolve(HASH_INFO_FILE_NAME);
        final Path settingsUsedFile = directory.resolve("settingsUsed.txt");
        final Path addressBookFile = directory.resolve(CURRENT_ROSTER_FILE_NAME);

        throwIfFileExists(stateFile, hashInfoFile, settingsUsedFile, directory);
        final String configDir = testDirectory.resolve("data/saved").toString();
        final Configuration configuration = changeConfigAndConfigHolder(configDir);

        final PlatformContext platformContext = TestPlatformContextBuilder.create()
                .withConfiguration(configuration)
                .build();

        // make immutable
        signedState.getState().copy().release();
        // FUTURE WORK: https://github.com/hiero-ledger/hiero-consensus-node/issues/19905
        TestMerkleCryptoFactory.getInstance()
                .digestTreeSync(signedState.getState().getRoot());

        writeSignedStateToDisk(
                platformContext,
                NodeId.of(0),
                directory,
                signedState,
                StateToDiskReason.PERIODIC_SNAPSHOT,
                stateFacade);

        assertTrue(exists(stateFile), "state file should exist");
        assertTrue(exists(hashInfoFile), "hash info file should exist");
        assertTrue(exists(settingsUsedFile), "settings used file should exist");
        assertTrue(exists(addressBookFile), "address book file should exist");
    }

    private Configuration changeConfigAndConfigHolder(String directory) {
        return new TestConfigBuilder()
                .withValue(StateCommonConfig_.SAVED_STATE_DIRECTORY, directory)
                .getOrCreateConfig();
    }
}<|MERGE_RESOLUTION|>--- conflicted
+++ resolved
@@ -145,13 +145,7 @@
                 TestPlatformContextBuilder.create().build().getConfiguration();
         final DeserializedSignedState deserializedSignedState = readStateFile(
                 stateFile,
-<<<<<<< HEAD
                 virtualMap -> new TestVirtualMapState(virtualMap, PlatformContext.create(configuration)),
-                TEST_PLATFORM_STATE_FACADE,
-                PlatformContext.create(configuration));
-        hashState(deserializedSignedState.reservedSignedState().get());
-=======
-                TestHederaVirtualMapState::new,
                 TEST_PLATFORM_STATE_FACADE,
                 PlatformContext.create(configuration));
         TestMerkleCryptoFactory.getInstance()
@@ -160,7 +154,6 @@
                         .get()
                         .getState()
                         .getRoot());
->>>>>>> 9a0569a6
 
         assertNotNull(deserializedSignedState.originalHash(), "hash should not be null");
         assertEquals(signedState.getState().getHash(), deserializedSignedState.originalHash(), "hash should match");

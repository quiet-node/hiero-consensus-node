--- conflicted
+++ resolved
@@ -65,26 +65,6 @@
         assertInstanceOf(V059RosterLifecycleTransitionSchema.class, schemas.getLast());
     }
 
-<<<<<<< HEAD
-//    @Test
-//    void emptyRootIsAtGenesis() {
-//        given(root.findNodeIndex(PlatformStateService.NAME, V0540PlatformStateSchema.PLATFORM_STATE_KEY))
-//                .willReturn(-1);
-//        assertNull(PLATFORM_STATE_SERVICE.creationVersionOf(root));
-//    }
-//
-//    @Test
-//    void rootWithPlatformStateGetsVersionFromPlatformState() {
-//        given(root.findNodeIndex(PlatformStateService.NAME, V0540PlatformStateSchema.PLATFORM_STATE_KEY))
-//                .willReturn(0);
-//        given(root.getChild(0)).willReturn(platformState);
-//        given(platformState.getValue())
-//                .willReturn(PlatformState.newBuilder()
-//                        .creationSoftwareVersion(SemanticVersion.DEFAULT)
-//                        .build());
-//        assertSame(SemanticVersion.DEFAULT, PLATFORM_STATE_SERVICE.creationVersionOf(root));
-//    }
-=======
     @Test
     void emptyRootIsAtGenesis() {
         given(root.getReadableStates(PlatformStateService.NAME)).willReturn(EmptyReadableStates.INSTANCE);
@@ -103,5 +83,4 @@
                         .build());
         assertSame(SemanticVersion.DEFAULT, TEST_PLATFORM_STATE_FACADE.creationSemanticVersionOf(root));
     }
->>>>>>> ba1c8d94
 }
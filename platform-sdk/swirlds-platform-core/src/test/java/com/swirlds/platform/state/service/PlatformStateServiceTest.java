--- conflicted
+++ resolved
@@ -21,19 +21,10 @@
 import static org.junit.jupiter.api.Assertions.assertInstanceOf;
 import static org.mockito.BDDMockito.given;
 
-<<<<<<< HEAD
-import com.hedera.hapi.platform.state.PlatformState;
-=======
->>>>>>> 582c0faf
 import com.swirlds.platform.state.service.schemas.V0540PlatformStateSchema;
 import com.swirlds.platform.state.service.schemas.V059RosterLifecycleTransitionSchema;
 import com.swirlds.state.lifecycle.Schema;
 import com.swirlds.state.lifecycle.SchemaRegistry;
-<<<<<<< HEAD
-import com.swirlds.state.merkle.MerkleStateRoot;
-import com.swirlds.state.merkle.singleton.SingletonNode;
-=======
->>>>>>> 582c0faf
 import org.junit.jupiter.api.Test;
 import org.junit.jupiter.api.extension.ExtendWith;
 import org.mockito.ArgumentCaptor;
@@ -55,27 +46,4 @@
         assertInstanceOf(V0540PlatformStateSchema.class, schemas.getFirst());
         assertInstanceOf(V059RosterLifecycleTransitionSchema.class, schemas.getLast());
     }
-<<<<<<< HEAD
-
-    // temp to compile code
-    //    @Test
-    //    void emptyRootIsAtGenesis() {
-    //        given(root.getReadableStates(PlatformStateService.NAME)).willReturn(EmptyReadableStates.INSTANCE);
-    //        given(root.findNodeIndex(PlatformStateService.NAME, PLATFORM_STATE_KEY)).willReturn(-1);
-    //        assertNull(TEST_PLATFORM_STATE_FACADE.creationSemanticVersionOf(root));
-    //    }
-    //
-    //    @Test
-    //    void rootWithPlatformStateGetsVersionFromPlatformState() {
-    //        MapReadableStates readableStates = new MapReadableStates(
-    //                Map.of(PLATFORM_STATE_KEY, new ReadableSingletonStateImpl<>(PLATFORM_STATE_KEY, platformState)));
-    //        given(root.getReadableStates(PlatformStateService.NAME)).willReturn(readableStates);
-    //        given(platformState.getValue())
-    //                .willReturn(PlatformState.newBuilder()
-    //                        .creationSoftwareVersion(SemanticVersion.DEFAULT)
-    //                        .build());
-    //        assertSame(SemanticVersion.DEFAULT, TEST_PLATFORM_STATE_FACADE.creationSemanticVersionOf(root));
-    //    }
-=======
->>>>>>> 582c0faf
 }
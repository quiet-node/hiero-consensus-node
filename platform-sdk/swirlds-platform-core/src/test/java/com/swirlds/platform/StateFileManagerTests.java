--- conflicted
+++ resolved
@@ -148,16 +148,11 @@
         MerkleDb.resetDefaultInstancePath();
         Configuration configuration =
                 TestPlatformContextBuilder.create().build().getConfiguration();
-<<<<<<< HEAD
-        final DeserializedSignedState deserializedSignedState =
-                readStateFile(stateFile, TEST_PLATFORM_STATE_FACADE, PlatformContext.create(configuration));
-=======
         final DeserializedSignedState deserializedSignedState = readStateFile(
-                configuration, stateFile,
+                stateFile,
                 // FIXME
                 (virtualMap) -> {throw new UnsupportedOperationException();},
                 TEST_PLATFORM_STATE_FACADE, PlatformContext.create(configuration));
->>>>>>> 9ff48751
         MerkleCryptoFactory.getInstance()
                 .digestTreeSync(deserializedSignedState
                         .reservedSignedState()
@@ -361,14 +356,9 @@
                             TestPlatformContextBuilder.create().build().getConfiguration();
                     final SignedState stateFromDisk = assertDoesNotThrow(
                             () -> SignedStateFileReader.readStateFile(
-<<<<<<< HEAD
-                                            savedStateInfo.stateFile(),
-=======
-                                            configuration,
                                             savedStateInfo.stateFile(),
                                             // FIXME
                                             (virtualMap) -> {throw new UnsupportedOperationException();},
->>>>>>> 9ff48751
                                             TEST_PLATFORM_STATE_FACADE,
                                             PlatformContext.create(configuration))
                                     .reservedSignedState()

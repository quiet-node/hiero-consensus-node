--- conflicted
+++ resolved
@@ -153,13 +153,9 @@
         final Configuration configuration = platformContext.getConfiguration();
         final DeserializedSignedState deserializedSignedState = readStateFile(
                 stateFile,
-<<<<<<< HEAD
-                virtualMap -> new TestVirtualMapState(virtualMap, platformContext),
-=======
-                TestHederaVirtualMapState::new,
->>>>>>> 9a0569a6
+                virtualMap -> new TestHederaVirtualMapState(virtualMap, platformContext),
                 TEST_PLATFORM_STATE_FACADE,
-                PlatformContext.create(configuration));
+                platformContext.getConfiguration());
         SignedState signedState = deserializedSignedState.reservedSignedState().get();
         TestMerkleCryptoFactory.getInstance()
                 .digestTreeSync(signedState.getState().getRoot());
@@ -367,11 +363,7 @@
                     final SignedState stateFromDisk = assertDoesNotThrow(
                             () -> SignedStateFileReader.readStateFile(
                                             savedStateInfo.stateFile(),
-<<<<<<< HEAD
-                                            virtualMap -> new TestVirtualMapState(virtualMap, platformContext),
-=======
-                                            TestHederaVirtualMapState::new,
->>>>>>> 9a0569a6
+                                            virtualMap -> new TestHederaVirtualMapState(virtualMap, platformContext),
                                             TEST_PLATFORM_STATE_FACADE,
                                             PlatformContext.create(configuration))
                                     .reservedSignedState()

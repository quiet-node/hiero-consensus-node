--- conflicted
+++ resolved
@@ -152,12 +152,8 @@
         final DeserializedSignedState deserializedSignedState =
                 readStateFile(stateFile, TEST_PLATFORM_STATE_FACADE, PlatformContext.create(configuration));
         SignedState signedState = deserializedSignedState.reservedSignedState().get();
-<<<<<<< HEAD
-        hashState(signedState.getState());
-=======
         TestMerkleCryptoFactory.getInstance()
                 .digestTreeSync(signedState.getState().getRoot());
->>>>>>> 5a453578
 
         assertNotNull(deserializedSignedState.originalHash(), "hash should not be null");
         assertNotSame(signedState, originalState, "deserialized object should not be the same");

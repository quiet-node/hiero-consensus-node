--- conflicted
+++ resolved
@@ -150,13 +150,8 @@
         MerkleDb.resetDefaultInstancePath();
         Configuration configuration =
                 TestPlatformContextBuilder.create().build().getConfiguration();
-<<<<<<< HEAD
         final DeserializedSignedState deserializedSignedState = readStateFile(
                 stateFile, HederaNewStateRoot::new, TEST_PLATFORM_STATE_FACADE, PlatformContext.create(configuration));
-=======
-        final DeserializedSignedState deserializedSignedState =
-                readStateFile(stateFile, TEST_PLATFORM_STATE_FACADE, PlatformContext.create(configuration));
->>>>>>> 56f18df0
         hashState(deserializedSignedState.reservedSignedState().get().getState());
 
         assertNotNull(deserializedSignedState.originalHash(), "hash should not be null");
@@ -488,13 +483,12 @@
         }
     }
 
-<<<<<<< HEAD
     private static void hashState(MerkleNodeState merkleNodeState) {
         TestMerkleCryptoFactory.getInstance().digestTreeSync(merkleNodeState.getRoot());
-=======
+    }
+
     private static void hashState(MerkleNodeState state) {
         TestMerkleCryptoFactory.getInstance().digestTreeSync(state.getRoot());
->>>>>>> 56f18df0
     }
 
     private static void makeImmutable(SignedState signedState) {

--- conflicted
+++ resolved
@@ -93,12 +93,7 @@
     static void beforeAll() throws ConstructableRegistryException {
         final ConstructableRegistry registry = ConstructableRegistry.getInstance();
         registry.registerConstructables("com.swirlds");
-<<<<<<< HEAD
-        registry.registerConstructables("org.hiero.consensus");
-=======
         registry.registerConstructables("org.hiero");
-        registry.registerConstructable(new ClassConstructorPair(TestMerkleStateRoot.class, TestMerkleStateRoot::new));
->>>>>>> 6f37dd35
     }
 
     @NonNull

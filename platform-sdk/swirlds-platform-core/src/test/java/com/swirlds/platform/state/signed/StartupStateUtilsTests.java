// SPDX-License-Identifier: Apache-2.0
package com.swirlds.platform.state.signed;

import static com.swirlds.common.threading.manager.AdHocThreadManager.getStaticThreadManager;
import static com.swirlds.platform.state.snapshot.SignedStateFileWriter.writeSignedStateToDisk;
import static org.hiero.consensus.utility.test.fixtures.RandomUtils.getRandomPrintSeed;
import static org.junit.jupiter.api.Assertions.assertEquals;
import static org.junit.jupiter.api.Assertions.assertNull;
import static org.junit.jupiter.api.Assertions.assertThrows;
import static org.mockito.ArgumentMatchers.any;
import static org.mockito.Mockito.doAnswer;
import static org.mockito.Mockito.spy;

import com.hedera.hapi.node.base.SemanticVersion;
import com.swirlds.base.time.Time;
import com.swirlds.common.config.StateCommonConfig;
import com.swirlds.common.config.StateCommonConfig_;
import com.swirlds.common.constructable.ClassConstructorPair;
import com.swirlds.common.constructable.ConstructableRegistry;
import com.swirlds.common.constructable.ConstructableRegistryException;
import com.swirlds.common.context.PlatformContext;
import com.swirlds.common.io.filesystem.FileSystemManager;
import com.swirlds.common.io.utility.FileUtils;
import com.swirlds.common.io.utility.RecycleBin;
import com.swirlds.common.metrics.noop.NoOpMetrics;
import com.swirlds.common.test.fixtures.TestRecycleBin;
import com.swirlds.common.test.fixtures.platform.TestPlatformContextBuilder;
import com.swirlds.config.api.Configuration;
import com.swirlds.config.extensions.test.fixtures.TestConfigBuilder;
import com.swirlds.merkledb.MerkleDb;
import com.swirlds.platform.config.StateConfig_;
import com.swirlds.platform.internal.SignedStateLoadingException;
import com.swirlds.platform.state.service.PlatformStateFacade;
import com.swirlds.platform.state.snapshot.SignedStateFilePath;
import com.swirlds.platform.state.snapshot.StateToDiskReason;
import com.swirlds.platform.test.fixtures.state.RandomSignedStateGenerator;
import com.swirlds.platform.test.fixtures.state.TestMerkleStateRoot;
import edu.umd.cs.findbugs.annotations.NonNull;
import edu.umd.cs.findbugs.annotations.Nullable;
import java.io.BufferedWriter;
import java.io.IOException;
import java.nio.file.Files;
import java.nio.file.Path;
import java.util.Random;
import java.util.concurrent.atomic.AtomicInteger;
import java.util.stream.Stream;
import org.hiero.consensus.model.crypto.Hash;
import org.hiero.consensus.model.node.NodeId;
import org.junit.jupiter.api.AfterEach;
import org.junit.jupiter.api.BeforeAll;
import org.junit.jupiter.api.BeforeEach;
import org.junit.jupiter.api.DisplayName;
import org.junit.jupiter.api.Test;
import org.junit.jupiter.api.io.TempDir;
import org.junit.jupiter.params.ParameterizedTest;
import org.junit.jupiter.params.provider.ValueSource;

@DisplayName("StartupStateUtilities Tests")
public class StartupStateUtilsTests {

    /**
     * Temporary directory provided by JUnit
     */
    @TempDir
    Path testDirectory;

    private SignedStateFilePath signedStateFilePath;

    private final NodeId selfId = NodeId.of(0);
    private final String mainClassName = "mainClassName";
    private final String swirldName = "swirldName";
    private SemanticVersion currentSoftwareVersion;
    private PlatformStateFacade platformStateFacade;

    @BeforeEach
    void beforeEach() throws IOException {
        FileUtils.deleteDirectory(testDirectory);
        signedStateFilePath = new SignedStateFilePath(new TestConfigBuilder()
                .withValue("state.savedStateDirectory", testDirectory.toString())
                .getOrCreateConfig()
                .getConfigData(StateCommonConfig.class));
        currentSoftwareVersion = SemanticVersion.newBuilder().major(1).build();
        platformStateFacade = new PlatformStateFacade();
    }

    @AfterEach
    void afterEach() throws IOException {
        FileUtils.deleteDirectory(testDirectory);
        RandomSignedStateGenerator.releaseAllBuiltSignedStates();
    }

    @BeforeAll
    static void beforeAll() throws ConstructableRegistryException {
        final ConstructableRegistry registry = ConstructableRegistry.getInstance();
        registry.registerConstructables("com.swirlds");
        registry.registerConstructables("org.hiero.consensus");
        registry.registerConstructable(new ClassConstructorPair(TestMerkleStateRoot.class, TestMerkleStateRoot::new));
    }

    @NonNull
    private PlatformContext buildContext(final boolean deleteInvalidStateFiles, @NonNull final RecycleBin recycleBin) {
        final Configuration configuration = new TestConfigBuilder()
                .withValue(StateCommonConfig_.SAVED_STATE_DIRECTORY, testDirectory.toString())
                .withValue(StateConfig_.DELETE_INVALID_STATE_FILES, deleteInvalidStateFiles)
                .getOrCreateConfig();

        return TestPlatformContextBuilder.create()
                .withConfiguration(configuration)
                .withRecycleBin(recycleBin)
                .build();
    }

    /**
     * Write a state to disk in a location that will be discovered by {@link StartupStateUtils}.
     *
     * @return the signed state that was written to disk
     */
    @NonNull
    private SignedState writeState(
            @NonNull final Random random,
            @NonNull final PlatformContext platformContext,
            final long round,
            @Nullable final Hash epoch,
            final boolean corrupted)
            throws IOException {
        MerkleDb.resetDefaultInstancePath();

        final SignedState signedState = new RandomSignedStateGenerator(random)
                .setRound(round)
                .setEpoch(epoch)
                .build();

        // make the state immutable
        signedState.getState().copy();

        final Path savedStateDirectory =
                signedStateFilePath.getSignedStateDirectory(mainClassName, selfId, swirldName, round);

        writeSignedStateToDisk(
                platformContext,
                selfId,
                savedStateDirectory,
                signedState,
                StateToDiskReason.PERIODIC_SNAPSHOT,
                platformStateFacade);

        if (corrupted) {
            final Path stateFilePath = savedStateDirectory.resolve("SignedState.swh");
            Files.delete(stateFilePath);
            final BufferedWriter writer = Files.newBufferedWriter(stateFilePath);
            writer.write("this is not a real state file");
            writer.close();
        }

        return signedState;
    }

    @Test
    @DisplayName("Genesis Test")
    void genesisTest() throws SignedStateLoadingException {
        final PlatformContext platformContext = buildContext(false, TestRecycleBin.getInstance());

        final RecycleBin recycleBin = initializeRecycleBin(platformContext, selfId);

        final SignedState loadedState = StartupStateUtils.loadStateFile(
                        recycleBin,
                        selfId,
                        mainClassName,
                        swirldName,
<<<<<<< HEAD
                        // FIXME
                        (virtualMap) -> {
                            throw new UnsupportedOperationException();
                        },
                        currentSoftwareVersion.getPbjSemanticVersion(),
=======
                        currentSoftwareVersion,
>>>>>>> cbe09d5b
                        platformStateFacade,
                        platformContext)
                .getNullable();

        assertNull(loadedState);
    }

    @Test
    @DisplayName("Normal Restart Test")
    void normalRestartTest() throws IOException, SignedStateLoadingException {
        final Random random = getRandomPrintSeed();
        final PlatformContext platformContext = buildContext(false, TestRecycleBin.getInstance());

        int stateCount = 5;

        int latestRound = random.nextInt(1_000, 10_000);
        SignedState latestState = null;
        for (int i = 0; i < stateCount; i++) {
            latestRound += random.nextInt(100, 200);
            latestState = writeState(random, platformContext, latestRound, null, false);
        }

        final RecycleBin recycleBin = initializeRecycleBin(platformContext, selfId);
        MerkleDb.resetDefaultInstancePath();
        final SignedState loadedState = StartupStateUtils.loadStateFile(
                        recycleBin,
                        selfId,
                        mainClassName,
                        swirldName,
<<<<<<< HEAD
                        // FIXME
                        (virtualMap) -> {
                            throw new UnsupportedOperationException();
                        },
                        currentSoftwareVersion.getPbjSemanticVersion(),
=======
                        currentSoftwareVersion,
>>>>>>> cbe09d5b
                        platformStateFacade,
                        platformContext)
                .get();

        loadedState.getState().throwIfImmutable();
        loadedState.getState().throwIfDestroyed();

        assertEquals(latestState.getRound(), loadedState.getRound());
        assertEquals(latestState.getState().getHash(), loadedState.getState().getHash());
        RandomSignedStateGenerator.releaseReservable(loadedState.getState().getRoot());
    }

    @Test
    @DisplayName("Corrupted State No Recycling Test")
    void corruptedStateNoRecyclingTest() throws IOException {
        final Random random = getRandomPrintSeed();
        final PlatformContext platformContext = buildContext(false, TestRecycleBin.getInstance());

        int stateCount = 5;

        int latestRound = random.nextInt(1_000, 10_000);
        for (int i = 0; i < stateCount; i++) {
            latestRound += random.nextInt(100, 200);
            final boolean corrupted = i == stateCount - 1;
            writeState(random, platformContext, latestRound, null, corrupted);
        }
        final RecycleBin recycleBin = initializeRecycleBin(platformContext, selfId);

        assertThrows(SignedStateLoadingException.class, () -> StartupStateUtils.loadStateFile(
                        recycleBin,
                        selfId,
                        mainClassName,
                        swirldName,
<<<<<<< HEAD
                        // FIXME
                        (virtualMap) -> {
                            throw new UnsupportedOperationException();
                        },
                        currentSoftwareVersion.getPbjSemanticVersion(),
=======
                        currentSoftwareVersion,
>>>>>>> cbe09d5b
                        platformStateFacade,
                        platformContext)
                .get());
    }

    @ParameterizedTest
    @ValueSource(ints = {1, 2, 3, 4, 5})
    @DisplayName("Corrupted State Recycling Permitted Test")
    void corruptedStateRecyclingPermittedTest(final int invalidStateCount)
            throws IOException, SignedStateLoadingException {
        final Random random = getRandomPrintSeed();

        final AtomicInteger recycleCount = new AtomicInteger(0);
        final RecycleBin recycleBin = spy(TestRecycleBin.getInstance());
        // increment recycle count every time recycleBin.recycle() is called
        doAnswer(invocation -> {
                    invocation.callRealMethod();
                    recycleCount.incrementAndGet();
                    return null;
                })
                .when(recycleBin)
                .recycle(any());

        final PlatformContext platformContext = buildContext(true, recycleBin);

        int stateCount = 5;

        int latestRound = random.nextInt(1_000, 10_000);
        SignedState latestUncorruptedState = null;
        for (int i = 0; i < stateCount; i++) {
            latestRound += random.nextInt(100, 200);
            final boolean corrupted = (stateCount - i) <= invalidStateCount;
            final SignedState state = writeState(random, platformContext, latestRound, null, corrupted);
            if (!corrupted) {
                latestUncorruptedState = state;
            }
        }
        RandomSignedStateGenerator.releaseAllBuiltSignedStates();

        MerkleDb.resetDefaultInstancePath();
        final SignedState loadedState = StartupStateUtils.loadStateFile(
                        recycleBin,
                        selfId,
                        mainClassName,
                        swirldName,
<<<<<<< HEAD
                        // FIXME
                        (virtualMap) -> {
                            throw new UnsupportedOperationException();
                        },
                        currentSoftwareVersion.getPbjSemanticVersion(),
=======
                        currentSoftwareVersion,
>>>>>>> cbe09d5b
                        platformStateFacade,
                        platformContext)
                .getNullable();

        if (latestUncorruptedState != null) {
            loadedState.getState().throwIfImmutable();
            loadedState.getState().throwIfDestroyed();

            assertEquals(latestUncorruptedState.getRound(), loadedState.getRound());
            assertEquals(
                    latestUncorruptedState.getState().getHash(),
                    loadedState.getState().getHash());
        } else {
            assertNull(loadedState);
        }

        if (loadedState != null) {
            RandomSignedStateGenerator.releaseReservable(loadedState.getState().getRoot());
        }

        final Path savedStateDirectory = signedStateFilePath
                .getSignedStateDirectory(mainClassName, selfId, swirldName, latestRound)
                .getParent();
        int filesCount;
        try (Stream<Path> list = Files.list(savedStateDirectory)) {
            filesCount = (int) list.count();
        }
        assertEquals(5 - invalidStateCount, filesCount, "Unexpected number of files " + filesCount);
        assertEquals(invalidStateCount, recycleCount.get());
    }

    private RecycleBin initializeRecycleBin(PlatformContext platformContext, NodeId selfId) {
        final var metrics = new NoOpMetrics();
        final var configuration = platformContext.getConfiguration();
        final var fileSystemManager = FileSystemManager.create(configuration);
        final var time = Time.getCurrent();
        return RecycleBin.create(metrics, configuration, getStaticThreadManager(), time, fileSystemManager, selfId);
    }
}<|MERGE_RESOLUTION|>--- conflicted
+++ resolved
@@ -167,15 +167,11 @@
                         selfId,
                         mainClassName,
                         swirldName,
-<<<<<<< HEAD
                         // FIXME
                         (virtualMap) -> {
                             throw new UnsupportedOperationException();
                         },
-                        currentSoftwareVersion.getPbjSemanticVersion(),
-=======
                         currentSoftwareVersion,
->>>>>>> cbe09d5b
                         platformStateFacade,
                         platformContext)
                 .getNullable();
@@ -205,15 +201,11 @@
                         selfId,
                         mainClassName,
                         swirldName,
-<<<<<<< HEAD
                         // FIXME
                         (virtualMap) -> {
                             throw new UnsupportedOperationException();
                         },
-                        currentSoftwareVersion.getPbjSemanticVersion(),
-=======
                         currentSoftwareVersion,
->>>>>>> cbe09d5b
                         platformStateFacade,
                         platformContext)
                 .get();
@@ -247,15 +239,11 @@
                         selfId,
                         mainClassName,
                         swirldName,
-<<<<<<< HEAD
                         // FIXME
                         (virtualMap) -> {
                             throw new UnsupportedOperationException();
                         },
-                        currentSoftwareVersion.getPbjSemanticVersion(),
-=======
                         currentSoftwareVersion,
->>>>>>> cbe09d5b
                         platformStateFacade,
                         platformContext)
                 .get());
@@ -301,15 +289,11 @@
                         selfId,
                         mainClassName,
                         swirldName,
-<<<<<<< HEAD
                         // FIXME
                         (virtualMap) -> {
                             throw new UnsupportedOperationException();
                         },
-                        currentSoftwareVersion.getPbjSemanticVersion(),
-=======
                         currentSoftwareVersion,
->>>>>>> cbe09d5b
                         platformStateFacade,
                         platformContext)
                 .getNullable();

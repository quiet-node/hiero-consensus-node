// SPDX-License-Identifier: Apache-2.0
package com.swirlds.platform.state.service;

import static com.swirlds.platform.state.service.schemas.V0540PlatformStateSchema.UNINITIALIZED_PLATFORM_STATE;
import static com.swirlds.platform.test.fixtures.PlatformStateUtils.randomPlatformState;
import static org.assertj.core.api.AssertionsForClassTypes.assertThat;
import static org.hiero.base.crypto.test.fixtures.CryptoRandomUtils.randomHash;
import static org.hiero.base.utility.test.fixtures.RandomUtils.nextLong;
import static org.junit.jupiter.api.Assertions.assertEquals;
import static org.junit.jupiter.api.Assertions.assertFalse;
import static org.junit.jupiter.api.Assertions.assertNull;
import static org.junit.jupiter.api.Assertions.assertSame;
import static org.junit.jupiter.api.Assertions.assertTrue;
import static org.mockito.Mockito.when;

import com.hedera.hapi.node.base.SemanticVersion;
import com.hedera.hapi.platform.state.PlatformState;
import com.swirlds.common.test.fixtures.platform.TestPlatformContextBuilder;
import com.swirlds.merkledb.test.fixtures.MerkleDbTestUtils;
import com.swirlds.platform.state.MerkleNodeState;
import com.swirlds.platform.state.PlatformStateAccessor;
import com.swirlds.platform.state.PlatformStateModifier;
import com.swirlds.platform.test.fixtures.state.TestPlatformStateFacade;
import com.swirlds.platform.test.fixtures.state.TestVirtualMapState;
import com.swirlds.platform.test.fixtures.state.TestingAppStateInitializer;
import com.swirlds.state.State;
import com.swirlds.state.spi.EmptyReadableStates;
import java.time.Instant;
import org.hiero.base.utility.test.fixtures.RandomUtils;
import org.junit.jupiter.api.AfterEach;
import org.junit.jupiter.api.BeforeEach;
import org.junit.jupiter.api.Test;
import org.mockito.Mockito;

class PlatformStateFacadeTest {

    private TestPlatformStateFacade platformStateFacade;
    private MerkleNodeState state;
    private MerkleNodeState emptyState;
    private PlatformStateModifier platformStateModifier;

    @BeforeEach
    void beforeEach() {
        final String virtualMapLabelForState =
                "vm-state-" + PlatformStateFacadeTest.class.getSimpleName() + "-" + java.util.UUID.randomUUID();
        state = TestVirtualMapState.createInstanceWithVirtualMapLabel(
                virtualMapLabelForState,
                TestPlatformContextBuilder.create().build(),
                state -> PlatformStateAccessor.GENESIS_ROUND);
        TestingAppStateInitializer.DEFAULT.initPlatformState(state);
        final String virtualMapLabelForEmptyState =
                "vm-state-empty-" + PlatformStateFacadeTest.class.getSimpleName() + "-" + java.util.UUID.randomUUID();
        emptyState = TestVirtualMapState.createInstanceWithVirtualMapLabel(
                virtualMapLabelForEmptyState,
                TestPlatformContextBuilder.create().build(),
                state -> PlatformStateAccessor.GENESIS_ROUND);
        platformStateFacade = new TestPlatformStateFacade();
        platformStateModifier = randomPlatformState(state, platformStateFacade);
    }

    @AfterEach
    void tearDown() {
        state.release();
        emptyState.release();

        MerkleDbTestUtils.assertAllDatabasesClosed();
    }

    @Test
    void isInFreezePeriodTest() {

        final Instant t1 = Instant.now();
        final Instant t2 = t1.plusSeconds(1);
        final Instant t3 = t2.plusSeconds(1);
        final Instant t4 = t3.plusSeconds(1);

        // No freeze time set
        assertFalse(PlatformStateFacade.isInFreezePeriod(t1, null, null));

        // No freeze time set, previous freeze time set
        assertFalse(PlatformStateFacade.isInFreezePeriod(t2, null, t1));

        // Freeze time is in the future, never frozen before
        assertFalse(PlatformStateFacade.isInFreezePeriod(t2, t3, null));

        // Freeze time is in the future, frozen before
        assertFalse(PlatformStateFacade.isInFreezePeriod(t2, t3, t1));

        // Freeze time is in the past, never frozen before
        assertTrue(PlatformStateFacade.isInFreezePeriod(t2, t1, null));

        // Freeze time is in the past, frozen before at an earlier time
        assertTrue(PlatformStateFacade.isInFreezePeriod(t3, t2, t1));

        // Freeze time in the past, already froze at that exact time
        assertFalse(PlatformStateFacade.isInFreezePeriod(t3, t2, t2));
    }

    @Test
    void testCreationSoftwareVersionOf() {
        assertEquals(
                platformStateModifier.getCreationSoftwareVersion(),
                platformStateFacade.creationSoftwareVersionOf(state));
    }

    @Test
    void testCreationSoftwareVersionOf_null() {
        assertNull(platformStateFacade.creationSoftwareVersionOf(emptyState));
    }

    @Test
    void testRoundOf() {
        assertEquals(platformStateModifier.getRound(), platformStateFacade.roundOf(state));
    }

    @Test
    void testPlatformStateOf_noPlatformState() {
        final var virtualMapLabel =
                "vm-" + PlatformStateFacadeTest.class.getSimpleName() + "-" + java.util.UUID.randomUUID();
        final TestVirtualMapState noPlatformState = TestVirtualMapState.createInstanceWithVirtualMapLabel(
                virtualMapLabel,
                TestPlatformContextBuilder.create().build(),
                state -> PlatformStateAccessor.GENESIS_ROUND);
        noPlatformState.getReadableStates(PlatformStateService.NAME);
        assertSame(UNINITIALIZED_PLATFORM_STATE, platformStateFacade.platformStateOf(noPlatformState));
        noPlatformState.release();
    }

    @Test
    void testPlatformStateOf_unexpectedRootInstance() {
        final State rootOfUnexpectedType = Mockito.mock(State.class);
        when(rootOfUnexpectedType.getReadableStates(PlatformStateService.NAME))
                .thenReturn(EmptyReadableStates.INSTANCE);

        final PlatformState platformState = platformStateFacade.platformStateOf(rootOfUnexpectedType);
        assertSame(UNINITIALIZED_PLATFORM_STATE, platformState);
    }

    @Test
    void testLegacyRunningEventHashOf() {
        assertEquals(
                platformStateModifier.getLegacyRunningEventHash(), platformStateFacade.legacyRunningEventHashOf(state));
    }

    @Test
    void testAncientThresholdOf() {
        assertEquals(platformStateModifier.getAncientThreshold(), platformStateFacade.ancientThresholdOf(state));
    }

    @Test
    void testConsensusSnapshotOf() {
        assertEquals(platformStateModifier.getSnapshot(), platformStateFacade.consensusSnapshotOf(state));
    }

    @Test
    void testConsensusTimestampOf() {
        assertEquals(platformStateModifier.getConsensusTimestamp(), platformStateFacade.consensusTimestampOf(state));
    }

    @Test
    void testFreezeTimeOf() {
        assertEquals(platformStateModifier.getFreezeTime(), platformStateFacade.freezeTimeOf(state));
    }

    @Test
    void testUpdateLastFrozenTime() {
        final Instant newFreezeTime = Instant.now();
        platformStateFacade.bulkUpdateOf(state, v -> {
            v.setFreezeTime(newFreezeTime);
        });
        platformStateFacade.updateLastFrozenTime(state);
        assertEquals(newFreezeTime, platformStateModifier.getLastFrozenTime());
        assertEquals(newFreezeTime, platformStateFacade.lastFrozenTimeOf(state));
    }

    @Test
    void testBulkUpdateOf() {
        final Instant newFreezeTime = Instant.now();
        final Instant lastFrozenTime = Instant.now();
        final long round = nextLong();
        platformStateFacade.bulkUpdateOf(state, v -> {
            v.setFreezeTime(newFreezeTime);
            v.setRound(round);
            v.setLastFrozenTime(lastFrozenTime);
        });
        assertEquals(newFreezeTime, platformStateModifier.getFreezeTime());
        assertEquals(lastFrozenTime, platformStateModifier.getLastFrozenTime());
        assertEquals(round, platformStateModifier.getRound());
    }

    @Test
    void testSetSnapshotTo() {
        final String virtualMapLabel =
                "vm-" + PlatformStateFacadeTest.class.getSimpleName() + "-" + java.util.UUID.randomUUID();
<<<<<<< HEAD
        TestVirtualMapState randomState = TestVirtualMapState.createInstanceWithVirtualMapLabel(
                virtualMapLabel,
                TestPlatformContextBuilder.create().build(),
                state -> PlatformStateAccessor.GENESIS_ROUND);
=======
        final TestVirtualMapState randomState = TestVirtualMapState.createInstanceWithVirtualMapLabel(virtualMapLabel);
>>>>>>> 1d5844bd
        TestingAppStateInitializer.DEFAULT.initPlatformState(randomState);
        PlatformStateModifier randomPlatformState = randomPlatformState(randomState, platformStateFacade);
        final var newSnapshot = randomPlatformState.getSnapshot();
        platformStateFacade.setSnapshotTo(state, newSnapshot);
        assertEquals(newSnapshot, platformStateModifier.getSnapshot());
        randomState.release();
    }

    @Test
    void testSetLegacyRunningEventHashTo() {
        final var newLegacyRunningEventHash = randomHash();
        platformStateFacade.setLegacyRunningEventHashTo(state, newLegacyRunningEventHash);
        assertEquals(newLegacyRunningEventHash, platformStateModifier.getLegacyRunningEventHash());
    }

    @Test
    void testSetCreationSoftwareVersionTo() {
        final var newCreationSoftwareVersion =
                SemanticVersion.newBuilder().major(RandomUtils.nextInt()).build();

        platformStateFacade.setCreationSoftwareVersionTo(state, newCreationSoftwareVersion);
        assertEquals(newCreationSoftwareVersion, platformStateModifier.getCreationSoftwareVersion());
    }

    @Test
    void testGetInfoString() {
        final var infoString = platformStateFacade.getInfoString(state, 1);
        System.out.println(infoString);
        assertThat(infoString)
                .contains("Round:")
                .contains("Timestamp:")
                .contains("Next consensus number:")
                .contains("Legacy running event hash:")
                .contains("Legacy running event mnemonic:")
                .contains("Rounds non-ancient:")
                .contains("Creation version:")
                .contains("Minimum judge hash code:")
                .contains("Root hash:");
    }
}<|MERGE_RESOLUTION|>--- conflicted
+++ resolved
@@ -192,14 +192,10 @@
     void testSetSnapshotTo() {
         final String virtualMapLabel =
                 "vm-" + PlatformStateFacadeTest.class.getSimpleName() + "-" + java.util.UUID.randomUUID();
-<<<<<<< HEAD
-        TestVirtualMapState randomState = TestVirtualMapState.createInstanceWithVirtualMapLabel(
+        final TestVirtualMapState randomState = TestVirtualMapState.createInstanceWithVirtualMapLabel(
                 virtualMapLabel,
                 TestPlatformContextBuilder.create().build(),
                 state -> PlatformStateAccessor.GENESIS_ROUND);
-=======
-        final TestVirtualMapState randomState = TestVirtualMapState.createInstanceWithVirtualMapLabel(virtualMapLabel);
->>>>>>> 1d5844bd
         TestingAppStateInitializer.DEFAULT.initPlatformState(randomState);
         PlatformStateModifier randomPlatformState = randomPlatformState(randomState, platformStateFacade);
         final var newSnapshot = randomPlatformState.getSnapshot();

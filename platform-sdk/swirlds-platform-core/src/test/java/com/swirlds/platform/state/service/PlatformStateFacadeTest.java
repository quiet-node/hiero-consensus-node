--- conflicted
+++ resolved
@@ -1,7 +1,6 @@
 // SPDX-License-Identifier: Apache-2.0
 package com.swirlds.platform.state.service;
 
-import static com.swirlds.common.test.fixtures.AssertionUtils.assertEventuallyEquals;
 import static com.swirlds.platform.state.service.schemas.V0540PlatformStateSchema.UNINITIALIZED_PLATFORM_STATE;
 import static com.swirlds.platform.test.fixtures.PlatformStateUtils.randomPlatformState;
 import static org.assertj.core.api.AssertionsForClassTypes.assertThat;
@@ -16,11 +15,7 @@
 
 import com.hedera.hapi.node.base.SemanticVersion;
 import com.hedera.hapi.platform.state.PlatformState;
-<<<<<<< HEAD
-import com.swirlds.merkledb.MerkleDbDataSource;
-=======
 import com.swirlds.merkledb.test.fixtures.MerkleDbTestUtils;
->>>>>>> b4b97530
 import com.swirlds.platform.state.MerkleNodeState;
 import com.swirlds.platform.state.PlatformStateModifier;
 import com.swirlds.platform.test.fixtures.state.TestNewMerkleStateRoot;
@@ -28,9 +23,7 @@
 import com.swirlds.platform.test.fixtures.state.TestingAppStateInitializer;
 import com.swirlds.state.State;
 import com.swirlds.state.spi.EmptyReadableStates;
-import java.time.Duration;
 import java.time.Instant;
-import java.time.temporal.ChronoUnit;
 import org.hiero.base.utility.test.fixtures.RandomUtils;
 import org.junit.jupiter.api.AfterEach;
 import org.junit.jupiter.api.BeforeEach;
@@ -62,15 +55,7 @@
         state.release();
         emptyState.release();
 
-<<<<<<< HEAD
-        assertEventuallyEquals(
-                0L,
-                MerkleDbDataSource::getCountOfOpenDatabases,
-                Duration.of(5, ChronoUnit.SECONDS),
-                "All databases should be closed");
-=======
         MerkleDbTestUtils.assertAllDatabasesClosed();
->>>>>>> b4b97530
     }
 
     @Test

// SPDX-License-Identifier: Apache-2.0
package com.swirlds.platform.state.service;

import static com.swirlds.platform.state.service.schemas.V0540PlatformStateSchema.UNINITIALIZED_PLATFORM_STATE;
import static com.swirlds.platform.test.fixtures.PlatformStateUtils.randomPlatformState;
import static org.assertj.core.api.AssertionsForClassTypes.assertThat;
import static org.hiero.base.crypto.test.fixtures.CryptoRandomUtils.randomHash;
import static org.hiero.base.utility.test.fixtures.RandomUtils.nextLong;
import static org.junit.jupiter.api.Assertions.assertEquals;
import static org.junit.jupiter.api.Assertions.assertFalse;
import static org.junit.jupiter.api.Assertions.assertNull;
import static org.junit.jupiter.api.Assertions.assertSame;
import static org.junit.jupiter.api.Assertions.assertTrue;
import static org.mockito.Mockito.when;

import com.hedera.hapi.node.base.SemanticVersion;
import com.hedera.hapi.platform.state.PlatformState;
import com.swirlds.common.test.fixtures.platform.TestPlatformContextBuilder;
import com.swirlds.merkledb.test.fixtures.MerkleDbTestUtils;
import com.swirlds.platform.state.MerkleNodeState;
import com.swirlds.platform.state.PlatformStateModifier;
import com.swirlds.platform.test.fixtures.state.TestHederaVirtualMapState;
import com.swirlds.platform.test.fixtures.state.TestPlatformStateFacade;
import com.swirlds.platform.test.fixtures.state.TestingAppStateInitializer;
import com.swirlds.state.State;
import com.swirlds.state.spi.EmptyReadableStates;
import java.time.Instant;
import org.hiero.base.utility.test.fixtures.RandomUtils;
import org.junit.jupiter.api.AfterEach;
import org.junit.jupiter.api.BeforeEach;
import org.junit.jupiter.api.Test;
import org.mockito.Mockito;

class PlatformStateFacadeTest {

    private TestPlatformStateFacade platformStateFacade;
    private MerkleNodeState state;
    private MerkleNodeState emptyState;
    private PlatformStateModifier platformStateModifier;

    @BeforeEach
    void beforeEach() {
        final String virtualMapLabelForState =
                "vm-state-" + PlatformStateFacadeTest.class.getSimpleName() + "-" + java.util.UUID.randomUUID();
<<<<<<< HEAD
        state = TestVirtualMapState.createInstanceWithVirtualMapLabel(
                virtualMapLabelForState, TestPlatformContextBuilder.create().build());
        TestingAppStateInitializer.DEFAULT.initPlatformState(state);
        final String virtualMapLabelForEmptyState =
                "vm-state-empty-" + PlatformStateFacadeTest.class.getSimpleName() + "-" + java.util.UUID.randomUUID();
        emptyState = TestVirtualMapState.createInstanceWithVirtualMapLabel(
                virtualMapLabelForEmptyState,
                TestPlatformContextBuilder.create().build());
=======
        state = TestHederaVirtualMapState.createInstanceWithVirtualMapLabel(virtualMapLabelForState);
        TestingAppStateInitializer.DEFAULT.initPlatformState(state);
        final String virtualMapLabelForEmptyState =
                "vm-state-empty-" + PlatformStateFacadeTest.class.getSimpleName() + "-" + java.util.UUID.randomUUID();
        emptyState = TestHederaVirtualMapState.createInstanceWithVirtualMapLabel(virtualMapLabelForEmptyState);
>>>>>>> 9a0569a6
        platformStateFacade = new TestPlatformStateFacade();
        platformStateModifier = randomPlatformState(state, platformStateFacade);
    }

    @AfterEach
    void tearDown() {
        state.release();
        emptyState.release();

        MerkleDbTestUtils.assertAllDatabasesClosed();
    }

    @Test
    void isInFreezePeriodTest() {

        final Instant t1 = Instant.now();
        final Instant t2 = t1.plusSeconds(1);
        final Instant t3 = t2.plusSeconds(1);
        final Instant t4 = t3.plusSeconds(1);

        // No freeze time set
        assertFalse(PlatformStateFacade.isInFreezePeriod(t1, null, null));

        // No freeze time set, previous freeze time set
        assertFalse(PlatformStateFacade.isInFreezePeriod(t2, null, t1));

        // Freeze time is in the future, never frozen before
        assertFalse(PlatformStateFacade.isInFreezePeriod(t2, t3, null));

        // Freeze time is in the future, frozen before
        assertFalse(PlatformStateFacade.isInFreezePeriod(t2, t3, t1));

        // Freeze time is in the past, never frozen before
        assertTrue(PlatformStateFacade.isInFreezePeriod(t2, t1, null));

        // Freeze time is in the past, frozen before at an earlier time
        assertTrue(PlatformStateFacade.isInFreezePeriod(t3, t2, t1));

        // Freeze time in the past, already froze at that exact time
        assertFalse(PlatformStateFacade.isInFreezePeriod(t3, t2, t2));
    }

    @Test
    void testCreationSoftwareVersionOf() {
        assertEquals(
                platformStateModifier.getCreationSoftwareVersion(),
                platformStateFacade.creationSoftwareVersionOf(state));
    }

    @Test
    void testCreationSoftwareVersionOf_null() {
        assertNull(platformStateFacade.creationSoftwareVersionOf(emptyState));
    }

    @Test
    void testRoundOf() {
        assertEquals(platformStateModifier.getRound(), platformStateFacade.roundOf(state));
    }

    @Test
    void testPlatformStateOf_noPlatformState() {
        final var virtualMapLabel =
                "vm-" + PlatformStateFacadeTest.class.getSimpleName() + "-" + java.util.UUID.randomUUID();
<<<<<<< HEAD
        final TestVirtualMapState noPlatformState = TestVirtualMapState.createInstanceWithVirtualMapLabel(
                virtualMapLabel, TestPlatformContextBuilder.create().build());
=======
        final TestHederaVirtualMapState noPlatformState =
                TestHederaVirtualMapState.createInstanceWithVirtualMapLabel(virtualMapLabel);
>>>>>>> 9a0569a6
        noPlatformState.getReadableStates(PlatformStateService.NAME);
        assertSame(UNINITIALIZED_PLATFORM_STATE, platformStateFacade.platformStateOf(noPlatformState));
        noPlatformState.release();
    }

    @Test
    void testPlatformStateOf_unexpectedRootInstance() {
        final State rootOfUnexpectedType = Mockito.mock(State.class);
        when(rootOfUnexpectedType.getReadableStates(PlatformStateService.NAME))
                .thenReturn(EmptyReadableStates.INSTANCE);

        final PlatformState platformState = platformStateFacade.platformStateOf(rootOfUnexpectedType);
        assertSame(UNINITIALIZED_PLATFORM_STATE, platformState);
    }

    @Test
    void testLegacyRunningEventHashOf() {
        assertEquals(
                platformStateModifier.getLegacyRunningEventHash(), platformStateFacade.legacyRunningEventHashOf(state));
    }

    @Test
    void testAncientThresholdOf() {
        assertEquals(platformStateModifier.getAncientThreshold(), platformStateFacade.ancientThresholdOf(state));
    }

    @Test
    void testConsensusSnapshotOf() {
        assertEquals(platformStateModifier.getSnapshot(), platformStateFacade.consensusSnapshotOf(state));
    }

    @Test
    void testConsensusTimestampOf() {
        assertEquals(platformStateModifier.getConsensusTimestamp(), platformStateFacade.consensusTimestampOf(state));
    }

    @Test
    void testFreezeTimeOf() {
        assertEquals(platformStateModifier.getFreezeTime(), platformStateFacade.freezeTimeOf(state));
    }

    @Test
    void testUpdateLastFrozenTime() {
        final Instant newFreezeTime = Instant.now();
        platformStateFacade.bulkUpdateOf(state, v -> {
            v.setFreezeTime(newFreezeTime);
        });
        platformStateFacade.updateLastFrozenTime(state);
        assertEquals(newFreezeTime, platformStateModifier.getLastFrozenTime());
        assertEquals(newFreezeTime, platformStateFacade.lastFrozenTimeOf(state));
    }

    @Test
    void testBulkUpdateOf() {
        final Instant newFreezeTime = Instant.now();
        final Instant lastFrozenTime = Instant.now();
        final long round = nextLong();
        platformStateFacade.bulkUpdateOf(state, v -> {
            v.setFreezeTime(newFreezeTime);
            v.setRound(round);
            v.setLastFrozenTime(lastFrozenTime);
        });
        assertEquals(newFreezeTime, platformStateModifier.getFreezeTime());
        assertEquals(lastFrozenTime, platformStateModifier.getLastFrozenTime());
        assertEquals(round, platformStateModifier.getRound());
    }

    @Test
    void testSetSnapshotTo() {
        final String virtualMapLabel =
                "vm-" + PlatformStateFacadeTest.class.getSimpleName() + "-" + java.util.UUID.randomUUID();
<<<<<<< HEAD
        final TestVirtualMapState randomState = TestVirtualMapState.createInstanceWithVirtualMapLabel(
                virtualMapLabel, TestPlatformContextBuilder.create().build());
=======
        TestHederaVirtualMapState randomState =
                TestHederaVirtualMapState.createInstanceWithVirtualMapLabel(virtualMapLabel);
>>>>>>> 9a0569a6
        TestingAppStateInitializer.DEFAULT.initPlatformState(randomState);
        PlatformStateModifier randomPlatformState = randomPlatformState(randomState, platformStateFacade);
        final var newSnapshot = randomPlatformState.getSnapshot();
        platformStateFacade.setSnapshotTo(state, newSnapshot);
        assertEquals(newSnapshot, platformStateModifier.getSnapshot());
        randomState.release();
    }

    @Test
    void testSetLegacyRunningEventHashTo() {
        final var newLegacyRunningEventHash = randomHash();
        platformStateFacade.setLegacyRunningEventHashTo(state, newLegacyRunningEventHash);
        assertEquals(newLegacyRunningEventHash, platformStateModifier.getLegacyRunningEventHash());
    }

    @Test
    void testSetCreationSoftwareVersionTo() {
        final var newCreationSoftwareVersion =
                SemanticVersion.newBuilder().major(RandomUtils.nextInt()).build();

        platformStateFacade.setCreationSoftwareVersionTo(state, newCreationSoftwareVersion);
        assertEquals(newCreationSoftwareVersion, platformStateModifier.getCreationSoftwareVersion());
    }

    @Test
    void testGetInfoString() {
        final var infoString = platformStateFacade.getInfoString(state, 1);
        System.out.println(infoString);
        assertThat(infoString)
                .contains("Round:")
                .contains("Timestamp:")
                .contains("Next consensus number:")
                .contains("Legacy running event hash:")
                .contains("Legacy running event mnemonic:")
                .contains("Rounds non-ancient:")
                .contains("Creation version:")
                .contains("Minimum judge hash code:")
                .contains("Root hash:");
    }
}<|MERGE_RESOLUTION|>--- conflicted
+++ resolved
@@ -42,22 +42,14 @@
     void beforeEach() {
         final String virtualMapLabelForState =
                 "vm-state-" + PlatformStateFacadeTest.class.getSimpleName() + "-" + java.util.UUID.randomUUID();
-<<<<<<< HEAD
-        state = TestVirtualMapState.createInstanceWithVirtualMapLabel(
+        state = TestHederaVirtualMapState.createInstanceWithVirtualMapLabel(
                 virtualMapLabelForState, TestPlatformContextBuilder.create().build());
         TestingAppStateInitializer.DEFAULT.initPlatformState(state);
         final String virtualMapLabelForEmptyState =
                 "vm-state-empty-" + PlatformStateFacadeTest.class.getSimpleName() + "-" + java.util.UUID.randomUUID();
-        emptyState = TestVirtualMapState.createInstanceWithVirtualMapLabel(
+        emptyState = TestHederaVirtualMapState.createInstanceWithVirtualMapLabel(
                 virtualMapLabelForEmptyState,
                 TestPlatformContextBuilder.create().build());
-=======
-        state = TestHederaVirtualMapState.createInstanceWithVirtualMapLabel(virtualMapLabelForState);
-        TestingAppStateInitializer.DEFAULT.initPlatformState(state);
-        final String virtualMapLabelForEmptyState =
-                "vm-state-empty-" + PlatformStateFacadeTest.class.getSimpleName() + "-" + java.util.UUID.randomUUID();
-        emptyState = TestHederaVirtualMapState.createInstanceWithVirtualMapLabel(virtualMapLabelForEmptyState);
->>>>>>> 9a0569a6
         platformStateFacade = new TestPlatformStateFacade();
         platformStateModifier = randomPlatformState(state, platformStateFacade);
     }
@@ -121,13 +113,8 @@
     void testPlatformStateOf_noPlatformState() {
         final var virtualMapLabel =
                 "vm-" + PlatformStateFacadeTest.class.getSimpleName() + "-" + java.util.UUID.randomUUID();
-<<<<<<< HEAD
-        final TestVirtualMapState noPlatformState = TestVirtualMapState.createInstanceWithVirtualMapLabel(
+        final TestHederaVirtualMapState noPlatformState = TestHederaVirtualMapState.createInstanceWithVirtualMapLabel(
                 virtualMapLabel, TestPlatformContextBuilder.create().build());
-=======
-        final TestHederaVirtualMapState noPlatformState =
-                TestHederaVirtualMapState.createInstanceWithVirtualMapLabel(virtualMapLabel);
->>>>>>> 9a0569a6
         noPlatformState.getReadableStates(PlatformStateService.NAME);
         assertSame(UNINITIALIZED_PLATFORM_STATE, platformStateFacade.platformStateOf(noPlatformState));
         noPlatformState.release();
@@ -199,13 +186,9 @@
     void testSetSnapshotTo() {
         final String virtualMapLabel =
                 "vm-" + PlatformStateFacadeTest.class.getSimpleName() + "-" + java.util.UUID.randomUUID();
-<<<<<<< HEAD
-        final TestVirtualMapState randomState = TestVirtualMapState.createInstanceWithVirtualMapLabel(
+        TestHederaVirtualMapState randomState =
+                TestHederaVirtualMapState.createInstanceWithVirtualMapLabel(
                 virtualMapLabel, TestPlatformContextBuilder.create().build());
-=======
-        TestHederaVirtualMapState randomState =
-                TestHederaVirtualMapState.createInstanceWithVirtualMapLabel(virtualMapLabel);
->>>>>>> 9a0569a6
         TestingAppStateInitializer.DEFAULT.initPlatformState(randomState);
         PlatformStateModifier randomPlatformState = randomPlatformState(randomState, platformStateFacade);
         final var newSnapshot = randomPlatformState.getSnapshot();

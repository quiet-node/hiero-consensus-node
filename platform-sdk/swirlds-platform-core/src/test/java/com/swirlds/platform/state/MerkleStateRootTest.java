--- conflicted
+++ resolved
@@ -1,7 +1,6 @@
 // SPDX-License-Identifier: Apache-2.0
 package com.swirlds.platform.state;
 
-import static com.swirlds.common.test.fixtures.AssertionUtils.assertEventuallyEquals;
 import static com.swirlds.platform.state.PlatformStateAccessor.GENESIS_ROUND;
 import static com.swirlds.platform.test.fixtures.state.TestingAppStateInitializer.registerMerkleStateRootClassIds;
 import static com.swirlds.state.StateChangeListener.StateType.MAP;
@@ -34,11 +33,7 @@
 import com.swirlds.common.metrics.noop.NoOpMetrics;
 import com.swirlds.config.api.ConfigurationBuilder;
 import com.swirlds.merkle.map.MerkleMap;
-<<<<<<< HEAD
-import com.swirlds.merkledb.MerkleDbDataSource;
-=======
 import com.swirlds.merkledb.test.fixtures.MerkleDbTestUtils;
->>>>>>> b4b97530
 import com.swirlds.platform.test.fixtures.state.MerkleTestBase;
 import com.swirlds.platform.test.fixtures.state.TestMerkleStateRoot;
 import com.swirlds.state.StateChangeListener;
@@ -53,11 +48,6 @@
 import com.swirlds.state.spi.WritableSingletonState;
 import com.swirlds.state.test.fixtures.merkle.TestSchema;
 import com.swirlds.virtualmap.VirtualMap;
-<<<<<<< HEAD
-import java.time.Duration;
-import java.time.temporal.ChronoUnit;
-=======
->>>>>>> b4b97530
 import java.util.ArrayList;
 import java.util.Collections;
 import java.util.EnumSet;
@@ -270,15 +260,7 @@
 
         @AfterEach
         void tearDown() {
-<<<<<<< HEAD
-            assertEventuallyEquals(
-                    0L,
-                    MerkleDbDataSource::getCountOfOpenDatabases,
-                    Duration.of(5, ChronoUnit.SECONDS),
-                    "All databases should be closed");
-=======
             MerkleDbTestUtils.assertAllDatabasesClosed();
->>>>>>> b4b97530
         }
     }
 
@@ -844,15 +826,7 @@
         @AfterEach
         void tearDown() {
             fruitVirtualMap.release();
-<<<<<<< HEAD
-            assertEventuallyEquals(
-                    0L,
-                    MerkleDbDataSource::getCountOfOpenDatabases,
-                    Duration.of(5, ChronoUnit.SECONDS),
-                    "All databases should be closed");
-=======
             MerkleDbTestUtils.assertAllDatabasesClosed();
->>>>>>> b4b97530
         }
     }
 
@@ -879,14 +853,6 @@
         void migration_supported() {
             assertDoesNotThrow(
                     () -> stateRoot.migrate(CONFIGURATION, CURRENT_VERSION - 1).release());
-<<<<<<< HEAD
-        }
-
-        @AfterEach
-        void tearDown() {
-            stateRoot.release();
-=======
->>>>>>> b4b97530
         }
     }
 
@@ -960,15 +926,4 @@
             assertSame(hash1, hash2);
         }
     }
-
-    @AfterEach
-    void tearDown() throws InterruptedException {
-        assertEventuallyEquals(
-                0L,
-                MerkleDbDataSource::getCountOfOpenDatabases,
-                Duration.of(5, ChronoUnit.SECONDS),
-                "All databases should be closed");
-        // a bit of sleep is necessary for the file resources to be released, so that JUnit can do the cleanup
-        Thread.sleep(100);
-    }
 }
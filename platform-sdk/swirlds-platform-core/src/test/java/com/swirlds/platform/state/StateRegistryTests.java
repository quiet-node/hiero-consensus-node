--- conflicted
+++ resolved
@@ -118,11 +118,7 @@
         final InputOutputStream io = new InputOutputStream();
         io.getOutput().writeMerkleTree(dir, stateToSerialize);
         io.startReading();
-<<<<<<< HEAD
-        final PlatformMerkleStateRoot deserializedState = io.getInput().readMerkleTree(CONFIGURATION, dir, 5);
-=======
-        final TestMerkleStateRoot deserializedState = io.getInput().readMerkleTree(dir, 5);
->>>>>>> 582c0faf
+        final TestMerkleStateRoot deserializedState = io.getInput().readMerkleTree(CONFIGURATION, dir, 5);
         states.add(deserializedState);
         assertEquals(
                 states.size(),

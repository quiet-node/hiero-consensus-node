// SPDX-License-Identifier: Apache-2.0
package com.swirlds.platform.state;

import static org.junit.jupiter.api.Assertions.assertEquals;
import static org.junit.jupiter.api.Assertions.assertFalse;
import static org.junit.jupiter.api.Assertions.assertNotSame;
import static org.junit.jupiter.api.Assertions.assertSame;
import static org.junit.jupiter.api.Assertions.assertTrue;

import com.swirlds.common.context.PlatformContext;
import com.swirlds.common.test.fixtures.platform.TestPlatformContextBuilder;
import com.swirlds.merkledb.test.fixtures.MerkleDbTestUtils;
import com.swirlds.platform.crypto.CryptoStatic;
import com.swirlds.platform.state.service.PlatformStateFacade;
import com.swirlds.platform.state.signed.SignedState;
import com.swirlds.platform.test.fixtures.state.TestVirtualMapState;
import java.util.Random;
import org.hiero.base.utility.test.fixtures.tags.TestComponentTags;
import org.junit.jupiter.api.AfterEach;
import org.junit.jupiter.api.DisplayName;
import org.junit.jupiter.api.Tag;
import org.junit.jupiter.api.Test;

@DisplayName("State Test")
class StateTest {

    @Test
    @Tag(TestComponentTags.PLATFORM)
    @DisplayName("Test Copy")
    void testCopy() {

        final MerkleNodeState state = randomSignedState(false).getState();
        final MerkleNodeState copy = state.copy();

        assertNotSame(state, copy, "copy should not return the same object");
        assertEquals(state.getHash(), copy.getHash(), "copy should be equal to the original");
        assertFalse(state.isDestroyed(), "copy should not have been deleted");
        assertEquals(0, copy.getRoot().getReservationCount(), "copy should have no references");
        assertSame(state.getRoot().getRoute(), copy.getRoot().getRoute(), "route should be recycled");
        state.release();
        copy.release();
    }

    /**
     * Verify behavior when something tries to reserve a state.
     */
    @Test
    @Tag(TestComponentTags.MERKLE)
    @DisplayName("Test Try Reserve")
    void tryReserveTest() {
        final MerkleNodeState state = randomSignedState(true).getState();
        assertEquals(
                1,
                state.getRoot().getReservationCount(),
                "A state referenced only by a signed state should have a ref count of 1");

        assertTrue(state.getRoot().tryReserve(), "tryReserve() should succeed because the state is not destroyed.");
        assertEquals(2, state.getRoot().getReservationCount(), "tryReserve() should increment the reference count.");

        state.release();
        state.release();

        assertTrue(state.isDestroyed(), "state should be destroyed when fully released.");
        assertFalse(state.getRoot().tryReserve(), "tryReserve() should fail when the state is destroyed");
    }

    // FUTURE WORK: https://github.com/hiero-ledger/hiero-consensus-node/issues/19905
    private static SignedState randomSignedState(boolean isSupposedToBeHashed) {
        Random random = new Random(0);
        final String virtualMapLabel = "vm-" + StateTest.class.getSimpleName() + "-" + java.util.UUID.randomUUID();
<<<<<<< HEAD
        PlatformContext platformContext = TestPlatformContextBuilder.create().build();
        MerkleNodeState merkleNodeState = TestVirtualMapState.createInstanceWithVirtualMapLabel(
                virtualMapLabel, platformContext, state -> PlatformStateAccessor.GENESIS_ROUND);
=======
        final MerkleNodeState merkleNodeState = TestVirtualMapState.createInstanceWithVirtualMapLabel(virtualMapLabel);
>>>>>>> 1d5844bd
        boolean shouldSaveToDisk = random.nextBoolean();
        SignedState signedState = new SignedState(
                platformContext.getConfiguration(),
                CryptoStatic::verifySignature,
                merkleNodeState,
                "test",
                shouldSaveToDisk,
                false,
                false,
                new PlatformStateFacade());
        if (isSupposedToBeHashed) {
            // Hash the underlying VirtualMap
            signedState.getState().getHash();
        }

        return signedState;
    }

    @AfterEach
    void tearDown() {
        MerkleDbTestUtils.assertAllDatabasesClosed();
    }
}<|MERGE_RESOLUTION|>--- conflicted
+++ resolved
@@ -68,13 +68,9 @@
     private static SignedState randomSignedState(boolean isSupposedToBeHashed) {
         Random random = new Random(0);
         final String virtualMapLabel = "vm-" + StateTest.class.getSimpleName() + "-" + java.util.UUID.randomUUID();
-<<<<<<< HEAD
-        PlatformContext platformContext = TestPlatformContextBuilder.create().build();
-        MerkleNodeState merkleNodeState = TestVirtualMapState.createInstanceWithVirtualMapLabel(
+        final PlatformContext platformContext = TestPlatformContextBuilder.create().build();
+        final MerkleNodeState merkleNodeState = TestVirtualMapState.createInstanceWithVirtualMapLabel(
                 virtualMapLabel, platformContext, state -> PlatformStateAccessor.GENESIS_ROUND);
-=======
-        final MerkleNodeState merkleNodeState = TestVirtualMapState.createInstanceWithVirtualMapLabel(virtualMapLabel);
->>>>>>> 1d5844bd
         boolean shouldSaveToDisk = random.nextBoolean();
         SignedState signedState = new SignedState(
                 platformContext.getConfiguration(),

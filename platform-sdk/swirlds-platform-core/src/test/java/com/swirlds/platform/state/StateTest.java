--- conflicted
+++ resolved
@@ -68,14 +68,9 @@
     private static SignedState randomSignedState(boolean isSupposedToBeHashed) {
         Random random = new Random(0);
         final String virtualMapLabel = "vm-" + StateTest.class.getSimpleName() + "-" + java.util.UUID.randomUUID();
-<<<<<<< HEAD
         final PlatformContext platformContext =
                 TestPlatformContextBuilder.create().build();
-        final MerkleNodeState merkleNodeState =
-                TestVirtualMapState.createInstanceWithVirtualMapLabel(virtualMapLabel, platformContext);
-=======
-        MerkleNodeState merkleStateRoot = TestHederaVirtualMapState.createInstanceWithVirtualMapLabel(virtualMapLabel);
->>>>>>> 9a0569a6
+        MerkleNodeState merkleStateRoot = TestHederaVirtualMapState.createInstanceWithVirtualMapLabel(virtualMapLabel, platformContext);
         boolean shouldSaveToDisk = random.nextBoolean();
         SignedState signedState = new SignedState(
                 platformContext.getConfiguration(),

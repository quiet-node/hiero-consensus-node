--- conflicted
+++ resolved
@@ -3,11 +3,7 @@
 
 import static com.swirlds.platform.test.fixtures.event.EventUtils.staticDynamicValue;
 import static com.swirlds.platform.test.fixtures.event.EventUtils.weightedChoice;
-<<<<<<< HEAD
-=======
-import static com.swirlds.platform.test.fixtures.event.RandomEventUtils.DEFAULT_FIRST_EVENT_TIME_CREATED;
 import static org.mockito.Mockito.mock;
->>>>>>> 2635dce1
 
 import com.hedera.hapi.node.base.SemanticVersion;
 import com.hedera.hapi.node.state.roster.Roster;
@@ -27,13 +23,10 @@
 import com.swirlds.platform.gui.hashgraph.internal.StandardGuiSource;
 import com.swirlds.platform.internal.EventImpl;
 import com.swirlds.platform.metrics.NoOpConsensusMetrics;
-<<<<<<< HEAD
-import com.swirlds.platform.roster.RosterUtils;
-import com.swirlds.platform.system.address.AddressBook;
+import org.hiero.consensus.roster.RosterUtils;
+import org.hiero.consensus.model.roster.AddressBook;
 import com.swirlds.platform.system.events.BirthRoundMigrationShim;
 import com.swirlds.platform.system.events.DefaultBirthRoundMigrationShim;
-=======
->>>>>>> 2635dce1
 import com.swirlds.platform.test.fixtures.addressbook.RandomRosterBuilder;
 import com.swirlds.platform.test.fixtures.event.DynamicValue;
 import com.swirlds.platform.test.fixtures.event.DynamicValueGenerator;
@@ -458,33 +451,18 @@
         copyEventUpdateConsensus(next);
         return next;
     }
-
-<<<<<<< HEAD
+    
     private void copyEventUpdateConsensus(@NonNull final EventImpl e) {
-        // The event given to the internal consensus needs its own EventImpl & PlatformEvent for metadata to be kept
-        // separate from the event that is returned to the caller.  This SimpleLinker wraps the event in an EventImpl
-        // and links it. The event must be hashed and have a descriptor built for its use in the SimpleLinker.
-        final PlatformEvent copy = e.getBaseEvent().copyGossipedData();
-        updateConsensus(copy);
-    }
-
-    private void updateConsensus(@NonNull final PlatformEvent e) {
-        final EventImpl linkedEvent = linker.linkEvent(e);
-        if (linkedEvent == null) {
-            return;
-        }
-
-        final List<ConsensusRound> consensusRounds = consensus.addEvent(linkedEvent);
-        if (consensusRounds.isEmpty()) {
-            return;
-=======
-    private void updateConsensus(@NonNull final EventImpl e) {
         /* The event given to the internal consensus needs its own EventImpl & PlatformEvent for
         metadata to be kept separate from the event that is returned to the caller.  The orphan
         buffer assigns an nGen value. The SimpleLinker wraps the event in an EventImpl and links
         it. The event must be hashed and have a descriptor built for its use in the SimpleLinker. */
         final PlatformEvent copy = e.getBaseEvent().copyGossipedData();
-        final List<PlatformEvent> events = orphanBuffer.handleEvent(copy);
+        updateConsensus(copy);
+    }
+
+    private void updateConsensus(@NonNull final PlatformEvent e) {
+        final List<PlatformEvent> events = orphanBuffer.handleEvent(e);
         for (final PlatformEvent event : events) {
             final EventImpl linkedEvent = linker.linkEvent(event);
             if (linkedEvent == null) {
@@ -498,7 +476,6 @@
             consensusSnapshot = consensusRounds.getLast().getSnapshot();
             linker.setNonAncientThreshold(
                     consensusRounds.getLast().getEventWindow().getAncientThreshold());
->>>>>>> 2635dce1
         }
     }
 

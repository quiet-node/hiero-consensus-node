// SPDX-License-Identifier: Apache-2.0
package com.swirlds.platform.test.fixtures.state;

import static com.swirlds.state.merkle.StateUtils.registerWithSystem;
import static org.mockito.BDDMockito.given;
import static org.mockito.Mockito.mock;

import com.hedera.hapi.block.stream.output.StateChanges;
import com.hedera.hapi.platform.event.StateSignatureTransaction;
import com.swirlds.common.RosterStateId;
import com.swirlds.common.config.StateCommonConfig;
import com.swirlds.common.constructable.ClassConstructorPair;
import com.swirlds.common.constructable.ConstructableRegistry;
import com.swirlds.common.constructable.ConstructableRegistryException;
import com.swirlds.common.context.PlatformContext;
import com.swirlds.common.crypto.DigestType;
import com.swirlds.common.io.config.FileSystemManagerConfig;
import com.swirlds.common.io.config.TemporaryFileConfig;
import com.swirlds.config.api.Configuration;
import com.swirlds.config.api.ConfigurationBuilder;
import com.swirlds.merkledb.MerkleDbDataSourceBuilder;
import com.swirlds.merkledb.MerkleDbTableConfig;
import com.swirlds.merkledb.config.MerkleDbConfig;
import com.swirlds.platform.components.transaction.system.ScopedSystemTransaction;
import com.swirlds.platform.config.AddressBookConfig;
import com.swirlds.platform.config.BasicConfig;
import com.swirlds.platform.state.MerkleNodeState;
import com.swirlds.platform.state.StateLifecycles;
import com.swirlds.platform.state.service.PlatformStateService;
import com.swirlds.platform.state.service.schemas.V0540PlatformStateSchema;
import com.swirlds.platform.state.service.schemas.V0540RosterBaseSchema;
import com.swirlds.platform.system.BasicSoftwareVersion;
import com.swirlds.platform.system.InitTrigger;
import com.swirlds.platform.system.Platform;
import com.swirlds.platform.system.Round;
import com.swirlds.platform.system.SoftwareVersion;
import com.swirlds.platform.system.address.AddressBook;
import com.swirlds.platform.system.events.Event;
import com.swirlds.state.lifecycle.MigrationContext;
import com.swirlds.state.lifecycle.Schema;
import com.swirlds.state.lifecycle.StateDefinition;
import com.swirlds.state.lifecycle.StateMetadata;
import com.swirlds.state.merkle.MerkleStateRoot;
<<<<<<< HEAD
import com.swirlds.state.merkle.StateMetadata;
import com.swirlds.state.merkle.StateUtils;
=======
import com.swirlds.state.merkle.disk.OnDiskKeySerializer;
import com.swirlds.state.merkle.disk.OnDiskValueSerializer;
>>>>>>> 0a994c1c
import com.swirlds.state.merkle.singleton.SingletonNode;
import com.swirlds.state.merkle.singleton.StringLeaf;
import com.swirlds.state.spi.CommittableWritableStates;
import com.swirlds.virtualmap.VirtualMap;
import com.swirlds.virtualmap.config.VirtualMapConfig;
import com.swirlds.virtualmap.internal.cache.VirtualNodeCache;
import edu.umd.cs.findbugs.annotations.NonNull;
import edu.umd.cs.findbugs.annotations.Nullable;
import java.util.ArrayList;
import java.util.Collections;
import java.util.Comparator;
import java.util.List;
import java.util.function.Consumer;

public enum FakeStateLifecycles implements StateLifecycles<MerkleNodeState> {
    FAKE_MERKLE_STATE_LIFECYCLES;

    public static final Configuration CONFIGURATION = ConfigurationBuilder.create()
            .withConfigDataType(AddressBookConfig.class)
            .withConfigDataType(BasicConfig.class)
            .withConfigDataType(MerkleDbConfig.class)
            .withConfigDataType(VirtualMapConfig.class)
            .withConfigDataType(TemporaryFileConfig.class)
            .withConfigDataType(StateCommonConfig.class)
            .withConfigDataType(FileSystemManagerConfig.class)
            .build();

    /**
     * Register the class IDs for the {@link MerkleStateRoot} and its required children, specifically those
     * used by the {@link PlatformStateService} and {@code RosterService}.
     */
    public static void registerMerkleStateRootClassIds() {
        try {
            ConstructableRegistry registry = ConstructableRegistry.getInstance();
            registry.registerConstructable(
                    new ClassConstructorPair(TestMerkleStateRoot.class, TestMerkleStateRoot::new));
            registry.registerConstructable(new ClassConstructorPair(SingletonNode.class, SingletonNode::new));
            registry.registerConstructable(new ClassConstructorPair(StringLeaf.class, StringLeaf::new));
            registry.registerConstructable(new ClassConstructorPair(
                    VirtualMap.class, () -> new VirtualMap(FakeStateLifecycles.CONFIGURATION)));
            registry.registerConstructable(new ClassConstructorPair(
                    MerkleDbDataSourceBuilder.class, () -> new MerkleDbDataSourceBuilder(CONFIGURATION)));
            registry.registerConstructable(new ClassConstructorPair(
                    VirtualNodeCache.class,
                    () -> new VirtualNodeCache(CONFIGURATION.getConfigData(VirtualMapConfig.class))));
            registerConstructablesForSchema(registry, new V0540PlatformStateSchema(), PlatformStateService.NAME);
            registerConstructablesForSchema(registry, new V0540RosterBaseSchema(), RosterStateId.NAME);
        } catch (ConstructableRegistryException e) {
            throw new IllegalStateException(e);
        }
    }

    private static void registerConstructablesForSchema(
            @NonNull final ConstructableRegistry registry, @NonNull final Schema schema, @NonNull final String name) {
        schema.statesToCreate().stream()
                .sorted(Comparator.comparing(StateDefinition::stateKey))
                .forEach(def -> registerWithSystem(new StateMetadata<>(name, schema, def), registry));
    }

    public List<StateChanges.Builder> initStates(@NonNull final MerkleNodeState state) {
        List<StateChanges.Builder> list = new ArrayList<>();
        list.addAll(initPlatformState(state));
        list.addAll(initRosterState(state));
        return list;
    }

    public List<StateChanges.Builder> initPlatformState(@NonNull final MerkleNodeState state) {
        final var schema = new V0540PlatformStateSchema(config -> new BasicSoftwareVersion(1));
        schema.statesToCreate().stream()
                .sorted(Comparator.comparing(StateDefinition::stateKey))
                .forEach(def -> {
                    final var md = new StateMetadata<>(PlatformStateService.NAME, schema, def);
                    if (def.singleton()) {
                        state.putServiceStateIfAbsent(
                                md,
                                () -> new SingletonNode<>(
                                        md.serviceName(),
                                        md.stateDefinition().stateKey(),
                                        md.singletonClassId(),
                                        md.stateDefinition().valueCodec(),
                                        null));
                    } else {
                        throw new IllegalStateException("PlatformStateService only expected to use singleton states");
                    }
                });
        final var mockMigrationContext = mock(MigrationContext.class);
        final var writableStates = state.getWritableStates(PlatformStateService.NAME);
        given(mockMigrationContext.newStates()).willReturn(writableStates);
        schema.migrate(mockMigrationContext);
        ((CommittableWritableStates) writableStates).commit();
        return Collections.emptyList();
    }

    public List<StateChanges.Builder> initRosterState(@NonNull final MerkleNodeState state) {
        if (!(state instanceof MerkleStateRoot<?> merkleStateRoot)) {
            throw new IllegalArgumentException("Can only be used with MerkleStateRoot instances");
        }
        final var schema = new V0540RosterBaseSchema();
        schema.statesToCreate().stream()
                .sorted(Comparator.comparing(StateDefinition::stateKey))
                .forEach(def -> {
                    final var md = new StateMetadata<>(RosterStateId.NAME, schema, def);
                    if (def.singleton()) {
                        state.putServiceStateIfAbsent(
                                md,
                                () -> new SingletonNode<>(
                                        md.serviceName(),
                                        md.stateDefinition().stateKey(),
                                        md.singletonClassId(),
                                        md.stateDefinition().valueCodec(),
                                        null));
                    } else if (def.onDisk()) {
<<<<<<< HEAD
                        merkleStateRoot.putServiceStateIfAbsent(md, () -> {
=======
                        state.putServiceStateIfAbsent(md, () -> {
                            final var keySerializer = new OnDiskKeySerializer<>(
                                    md.onDiskKeySerializerClassId(),
                                    md.onDiskKeyClassId(),
                                    md.stateDefinition().keyCodec());
                            final var valueSerializer = new OnDiskValueSerializer<>(
                                    md.onDiskValueSerializerClassId(),
                                    md.onDiskValueClassId(),
                                    md.stateDefinition().valueCodec());
>>>>>>> 0a994c1c
                            final var tableConfig =
                                    new MerkleDbTableConfig((short) 1, DigestType.SHA_384, def.maxKeysHint(), 16);
                            final var label = StateMetadata.computeLabel(RosterStateId.NAME, def.stateKey());
                            final var dsBuilder = new MerkleDbDataSourceBuilder(tableConfig, CONFIGURATION);
                            final var virtualMap = new VirtualMap(label, dsBuilder, CONFIGURATION);
                            return virtualMap;
                        });
                    } else {
                        throw new IllegalStateException(
                                "RosterService only expected to use singleton and onDisk virtual map states");
                    }
                });
        final var mockMigrationContext = mock(MigrationContext.class);
        final var writableStates = state.getWritableStates(RosterStateId.NAME);
        given(mockMigrationContext.newStates()).willReturn(writableStates);
        schema.migrate(mockMigrationContext);
        ((CommittableWritableStates) writableStates).commit();
        return Collections.emptyList();
    }

    @Override
    public void onPreHandle(
            @NonNull Event event,
            @NonNull MerkleNodeState state,
            @NonNull Consumer<ScopedSystemTransaction<StateSignatureTransaction>> stateSignatureTransactionCallback) {
        // no-op
    }

    @Override
    public void onHandleConsensusRound(
            @NonNull Round round,
            @NonNull MerkleNodeState state,
            @NonNull Consumer<ScopedSystemTransaction<StateSignatureTransaction>> stateSignatureTransactionCallback) {
        // no-op
    }

    @Override
    public boolean onSealConsensusRound(@NonNull Round round, @NonNull MerkleNodeState state) {
        // Touch this round
        round.getRoundNum();
        return true;
    }

    @Override
    public void onStateInitialized(
            @NonNull MerkleNodeState state,
            @NonNull Platform platform,
            @NonNull InitTrigger trigger,
            @Nullable SoftwareVersion previousVersion) {
        // no-op
    }

    @Override
    public void onUpdateWeight(
            @NonNull MerkleNodeState state, @NonNull AddressBook configAddressBook, @NonNull PlatformContext context) {
        // no-op
    }

    @Override
    public void onNewRecoveredState(@NonNull MerkleNodeState recoveredState) {
        // no-op
    }
}<|MERGE_RESOLUTION|>--- conflicted
+++ resolved
@@ -41,13 +41,6 @@
 import com.swirlds.state.lifecycle.StateDefinition;
 import com.swirlds.state.lifecycle.StateMetadata;
 import com.swirlds.state.merkle.MerkleStateRoot;
-<<<<<<< HEAD
-import com.swirlds.state.merkle.StateMetadata;
-import com.swirlds.state.merkle.StateUtils;
-=======
-import com.swirlds.state.merkle.disk.OnDiskKeySerializer;
-import com.swirlds.state.merkle.disk.OnDiskValueSerializer;
->>>>>>> 0a994c1c
 import com.swirlds.state.merkle.singleton.SingletonNode;
 import com.swirlds.state.merkle.singleton.StringLeaf;
 import com.swirlds.state.spi.CommittableWritableStates;
@@ -160,19 +153,7 @@
                                         md.stateDefinition().valueCodec(),
                                         null));
                     } else if (def.onDisk()) {
-<<<<<<< HEAD
-                        merkleStateRoot.putServiceStateIfAbsent(md, () -> {
-=======
                         state.putServiceStateIfAbsent(md, () -> {
-                            final var keySerializer = new OnDiskKeySerializer<>(
-                                    md.onDiskKeySerializerClassId(),
-                                    md.onDiskKeyClassId(),
-                                    md.stateDefinition().keyCodec());
-                            final var valueSerializer = new OnDiskValueSerializer<>(
-                                    md.onDiskValueSerializerClassId(),
-                                    md.onDiskValueClassId(),
-                                    md.stateDefinition().valueCodec());
->>>>>>> 0a994c1c
                             final var tableConfig =
                                     new MerkleDbTableConfig((short) 1, DigestType.SHA_384, def.maxKeysHint(), 16);
                             final var label = StateMetadata.computeLabel(RosterStateId.NAME, def.stateKey());

--- conflicted
+++ resolved
@@ -28,11 +28,13 @@
 import com.swirlds.common.constructable.ConstructableRegistry;
 import com.swirlds.common.constructable.ConstructableRegistryException;
 import com.swirlds.common.context.PlatformContext;
+import com.swirlds.common.crypto.DigestType;
 import com.swirlds.common.io.config.FileSystemManagerConfig;
 import com.swirlds.common.io.config.TemporaryFileConfig;
 import com.swirlds.config.api.Configuration;
 import com.swirlds.config.api.ConfigurationBuilder;
 import com.swirlds.merkledb.MerkleDbDataSourceBuilder;
+import com.swirlds.merkledb.MerkleDbTableConfig;
 import com.swirlds.merkledb.config.MerkleDbConfig;
 import com.swirlds.platform.components.transaction.system.ScopedSystemTransaction;
 import com.swirlds.platform.config.AddressBookConfig;
@@ -54,6 +56,7 @@
 import com.swirlds.state.lifecycle.StateDefinition;
 import com.swirlds.state.merkle.MerkleStateRoot;
 import com.swirlds.state.merkle.StateMetadata;
+import com.swirlds.state.merkle.StateUtils;
 import com.swirlds.state.merkle.singleton.SingletonNode;
 import com.swirlds.state.merkle.singleton.StringLeaf;
 import com.swirlds.state.spi.CommittableWritableStates;
@@ -127,17 +130,6 @@
                 .forEach(def -> {
                     final var md = new StateMetadata<>(PlatformStateService.NAME, schema, def);
                     if (def.singleton()) {
-<<<<<<< HEAD
-                        // will be updated -- added for helping to solve compile issues
-                        //                        merkleStateRoot.putServiceStateIfAbsent(
-                        //                                md,
-                        //                                () -> new SingletonNode<>(
-                        //                                        md.serviceName(),
-                        //                                        md.stateDefinition().stateKey(),
-                        //                                        md.singletonClassId(),
-                        //                                        md.stateDefinition().valueCodec(),
-                        //                                        null));
-=======
                         state.putServiceStateIfAbsent(
                                 md,
                                 () -> new SingletonNode<>(
@@ -146,7 +138,6 @@
                                         md.singletonClassId(),
                                         md.stateDefinition().valueCodec(),
                                         null));
->>>>>>> 582c0faf
                     } else {
                         throw new IllegalStateException("PlatformStateService only expected to use singleton states");
                     }
@@ -169,29 +160,23 @@
                 .forEach(def -> {
                     final var md = new StateMetadata<>(RosterStateId.NAME, schema, def);
                     if (def.singleton()) {
-                        // will be updated -- added for helping to solve compile issues
-                        //                        merkleStateRoot.putServiceStateIfAbsent(
-                        //                                md,
-                        //                                () -> new SingletonNode<>(
-                        //                                        md.serviceName(),
-                        //                                        md.stateDefinition().stateKey(),
-                        //                                        md.singletonClassId(),
-                        //                                        md.stateDefinition().valueCodec(),
-                        //                                        null));
+                        merkleStateRoot.putServiceStateIfAbsent(
+                                md,
+                                () -> new SingletonNode<>(
+                                        md.serviceName(),
+                                        md.stateDefinition().stateKey(),
+                                        md.singletonClassId(),
+                                        md.stateDefinition().valueCodec(),
+                                        null));
                     } else if (def.onDisk()) {
-                        // will be updated -- added for helping to solve compile issues
-                        //                        merkleStateRoot.putServiceStateIfAbsent(md, () -> {
-                        //                            final var tableConfig =
-                        //                                    new MerkleDbTableConfig((short) 1, DigestType.SHA_384,
-                        // def.maxKeysHint(), 16);
-                        //                            final var label = StateUtils.computeLabel(RosterStateId.NAME,
-                        // def.stateKey());
-                        //                            final var dsBuilder = new MerkleDbDataSourceBuilder(tableConfig,
-                        // CONFIGURATION);
-                        //                            final var virtualMap = new VirtualMap(label, dsBuilder,
-                        // CONFIGURATION);
-                        //                            return virtualMap;
-                        //                        });
+                        merkleStateRoot.putServiceStateIfAbsent(md, () -> {
+                            final var tableConfig =
+                                    new MerkleDbTableConfig((short) 1, DigestType.SHA_384, def.maxKeysHint(), 16);
+                            final var label = StateUtils.computeLabel(RosterStateId.NAME, def.stateKey());
+                            final var dsBuilder = new MerkleDbDataSourceBuilder(tableConfig, CONFIGURATION);
+                            final var virtualMap = new VirtualMap(label, dsBuilder, CONFIGURATION);
+                            return virtualMap;
+                        });
                     } else {
                         throw new IllegalStateException(
                                 "RosterService only expected to use singleton and onDisk virtual map states");

--- conflicted
+++ resolved
@@ -66,13 +66,8 @@
      * @return merkle tree root
      */
     @NonNull
-<<<<<<< HEAD
-    public static TurtleTestingToolState getStateRootNode() {
-        final TurtleTestingToolState state = new TurtleTestingToolState();
-=======
-    public static MerkleNodeState getStateRootNode(@NonNull final Metrics metrics) {
-        final MerkleNodeState state = new TurtleTestingToolState(CONFIGURATION, metrics);
->>>>>>> 0a5496a7
+    public static TurtleTestingToolState getStateRootNode(@NonNull final Metrics metrics) {
+        final TurtleTestingToolState state = new TurtleTestingToolState(CONFIGURATION, metrics);
         TestingAppStateInitializer.DEFAULT.initPlatformState(state);
         TestingAppStateInitializer.DEFAULT.initRosterState(state);
 

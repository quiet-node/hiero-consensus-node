--- conflicted
+++ resolved
@@ -107,15 +107,6 @@
         this(randotron, time, nodeId, addressBook, privateKeys, network, createBasicConfiguration(outputDirectory));
     }
 
-<<<<<<< HEAD
-        this.nodeId = nodeId;
-        final Configuration configuration = new TestConfigBuilder()
-                .withValue(PlatformSchedulersConfig_.CONSENSUS_EVENT_STREAM, "NO_OP")
-                .withValue(BasicConfig_.JVM_PAUSE_DETECTOR_SLEEP_MS, "0")
-                .withValue(StateCommonConfig_.SAVED_STATE_DIRECTORY, outputDirectory.toString())
-                .withValue(FileSystemManagerConfig_.ROOT_PATH, outputDirectory.toString())
-                .getOrCreateConfig();
-=======
     /**
      * Create a new TurtleNode. Simulates a single consensus node in a TURTLE network.
      *
@@ -135,10 +126,10 @@
             @NonNull final KeysAndCerts privateKeys,
             @NonNull final SimulatedNetwork network,
             @NonNull final Configuration configuration) {
->>>>>>> cea76cd7
 
         setupGlobalMetrics(configuration);
 
+        this.nodeId = nodeId;
         final PlatformContext platformContext = TestPlatformContextBuilder.create()
                 .withTime(time)
                 .withConfiguration(configuration)

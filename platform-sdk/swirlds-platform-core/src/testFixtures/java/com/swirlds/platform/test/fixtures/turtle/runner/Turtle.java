--- conflicted
+++ resolved
@@ -139,13 +139,10 @@
         for (final TurtleNode node : nodes) {
             node.stop();
         }
-<<<<<<< HEAD
-=======
 
 //        ForkJoinPool.commonPool().shutdownNow();
         TurtleTestingToolState.closeState();
 //        StaticPlatformBuilder.stop();
->>>>>>> 150b3569
     }
 
     /**

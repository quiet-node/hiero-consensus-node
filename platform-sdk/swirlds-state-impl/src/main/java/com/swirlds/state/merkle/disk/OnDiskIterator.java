--- conflicted
+++ resolved
@@ -37,7 +37,10 @@
             final var merkleNode = itr.next();
             if (merkleNode instanceof VirtualLeafNode leaf) {
                 final var k = leaf.getKey();
-<<<<<<< HEAD
+                // VirtualMap metadata should not be considered as a possible result of the iterator
+                if (k.equals(VM_STATE_KEY)) {
+                    continue;
+                }
                 if (checkKey(k)) {
                     try {
                         this.next = keyCodec.parse(k.getBytes(2, k.length() - 2));
@@ -45,17 +48,6 @@
                     } catch (final ParseException e) {
                         throw new RuntimeException("Failed to parse a key", e);
                     }
-=======
-                // VirtualMap metadata should not be considered as a possible result of the iterator
-                if (k.equals(VM_STATE_KEY)) {
-                    continue;
-                }
-                try {
-                    this.next = keyCodec.parse(k);
-                    return true;
-                } catch (final ParseException e) {
-                    throw new RuntimeException("Failed to parse a key", e);
->>>>>>> 56f18df0
                 }
             }
         }

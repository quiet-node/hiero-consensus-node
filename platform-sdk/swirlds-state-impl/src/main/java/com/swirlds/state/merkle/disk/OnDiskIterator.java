--- conflicted
+++ resolved
@@ -36,13 +36,7 @@
             final MerkleNode merkleNode = itr.next();
             if (merkleNode instanceof VirtualLeafNode leaf) {
                 final Bytes k = leaf.getKey();
-<<<<<<< HEAD
-                // Here we rely on the fact that `StateKey` has a single `OneOf` field.
-                // So, the next field number is the key type
-                final int nextNextStateId = readNextFieldNumber(k.toReadableSequentialData());
-=======
                 final int nextNextStateId = extractVirtualMapKeyValueStateId(k);
->>>>>>> 0c3b701f
                 if (stateId == nextNextStateId) {
                     try {
                         final StateKey parse = StateKey.PROTOBUF.parse(k);

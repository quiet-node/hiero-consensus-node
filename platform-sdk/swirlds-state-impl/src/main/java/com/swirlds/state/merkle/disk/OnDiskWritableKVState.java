--- conflicted
+++ resolved
@@ -2,11 +2,7 @@
 package com.swirlds.state.merkle.disk;
 
 import static com.swirlds.state.merkle.StateUtils.computeLabel;
-<<<<<<< HEAD
-import static com.swirlds.state.merkle.StateUtils.getVirtualMapKey;
-=======
 import static com.swirlds.state.merkle.StateUtils.getVirtualMapKeyForKv;
->>>>>>> b4b97530
 import static com.swirlds.state.merkle.logging.StateLogger.logMapGet;
 import static com.swirlds.state.merkle.logging.StateLogger.logMapGetSize;
 import static com.swirlds.state.merkle.logging.StateLogger.logMapIterate;
@@ -16,10 +12,7 @@
 
 import com.hedera.pbj.runtime.Codec;
 import com.hedera.pbj.runtime.io.buffer.Bytes;
-<<<<<<< HEAD
-=======
 import com.swirlds.state.merkle.StateUtils;
->>>>>>> b4b97530
 import com.swirlds.state.spi.WritableKVState;
 import com.swirlds.state.spi.WritableKVStateBase;
 import com.swirlds.virtualmap.VirtualMap;
@@ -69,11 +62,7 @@
     /** {@inheritDoc} */
     @Override
     protected V readFromDataSource(@NonNull K key) {
-<<<<<<< HEAD
-        final var value = virtualMap.get(getVirtualMapKey(serviceName, stateKey, key, keyCodec), valueCodec);
-=======
         final var value = virtualMap.get(getVirtualMapKeyForKv(serviceName, stateKey, key), valueCodec);
->>>>>>> b4b97530
         // Log to transaction state log, what was read
         logMapGet(computeLabel(serviceName, stateKey), key, value);
         return value;
@@ -85,11 +74,7 @@
     protected Iterator<K> iterateFromDataSource() {
         // Log to transaction state log, what was iterated
         logMapIterate(computeLabel(serviceName, stateKey), virtualMap, keyCodec);
-<<<<<<< HEAD
-        return new OnDiskIterator<>(virtualMap, keyCodec, getVirtualMapKey(serviceName, stateKey));
-=======
         return new OnDiskIterator<>(virtualMap, keyCodec, StateUtils.stateIdFor(serviceName, stateKey));
->>>>>>> b4b97530
     }
 
     /** {@inheritDoc} */
@@ -97,11 +82,7 @@
     protected void putIntoDataSource(@NonNull K key, @NonNull V value) {
         final Bytes kb = keyCodec.toBytes(key);
         assert kb != null;
-<<<<<<< HEAD
-        virtualMap.put(getVirtualMapKey(serviceName, stateKey, key, keyCodec), value, valueCodec);
-=======
         virtualMap.put(getVirtualMapKeyForKv(serviceName, stateKey, key), value, valueCodec);
->>>>>>> b4b97530
         // Log to transaction state log, what was put
         logMapPut(computeLabel(serviceName, stateKey), key, value);
     }
@@ -109,11 +90,7 @@
     /** {@inheritDoc} */
     @Override
     protected void removeFromDataSource(@NonNull K key) {
-<<<<<<< HEAD
-        final var removed = virtualMap.remove(getVirtualMapKey(serviceName, stateKey, key, keyCodec), valueCodec);
-=======
         final var removed = virtualMap.remove(getVirtualMapKeyForKv(serviceName, stateKey, key), valueCodec);
->>>>>>> b4b97530
         // Log to transaction state log, what was removed
         logMapRemove(computeLabel(serviceName, stateKey), key, removed);
     }

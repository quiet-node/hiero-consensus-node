<<<<<<< HEAD
// SPDX-License-Identifier: Apache-2.0
package com.swirlds.state.merkle;

=======
/*
 * Copyright (C) 2025 Hedera Hashgraph, LLC
 *
 * Licensed under the Apache License, Version 2.0 (the "License");
 * you may not use this file except in compliance with the License.
 * You may obtain a copy of the License at
 *
 *      http://www.apache.org/licenses/LICENSE-2.0
 *
 * Unless required by applicable law or agreed to in writing, software
 * distributed under the License is distributed on an "AS IS" BASIS,
 * WITHOUT WARRANTIES OR CONDITIONS OF ANY KIND, either express or implied.
 * See the License for the specific language governing permissions and
 * limitations under the License.
 */

package com.swirlds.state.merkle;

import static com.hedera.hapi.block.stream.output.StateIdentifier.STATE_ID_ACCOUNTS;
import static com.hedera.hapi.block.stream.output.StateIdentifier.STATE_ID_ACTIVE_HINTS_CONSTRUCTION;
import static com.hedera.hapi.block.stream.output.StateIdentifier.STATE_ID_ACTIVE_PROOF_CONSTRUCTION;
import static com.hedera.hapi.block.stream.output.StateIdentifier.STATE_ID_ALIASES;
import static com.hedera.hapi.block.stream.output.StateIdentifier.STATE_ID_BLOCK_INFO;
import static com.hedera.hapi.block.stream.output.StateIdentifier.STATE_ID_BLOCK_STREAM_INFO;
import static com.hedera.hapi.block.stream.output.StateIdentifier.STATE_ID_CONGESTION_STARTS;
import static com.hedera.hapi.block.stream.output.StateIdentifier.STATE_ID_CONTRACT_BYTECODE;
import static com.hedera.hapi.block.stream.output.StateIdentifier.STATE_ID_CONTRACT_STORAGE;
import static com.hedera.hapi.block.stream.output.StateIdentifier.STATE_ID_CRS_PUBLICATIONS;
import static com.hedera.hapi.block.stream.output.StateIdentifier.STATE_ID_CRS_STATE;
import static com.hedera.hapi.block.stream.output.StateIdentifier.STATE_ID_ENTITY_COUNTS;
import static com.hedera.hapi.block.stream.output.StateIdentifier.STATE_ID_ENTITY_ID;
import static com.hedera.hapi.block.stream.output.StateIdentifier.STATE_ID_FILES;
import static com.hedera.hapi.block.stream.output.StateIdentifier.STATE_ID_FREEZE_TIME;
import static com.hedera.hapi.block.stream.output.StateIdentifier.STATE_ID_HINTS_KEY_SETS;
import static com.hedera.hapi.block.stream.output.StateIdentifier.STATE_ID_HISTORY_SIGNATURES;
import static com.hedera.hapi.block.stream.output.StateIdentifier.STATE_ID_LEDGER_ID;
import static com.hedera.hapi.block.stream.output.StateIdentifier.STATE_ID_MIDNIGHT_RATES;
import static com.hedera.hapi.block.stream.output.StateIdentifier.STATE_ID_NETWORK_REWARDS;
import static com.hedera.hapi.block.stream.output.StateIdentifier.STATE_ID_NEXT_HINTS_CONSTRUCTION;
import static com.hedera.hapi.block.stream.output.StateIdentifier.STATE_ID_NEXT_PROOF_CONSTRUCTION;
import static com.hedera.hapi.block.stream.output.StateIdentifier.STATE_ID_NFTS;
import static com.hedera.hapi.block.stream.output.StateIdentifier.STATE_ID_NODES;
import static com.hedera.hapi.block.stream.output.StateIdentifier.STATE_ID_PENDING_AIRDROPS;
import static com.hedera.hapi.block.stream.output.StateIdentifier.STATE_ID_PLATFORM_STATE;
import static com.hedera.hapi.block.stream.output.StateIdentifier.STATE_ID_PREPROCESSING_VOTES;
import static com.hedera.hapi.block.stream.output.StateIdentifier.STATE_ID_PROOF_KEY_SETS;
import static com.hedera.hapi.block.stream.output.StateIdentifier.STATE_ID_PROOF_VOTES;
import static com.hedera.hapi.block.stream.output.StateIdentifier.STATE_ID_ROSTERS;
import static com.hedera.hapi.block.stream.output.StateIdentifier.STATE_ID_ROSTER_STATE;
import static com.hedera.hapi.block.stream.output.StateIdentifier.STATE_ID_RUNNING_HASHES;
import static com.hedera.hapi.block.stream.output.StateIdentifier.STATE_ID_SCHEDULED_COUNTS;
import static com.hedera.hapi.block.stream.output.StateIdentifier.STATE_ID_SCHEDULED_ORDERS;
import static com.hedera.hapi.block.stream.output.StateIdentifier.STATE_ID_SCHEDULED_USAGES;
import static com.hedera.hapi.block.stream.output.StateIdentifier.STATE_ID_SCHEDULES_BY_EQUALITY;
import static com.hedera.hapi.block.stream.output.StateIdentifier.STATE_ID_SCHEDULES_BY_EXPIRY;
import static com.hedera.hapi.block.stream.output.StateIdentifier.STATE_ID_SCHEDULES_BY_ID;
import static com.hedera.hapi.block.stream.output.StateIdentifier.STATE_ID_SCHEDULE_ID_BY_EQUALITY;
import static com.hedera.hapi.block.stream.output.StateIdentifier.STATE_ID_STAKING_INFO;
import static com.hedera.hapi.block.stream.output.StateIdentifier.STATE_ID_THROTTLE_USAGE;
import static com.hedera.hapi.block.stream.output.StateIdentifier.STATE_ID_TOKENS;
import static com.hedera.hapi.block.stream.output.StateIdentifier.STATE_ID_TOKEN_RELATIONS;
import static com.hedera.hapi.block.stream.output.StateIdentifier.STATE_ID_TOPICS;
import static com.hedera.hapi.block.stream.output.StateIdentifier.STATE_ID_TRANSACTION_RECEIPTS_QUEUE;
import static com.hedera.hapi.block.stream.output.StateIdentifier.STATE_ID_TSS_ENCRYPTION_KEYS;
import static com.hedera.hapi.block.stream.output.StateIdentifier.STATE_ID_TSS_MESSAGES;
import static com.hedera.hapi.block.stream.output.StateIdentifier.STATE_ID_TSS_STATUS;
import static com.hedera.hapi.block.stream.output.StateIdentifier.STATE_ID_TSS_VOTES;
import static com.hedera.hapi.block.stream.output.StateIdentifier.STATE_ID_UPGRADE_DATA_150;
import static com.hedera.hapi.block.stream.output.StateIdentifier.STATE_ID_UPGRADE_DATA_151;
import static com.hedera.hapi.block.stream.output.StateIdentifier.STATE_ID_UPGRADE_DATA_152;
import static com.hedera.hapi.block.stream.output.StateIdentifier.STATE_ID_UPGRADE_DATA_153;
import static com.hedera.hapi.block.stream.output.StateIdentifier.STATE_ID_UPGRADE_DATA_154;
import static com.hedera.hapi.block.stream.output.StateIdentifier.STATE_ID_UPGRADE_DATA_155;
import static com.hedera.hapi.block.stream.output.StateIdentifier.STATE_ID_UPGRADE_DATA_156;
import static com.hedera.hapi.block.stream.output.StateIdentifier.STATE_ID_UPGRADE_DATA_157;
import static com.hedera.hapi.block.stream.output.StateIdentifier.STATE_ID_UPGRADE_DATA_158;
import static com.hedera.hapi.block.stream.output.StateIdentifier.STATE_ID_UPGRADE_DATA_159;
import static com.hedera.hapi.block.stream.output.StateIdentifier.STATE_ID_UPGRADE_FILE;
import static com.hedera.hapi.block.stream.output.StateIdentifier.STATE_ID_UPGRADE_FILE_HASH;

>>>>>>> 9ff48751
import com.hedera.pbj.runtime.Codec;
import com.hedera.pbj.runtime.ParseException;
import com.hedera.pbj.runtime.io.stream.ReadableStreamingData;
import com.hedera.pbj.runtime.io.stream.WritableStreamingData;
import com.swirlds.common.constructable.ClassConstructorPair;
import com.swirlds.common.constructable.ConstructableRegistry;
import com.swirlds.common.constructable.ConstructableRegistryException;
import com.swirlds.state.lifecycle.StateMetadata;
import com.swirlds.state.merkle.disk.OnDiskKey;
import com.swirlds.state.merkle.disk.OnDiskKeySerializer;
import com.swirlds.state.merkle.disk.OnDiskValue;
import com.swirlds.state.merkle.disk.OnDiskValueSerializer;
import com.swirlds.state.merkle.memory.InMemoryValue;
import com.swirlds.state.merkle.memory.InMemoryWritableKVState;
import com.swirlds.state.merkle.queue.QueueNode;
import com.swirlds.state.merkle.singleton.SingletonNode;
import com.swirlds.state.merkle.singleton.StringLeaf;
import com.swirlds.state.merkle.singleton.ValueLeaf;
import edu.umd.cs.findbugs.annotations.NonNull;
import edu.umd.cs.findbugs.annotations.Nullable;
import java.io.ByteArrayOutputStream;
import java.io.IOException;
import java.io.InputStream;
import java.io.OutputStream;
<<<<<<< HEAD
=======
import java.util.HashMap;
import java.util.Map;
import java.util.Objects;
import java.util.function.IntFunction;

import org.apache.logging.log4j.LogManager;
import org.apache.logging.log4j.Logger;
>>>>>>> 9ff48751

/** Utility class for working with states. */
public final class StateUtils {

<<<<<<< HEAD
=======
    private static final int UNKNOWN_STATE_ID = -1;
    private static final IntFunction<String> UPGRADE_DATA_FILE_FORMAT =
            n -> String.format("UPGRADE_DATA\\[FileID\\[shardNum=\\d, realmNum=\\d, fileNum=%s]]", n);

>>>>>>> 9ff48751
    /** Prevent instantiation */
    private StateUtils() {}

    /**
     * Write the {@code object} to the {@link OutputStream} using the given {@link Codec}.
     *
     * @param out The object to write out
     * @param codec The codec to use. MUST be compatible with the {@code object} type
     * @param object The object to write
     * @return The number of bytes written to the stream.
     * @param <T> The type of the object and associated codec.
     * @throws IOException If the output stream throws it.
     * @throws ClassCastException If the object or codec is not for type {@code T}.
     */
    public static <T> int writeToStream(
            @NonNull final OutputStream out, @NonNull final Codec<T> codec, @Nullable final T object)
            throws IOException {
        final var stream = new WritableStreamingData(out);

        final var byteStream = new ByteArrayOutputStream();
        codec.write(object, new WritableStreamingData(byteStream));

        stream.writeInt(byteStream.size());
        stream.writeBytes(byteStream.toByteArray());
        return byteStream.size();
    }

    /**
     * Read an object from the {@link InputStream} using the given {@link Codec}.
     *
     * @param in The input stream to read from
     * @param codec The codec to use. MUST be compatible with the {@code object} type
     * @return The object read from the stream
     * @param <T> The type of the object and associated codec.
     * @throws IOException If the input stream throws it or parsing fails
     * @throws ClassCastException If the object or codec is not for type {@code T}.
     */
    @Nullable
    public static <T> T readFromStream(@NonNull final InputStream in, @NonNull final Codec<T> codec)
            throws IOException {
        final var stream = new ReadableStreamingData(in);
        final var size = stream.readInt();

        stream.limit((long) size + Integer.BYTES); // +4 for the size
        try {
            return codec.parse(stream);
        } catch (final ParseException ex) {
            throw new IOException(ex);
        }
    }

    /**
     * Registers with the {@link ConstructableRegistry} system a class ID and a class. While this
     * will only be used for in-memory states, it is safe to register for on-disk ones as well.
     *
     * <p>The implementation will take the service name and the state key and compute a hash for it.
     * It will then convert the hash to a long, and use that as the class ID. It will then register
     * an {@link InMemoryWritableKVState}'s value merkle type to be deserialized, answering with the
     * generated class ID.
     *
     * @param md The state metadata
     */
    @SuppressWarnings({"rawtypes", "unchecked"})
    public static void registerWithSystem(
            @NonNull final StateMetadata md, @NonNull ConstructableRegistry constructableRegistry) {
        // Register with the system the uniqueId as the "classId" of an InMemoryValue. There can be
        // multiple id's associated with InMemoryValue. The secret is that the supplier captures the
        // various delegate writers and parsers, and so can parse/write different types of data
        // based on the id.
        try {
            constructableRegistry.registerConstructable(new ClassConstructorPair(
                    InMemoryValue.class,
                    () -> new InMemoryValue(
                            md.inMemoryValueClassId(),
                            md.stateDefinition().keyCodec(),
                            md.stateDefinition().valueCodec())));
            // FUTURE WORK: remove OnDiskKey registration, once there are no objects of this clas
            // in existing state snapshots
            constructableRegistry.registerConstructable(new ClassConstructorPair(
                    OnDiskKey.class,
                    () -> new OnDiskKey<>(
                            md.onDiskKeyClassId(), md.stateDefinition().keyCodec())));
            // FUTURE WORK: remove OnDiskKeySerilalizer registration, once there are no objects of this clas
            // in existing state snapshots
            constructableRegistry.registerConstructable(new ClassConstructorPair(
                    OnDiskKeySerializer.class,
                    () -> new OnDiskKeySerializer<>(
                            md.onDiskKeySerializerClassId(),
                            md.onDiskKeyClassId(),
                            md.stateDefinition().keyCodec())));
            // FUTURE WORK: remove OnDiskValue registration, once there are no objects of this clas
            // in existing state snapshots
            constructableRegistry.registerConstructable(new ClassConstructorPair(
                    OnDiskValue.class,
                    () -> new OnDiskValue<>(
                            md.onDiskValueClassId(), md.stateDefinition().valueCodec())));
            // FUTURE WORK: remove OnDiskValueSerializer registration, once there are no objects of this clas
            // in existing state snapshots
            constructableRegistry.registerConstructable(new ClassConstructorPair(
                    OnDiskValueSerializer.class,
                    () -> new OnDiskValueSerializer<>(
                            md.onDiskValueSerializerClassId(),
                            md.onDiskValueClassId(),
                            md.stateDefinition().valueCodec())));
            constructableRegistry.registerConstructable(new ClassConstructorPair(
                    SingletonNode.class,
                    () -> new SingletonNode<>(
                            md.serviceName(),
                            md.stateDefinition().stateKey(),
                            md.singletonClassId(),
                            md.stateDefinition().valueCodec(),
                            null)));
            constructableRegistry.registerConstructable(new ClassConstructorPair(
                    QueueNode.class,
                    () -> new QueueNode<>(
                            md.serviceName(),
                            md.stateDefinition().stateKey(),
                            md.queueNodeClassId(),
                            md.singletonClassId(),
                            md.stateDefinition().valueCodec())));
            constructableRegistry.registerConstructable(new ClassConstructorPair(StringLeaf.class, StringLeaf::new));
            constructableRegistry.registerConstructable(new ClassConstructorPair(
                    ValueLeaf.class,
                    () -> new ValueLeaf<>(
                            md.singletonClassId(), md.stateDefinition().valueCodec())));
        } catch (ConstructableRegistryException e) {
            // This is a fatal error.
            throw new IllegalStateException(
                    "Failed to register with the system '"
                            + md.serviceName()
                            + ":"
                            + md.stateDefinition().stateKey()
                            + "'",
                    e);
        }
    }
<<<<<<< HEAD
=======

    /**
     * Returns the state id for the given service and state key.
     *
     * @param serviceName the service name
     * @param stateKey the state key
     * @return the state id
     */
    public static int stateIdFor(@NonNull final String serviceName, @NonNull final String stateKey) {
        final var stateId =
                switch (serviceName) {
                    case "AddressBookService" -> switch (stateKey) {
                        case "NODES" -> STATE_ID_NODES.protoOrdinal();
                        default -> UNKNOWN_STATE_ID;
                    };
                    case "BlockRecordService" -> switch (stateKey) {
                        case "BLOCKS" -> STATE_ID_BLOCK_INFO.protoOrdinal();
                        case "RUNNING_HASHES" -> STATE_ID_RUNNING_HASHES.protoOrdinal();
                        default -> UNKNOWN_STATE_ID;
                    };
                    case "BlockStreamService" -> switch (stateKey) {
                        case "BLOCK_STREAM_INFO" -> STATE_ID_BLOCK_STREAM_INFO.protoOrdinal();
                        default -> UNKNOWN_STATE_ID;
                    };
                    case "CongestionThrottleService" -> switch (stateKey) {
                        case "CONGESTION_LEVEL_STARTS" -> STATE_ID_CONGESTION_STARTS.protoOrdinal();
                        case "THROTTLE_USAGE_SNAPSHOTS" -> STATE_ID_THROTTLE_USAGE.protoOrdinal();
                        default -> UNKNOWN_STATE_ID;
                    };
                    case "ConsensusService" -> switch (stateKey) {
                        case "TOPICS" -> STATE_ID_TOPICS.protoOrdinal();
                        default -> UNKNOWN_STATE_ID;
                    };
                    case "ContractService" -> switch (stateKey) {
                        case "BYTECODE" -> STATE_ID_CONTRACT_BYTECODE.protoOrdinal();
                        case "STORAGE" -> STATE_ID_CONTRACT_STORAGE.protoOrdinal();
                        default -> UNKNOWN_STATE_ID;
                    };
                    case "EntityIdService" -> switch (stateKey) {
                        case "ENTITY_ID" -> STATE_ID_ENTITY_ID.protoOrdinal();
                        case "ENTITY_COUNTS" -> STATE_ID_ENTITY_COUNTS.protoOrdinal();
                        default -> UNKNOWN_STATE_ID;
                    };
                    case "FeeService" -> switch (stateKey) {
                        case "MIDNIGHT_RATES" -> STATE_ID_MIDNIGHT_RATES.protoOrdinal();
                        default -> UNKNOWN_STATE_ID;
                    };
                    case "FileService" -> {
                        if ("FILES".equals(stateKey)) {
                            yield STATE_ID_FILES.protoOrdinal();
                        } else if (stateKey.matches(UPGRADE_DATA_FILE_FORMAT.apply(150))) {
                            yield STATE_ID_UPGRADE_DATA_150.protoOrdinal();
                        } else if (stateKey.matches(UPGRADE_DATA_FILE_FORMAT.apply(151))) {
                            yield STATE_ID_UPGRADE_DATA_151.protoOrdinal();
                        } else if (stateKey.matches(UPGRADE_DATA_FILE_FORMAT.apply(152))) {
                            yield STATE_ID_UPGRADE_DATA_152.protoOrdinal();
                        } else if (stateKey.matches(UPGRADE_DATA_FILE_FORMAT.apply(153))) {
                            yield STATE_ID_UPGRADE_DATA_153.protoOrdinal();
                        } else if (stateKey.matches(UPGRADE_DATA_FILE_FORMAT.apply(154))) {
                            yield STATE_ID_UPGRADE_DATA_154.protoOrdinal();
                        } else if (stateKey.matches(UPGRADE_DATA_FILE_FORMAT.apply(155))) {
                            yield STATE_ID_UPGRADE_DATA_155.protoOrdinal();
                        } else if (stateKey.matches(UPGRADE_DATA_FILE_FORMAT.apply(156))) {
                            yield STATE_ID_UPGRADE_DATA_156.protoOrdinal();
                        } else if (stateKey.matches(UPGRADE_DATA_FILE_FORMAT.apply(157))) {
                            yield STATE_ID_UPGRADE_DATA_157.protoOrdinal();
                        } else if (stateKey.matches(UPGRADE_DATA_FILE_FORMAT.apply(158))) {
                            yield STATE_ID_UPGRADE_DATA_158.protoOrdinal();
                        } else if (stateKey.matches(UPGRADE_DATA_FILE_FORMAT.apply(159))) {
                            yield STATE_ID_UPGRADE_DATA_159.protoOrdinal();
                        } else if ("UPGRADE_FILE".equals(stateKey)) {
                            yield STATE_ID_UPGRADE_FILE.protoOrdinal();
                        } else {
                            yield UNKNOWN_STATE_ID;
                        }
                    }
                    case "FreezeService" -> switch (stateKey) {
                        case "FREEZE_TIME" -> STATE_ID_FREEZE_TIME.protoOrdinal();
                        case "UPGRADE_FILE_HASH" -> STATE_ID_UPGRADE_FILE_HASH.protoOrdinal();
                        default -> UNKNOWN_STATE_ID;
                    };
                    case "PlatformStateService" -> switch (stateKey) {
                        case "PLATFORM_STATE" -> STATE_ID_PLATFORM_STATE.protoOrdinal();
                        default -> UNKNOWN_STATE_ID;
                    };
                    case "RecordCache" -> switch (stateKey) {
                        case "TransactionReceiptQueue" -> STATE_ID_TRANSACTION_RECEIPTS_QUEUE.protoOrdinal();
                        // There is no such queue, but this needed for V0540RecordCacheSchema schema migration
                        case "TransactionRecordQueue" -> STATE_ID_TRANSACTION_RECEIPTS_QUEUE.protoOrdinal();
                        default -> UNKNOWN_STATE_ID;
                    };
                    case "RosterService" -> switch (stateKey) {
                        case "ROSTERS" -> STATE_ID_ROSTERS.protoOrdinal();
                        case "ROSTER_STATE" -> STATE_ID_ROSTER_STATE.protoOrdinal();
                        default -> UNKNOWN_STATE_ID;
                    };
                    case "ScheduleService" -> switch (stateKey) {
                        case "SCHEDULES_BY_EQUALITY" -> STATE_ID_SCHEDULES_BY_EQUALITY.protoOrdinal();
                        case "SCHEDULES_BY_EXPIRY_SEC" -> STATE_ID_SCHEDULES_BY_EXPIRY.protoOrdinal();
                        case "SCHEDULES_BY_ID" -> STATE_ID_SCHEDULES_BY_ID.protoOrdinal();
                        case "SCHEDULE_ID_BY_EQUALITY" -> STATE_ID_SCHEDULE_ID_BY_EQUALITY.protoOrdinal();
                        case "SCHEDULED_COUNTS" -> STATE_ID_SCHEDULED_COUNTS.protoOrdinal();
                        case "SCHEDULED_ORDERS" -> STATE_ID_SCHEDULED_ORDERS.protoOrdinal();
                        case "SCHEDULED_USAGES" -> STATE_ID_SCHEDULED_USAGES.protoOrdinal();
                        default -> UNKNOWN_STATE_ID;
                    };
                    case "TokenService" -> switch (stateKey) {
                        case "ACCOUNTS" -> STATE_ID_ACCOUNTS.protoOrdinal();
                        case "ALIASES" -> STATE_ID_ALIASES.protoOrdinal();
                        case "NFTS" -> STATE_ID_NFTS.protoOrdinal();
                        case "PENDING_AIRDROPS" -> STATE_ID_PENDING_AIRDROPS.protoOrdinal();
                        case "STAKING_INFOS" -> STATE_ID_STAKING_INFO.protoOrdinal();
                        case "STAKING_NETWORK_REWARDS" -> STATE_ID_NETWORK_REWARDS.protoOrdinal();
                        case "TOKEN_RELS" -> STATE_ID_TOKEN_RELATIONS.protoOrdinal();
                        case "TOKENS" -> STATE_ID_TOKENS.protoOrdinal();
                        default -> UNKNOWN_STATE_ID;
                    };
                    case "TssBaseService" -> switch (stateKey) {
                        case "TSS_MESSAGES" -> STATE_ID_TSS_MESSAGES.protoOrdinal();
                        case "TSS_VOTES" -> STATE_ID_TSS_VOTES.protoOrdinal();
                        case "TSS_ENCRYPTION_KEYS" -> STATE_ID_TSS_ENCRYPTION_KEYS.protoOrdinal();
                        case "TSS_STATUS" -> STATE_ID_TSS_STATUS.protoOrdinal();
                        default -> UNKNOWN_STATE_ID;
                    };
                    case "HintsService" -> switch (stateKey) {
                        case "HINTS_KEY_SETS" -> STATE_ID_HINTS_KEY_SETS.protoOrdinal();
                        case "ACTIVE_HINTS_CONSTRUCTION" -> STATE_ID_ACTIVE_HINTS_CONSTRUCTION.protoOrdinal();
                        case "NEXT_HINTS_CONSTRUCTION" -> STATE_ID_NEXT_HINTS_CONSTRUCTION.protoOrdinal();
                        case "PREPROCESSING_VOTES" -> STATE_ID_PREPROCESSING_VOTES.protoOrdinal();
                        case "CRS_STATE" -> STATE_ID_CRS_STATE.protoOrdinal();
                        case "CRS_PUBLICATIONS" -> STATE_ID_CRS_PUBLICATIONS.protoOrdinal();
                        default -> UNKNOWN_STATE_ID;
                    };
                    case "HistoryService" -> switch (stateKey) {
                        case "LEDGER_ID" -> STATE_ID_LEDGER_ID.protoOrdinal();
                        case "PROOF_KEY_SETS" -> STATE_ID_PROOF_KEY_SETS.protoOrdinal();
                        case "ACTIVE_PROOF_CONSTRUCTION" -> STATE_ID_ACTIVE_PROOF_CONSTRUCTION.protoOrdinal();
                        case "NEXT_PROOF_CONSTRUCTION" -> STATE_ID_NEXT_PROOF_CONSTRUCTION.protoOrdinal();
                        case "HISTORY_SIGNATURES" -> STATE_ID_HISTORY_SIGNATURES.protoOrdinal();
                        case "PROOF_VOTES" -> STATE_ID_PROOF_VOTES.protoOrdinal();
                        default -> UNKNOWN_STATE_ID;
                    };
                    default -> UNKNOWN_STATE_ID;
                };
        if (stateId == UNKNOWN_STATE_ID) {
            throw new IllegalArgumentException("Unknown state '" + serviceName + "." + stateKey + "'");
        } else {
            return stateId;
        }
    }

    /**
     * A static cache to store and retrieve pre-computed labels for specific service states.
     */
    private static final Map<String, String> LABEL_CACHE = new HashMap<>();

    /**
     * Computes the label for a Merkle node given the service name and state key.
     * <p>
     * The label is computed as "serviceName.stateKey". The result is cached so that repeated calls
     * with the same parameters return the same string without redoing the concatenation.
     * </p>
     *
     * @param serviceName the service name
     * @param stateKey    the state key
     * @return the computed label
     */
    public static String computeLabel(@NonNull final String serviceName, @NonNull final String stateKey) {
        final String key = Objects.requireNonNull(serviceName) + "." + Objects.requireNonNull(stateKey);
        return LABEL_CACHE.computeIfAbsent(key, k -> k);
    }

    /**
     * Decomposes a computed label into its service name and state key components.
     * <p>
     * This method performs the inverse operation of {@link #computeLabel(String, String)}.
     * It assumes the label is in the format "serviceName.stateKey".
     * </p>
     *
     * @param label the computed label
     * @return a {@link Pair} where the left element is the service name and the right element is the state key
     * @throws IllegalArgumentException if the label does not contain a period ('.') as expected
     * @throws NullPointerException     if the label is {@code null}
     */
    public static Pair<String, String> decomposeLabel(final String label) {
        Objects.requireNonNull(label, "Label must not be null");

        int delimiterIndex = label.indexOf('.');
        if (delimiterIndex < 0) {
            throw new IllegalArgumentException("Label must be in the format 'serviceName.stateKey'");
        }

        final String serviceName = label.substring(0, delimiterIndex);
        final String stateKey = label.substring(delimiterIndex + 1);
        return Pair.of(serviceName, stateKey);
    }

    private static final Bytes[] VIRTUAL_MAP_KEY_CACHE = new Bytes[65536];

    // TODO: add tests for methods below

    /**
     * Generates a 2 bytes key with the state ID (big‑endian) for a Virtual Map.
     * The result is cached to avoid repeated allocations.
     *
     * @param serviceName the service name
     * @param stateKey    the state key
     * @return a {@link Bytes} object containing the 2‑byte state ID in big‑endian order
     * @throws IllegalArgumentException if the derived state ID is not within the range [0..65535]
     */
    public static Bytes getVirtualMapKey(@NonNull final String serviceName, @NonNull final String stateKey) {
        final int stateId = stateIdFor(serviceName, stateKey);
        if (stateId < 0 || stateId > 65535) {
            throw new IllegalArgumentException("State ID " + stateId + " must fit in [0..65535]");
        }
        Bytes key = VIRTUAL_MAP_KEY_CACHE[stateId];
        if (key == null) {
            final byte[] bytes = new byte[Short.BYTES];
            BufferedData writer = BufferedData.wrap(bytes);
            writeUnsignedShort(writer, stateId);
            key = Bytes.wrap(bytes);
            VIRTUAL_MAP_KEY_CACHE[stateId] = key;
        }
        return key;
    }

    /**
     * Generates a 10 bytes key for a Virtual Map. Used for queue states.
     * <p>
     * The key structure is:
     * <ul>
     *   <li>2 bytes: the state ID (big‑endian)</li>
     *   <li>8 bytes: the index (big‑endian)</li>
     * </ul>
     *
     * @param serviceName the service name
     * @param stateKey    the state key
     * @param index       the queue element index
     * @return a {@link Bytes} object containing exactly 10 bytes in big‑endian order
     * @throws IllegalArgumentException if the derived state ID is not within the range [0..65535]
     */
    public static Bytes getVirtualMapKey(
            @NonNull final String serviceName, @NonNull final String stateKey, final long index) {
        final int stateId = stateIdFor(serviceName, stateKey);
        if (stateId < 0 || stateId > 65535) {
            throw new IllegalArgumentException("State ID " + stateId + " must fit in [0..65535]");
        }
        final byte[] bytes = new byte[Short.BYTES + Long.BYTES];
        BufferedData writer = BufferedData.wrap(bytes);
        writeUnsignedShort(writer, stateId);
        writer.writeLong(index);
        return Bytes.wrap(bytes);
    }

    /**
     * Generates a key for a Virtual Map.
     * <p>
     * The key structure is:
     * <ul>
     *   <li>2 bytes: the state ID (big‑endian)</li>
     *   <li>N bytes: the key bytes (serialized form of the provided key)</li>
     * </ul>
     * If an {@link IOException} occurs during serialization, it is wrapped in a {@link RuntimeException}.
     *
     * @param <K>         the type of the key
     * @param serviceName the service name
     * @param stateKey    the state key
     * @param key         the key to be serialized and appended
     * @param keyCodec    the codec used to serialize the key
     * @return a {@link Bytes} object consisting of the 2‑byte state ID (big‑endian) followed by the serialized key bytes
     * @throws IllegalArgumentException if the derived state ID is not within the range [0..65535]
     * @throws RuntimeException         if an {@link IOException} occurs during key serialization
     */
    public static <K> Bytes getVirtualMapKey(
            @NonNull final String serviceName, @NonNull final String stateKey, final K key, final Codec<K> keyCodec) {
        final int stateId = stateIdFor(serviceName, stateKey);
        if (stateId < 0 || stateId > 65535) {
            throw new IllegalArgumentException("State ID " + stateId + " must fit in [0..65535]");
        }
        final byte[] bytes = new byte[Short.BYTES + keyCodec.measureRecord(key)];
        BufferedData writer = BufferedData.wrap(bytes);
        writeUnsignedShort(writer, stateId);
        try {
            keyCodec.write(key, writer);
        } catch (IOException e) { // TODO: double check exception handling
            throw new RuntimeException(e);
        }
        return Bytes.wrap(bytes);
    }

    /**
     * Writes an unsigned 2‑byte value (a short) in big‑endian order into the given BufferedData.
     *
     * @param writer the BufferedData to write into
     * @param value  the unsigned 2‑byte value to write (must be in [0..65535])
     */
    private static void writeUnsignedShort(@NonNull final BufferedData writer, final int value) {
        writer.writeByte((byte) (value >>> 8));
        writer.writeByte((byte) value);
    }
>>>>>>> 9ff48751
}<|MERGE_RESOLUTION|>--- conflicted
+++ resolved
@@ -1,8 +1,3 @@
-<<<<<<< HEAD
-// SPDX-License-Identifier: Apache-2.0
-package com.swirlds.state.merkle;
-
-=======
 /*
  * Copyright (C) 2025 Hedera Hashgraph, LLC
  *
@@ -83,11 +78,13 @@
 import static com.hedera.hapi.block.stream.output.StateIdentifier.STATE_ID_UPGRADE_FILE;
 import static com.hedera.hapi.block.stream.output.StateIdentifier.STATE_ID_UPGRADE_FILE_HASH;
 
->>>>>>> 9ff48751
 import com.hedera.pbj.runtime.Codec;
 import com.hedera.pbj.runtime.ParseException;
+import com.hedera.pbj.runtime.io.buffer.BufferedData;
+import com.hedera.pbj.runtime.io.buffer.Bytes;
 import com.hedera.pbj.runtime.io.stream.ReadableStreamingData;
 import com.hedera.pbj.runtime.io.stream.WritableStreamingData;
+import com.swirlds.base.utility.Pair;
 import com.swirlds.common.constructable.ClassConstructorPair;
 import com.swirlds.common.constructable.ConstructableRegistry;
 import com.swirlds.common.constructable.ConstructableRegistryException;
@@ -108,8 +105,6 @@
 import java.io.IOException;
 import java.io.InputStream;
 import java.io.OutputStream;
-<<<<<<< HEAD
-=======
 import java.util.HashMap;
 import java.util.Map;
 import java.util.Objects;
@@ -117,18 +112,14 @@
 
 import org.apache.logging.log4j.LogManager;
 import org.apache.logging.log4j.Logger;
->>>>>>> 9ff48751
 
 /** Utility class for working with states. */
 public final class StateUtils {
 
-<<<<<<< HEAD
-=======
     private static final int UNKNOWN_STATE_ID = -1;
     private static final IntFunction<String> UPGRADE_DATA_FILE_FORMAT =
             n -> String.format("UPGRADE_DATA\\[FileID\\[shardNum=\\d, realmNum=\\d, fileNum=%s]]", n);
 
->>>>>>> 9ff48751
     /** Prevent instantiation */
     private StateUtils() {}
 
@@ -265,8 +256,6 @@
                     e);
         }
     }
-<<<<<<< HEAD
-=======
 
     /**
      * Returns the state id for the given service and state key.
@@ -567,5 +556,4 @@
         writer.writeByte((byte) (value >>> 8));
         writer.writeByte((byte) value);
     }
->>>>>>> 9ff48751
 }
--- conflicted
+++ resolved
@@ -3,11 +3,8 @@
 
 import static com.hedera.hapi.block.stream.output.StateIdentifier.*;
 
-<<<<<<< HEAD
-=======
 import com.hedera.hapi.platform.state.SingletonType;
 import com.hedera.hapi.platform.state.VirtualMapKey;
->>>>>>> b4b97530
 import com.hedera.pbj.runtime.Codec;
 import com.hedera.pbj.runtime.OneOf;
 import com.hedera.pbj.runtime.ParseException;
@@ -46,11 +43,7 @@
 
     private static final int UNKNOWN_STATE_ID = -1;
     private static final IntFunction<String> UPGRADE_DATA_FILE_FORMAT =
-<<<<<<< HEAD
-            n -> String.format("UPGRADE_DATA\\[FileID\\[shardNum=\\d, realmNum=\\d, fileNum=%s]]", n);
-=======
             n -> String.format("UPGRADE_DATA\\[FileID\\[shardNum=\\d+, realmNum=\\d+, fileNum=%s]]", n);
->>>>>>> b4b97530
 
     /** Prevent instantiation */
     private StateUtils() {}
@@ -404,32 +397,12 @@
     private static final Bytes[] VIRTUAL_MAP_KEY_CACHE = new Bytes[65536];
 
     /**
-<<<<<<< HEAD
-     * Generates a 2 bytes key with the state ID (big‑endian) for a Virtual Map.
-=======
      * Creates an instance of {@link VirtualMapKey} for a singleton state, serializes into a {@link Bytes} object
      * and returns it.
->>>>>>> b4b97530
      * The result is cached to avoid repeated allocations.
      *
      * @param serviceName the service name
      * @param stateKey    the state key
-<<<<<<< HEAD
-     * @return a {@link Bytes} object containing the 2‑byte state ID in big‑endian order
-     * @throws IllegalArgumentException if the derived state ID is not within the range [0..65535]
-     */
-    public static Bytes getVirtualMapKey(@NonNull final String serviceName, @NonNull final String stateKey) {
-        final int stateId = stateIdFor(serviceName, stateKey);
-        if (stateId < 0 || stateId > 65535) {
-            throw new IllegalArgumentException("State ID " + stateId + " must fit in [0..65535]");
-        }
-        Bytes key = VIRTUAL_MAP_KEY_CACHE[stateId];
-        if (key == null) {
-            final byte[] bytes = new byte[Short.BYTES];
-            BufferedData writer = BufferedData.wrap(bytes);
-            writeUnsignedShort(writer, stateId);
-            key = Bytes.wrap(bytes);
-=======
      * @return a {@link VirtualMapKey} for the singleton serialized into {@link Bytes} object
      * @throws IllegalArgumentException if the derived state ID is not within the range [0..65535]
      */
@@ -440,7 +413,6 @@
         if (key == null) {
             key = VirtualMapKey.PROTOBUF.toBytes(new VirtualMapKey(
                     new OneOf<>(VirtualMapKey.KeyOneOfType.SINGLETON, SingletonType.fromProtobufOrdinal(stateId))));
->>>>>>> b4b97530
             VIRTUAL_MAP_KEY_CACHE[stateId] = key;
         }
         return key;
@@ -461,10 +433,6 @@
      * @return a {@link Bytes} object containing exactly 10 bytes in big‑endian order
      * @throws IllegalArgumentException if the derived state ID is not within the range [0..65535]
      */
-<<<<<<< HEAD
-    public static Bytes getVirtualMapKey(
-            @NonNull final String serviceName, @NonNull final String stateKey, final long index) {
-=======
     public static Bytes getVirtualMapKeyForQueue(
             @NonNull final String serviceName, @NonNull final String stateKey, final long index) {
 
@@ -473,20 +441,11 @@
     }
 
     private static int getValidatedStateId(String serviceName, String stateKey) {
->>>>>>> b4b97530
         final int stateId = stateIdFor(serviceName, stateKey);
         if (stateId < 0 || stateId > 65535) {
             throw new IllegalArgumentException("State ID " + stateId + " must fit in [0..65535]");
         }
-<<<<<<< HEAD
-        final byte[] bytes = new byte[Short.BYTES + Long.BYTES];
-        BufferedData writer = BufferedData.wrap(bytes);
-        writeUnsignedShort(writer, stateId);
-        writer.writeLong(index);
-        return Bytes.wrap(bytes);
-=======
         return stateId;
->>>>>>> b4b97530
     }
 
     /**
@@ -503,36 +462,14 @@
      * @param serviceName the service name
      * @param stateKey    the state key
      * @param key         the key to be serialized and appended
-<<<<<<< HEAD
-     * @param keyCodec    the codec used to serialize the key
-=======
->>>>>>> b4b97530
      * @return a {@link Bytes} object consisting of the 2‑byte state ID (big‑endian) followed by the serialized key bytes
      * @throws IllegalArgumentException if the derived state ID is not within the range [0..65535]
      * @throws RuntimeException         if an {@link IOException} occurs during key serialization
      */
-<<<<<<< HEAD
-    public static <K> Bytes getVirtualMapKey(
-            @NonNull final String serviceName, @NonNull final String stateKey, final K key, final Codec<K> keyCodec) {
-        final int stateId = stateIdFor(serviceName, stateKey);
-        if (stateId < 0 || stateId > 65535) {
-            throw new IllegalArgumentException("State ID " + stateId + " must fit in [0..65535]");
-        }
-        final byte[] bytes = new byte[Short.BYTES + keyCodec.measureRecord(key)];
-        BufferedData writer = BufferedData.wrap(bytes);
-        writeUnsignedShort(writer, stateId);
-        try {
-            keyCodec.write(key, writer);
-        } catch (IOException e) {
-            throw new RuntimeException("Error occurred while writing a key", e);
-        }
-        return Bytes.wrap(bytes);
-=======
     public static <K> Bytes getVirtualMapKeyForKv(
             @NonNull final String serviceName, @NonNull final String stateKey, final K key) {
         return VirtualMapKey.PROTOBUF.toBytes(new VirtualMapKey(new OneOf<>(
                 VirtualMapKey.KeyOneOfType.fromProtobufOrdinal(getValidatedStateId(serviceName, stateKey)), key)));
->>>>>>> b4b97530
     }
 
     /**

--- conflicted
+++ resolved
@@ -31,6 +31,7 @@
 import java.nio.ByteBuffer;
 import java.nio.ByteOrder;
 import java.util.Iterator;
+import java.util.Objects;
 
 /**
  * An implementation of {@link ReadableKVState} backed by a {@link VirtualMap}, resulting in a state
@@ -74,14 +75,7 @@
     /** {@inheritDoc} */
     @Override
     protected V readFromDataSource(@NonNull K key) {
-<<<<<<< HEAD
-        // FUTURE work: remove legacy hash code
-        final int legacyKeyHashCode = Objects.hash(key); // matches OnDiskKey.hashCode()
-        final var value = megaMap.get(getMegaMapKey(key), legacyKeyHashCode, valueCodec);
-=======
-        final var kb = keyCodec.toBytes(key);
-        final var value = virtualMap.get(kb, valueCodec);
->>>>>>> fe19c840
+        final var value = megaMap.get(getMegaMapKey(key), valueCodec);
         // Log to transaction state log, what was read
         logMapGet(getLabel(), key, value);
         return value;
@@ -107,10 +101,7 @@
 
     @Override
     public void warm(@NonNull final K key) {
-<<<<<<< HEAD
-        // FUTURE work: remove legacy hash code
-        final int legacyKeyHashCode = Objects.hash(key); // matches OnDiskKey.hashCode()
-        megaMap.warm(getMegaMapKey(key), legacyKeyHashCode);
+        megaMap.warm(getMegaMapKey(key));
     }
 
     // TODO: test this method
@@ -144,9 +135,5 @@
         final Bytes keyBytes = keyCodec.toBytes(key);
 
         return stateIdBytes.append(keyBytes);
-=======
-        final var kb = keyCodec.toBytes(key);
-        virtualMap.warm(kb);
->>>>>>> fe19c840
     }
 }
// SPDX-License-Identifier: Apache-2.0
module com.swirlds.state.impl {
    exports com.swirlds.state.merkle.singleton;
    exports com.swirlds.state.merkle.queue;
    exports com.swirlds.state.merkle.memory;
    exports com.swirlds.state.merkle.disk;
    exports com.swirlds.state.merkle;

    requires transitive com.hedera.pbj.runtime;
    requires transitive com.swirlds.base;
    requires transitive com.swirlds.common;
    requires transitive com.swirlds.config.api;
    requires transitive com.swirlds.merkle;
    requires transitive com.swirlds.metrics.api;
    requires transitive com.swirlds.state.api;
    requires transitive com.swirlds.virtualmap;
    requires transitive org.hiero.base.utility;
    requires transitive org.hiero.consensus.model;
    requires com.hedera.node.hapi;
    requires com.swirlds.fcqueue;
    requires com.swirlds.logging;
<<<<<<< HEAD
    requires com.swirlds.merkledb;
    requires org.hiero.base.concurrent;
    requires com.github.spotbugs.annotations;
=======
    requires org.hiero.base.crypto;
>>>>>>> 56f18df0
    requires org.apache.logging.log4j;
}<|MERGE_RESOLUTION|>--- conflicted
+++ resolved
@@ -19,12 +19,9 @@
     requires com.hedera.node.hapi;
     requires com.swirlds.fcqueue;
     requires com.swirlds.logging;
-<<<<<<< HEAD
     requires com.swirlds.merkledb;
     requires org.hiero.base.concurrent;
     requires com.github.spotbugs.annotations;
-=======
     requires org.hiero.base.crypto;
->>>>>>> 56f18df0
     requires org.apache.logging.log4j;
 }
--- conflicted
+++ resolved
@@ -6,12 +6,9 @@
 import static org.assertj.core.api.AssertionsForClassTypes.assertThatThrownBy;
 
 import com.hedera.pbj.runtime.ParseException;
-<<<<<<< HEAD
 import com.hedera.pbj.runtime.io.buffer.Bytes;
 import com.swirlds.state.merkle.StateUtils;
-=======
 import com.swirlds.merkledb.MerkleDbDataSource;
->>>>>>> 6f37dd35
 import com.swirlds.state.test.fixtures.merkle.MerkleTestBase;
 import com.swirlds.virtualmap.VirtualMap;
 import java.time.Duration;
@@ -265,13 +262,9 @@
             // sure the virtual map hasn't changed.
             final VirtualMap oldVirtualMap = fruitVirtualMap;
             fruitVirtualMap = fruitVirtualMap.copy();
-<<<<<<< HEAD
+            oldVirtualMap.release();
             state = new OnDiskWritableKVState<>(
                     FRUIT_SERVICE_NAME, FRUIT_STATE_KEY, STRING_CODEC, STRING_CODEC, fruitVirtualMap);
-=======
-            oldVirtualMap.release();
-            state = new OnDiskWritableKVState<>(FRUIT_STATE_KEY, STRING_CODEC, STRING_CODEC, fruitVirtualMap);
->>>>>>> 6f37dd35
             assertThat(state.get(A_KEY)).isEqualTo(APPLE);
             state.remove(B_KEY);
             assertThat(state.get(C_KEY)).isEqualTo(CHERRY);

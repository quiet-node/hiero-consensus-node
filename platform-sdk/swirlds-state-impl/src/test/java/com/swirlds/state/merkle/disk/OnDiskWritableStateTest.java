// SPDX-License-Identifier: Apache-2.0
package com.swirlds.state.merkle.disk;

import static org.assertj.core.api.Assertions.assertThat;
import static org.assertj.core.api.AssertionsForClassTypes.assertThatThrownBy;

import com.hedera.pbj.runtime.ParseException;
<<<<<<< HEAD
import com.hedera.pbj.runtime.io.buffer.Bytes;
import com.swirlds.merkledb.MerkleDbDataSource;
import com.swirlds.state.merkle.StateUtils;
=======
import com.swirlds.merkledb.test.fixtures.MerkleDbTestUtils;
>>>>>>> c75de77b
import com.swirlds.state.test.fixtures.merkle.MerkleTestBase;
import com.swirlds.virtualmap.VirtualMap;
import java.io.IOException;
import java.util.Spliterators;
import java.util.stream.StreamSupport;
import org.junit.jupiter.api.AfterEach;
import org.junit.jupiter.api.BeforeEach;
import org.junit.jupiter.api.DisplayName;
import org.junit.jupiter.api.Nested;
import org.junit.jupiter.api.Test;

class OnDiskWritableStateTest extends MerkleTestBase {

    @Nested
    @DisplayName("Constructor Tests")
    final class ConstructorTest {
        @BeforeEach
        void setUp() {
            setupFruitVirtualMap();
        }

        @Test
        @DisplayName("You must specify the serviceName")
        void nullServiceNameThrows() {
            //noinspection DataFlowIssue
            assertThatThrownBy(() -> new OnDiskWritableKVState<>(
                            null, FRUIT_STATE_KEY, STRING_CODEC, STRING_CODEC, fruitVirtualMap))
                    .isInstanceOf(NullPointerException.class);
        }

        @Test
        @DisplayName("You must specify the stateKey")
        void nullStateKeyThrows() {
            //noinspection DataFlowIssue
            assertThatThrownBy(() -> new OnDiskWritableKVState<>(
                            FRUIT_SERVICE_NAME, null, STRING_CODEC, STRING_CODEC, fruitVirtualMap))
                    .isInstanceOf(NullPointerException.class);
        }

        @Test
        @DisplayName("You must specify the virtual map")
        void nullMerkleMapThrows() {
            //noinspection DataFlowIssue
            assertThatThrownBy(() -> new OnDiskWritableKVState<>(
                            FRUIT_SERVICE_NAME, FRUIT_STATE_KEY, STRING_CODEC, STRING_CODEC, null))
                    .isInstanceOf(NullPointerException.class);
        }

        @Test
        @DisplayName("The serviceName matches that supplied by the metadata")
        void serviceName() {
            final var state = new OnDiskWritableKVState<>(
                    FRUIT_SERVICE_NAME, FRUIT_STATE_KEY, STRING_CODEC, STRING_CODEC, fruitVirtualMap);
            assertThat(state.getServiceName()).isEqualTo(FRUIT_SERVICE_NAME);
        }

        @Test
        @DisplayName("The stateKey matches that supplied by the metadata")
        void stateKey() {
            final var state = new OnDiskWritableKVState<>(
                    FRUIT_SERVICE_NAME, FRUIT_STATE_KEY, STRING_CODEC, STRING_CODEC, fruitVirtualMap);
            assertThat(state.getStateKey()).isEqualTo(FRUIT_STATE_KEY);
        }

        @AfterEach
        void tearDown() throws IOException {
            if (fruitVirtualMap != null && fruitVirtualMap.getReservationCount() > -1) {
                fruitVirtualMap.release();
            }

            fruitVirtualMap.getDataSource().close();
            MerkleDbTestUtils.assertAllDatabasesClosed();
        }
    }

    private void add(String serviceName, String stateKey, String key, String value) {
        add(fruitVirtualMap, serviceName, stateKey, STRING_CODEC, STRING_CODEC, key, value);
    }

    @Nested
    @DisplayName("Query Tests")
    final class QueryTest {
        private OnDiskWritableKVState<String, String> state;

        @BeforeEach
        void setUp() {
            setupFruitVirtualMap();
            state = new OnDiskWritableKVState<>(
                    FRUIT_SERVICE_NAME, FRUIT_STATE_KEY, STRING_CODEC, STRING_CODEC, fruitVirtualMap);
            add(FRUIT_SERVICE_NAME, FRUIT_STATE_KEY, A_KEY, APPLE);
            add(FRUIT_SERVICE_NAME, FRUIT_STATE_KEY, B_KEY, BANANA);
            add(FRUIT_SERVICE_NAME, FRUIT_STATE_KEY, C_KEY, CHERRY);
        }

        @Test
        @DisplayName("Get keys from the virtual map")
        void get() {
            assertThat(state.get(A_KEY)).isEqualTo(APPLE);
            assertThat(state.get(B_KEY)).isEqualTo(BANANA);
            assertThat(state.get(C_KEY)).isEqualTo(CHERRY);
            assertThat(state.get(D_KEY)).isNull();
            assertThat(state.get(E_KEY)).isNull();
            assertThat(state.get(F_KEY)).isNull();
            assertThat(state.get(G_KEY)).isNull();
        }

        @Test
        @DisplayName("Iteration includes both mutations and committed state")
        void iterateIncludesMutations() {
            add(FRUIT_SERVICE_NAME, FRUIT_STATE_KEY, A_KEY, "Apple");
            add(FRUIT_SERVICE_NAME, FRUIT_STATE_KEY, B_KEY, "Banana");
            state.put(C_KEY, "Cherry");
            final var actual = StreamSupport.stream(Spliterators.spliterator(state.keys(), 3, 0), false)
                    .toList();
            assertThat(actual).containsExactlyInAnyOrder(A_KEY, B_KEY, C_KEY);
        }

        @AfterEach
        void tearDown() throws IOException {
            if (fruitVirtualMap != null && fruitVirtualMap.getReservationCount() > -1) {
                fruitVirtualMap.release();
            }

            fruitVirtualMap.getDataSource().close();
            MerkleDbTestUtils.assertAllDatabasesClosed();
        }
    }

    @Nested
    @DisplayName("Mutation Tests")
    final class MutationTest {
        private OnDiskWritableKVState<String, String> state;

        @BeforeEach
        void setUp() {
            setupFruitVirtualMap();
            state = new OnDiskWritableKVState<>(
                    FRUIT_SERVICE_NAME, FRUIT_STATE_KEY, STRING_CODEC, STRING_CODEC, fruitVirtualMap);
            add(FRUIT_SERVICE_NAME, FRUIT_STATE_KEY, A_KEY, APPLE);
            add(FRUIT_SERVICE_NAME, FRUIT_STATE_KEY, B_KEY, BANANA);
        }

        boolean merkleMapContainsKey(String key) {
            final Bytes keyBytes = StateUtils.getVirtualMapKey(FRUIT_SERVICE_NAME, FRUIT_STATE_KEY, key, STRING_CODEC);
            return fruitVirtualMap.containsKey(keyBytes);
        }

        String readValueFromMerkleMap(String key) {
            final Bytes keyBytes = StateUtils.getVirtualMapKey(FRUIT_SERVICE_NAME, FRUIT_STATE_KEY, key, STRING_CODEC);
            return fruitVirtualMap.get(keyBytes, STRING_CODEC);
        }

        @Test
        @DisplayName("Put a new entry and commit it")
        void putAndCommit() {
            // Make sure this key is NOT in the virtual map
            assertThat(merkleMapContainsKey(E_KEY)).isFalse();

            // Put the value into the state
            state.put(E_KEY, EGGPLANT);

            // Verify it is STILL not in the virtual map
            assertThat(merkleMapContainsKey(E_KEY)).isFalse();

            // Commit it and verify that it IS now in the virtual map
            state.commit();
            assertThat(merkleMapContainsKey(E_KEY)).isTrue();
        }

        @Test
        @DisplayName("Put a new entry and roll it back")
        void putAndReset() {
            // Make sure this key is NOT in the virtual map
            assertThat(merkleMapContainsKey(E_KEY)).isFalse();

            // Put the value into the state
            state.put(E_KEY, EGGPLANT);

            // Verify it is STILL not in the virtual map
            assertThat(merkleMapContainsKey(E_KEY)).isFalse();

            // Reset the state and verify it is STILL not in the map
            state.reset();
            assertThat(merkleMapContainsKey(E_KEY)).isFalse();

            // Now commit it, and verify it is STILL not in the map because the
            // modification was lost after reset
            state.commit();
            assertThat(merkleMapContainsKey(E_KEY)).isFalse();
        }

        @Test
        @DisplayName("Remove an entry and commit it")
        void removeAndCommit() {
            // Make sure this key IS in the virtual map
            assertThat(merkleMapContainsKey(A_KEY)).isTrue();

            // Remove the value from the state
            state.remove(A_KEY);

            // Verify it is STILL in the virtual map
            assertThat(merkleMapContainsKey(A_KEY)).isTrue();

            // Commit it and verify that it is now NOT in the virtual map
            state.commit();
            assertThat(merkleMapContainsKey(A_KEY)).isFalse();
        }

        @Test
        @DisplayName("Remove an entry and roll back the change")
        void removeAndRollback() {
            // Make sure this key IS in the virtual map
            assertThat(merkleMapContainsKey(B_KEY)).isTrue();

            // Remove the value
            state.remove(B_KEY);

            // Verify it is STILL in the virtual map
            assertThat(merkleMapContainsKey(B_KEY)).isTrue();

            // Roll back and confirm it is STILL in the map
            state.reset();
            assertThat(merkleMapContainsKey(B_KEY)).isTrue();

            // Commit it and verify that it is STILL in the map since the change was rolled back
            state.commit();
            assertThat(merkleMapContainsKey(B_KEY)).isTrue();
        }

        /**
         * A variety of modifications over many fast-copies, including rolled-back modifications,
         * with verification that the virtual map has all the right values at each stage in the
         * process.
         */
        @Test
        @DisplayName("The Smörgåsbord of modifications, rollbacks, commits, and fast copies")
        void smorgasbord() throws ParseException {
            //            setupConstructableRegistry();
            // Let's read with get, remove something, put a modification, and put something new
            assertThat(state.get(A_KEY)).isEqualTo(APPLE);
            assertThat(state.get(B_KEY)).isEqualTo(BANANA);
            state.put(C_KEY, CHERRY);
            state.remove(D_KEY);
            state.put(E_KEY, EGGPLANT);
            state.commit();

            // The merkle state should now be:
            assertThat(readValueFromMerkleMap(A_KEY)).isEqualTo(APPLE);
            assertThat(readValueFromMerkleMap(B_KEY)).isEqualTo(BANANA);
            assertThat(readValueFromMerkleMap(C_KEY)).isEqualTo(CHERRY);
            assertThat(readValueFromMerkleMap(D_KEY)).isNull();
            assertThat(readValueFromMerkleMap(E_KEY)).isEqualTo(EGGPLANT);

            // Now let's make a fast copy and create a new state and make some more
            // modifications and reads. And then let's throw them all away and make
            // sure the virtual map hasn't changed.
            final VirtualMap oldVirtualMap = fruitVirtualMap;
            fruitVirtualMap = fruitVirtualMap.copy();
            oldVirtualMap.release();
<<<<<<< HEAD
            state = new OnDiskWritableKVState<>(
                    FRUIT_SERVICE_NAME, FRUIT_STATE_KEY, STRING_CODEC, STRING_CODEC, fruitVirtualMap);
=======
            state = new OnDiskWritableKVState<>(FRUIT_STATE_KEY, STRING_CODEC, STRING_CODEC, fruitVirtualMap);
            oldVirtualMap.release();
>>>>>>> c75de77b
            assertThat(state.get(A_KEY)).isEqualTo(APPLE);
            state.remove(B_KEY);
            assertThat(state.get(C_KEY)).isEqualTo(CHERRY);
            state.put(D_KEY, DATE);
            state.put(E_KEY, ELDERBERRY);
            state.reset();

            // The merkle state should still be:
            assertThat(readValueFromMerkleMap(A_KEY)).isEqualTo(APPLE);
            assertThat(readValueFromMerkleMap(B_KEY)).isEqualTo(BANANA);
            assertThat(readValueFromMerkleMap(C_KEY)).isEqualTo(CHERRY);
            assertThat(readValueFromMerkleMap(D_KEY)).isNull();
            assertThat(readValueFromMerkleMap(E_KEY)).isEqualTo(EGGPLANT);

            // Now reuse the same state, make some modifications, and commit them.
            state.put(A_KEY, ACAI);
            state.remove(B_KEY);
            state.remove(C_KEY);
            state.put(D_KEY, DATE);
            state.put(E_KEY, ELDERBERRY);
            state.commit();

            // The merkle state should now be:
            assertThat(readValueFromMerkleMap(A_KEY)).isEqualTo(ACAI);
            assertThat(readValueFromMerkleMap(B_KEY)).isNull();
            assertThat(readValueFromMerkleMap(C_KEY)).isNull();
            assertThat(readValueFromMerkleMap(D_KEY)).isEqualTo(DATE);
            assertThat(readValueFromMerkleMap(E_KEY)).isEqualTo(ELDERBERRY);
        }
    }

    @AfterEach
    void tearDown() throws IOException {
        fruitVirtualMap.getDataSource().close();
        MerkleDbTestUtils.assertAllDatabasesClosed();
    }
}<|MERGE_RESOLUTION|>--- conflicted
+++ resolved
@@ -5,13 +5,9 @@
 import static org.assertj.core.api.AssertionsForClassTypes.assertThatThrownBy;
 
 import com.hedera.pbj.runtime.ParseException;
-<<<<<<< HEAD
 import com.hedera.pbj.runtime.io.buffer.Bytes;
-import com.swirlds.merkledb.MerkleDbDataSource;
+import com.swirlds.merkledb.test.fixtures.MerkleDbTestUtils;
 import com.swirlds.state.merkle.StateUtils;
-=======
-import com.swirlds.merkledb.test.fixtures.MerkleDbTestUtils;
->>>>>>> c75de77b
 import com.swirlds.state.test.fixtures.merkle.MerkleTestBase;
 import com.swirlds.virtualmap.VirtualMap;
 import java.io.IOException;
@@ -271,13 +267,9 @@
             final VirtualMap oldVirtualMap = fruitVirtualMap;
             fruitVirtualMap = fruitVirtualMap.copy();
             oldVirtualMap.release();
-<<<<<<< HEAD
             state = new OnDiskWritableKVState<>(
                     FRUIT_SERVICE_NAME, FRUIT_STATE_KEY, STRING_CODEC, STRING_CODEC, fruitVirtualMap);
-=======
-            state = new OnDiskWritableKVState<>(FRUIT_STATE_KEY, STRING_CODEC, STRING_CODEC, fruitVirtualMap);
             oldVirtualMap.release();
->>>>>>> c75de77b
             assertThat(state.get(A_KEY)).isEqualTo(APPLE);
             state.remove(B_KEY);
             assertThat(state.get(C_KEY)).isEqualTo(CHERRY);

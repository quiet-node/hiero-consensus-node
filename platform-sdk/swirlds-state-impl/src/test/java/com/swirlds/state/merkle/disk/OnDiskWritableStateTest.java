// SPDX-License-Identifier: Apache-2.0
package com.swirlds.state.merkle.disk;

import static org.assertj.core.api.Assertions.assertThat;
import static org.assertj.core.api.AssertionsForClassTypes.assertThatThrownBy;

import com.hedera.pbj.runtime.ParseException;
import com.hedera.pbj.runtime.io.buffer.Bytes;
import com.swirlds.merkledb.test.fixtures.MerkleDbTestUtils;
import com.swirlds.state.merkle.StateUtils;
import com.swirlds.state.test.fixtures.merkle.MerkleTestBase;
import com.swirlds.virtualmap.VirtualMap;
import java.io.IOException;
import java.util.Spliterators;
import java.util.stream.StreamSupport;
import org.junit.jupiter.api.AfterEach;
import org.junit.jupiter.api.BeforeEach;
import org.junit.jupiter.api.DisplayName;
import org.junit.jupiter.api.Nested;
import org.junit.jupiter.api.Test;

class OnDiskWritableStateTest extends MerkleTestBase {

    @Nested
    @DisplayName("Constructor Tests")
    final class ConstructorTest {
        @BeforeEach
        void setUp() {
            setupFruitVirtualMap();
        }

        @Test
        @DisplayName("You must specify the serviceName")
        void nullServiceNameThrows() {
            //noinspection DataFlowIssue
            assertThatThrownBy(() -> new OnDiskWritableKVState<>(
                            null, FRUIT_STATE_KEY, STRING_CODEC, STRING_CODEC, fruitVirtualMap))
                    .isInstanceOf(NullPointerException.class);
        }

        @Test
        @DisplayName("You must specify the stateKey")
        void nullStateKeyThrows() {
            //noinspection DataFlowIssue
            assertThatThrownBy(() -> new OnDiskWritableKVState<>(
                            FRUIT_SERVICE_NAME, null, STRING_CODEC, STRING_CODEC, fruitVirtualMap))
                    .isInstanceOf(NullPointerException.class);
        }

        @Test
        @DisplayName("You must specify the virtual map")
        void nullMerkleMapThrows() {
            //noinspection DataFlowIssue
            assertThatThrownBy(() -> new OnDiskWritableKVState<>(
                            FRUIT_SERVICE_NAME, FRUIT_STATE_KEY, STRING_CODEC, STRING_CODEC, null))
                    .isInstanceOf(NullPointerException.class);
        }

        @Test
        @DisplayName("The serviceName matches that supplied by the metadata")
        void serviceName() {
            final var state = new OnDiskWritableKVState<>(
                    FRUIT_SERVICE_NAME, FRUIT_STATE_KEY, STRING_CODEC, STRING_CODEC, fruitVirtualMap);
            assertThat(state.getServiceName()).isEqualTo(FRUIT_SERVICE_NAME);
        }

        @Test
        @DisplayName("The stateKey matches that supplied by the metadata")
        void stateKey() {
            final var state = new OnDiskWritableKVState<>(
                    FRUIT_SERVICE_NAME, FRUIT_STATE_KEY, STRING_CODEC, STRING_CODEC, fruitVirtualMap);
            assertThat(state.getStateKey()).isEqualTo(FRUIT_STATE_KEY);
        }

        @AfterEach
        void tearDown() throws IOException {
            if (fruitVirtualMap != null && fruitVirtualMap.getReservationCount() > -1) {
                fruitVirtualMap.release();
            }

            fruitVirtualMap.getDataSource().close();
            MerkleDbTestUtils.assertAllDatabasesClosed();
        }
    }

    private void add(String serviceName, String stateKey, String key, String value) {
        add(fruitVirtualMap, serviceName, stateKey, STRING_CODEC, STRING_CODEC, key, value);
    }

    @Nested
    @DisplayName("Query Tests")
    final class QueryTest {
        private OnDiskWritableKVState<String, String> state;

        @BeforeEach
        void setUp() {
            setupFruitVirtualMap();
            state = new OnDiskWritableKVState<>(
                    FRUIT_SERVICE_NAME, FRUIT_STATE_KEY, STRING_CODEC, STRING_CODEC, fruitVirtualMap);
            add(FRUIT_SERVICE_NAME, FRUIT_STATE_KEY, A_KEY, APPLE);
            add(FRUIT_SERVICE_NAME, FRUIT_STATE_KEY, B_KEY, BANANA);
            add(FRUIT_SERVICE_NAME, FRUIT_STATE_KEY, C_KEY, CHERRY);
        }

        @Test
        @DisplayName("Get keys from the virtual map")
        void get() {
            assertThat(state.get(A_KEY)).isEqualTo(APPLE);
            assertThat(state.get(B_KEY)).isEqualTo(BANANA);
            assertThat(state.get(C_KEY)).isEqualTo(CHERRY);
            assertThat(state.get(D_KEY)).isNull();
            assertThat(state.get(E_KEY)).isNull();
            assertThat(state.get(F_KEY)).isNull();
            assertThat(state.get(G_KEY)).isNull();
        }

        @Test
        @DisplayName("Iteration includes both mutations and committed state")
        void iterateIncludesMutations() {
            add(FRUIT_SERVICE_NAME, FRUIT_STATE_KEY, A_KEY, "Apple");
            add(FRUIT_SERVICE_NAME, FRUIT_STATE_KEY, B_KEY, "Banana");
            state.put(C_KEY, "Cherry");
            final var actual = StreamSupport.stream(Spliterators.spliterator(state.keys(), 3, 0), false)
                    .toList();
            assertThat(actual).containsExactlyInAnyOrder(A_KEY, B_KEY, C_KEY);
        }

        @AfterEach
        void tearDown() throws IOException {
            if (fruitVirtualMap != null && fruitVirtualMap.getReservationCount() > -1) {
                fruitVirtualMap.release();
            }

            fruitVirtualMap.getDataSource().close();
            MerkleDbTestUtils.assertAllDatabasesClosed();
        }
    }

    @Nested
    @DisplayName("Mutation Tests")
    final class MutationTest {
        private OnDiskWritableKVState<String, String> state;

        @BeforeEach
        void setUp() {
            setupFruitVirtualMap();
            state = new OnDiskWritableKVState<>(
                    FRUIT_SERVICE_NAME, FRUIT_STATE_KEY, STRING_CODEC, STRING_CODEC, fruitVirtualMap);
            add(FRUIT_SERVICE_NAME, FRUIT_STATE_KEY, A_KEY, APPLE);
            add(FRUIT_SERVICE_NAME, FRUIT_STATE_KEY, B_KEY, BANANA);
        }

        boolean merkleMapContainsKey(String key) {
            final Bytes keyBytes = StateUtils.getVirtualMapKey(FRUIT_SERVICE_NAME, FRUIT_STATE_KEY, key, STRING_CODEC);
            return fruitVirtualMap.containsKey(keyBytes);
        }

        String readValueFromMerkleMap(String key) {
            final Bytes keyBytes = StateUtils.getVirtualMapKey(FRUIT_SERVICE_NAME, FRUIT_STATE_KEY, key, STRING_CODEC);
            return fruitVirtualMap.get(keyBytes, STRING_CODEC);
        }

        @Test
        @DisplayName("Put a new entry and commit it")
        void putAndCommit() {
            // Make sure this key is NOT in the virtual map
            assertThat(merkleMapContainsKey(E_KEY)).isFalse();

            // Put the value into the state
            state.put(E_KEY, EGGPLANT);

            // Verify it is STILL not in the virtual map
            assertThat(merkleMapContainsKey(E_KEY)).isFalse();

            // Commit it and verify that it IS now in the virtual map
            state.commit();
            assertThat(merkleMapContainsKey(E_KEY)).isTrue();
        }

        @Test
        @DisplayName("Put a new entry and roll it back")
        void putAndReset() {
            // Make sure this key is NOT in the virtual map
            assertThat(merkleMapContainsKey(E_KEY)).isFalse();

            // Put the value into the state
            state.put(E_KEY, EGGPLANT);

            // Verify it is STILL not in the virtual map
            assertThat(merkleMapContainsKey(E_KEY)).isFalse();

            // Reset the state and verify it is STILL not in the map
            state.reset();
            assertThat(merkleMapContainsKey(E_KEY)).isFalse();

            // Now commit it, and verify it is STILL not in the map because the
            // modification was lost after reset
            state.commit();
            assertThat(merkleMapContainsKey(E_KEY)).isFalse();
        }

        @Test
        @DisplayName("Remove an entry and commit it")
        void removeAndCommit() {
            // Make sure this key IS in the virtual map
            assertThat(merkleMapContainsKey(A_KEY)).isTrue();

            // Remove the value from the state
            state.remove(A_KEY);

            // Verify it is STILL in the virtual map
            assertThat(merkleMapContainsKey(A_KEY)).isTrue();

            // Commit it and verify that it is now NOT in the virtual map
            state.commit();
            assertThat(merkleMapContainsKey(A_KEY)).isFalse();
        }

        @Test
        @DisplayName("Remove an entry and roll back the change")
        void removeAndRollback() {
            // Make sure this key IS in the virtual map
            assertThat(merkleMapContainsKey(B_KEY)).isTrue();

            // Remove the value
            state.remove(B_KEY);

            // Verify it is STILL in the virtual map
            assertThat(merkleMapContainsKey(B_KEY)).isTrue();

            // Roll back and confirm it is STILL in the map
            state.reset();
            assertThat(merkleMapContainsKey(B_KEY)).isTrue();

            // Commit it and verify that it is STILL in the map since the change was rolled back
            state.commit();
            assertThat(merkleMapContainsKey(B_KEY)).isTrue();
        }

        /**
         * A variety of modifications over many fast-copies, including rolled-back modifications,
         * with verification that the virtual map has all the right values at each stage in the
         * process.
         */
        @Test
        @DisplayName("The Smörgåsbord of modifications, rollbacks, commits, and fast copies")
        void smorgasbord() throws ParseException {
            //            setupConstructableRegistry();
            // Let's read with get, remove something, put a modification, and put something new
            assertThat(state.get(A_KEY)).isEqualTo(APPLE);
            assertThat(state.get(B_KEY)).isEqualTo(BANANA);
            state.put(C_KEY, CHERRY);
            state.remove(D_KEY);
            state.put(E_KEY, EGGPLANT);
            state.commit();

            // The merkle state should now be:
            assertThat(readValueFromMerkleMap(A_KEY)).isEqualTo(APPLE);
            assertThat(readValueFromMerkleMap(B_KEY)).isEqualTo(BANANA);
            assertThat(readValueFromMerkleMap(C_KEY)).isEqualTo(CHERRY);
            assertThat(readValueFromMerkleMap(D_KEY)).isNull();
            assertThat(readValueFromMerkleMap(E_KEY)).isEqualTo(EGGPLANT);

            // Now let's make a fast copy and create a new state and make some more
            // modifications and reads. And then let's throw them all away and make
            // sure the virtual map hasn't changed.
            final VirtualMap oldVirtualMap = fruitVirtualMap;
            fruitVirtualMap = fruitVirtualMap.copy();
            oldVirtualMap.release();
<<<<<<< HEAD
            state = new OnDiskWritableKVState<>(
                    FRUIT_SERVICE_NAME, FRUIT_STATE_KEY, STRING_CODEC, STRING_CODEC, fruitVirtualMap);
            oldVirtualMap.release();
=======
            state = new OnDiskWritableKVState<>(FRUIT_STATE_KEY, STRING_CODEC, STRING_CODEC, fruitVirtualMap);
>>>>>>> 1db6392f
            assertThat(state.get(A_KEY)).isEqualTo(APPLE);
            state.remove(B_KEY);
            assertThat(state.get(C_KEY)).isEqualTo(CHERRY);
            state.put(D_KEY, DATE);
            state.put(E_KEY, ELDERBERRY);
            state.reset();

            // The merkle state should still be:
            assertThat(readValueFromMerkleMap(A_KEY)).isEqualTo(APPLE);
            assertThat(readValueFromMerkleMap(B_KEY)).isEqualTo(BANANA);
            assertThat(readValueFromMerkleMap(C_KEY)).isEqualTo(CHERRY);
            assertThat(readValueFromMerkleMap(D_KEY)).isNull();
            assertThat(readValueFromMerkleMap(E_KEY)).isEqualTo(EGGPLANT);

            // Now reuse the same state, make some modifications, and commit them.
            state.put(A_KEY, ACAI);
            state.remove(B_KEY);
            state.remove(C_KEY);
            state.put(D_KEY, DATE);
            state.put(E_KEY, ELDERBERRY);
            state.commit();

            // The merkle state should now be:
            assertThat(readValueFromMerkleMap(A_KEY)).isEqualTo(ACAI);
            assertThat(readValueFromMerkleMap(B_KEY)).isNull();
            assertThat(readValueFromMerkleMap(C_KEY)).isNull();
            assertThat(readValueFromMerkleMap(D_KEY)).isEqualTo(DATE);
            assertThat(readValueFromMerkleMap(E_KEY)).isEqualTo(ELDERBERRY);
        }
    }

    @AfterEach
    void tearDown() throws IOException {
        fruitVirtualMap.getDataSource().close();
        MerkleDbTestUtils.assertAllDatabasesClosed();
    }
}<|MERGE_RESOLUTION|>--- conflicted
+++ resolved
@@ -267,13 +267,8 @@
             final VirtualMap oldVirtualMap = fruitVirtualMap;
             fruitVirtualMap = fruitVirtualMap.copy();
             oldVirtualMap.release();
-<<<<<<< HEAD
             state = new OnDiskWritableKVState<>(
                     FRUIT_SERVICE_NAME, FRUIT_STATE_KEY, STRING_CODEC, STRING_CODEC, fruitVirtualMap);
-            oldVirtualMap.release();
-=======
-            state = new OnDiskWritableKVState<>(FRUIT_STATE_KEY, STRING_CODEC, STRING_CODEC, fruitVirtualMap);
->>>>>>> 1db6392f
             assertThat(state.get(A_KEY)).isEqualTo(APPLE);
             state.remove(B_KEY);
             assertThat(state.get(C_KEY)).isEqualTo(CHERRY);

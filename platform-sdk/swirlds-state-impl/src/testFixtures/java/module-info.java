--- conflicted
+++ resolved
@@ -15,12 +15,8 @@
     requires com.swirlds.common.test.fixtures;
     requires com.swirlds.merkledb.test.fixtures;
     requires com.swirlds.merkledb;
-<<<<<<< HEAD
-    requires org.junit.jupiter.api;
-=======
     requires org.hiero.base.crypto;
     requires org.mockito;
->>>>>>> 503927c9
     requires static transitive com.github.spotbugs.annotations;
 
     exports com.swirlds.state.test.fixtures.merkle;

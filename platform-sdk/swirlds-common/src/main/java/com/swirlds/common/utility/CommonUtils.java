--- conflicted
+++ resolved
@@ -251,8 +251,6 @@
     }
 
     /**
-<<<<<<< HEAD
-=======
      * Throw an {@link IllegalArgumentException} if the supplied {@code String} is blank.
      *
      * @param arg     the argument checked
@@ -270,7 +268,6 @@
     }
 
     /**
->>>>>>> 6726beb1
      * Throws an exception if the value is outside of the specified range
      *
      * @param name     the name of the variable

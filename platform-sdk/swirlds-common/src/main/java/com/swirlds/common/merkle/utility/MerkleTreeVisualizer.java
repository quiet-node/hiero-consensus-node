// SPDX-License-Identifier: Apache-2.0
package com.swirlds.common.merkle.utility;

import static com.swirlds.common.formatting.TextEffect.BRIGHT_CYAN;
import static com.swirlds.common.formatting.TextEffect.BRIGHT_RED;
import static com.swirlds.common.formatting.TextEffect.BRIGHT_YELLOW;
import static com.swirlds.common.formatting.TextEffect.GRAY;
import static com.swirlds.common.formatting.TextEffect.WHITE;

import com.swirlds.common.crypto.Cryptography;
import com.swirlds.common.formatting.TextTable;
import com.swirlds.common.merkle.MerkleInternal;
import com.swirlds.common.merkle.MerkleNode;
import com.swirlds.common.merkle.iterators.MerkleIterationOrder;
import com.swirlds.common.merkle.iterators.MerkleIterator;
import com.swirlds.common.merkle.route.MerkleRoute;
import com.swirlds.common.merkle.route.MerkleRouteUtils;
import com.swirlds.common.utility.Labeled;
<<<<<<< HEAD
import edu.umd.cs.findbugs.annotations.NonNull;
import java.util.ArrayList;
import java.util.List;
=======
import com.swirlds.common.utility.Mnemonics;
>>>>>>> cbe09d5b
import java.util.function.Predicate;
import org.hiero.consensus.model.crypto.Hash;

/**
 * A utility for drawing merkle trees in a human viewable format.
 */
public class MerkleTreeVisualizer {
    private static final String INDENT = "   ";

    private final MerkleNode root;
    private boolean useColors = false;
    private boolean useMnemonics = true;
    private boolean useHashes = false;
    private boolean useLabels = true;
    private boolean useFullRoute = true;
    private int hashLength = -1;
    private int depth = 10;
    private boolean ignoreDepthAnnotations = false;
    private List<String> states = new ArrayList<>();

    /**
     * Create a new merkle tree visualizer.
     *
     * @param root the root of the tree (or subtree)
     */
    public MerkleTreeVisualizer(final MerkleNode root) {
        this.root = root;
    }

    public MerkleTreeVisualizer setStates(@NonNull final List<String> states) {
        this.states = states;
        return this;
    }

    /**
     * Set whether to use colors in the output.
     *
     * @param useColors whether to use colors
     * @return this object
     */
    public MerkleTreeVisualizer setUseColors(final boolean useColors) {
        this.useColors = useColors;
        return this;
    }

    /**
     * Set whether to use mnemonics in the output.
     *
     * @param useMnemonics whether to use mnemonics
     * @return this object
     */
    public MerkleTreeVisualizer setUseMnemonics(final boolean useMnemonics) {
        this.useMnemonics = useMnemonics;
        return this;
    }

    /**
     * Set whether to use hashes in the output.
     *
     * @param useHashes whether to use hashes
     * @return this object
     */
    public MerkleTreeVisualizer setUseHashes(final boolean useHashes) {
        this.useHashes = useHashes;
        return this;
    }

    /**
     * Set whether to use full route in the output.
     *
     * @param useFullRoute whether to use full route
     * @return this object
     */
    public MerkleTreeVisualizer setUseFullRoute(final boolean useFullRoute) {
        this.useFullRoute = useFullRoute;
        return this;
    }

    /**
     * Set whether to use labels in the output.
     *
     * @param useLabels whether to use labels
     * @return this object
     */
    public MerkleTreeVisualizer setUseLabels(final boolean useLabels) {
        this.useLabels = useLabels;
        return this;
    }

    /**
     * Set the length of the hash to display.
     *
     * @param hashLength the length of the hash to display, or -1 if the full hash should be displayed
     * @return this object
     */
    public MerkleTreeVisualizer setHashLength(final int hashLength) {
        this.hashLength = hashLength;
        return this;
    }

    /**
     * Set the maximum depth to print.
     *
     * @param depth the maximum depth to print
     * @return this object
     */
    public MerkleTreeVisualizer setDepth(final int depth) {
        this.depth = depth;
        return this;
    }

    /**
     * Set whether to ignore the depth annotations on maps.
     *
     * @param ignoreDepthAnnotations whether to ignore the depth annotations on maps
     * @return this object
     */
    public MerkleTreeVisualizer setIgnoreDepthAnnotations(final boolean ignoreDepthAnnotations) {
        this.ignoreDepthAnnotations = ignoreDepthAnnotations;
        return this;
    }

    /**
     * Render the tree in a human-readable format.
     *
     * @return a string representation of the tree
     */
    public String render() {
        final StringBuilder sb = new StringBuilder();
        render(sb);
        return sb.toString();
    }

    /**
     * Render the tree in a human-readable format.
     *
     * @param sb the string builder to append to
     */
    public void render(final StringBuilder sb) {

        final int rootDepth = root == null ? 0 : root.getDepth();
        final int maxDepth = rootDepth + depth;

        final Predicate<MerkleInternal> filter = (final MerkleInternal parent) -> {
            final boolean ignore =
                    !ignoreDepthAnnotations && parent.getClass().isAnnotationPresent(DebugIterationEndpoint.class);
            final boolean tooDeep = parent.getRoute().size() >= maxDepth;
            return !ignore && !tooDeep;
        };

        final MerkleIterator<MerkleNode> iterator = new MerkleIterator<>(root)
                .ignoreNull(false)
                .setOrder(MerkleIterationOrder.PRE_ORDERED_DEPTH_FIRST)
                .setDescendantFilter(filter);

        final TextTable table = new TextTable().setExtraPadding(3).setBordersEnabled(false);

        iterator.forEachRemaining((final MerkleNode node) -> {
            final MerkleRoute route = iterator.getRoute();

            final String indentation = INDENT.repeat(route.size() - rootDepth);

            // Get a string representing the child's index in its parent
            final String indexString;
            if (route.isEmpty()) {
                indexString = "(root)";
            } else {
                indexString = Integer.toString(route.getStep(-1));
            }

            final String className = node == null ? "null" : node.getClass().getSimpleName();

            final String formattedIndexString = useColors ? BRIGHT_CYAN.apply(indexString) : indexString;
            final String formattedClassName = useColors ? BRIGHT_YELLOW.apply(className) : className;

            final String firstColumn = indentation + formattedIndexString + " " + formattedClassName;

            table.addRow(firstColumn);

            if (useLabels) {
                if (node instanceof final Labeled labeled) {
                    table.addToRow(labeled.getLabel());
                } else {
                    table.addToRow("");
                }
            }

            if (useFullRoute) {
                final String routeString = MerkleRouteUtils.merkleRouteToPathFormat(route);
                final String formattedRouteString = useColors ? BRIGHT_RED.apply(routeString) : routeString;
                table.addToRow(formattedRouteString);
            }

            if (useHashes || useMnemonics) {
                final Hash hash = node == null ? Cryptography.NULL_HASH : node.getHash();
                final String hashString;
                if (hash == null) {
                    hashString = "null";
                } else if (hashLength == -1) {
                    hashString = hash.toString();
                } else {
                    hashString = hash.toString().substring(0, hashLength);
                }

                if (useMnemonics) {
                    final String mnemonic = hash == null ? "" : Mnemonics.generateMnemonic(hash);
                    final String formattedMnemonic = useColors ? WHITE.apply(mnemonic) : mnemonic;
                    table.addToRow(formattedMnemonic);
                }

                if (useHashes) {
                    final String formattedHashString = useColors ? GRAY.apply(hashString) : hashString;
                    table.addToRow(formattedHashString);
                }
            }
        });

        states.forEach(table::addRow);

        table.render(sb);
    }

    /**
     * {@inheritDoc}
     */
    @Override
    public String toString() {
        return render();
    }
}<|MERGE_RESOLUTION|>--- conflicted
+++ resolved
@@ -16,13 +16,7 @@
 import com.swirlds.common.merkle.route.MerkleRoute;
 import com.swirlds.common.merkle.route.MerkleRouteUtils;
 import com.swirlds.common.utility.Labeled;
-<<<<<<< HEAD
-import edu.umd.cs.findbugs.annotations.NonNull;
-import java.util.ArrayList;
-import java.util.List;
-=======
 import com.swirlds.common.utility.Mnemonics;
->>>>>>> cbe09d5b
 import java.util.function.Predicate;
 import org.hiero.consensus.model.crypto.Hash;
 
@@ -41,7 +35,6 @@
     private int hashLength = -1;
     private int depth = 10;
     private boolean ignoreDepthAnnotations = false;
-    private List<String> states = new ArrayList<>();
 
     /**
      * Create a new merkle tree visualizer.
@@ -50,11 +43,6 @@
      */
     public MerkleTreeVisualizer(final MerkleNode root) {
         this.root = root;
-    }
-
-    public MerkleTreeVisualizer setStates(@NonNull final List<String> states) {
-        this.states = states;
-        return this;
     }
 
     /**
@@ -240,8 +228,6 @@
             }
         });
 
-        states.forEach(table::addRow);
-
         table.render(sb);
     }
 

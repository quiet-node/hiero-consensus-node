--- conflicted
+++ resolved
@@ -21,7 +21,6 @@
 import static org.junit.jupiter.api.Assertions.assertEquals;
 
 import com.swirlds.common.io.streams.SerializableDataInputStream;
-import com.swirlds.config.api.Configuration;
 import com.swirlds.merkledb.config.MerkleDbConfig;
 import com.swirlds.merkledb.files.DataFileCompactor;
 import com.swirlds.merkledb.test.fixtures.ExampleLongKeyFixedSize;
@@ -43,21 +42,12 @@
     @TempDir
     Path tempDirPath;
 
-<<<<<<< HEAD
-    private Configuration configuration = ConfigurationHolder.getInstance().get();
-
-=======
->>>>>>> 4166d515
     // =================================================================================================================
     // Helper Methods
     private HalfDiskHashMap createNewTempMap(FilesTestType testType, int count) throws IOException {
         // create map
         HalfDiskHashMap map = new HalfDiskHashMap(
-<<<<<<< HEAD
-                configuration, count, tempDirPath.resolve(testType.name()), "HalfDiskHashMapTest", null, false);
-=======
                 CONFIGURATION, count, tempDirPath.resolve(testType.name()), "HalfDiskHashMapTest", null, false);
->>>>>>> 4166d515
         map.printStats();
         return map;
     }
@@ -114,13 +104,8 @@
         // create snapshot
         map.snapshot(tempSnapshotDir);
         // open snapshot and check data
-<<<<<<< HEAD
-        HalfDiskHashMap mapFromSnapshot = new HalfDiskHashMap(
-                ConfigurationHolder.getInstance().get(), count, tempSnapshotDir, "HalfDiskHashMapTest", null, false);
-=======
         HalfDiskHashMap mapFromSnapshot =
                 new HalfDiskHashMap(CONFIGURATION, count, tempSnapshotDir, "HalfDiskHashMapTest", null, false);
->>>>>>> 4166d515
         mapFromSnapshot.printStats();
         checkData(testType, mapFromSnapshot, 1, count, 1);
         // check deletion
@@ -153,11 +138,7 @@
         // create map
         final HalfDiskHashMap map = createNewTempMap(testType, 10_000);
         final DataFileCompactor dataFileCompactor = new DataFileCompactor(
-<<<<<<< HEAD
-                configuration.getConfigData(MerkleDbConfig.class),
-=======
                 CONFIGURATION.getConfigData(MerkleDbConfig.class),
->>>>>>> 4166d515
                 "HalfDiskHashMapTest",
                 map.getFileCollection(),
                 map.getBucketIndexToBucketLocation(),

--- conflicted
+++ resolved
@@ -11,10 +11,7 @@
     requires transitive org.hiero.base.utility;
     requires transitive org.apache.logging.log4j.core;
     requires com.swirlds.base;
-<<<<<<< HEAD
-=======
     requires com.swirlds.common.test.fixtures;
->>>>>>> b4b97530
     requires com.swirlds.common;
     requires com.swirlds.config.extensions.test.fixtures;
     requires com.swirlds.merkledb;

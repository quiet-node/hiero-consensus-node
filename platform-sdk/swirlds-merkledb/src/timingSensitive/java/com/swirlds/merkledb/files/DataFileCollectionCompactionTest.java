--- conflicted
+++ resolved
@@ -22,11 +22,6 @@
 import static org.junit.jupiter.api.Assertions.assertTrue;
 
 import com.hedera.pbj.runtime.io.buffer.BufferedData;
-<<<<<<< HEAD
-import com.swirlds.common.config.singleton.ConfigurationHolder;
-import com.swirlds.config.api.Configuration;
-=======
->>>>>>> 4166d515
 import com.swirlds.merkledb.collections.CASableLongIndex;
 import com.swirlds.merkledb.collections.LongList;
 import com.swirlds.merkledb.collections.LongListOffHeap;
@@ -53,14 +48,7 @@
 class DataFileCollectionCompactionTest {
 
     // Would be nice to add a test to make sure files get deleted
-<<<<<<< HEAD
-
-    private static final Configuration configuration =
-            ConfigurationHolder.getInstance().get();
-    private static final MerkleDbConfig merkleDbConfig = configuration.getConfigData(MerkleDbConfig.class);
-=======
     private static final MerkleDbConfig MERKLE_DB_CONFIG = CONFIGURATION.getConfigData(MerkleDbConfig.class);
->>>>>>> 4166d515
 
     /** Temporary directory provided by JUnit */
     @TempDir
@@ -103,11 +91,7 @@
     void testMerge() throws Exception {
         final Map<Long, Long> index = new HashMap<>();
         String storeName = "mergeTest";
-<<<<<<< HEAD
-        final var coll = new DataFileCollection(merkleDbConfig, tempFileDir.resolve(storeName), storeName, null);
-=======
         final var coll = new DataFileCollection(MERKLE_DB_CONFIG, tempFileDir.resolve(storeName), storeName, null);
->>>>>>> 4166d515
 
         coll.startWriting();
         index.put(1L, storeDataItem(coll, new long[] {1, APPLE}));
@@ -154,11 +138,7 @@
             }
         };
         final var compactor =
-<<<<<<< HEAD
-                new DataFileCompactor(merkleDbConfig, storeName, coll, indexUpdater, null, null, null, null) {
-=======
                 new DataFileCompactor(MERKLE_DB_CONFIG, storeName, coll, indexUpdater, null, null, null, null) {
->>>>>>> 4166d515
                     @Override
                     int getMinNumberOfFilesToCompact() {
                         return 2;
@@ -206,11 +186,7 @@
         final long[] index = new long[MAXKEYS];
         String storeName = "testDoubleMerge";
         final Path testDir = tempFileDir.resolve(storeName);
-<<<<<<< HEAD
-        final DataFileCollection store = new DataFileCollection(merkleDbConfig, testDir, storeName, null);
-=======
         final DataFileCollection store = new DataFileCollection(MERKLE_DB_CONFIG, testDir, storeName, null);
->>>>>>> 4166d515
 
         final int numFiles = 2;
         for (long i = 0; i < numFiles; i++) {
@@ -257,11 +233,7 @@
 
                     final DataFileCompactor compactor =
                             new DataFileCompactor(
-<<<<<<< HEAD
-                                    merkleDbConfig, storeName, store, indexUpdater, null, null, null, null) {
-=======
                                     MERKLE_DB_CONFIG, storeName, store, indexUpdater, null, null, null, null) {
->>>>>>> 4166d515
                                 @Override
                                 int getMinNumberOfFilesToCompact() {
                                     return 2;
@@ -287,11 +259,7 @@
         // Create a new data collection from the snapshot
         final String[] index2 = new String[MAXKEYS];
         final DataFileCollection store2 = new DataFileCollection(
-<<<<<<< HEAD
-                merkleDbConfig,
-=======
                 MERKLE_DB_CONFIG,
->>>>>>> 4166d515
                 snapshot,
                 storeName,
                 (dataLocation, data) ->
@@ -320,11 +288,7 @@
             };
 
             final DataFileCompactor compactor =
-<<<<<<< HEAD
-                    new DataFileCompactor(merkleDbConfig, storeName, store, indexUpdater, null, null, null, null) {
-=======
                     new DataFileCompactor(MERKLE_DB_CONFIG, storeName, store, indexUpdater, null, null, null, null) {
->>>>>>> 4166d515
                         @Override
                         int getMinNumberOfFilesToCompact() {
                             return 2;
@@ -346,11 +310,7 @@
         String storeName = "testMergeAndFlush";
         final Path testDir = tempFileDir.resolve(storeName);
 
-<<<<<<< HEAD
-        final DataFileCollection store = new DataFileCollection(merkleDbConfig, testDir, storeName, null);
-=======
         final DataFileCollection store = new DataFileCollection(MERKLE_DB_CONFIG, testDir, storeName, null);
->>>>>>> 4166d515
 
         try {
             for (long i = 0; i < 2 * NUM_UPDATES; i++) {
@@ -388,11 +348,7 @@
 
                 if (filesToMerge.size() > 1) {
                     final DataFileCompactor compactor = new DataFileCompactor(
-<<<<<<< HEAD
-                            merkleDbConfig, storeName, store, indexUpdater, null, null, null, null);
-=======
                             MERKLE_DB_CONFIG, storeName, store, indexUpdater, null, null, null, null);
->>>>>>> 4166d515
                     try {
                         compactor.compactFiles(indexUpdater, filesToMerge, 1);
                     } catch (Exception ex) {
@@ -425,11 +381,7 @@
         String storeName = "testRestore";
         final Path testDir = tempFileDir.resolve(storeName);
 
-<<<<<<< HEAD
-        final DataFileCollection store = new DataFileCollection(merkleDbConfig, testDir, storeName, null);
-=======
         final DataFileCollection store = new DataFileCollection(MERKLE_DB_CONFIG, testDir, storeName, null);
->>>>>>> 4166d515
         try {
             // Initial values
             store.startWriting();
@@ -469,11 +421,7 @@
 
                 if (filesToMerge.size() > 1) {
                     final DataFileCompactor compactor = new DataFileCompactor(
-<<<<<<< HEAD
-                            merkleDbConfig, storeName, store, indexUpdater, null, null, null, null);
-=======
                             MERKLE_DB_CONFIG, storeName, store, indexUpdater, null, null, null, null);
->>>>>>> 4166d515
                     try {
                         compactor.compactFiles(indexUpdater, filesToMerge, 1);
                     } catch (Exception ex) {
@@ -489,11 +437,7 @@
             // Restore from all files
             final AtomicLongArray reindex = new AtomicLongArray(MAX_KEYS);
             final DataFileCollection restore = new DataFileCollection(
-<<<<<<< HEAD
-                    merkleDbConfig,
-=======
                     MERKLE_DB_CONFIG,
->>>>>>> 4166d515
                     testDir,
                     storeName,
                     (dataLocation, data) -> reindex.set((int) data.readLong(), dataLocation));
@@ -525,15 +469,9 @@
         Files.createDirectories(testDir);
         final LongListOffHeap index = new LongListOffHeap();
         index.updateValidRange(0, numFiles * numValues);
-<<<<<<< HEAD
-        final DataFileCollection store = new DataFileCollection(merkleDbConfig, testDir, storeName, null);
-        final DataFileCompactor compactor =
-                new DataFileCompactor(merkleDbConfig, storeName, store, index, null, null, null, null);
-=======
         final DataFileCollection store = new DataFileCollection(MERKLE_DB_CONFIG, testDir, storeName, null);
         final DataFileCompactor compactor =
                 new DataFileCompactor(MERKLE_DB_CONFIG, storeName, store, index, null, null, null, null);
->>>>>>> 4166d515
         // Create a few files initially
         for (int i = 0; i < numFiles; i++) {
             store.startWriting();
@@ -623,13 +561,8 @@
         store.close();
 
         // Restore
-<<<<<<< HEAD
-        final LongListOffHeap index2 = new LongListOffHeap(snapshotDir.resolve("index.ll"), configuration);
-        final DataFileCollection store2 = new DataFileCollection(merkleDbConfig, snapshotDir, storeName, null);
-=======
         final LongListOffHeap index2 = new LongListOffHeap(snapshotDir.resolve("index.ll"), CONFIGURATION);
         final DataFileCollection store2 = new DataFileCollection(MERKLE_DB_CONFIG, snapshotDir, storeName, null);
->>>>>>> 4166d515
         // Check index size
         assertEquals(numFiles * numValues, index2.size());
         // Check the values
@@ -654,15 +587,9 @@
         final LongList index = new LongListOffHeap();
         String storeName = "testInconsistentIndex";
         final Path testDir = tempFileDir.resolve(storeName);
-<<<<<<< HEAD
-        final DataFileCollection store = new DataFileCollection(merkleDbConfig, testDir, storeName, null);
-        final DataFileCompactor compactor =
-                new DataFileCompactor(merkleDbConfig, storeName, store, index, null, null, null, null);
-=======
         final DataFileCollection store = new DataFileCollection(MERKLE_DB_CONFIG, testDir, storeName, null);
         final DataFileCompactor compactor =
                 new DataFileCompactor(MERKLE_DB_CONFIG, storeName, store, index, null, null, null, null);
->>>>>>> 4166d515
 
         final int numFiles = 2;
         index.updateValidRange(0, numFiles * MAXKEYS);
@@ -715,13 +642,8 @@
         }
 
         // Create a new data collection from the snapshot
-<<<<<<< HEAD
-        LongList index2 = new LongListOffHeap(savedIndex, configuration);
-        final DataFileCollection store2 = new DataFileCollection(merkleDbConfig, snapshot, storeName, null);
-=======
         LongList index2 = new LongListOffHeap(savedIndex, CONFIGURATION);
         final DataFileCollection store2 = new DataFileCollection(MERKLE_DB_CONFIG, snapshot, storeName, null);
->>>>>>> 4166d515
 
         // Merge all files with redundant records
         final List<DataFileReader> filesToMerge2 = getFilesToMerge(store2);

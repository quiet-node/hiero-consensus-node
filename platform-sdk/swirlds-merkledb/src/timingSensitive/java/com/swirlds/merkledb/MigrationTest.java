/*
 * Copyright (C) 2022-2024 Hedera Hashgraph, LLC
 *
 * Licensed under the Apache License, Version 2.0 (the "License");
 * you may not use this file except in compliance with the License.
 * You may obtain a copy of the License at
 *
 *      http://www.apache.org/licenses/LICENSE-2.0
 *
 * Unless required by applicable law or agreed to in writing, software
 * distributed under the License is distributed on an "AS IS" BASIS,
 * WITHOUT WARRANTIES OR CONDITIONS OF ANY KIND, either express or implied.
 * See the License for the specific language governing permissions and
 * limitations under the License.
 */

package com.swirlds.merkledb;

import static com.swirlds.common.threading.manager.AdHocThreadManager.getStaticThreadManager;
import static com.swirlds.merkledb.test.fixtures.MerkleDbTestUtils.CONFIGURATION;
import static org.junit.jupiter.api.Assertions.assertEquals;
import static org.junit.jupiter.api.Assertions.assertFalse;
import static org.junit.jupiter.api.Assertions.assertTrue;

import com.hedera.pbj.runtime.io.buffer.Bytes;
import com.swirlds.base.utility.Pair;
import com.swirlds.common.crypto.DigestType;
import com.swirlds.common.io.utility.LegacyTemporaryFileBuilder;
<<<<<<< HEAD
import com.swirlds.merkledb.test.fixtures.ExampleFixedValue;
import com.swirlds.merkledb.test.fixtures.ExampleLongKey;
=======
import com.swirlds.merkledb.config.MerkleDbConfig;
import com.swirlds.merkledb.test.fixtures.ExampleFixedSizeVirtualValue;
import com.swirlds.merkledb.test.fixtures.ExampleFixedSizeVirtualValueSerializer;
import com.swirlds.merkledb.test.fixtures.ExampleLongKeyFixedSize;
>>>>>>> 4733608f
import com.swirlds.virtualmap.VirtualMap;
import com.swirlds.virtualmap.VirtualMapMigration;
import java.io.IOException;
import java.nio.file.Path;
import java.util.ArrayList;
import java.util.HashSet;
import java.util.List;
import java.util.Random;
import java.util.Set;
import java.util.concurrent.atomic.AtomicLong;
import org.junit.jupiter.api.Disabled;
import org.junit.jupiter.api.DisplayName;
import org.junit.jupiter.api.Test;

// This test requires more memory than others, decide what to do with it
@Disabled("This test needs to be investigated")
class MigrationTest {

    @Test
    @DisplayName("extractVirtualMapData() Test")
    void extractVirtualMapDataTest() throws IOException, InterruptedException {

        final int size = 5_000_000;

        // Build a virtual map.
<<<<<<< HEAD
        VirtualMap map = new VirtualMap("extractVirtualMapDataTest", constructBuilder());
=======
        VirtualMap<ExampleLongKeyFixedSize, ExampleFixedSizeVirtualValue> map = new VirtualMap<>(
                "extractVirtualMapDataTest", KEY_SERIALIZER, VALUE_SERIALIZER, constructBuilder(), CONFIGURATION);
>>>>>>> 4733608f
        for (int i = 0; i < size; i++) {
            if (((i + 1) % (size / 100) == 0)) {
                // Make a copy of the map in order to allow things to be flushed to disk
                VirtualMap copy = map.copy();
                map.release();
                map = copy;
            }

            map.put(ExampleLongKey.longToKey(i), ExampleFixedValue.intToValue(i * 2));
        }

        final List<Long> firstVisitOrder = new ArrayList<>(size);
        final List<Long> secondVisitOrder = new ArrayList<>(size);
        final Set<Long> visited = new HashSet<>();

        VirtualMapMigration.extractVirtualMapData(
                getStaticThreadManager(),
                map,
                (final Pair<Bytes, Bytes> pair) -> {
                    final long key = ExampleLongKey.keyToLong(pair.key());
                    final int id = ExampleFixedValue.valueToId(pair.value());
                    assertEquals(key * 2, id, "key and value do not match");
                    firstVisitOrder.add(key);
                    assertTrue(visited.add(key), "value should not have been already visited");
                },
                32);

        VirtualMapMigration.extractVirtualMapData(
                getStaticThreadManager(),
                map,
                (final Pair<Bytes, Bytes> pair) -> {
                    final long key = ExampleLongKey.keyToLong(pair.key());
                    final int id = ExampleFixedValue.valueToId(pair.value());
                    assertEquals(key * 2, id, "key and value do not match");
                    secondVisitOrder.add(key);
                    assertFalse(visited.add(key), "value should have already been visited");
                },
                31); // thread count should not matter for correctness

        assertEquals(size, firstVisitOrder.size(), "unexpected size");
        assertEquals(size, secondVisitOrder.size(), "unexpected size");

        for (int i = 0; i < size; i++) {
            assertEquals(firstVisitOrder.get(i), secondVisitOrder.get(i), "visitation order should be the same");
        }

        map.release();
    }

    private static long bytesToLong(byte[] bytes) {
        long result = 0L;
        for (byte b : bytes) {
            result = result * 256 + ((long) b & 0xff);
        }
        return result;
    }

    @Test
    @DisplayName("Extract VirtualMap Data Concurrently")
    void extractDataConcurrentlyTest() throws IOException, InterruptedException {

        final int size = 5_000_000;

        // Build a virtual map.
<<<<<<< HEAD
        VirtualMap map = new VirtualMap("extractDataConcurrentlyTest", constructBuilder());
=======
        VirtualMap<ExampleLongKeyFixedSize, ExampleFixedSizeVirtualValue> map = new VirtualMap<>(
                "extractDataConcurrentlyTest", KEY_SERIALIZER, VALUE_SERIALIZER, constructBuilder(), CONFIGURATION);
>>>>>>> 4733608f

        final Random random = new Random(42);
        final byte[] value = new byte[ExampleFixedValue.RANDOM_BYTES];
        long checkSum = 0L;
        for (int i = 0; i < size; i++) {
            if ((i + 1) % (size / 100) == 0) {
                // Make a copy of the map in order to allow things to be flushed to disk
                VirtualMap copy = map.copy();
                map.release();
                map = copy;
            }

            random.nextBytes(value);
            map.put(ExampleLongKey.longToKey(i), ExampleFixedValue.intToValue(i, value));
            checkSum += bytesToLong(value);
        }

        // Migrate the last copy concurrently
        final AtomicLong checkSum2 = new AtomicLong(0L);
        VirtualMapMigration.extractVirtualMapDataC(
                getStaticThreadManager(),
                map,
                (final Pair<Bytes, Bytes> pair) -> {
                    final byte[] data = ExampleFixedValue.valueToData(pair.value());
                    checkSum2.addAndGet(bytesToLong(data));
                },
                32);
        assertEquals(checkSum, checkSum2.get());
    }

    /**
     * Create a new virtual map data source builder.
     */
    private static MerkleDbDataSourceBuilder constructBuilder() throws IOException {
        // The tests below create maps with identical names. They would conflict with each other in the default
        // MerkleDb instance, so let's use a new database location for every map
        final Path defaultVirtualMapPath =
                LegacyTemporaryFileBuilder.buildTemporaryFile("merkledb-source", CONFIGURATION);
        MerkleDb.setDefaultPath(defaultVirtualMapPath);
        final MerkleDbConfig merkleDbConfig = CONFIGURATION.getConfigData(MerkleDbConfig.class);
        final MerkleDbTableConfig tableConfig = new MerkleDbTableConfig(
                        (short) 1,
                        DigestType.SHA_384,
                        merkleDbConfig.maxNumOfKeys(),
                        merkleDbConfig.hashesRamToDiskThreshold())
                .preferDiskIndices(false)
                .hashesRamToDiskThreshold(Long.MAX_VALUE)
                .maxNumberOfKeys(1234);
        return new MerkleDbDataSourceBuilder(tableConfig, CONFIGURATION);
    }
}<|MERGE_RESOLUTION|>--- conflicted
+++ resolved
@@ -26,15 +26,9 @@
 import com.swirlds.base.utility.Pair;
 import com.swirlds.common.crypto.DigestType;
 import com.swirlds.common.io.utility.LegacyTemporaryFileBuilder;
-<<<<<<< HEAD
+import com.swirlds.merkledb.config.MerkleDbConfig;
 import com.swirlds.merkledb.test.fixtures.ExampleFixedValue;
 import com.swirlds.merkledb.test.fixtures.ExampleLongKey;
-=======
-import com.swirlds.merkledb.config.MerkleDbConfig;
-import com.swirlds.merkledb.test.fixtures.ExampleFixedSizeVirtualValue;
-import com.swirlds.merkledb.test.fixtures.ExampleFixedSizeVirtualValueSerializer;
-import com.swirlds.merkledb.test.fixtures.ExampleLongKeyFixedSize;
->>>>>>> 4733608f
 import com.swirlds.virtualmap.VirtualMap;
 import com.swirlds.virtualmap.VirtualMapMigration;
 import java.io.IOException;
@@ -60,12 +54,7 @@
         final int size = 5_000_000;
 
         // Build a virtual map.
-<<<<<<< HEAD
-        VirtualMap map = new VirtualMap("extractVirtualMapDataTest", constructBuilder());
-=======
-        VirtualMap<ExampleLongKeyFixedSize, ExampleFixedSizeVirtualValue> map = new VirtualMap<>(
-                "extractVirtualMapDataTest", KEY_SERIALIZER, VALUE_SERIALIZER, constructBuilder(), CONFIGURATION);
->>>>>>> 4733608f
+        VirtualMap map = new VirtualMap("extractVirtualMapDataTest", constructBuilder(), CONFIGURATION);
         for (int i = 0; i < size; i++) {
             if (((i + 1) % (size / 100) == 0)) {
                 // Make a copy of the map in order to allow things to be flushed to disk
@@ -130,12 +119,7 @@
         final int size = 5_000_000;
 
         // Build a virtual map.
-<<<<<<< HEAD
-        VirtualMap map = new VirtualMap("extractDataConcurrentlyTest", constructBuilder());
-=======
-        VirtualMap<ExampleLongKeyFixedSize, ExampleFixedSizeVirtualValue> map = new VirtualMap<>(
-                "extractDataConcurrentlyTest", KEY_SERIALIZER, VALUE_SERIALIZER, constructBuilder(), CONFIGURATION);
->>>>>>> 4733608f
+        VirtualMap map = new VirtualMap("extractDataConcurrentlyTest", constructBuilder(), CONFIGURATION);
 
         final Random random = new Random(42);
         final byte[] value = new byte[ExampleFixedValue.RANDOM_BYTES];

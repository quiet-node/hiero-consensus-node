// SPDX-License-Identifier: Apache-2.0
package com.swirlds.merkledb.config;

import static com.swirlds.base.units.UnitConstants.MEBIBYTES_TO_BYTES;

import com.swirlds.config.api.ConfigData;
import com.swirlds.config.api.ConfigProperty;
import com.swirlds.config.api.Configuration;
import com.swirlds.config.api.validation.ConfigViolation;
import com.swirlds.config.api.validation.annotation.ConstraintMethod;
import com.swirlds.config.api.validation.annotation.Min;
import com.swirlds.config.api.validation.annotation.Positive;
import com.swirlds.config.extensions.validators.DefaultConfigViolation;

/**
 * Instance-wide config for {@code MerkleDbDataSource}.
 *
 * @param maxNumOfKeys
 * 	    The maximum number of unique keys to be stored in a database.
 * @param hashesRamToDiskThreshold
 * 	    Get threshold where we switch from storing node hashes in ram to
 * 	    storing them on disk. If it is 0 then everything is on disk, if it is Long.MAX_VALUE then everything is in ram.
 * 	    Any value in the middle is the path value at
 * 	    which we swap from ram to disk. This allows a tree where the lower levels of the tree nodes hashes are in ram
 * 	    and the upper larger less changing layers are on disk. IMPORTANT: This can only be set before a new database is
 * 	    created, changing on an existing database will break it.
 * @param hashStoreRamBufferSize
 *      Number of hashes to store in a single buffer in HashListByteBuffer.
 * @param hashStoreRamOffHeapBuffers
 *      Indicates whether hash lists in RAM should use off-heap byte buffers to store hashes.
 * @param longListChunkSize
 *      Number of longs to store in a single chunk in long lists (heap, off-heap, disk).
 * @param longListReservedBufferSize
 *      Length of a reserved buffer in long lists. Value in bytes.
 * @param minNumberOfFilesInCompaction
 * 	    The minimum number of files before we do a compaction. If there are less than this number then it is
 * 	    acceptable to not do a compaction.
 * @param iteratorInputBufferBytes
 *      Size of buffer used by data file iterators, in bytes.
 * @param reconnectKeyLeakMitigationEnabled
 * 	    There currently exists a bug when a virtual map is reconnected that can
 * 	    cause some deleted keys to leak into the datasource. If this method returns true then a mitigation strategy is
 * 	    used when a leaked key is encountered, which hides the problem from the perspective of the application. This
 * 	    setting exists so that we can test behavior with and without this mitigation enabled. This mitigation should
 * 	    always be enabled in production environments.
 * @param indexRebuildingEnforced
 * 	    Configuration used to avoid reading stored indexes from a saved state and enforce rebuilding those indexes from
 * 	    data files.
 * @param goodAverageBucketEntryCount
 *      Target average number of entries in HalfDiskHashMap buckets. This number is used to calculate the number
 *      of buckets to allocate based on projected virtual map size, and also to check if it's time to double the
 *      number of HalfDiskHashMap buckets.
 * @param tablesToRepairHdhm
 *      Comma-delimited list of data source names, may be empty. When a MerkleDb data source with a name from the
 *      list is loaded from a snapshot, its key to path map will be rebuilt from path to KV data files. Note that
 *      to rebuild the map may take very long. Don't enable it for large tables!
 * @param percentHalfDiskHashMapFlushThreads
 *      Percentage, from 0.0 to 100.0, of available processors to use for half disk hash map background flushing
 *      threads.
 * @param numHalfDiskHashMapFlushThreads
 *      Number of threads to use for half disk hash map background flushing. If set to a negative value, the number of
 *      threads to use is calculated based on {@link #percentHalfDiskHashMapFlushThreads}
 * @param leafRecordCacheSize
 *      Cache size in bytes for reading virtual leaf records. Initialized in data source creation time from MerkleDb config.
 *      If the value is zero, leaf records cache isn't used.
 * @param maxFileChannelsPerFileReader
 *     Maximum number of file channels per file reader.
 * @param maxThreadsPerFileChannel
 *    Maximum number of threads per file channel.
 */
@ConfigData("merkleDb")
public record MerkleDbConfig(
<<<<<<< HEAD
        @Positive @ConfigProperty(defaultValue = "" + 1_000_000_000L) long maxNumOfKeys,
        @Positive @ConfigProperty(defaultValue = "" + 4_000_000_000L) long size,
=======
        @Positive @ConfigProperty(defaultValue = "4000000000") long maxNumOfKeys,
>>>>>>> 0790bb91
        @Min(0) @ConfigProperty(defaultValue = "8388608") long hashesRamToDiskThreshold,
        @Positive @ConfigProperty(defaultValue = "1000000") int hashStoreRamBufferSize,
        @ConfigProperty(defaultValue = "true") boolean hashStoreRamOffHeapBuffers,
        @Positive @ConfigProperty(defaultValue = "" + MEBIBYTES_TO_BYTES) int longListChunkSize,
        @Positive @ConfigProperty(defaultValue = "" + MEBIBYTES_TO_BYTES / 4) int longListReservedBufferSize,
        @Min(1) @ConfigProperty(defaultValue = "3") int compactionThreads,
        @ConstraintMethod("minNumberOfFilesInCompactionValidation") @ConfigProperty(defaultValue = "8")
                int minNumberOfFilesInCompaction,
        @Min(3) @ConfigProperty(defaultValue = "5") int maxCompactionLevel,
        /* FUTURE WORK - https://github.com/hashgraph/hedera-services/issues/5178 */
        @Positive @ConfigProperty(defaultValue = "16777216") int iteratorInputBufferBytes,
        @ConfigProperty(defaultValue = "false") boolean reconnectKeyLeakMitigationEnabled,
        @ConfigProperty(defaultValue = "false") boolean indexRebuildingEnforced,
        @ConfigProperty(defaultValue = "32") int goodAverageBucketEntryCount,
        @ConfigProperty(defaultValue = "") String tablesToRepairHdhm,
        @ConfigProperty(defaultValue = "75.0") double percentHalfDiskHashMapFlushThreads,
        @ConfigProperty(defaultValue = "-1") int numHalfDiskHashMapFlushThreads,
        @ConfigProperty(defaultValue = "1048576") int leafRecordCacheSize,
        @Min(1) @ConfigProperty(defaultValue = "8") int maxFileChannelsPerFileReader,
        @Min(1) @ConfigProperty(defaultValue = "8") int maxThreadsPerFileChannel) {

    static double UNIT_FRACTION_PERCENT = 100.0;

    public ConfigViolation minNumberOfFilesInCompactionValidation(final Configuration configuration) {
        final long minNumberOfFilesInCompaction =
                configuration.getConfigData(MerkleDbConfig.class).minNumberOfFilesInCompaction();
        if (minNumberOfFilesInCompaction < 2) {
            return new DefaultConfigViolation(
                    "minNumberOfFilesInCompaction",
                    "%d".formatted(minNumberOfFilesInCompaction),
                    true,
                    "Cannot configure minNumberOfFilesInCompaction to " + minNumberOfFilesInCompaction
                            + ", it must be >= 2");
        }
        return null;
    }

    public int getNumHalfDiskHashMapFlushThreads() {
        final int numProcessors = Runtime.getRuntime().availableProcessors();
        final int threads = (numHalfDiskHashMapFlushThreads() == -1)
                ? (int) (numProcessors * (percentHalfDiskHashMapFlushThreads() / UNIT_FRACTION_PERCENT))
                : numHalfDiskHashMapFlushThreads();
        return Math.max(1, threads);
    }
}<|MERGE_RESOLUTION|>--- conflicted
+++ resolved
@@ -70,12 +70,7 @@
  */
 @ConfigData("merkleDb")
 public record MerkleDbConfig(
-<<<<<<< HEAD
-        @Positive @ConfigProperty(defaultValue = "" + 1_000_000_000L) long maxNumOfKeys,
-        @Positive @ConfigProperty(defaultValue = "" + 4_000_000_000L) long size,
-=======
         @Positive @ConfigProperty(defaultValue = "4000000000") long maxNumOfKeys,
->>>>>>> 0790bb91
         @Min(0) @ConfigProperty(defaultValue = "8388608") long hashesRamToDiskThreshold,
         @Positive @ConfigProperty(defaultValue = "1000000") int hashStoreRamBufferSize,
         @ConfigProperty(defaultValue = "true") boolean hashStoreRamOffHeapBuffers,

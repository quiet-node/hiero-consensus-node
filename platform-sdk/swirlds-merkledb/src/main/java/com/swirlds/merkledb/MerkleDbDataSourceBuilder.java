--- conflicted
+++ resolved
@@ -22,10 +22,6 @@
 import com.swirlds.common.constructable.ConstructableClass;
 import com.swirlds.common.io.streams.SerializableDataInputStream;
 import com.swirlds.common.io.streams.SerializableDataOutputStream;
-<<<<<<< HEAD
-=======
-import com.swirlds.common.io.utility.LegacyTemporaryFileBuilder;
->>>>>>> 4166d515
 import com.swirlds.config.api.Configuration;
 import com.swirlds.merkledb.constructable.constructors.MerkleDbDataSourceBuilderConstructor;
 import com.swirlds.virtualmap.datasource.VirtualDataSource;
@@ -72,11 +68,7 @@
     /**
      * Constructor for deserialization purposes.
      */
-<<<<<<< HEAD
     public MerkleDbDataSourceBuilder(@NonNull final Configuration configuration) {
-=======
-    public MerkleDbDataSourceBuilder(final @NonNull Configuration configuration) {
->>>>>>> 4166d515
         // for deserialization
         this.configuration = requireNonNull(configuration);
     }
@@ -89,11 +81,7 @@
      * @param configuration platform configuration
      */
     public MerkleDbDataSourceBuilder(
-<<<<<<< HEAD
             final MerkleDbTableConfig tableConfig, @NonNull final Configuration configuration) {
-=======
-            final MerkleDbTableConfig tableConfig, final @NonNull Configuration configuration) {
->>>>>>> 4166d515
         this(null, tableConfig, configuration);
     }
 
@@ -107,11 +95,7 @@
      * @param configuration platform configuration
      */
     public MerkleDbDataSourceBuilder(
-<<<<<<< HEAD
             final Path databaseDir, final MerkleDbTableConfig tableConfig, @NonNull final Configuration configuration) {
-=======
-            final Path databaseDir, final MerkleDbTableConfig tableConfig, final @NonNull Configuration configuration) {
->>>>>>> 4166d515
         this.databaseDir = databaseDir;
         this.tableConfig = tableConfig;
         this.configuration = requireNonNull(configuration);

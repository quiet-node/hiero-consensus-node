// SPDX-License-Identifier: Apache-2.0
package com.swirlds.merkledb;

import static com.swirlds.common.threading.manager.AdHocThreadManager.getStaticThreadManager;
import static com.swirlds.logging.legacy.LogMarker.EXCEPTION;
import static com.swirlds.logging.legacy.LogMarker.MERKLE_DB;
import static com.swirlds.merkledb.MerkleDb.MERKLEDB_COMPONENT;
import static java.util.Objects.requireNonNull;

import com.swirlds.common.threading.framework.config.ThreadConfiguration;
import com.swirlds.merkledb.config.MerkleDbConfig;
import com.swirlds.merkledb.files.DataFileCompactor;
import edu.umd.cs.findbugs.annotations.NonNull;
import java.io.IOException;
import java.nio.channels.ClosedByInterruptException;
import java.util.HashMap;
import java.util.Map;
import java.util.concurrent.Callable;
import java.util.concurrent.ExecutorService;
import java.util.concurrent.LinkedBlockingQueue;
import java.util.concurrent.ThreadPoolExecutor;
import java.util.concurrent.TimeUnit;
import org.apache.logging.log4j.LogManager;
import org.apache.logging.log4j.Logger;

/**
 * This class is responsible for coordinating compaction tasks for a {@link MerkleDbDataSource}.
 * It provides convenient API for starting compactions for each of the three storage types. Also, this class makes sure
 * that there are no concurrent compactions for the same storage type. And finally it provides a way to stop all compactions
 * and keep them disabled until they are explicitly enabled again.
 * The compaction tasks are executed in a background thread pool.
 * The number of threads in the pool is defined by {@link MerkleDbConfig#compactionThreads()} property.
 *
 */
class MerkleDbCompactionCoordinator {

    private static final Logger logger = LogManager.getLogger(MerkleDbCompactionCoordinator.class);

    // Timeout to wait for all currently running compaction tasks to stop during compactor shutdown
    private static final long SHUTDOWN_TIMEOUT_MILLIS = 60_000;

    /**
     * An executor service to run compaction tasks. Accessed using {@link #getCompactionExecutor(MerkleDbConfig)}.
     */
    private static ExecutorService compactionExecutor = null;

    /**
     * This method is invoked from a non-static method and uses the provided configuration.
     * Consequently, the compaction executor will be initialized using the configuration provided
     * by the first instance of MerkleDbCompactionCoordinator class that calls the relevant non-static method.
     * Subsequent calls will reuse the same executor, regardless of any new configurations provided.
     * FUTURE WORK: it can be moved to MerkleDb.
     */
    static synchronized ExecutorService getCompactionExecutor(final @NonNull MerkleDbConfig merkleDbConfig) {
        requireNonNull(merkleDbConfig);

        if (compactionExecutor == null) {
            compactionExecutor = new ThreadPoolExecutor(
                    merkleDbConfig.compactionThreads(),
                    merkleDbConfig.compactionThreads(),
                    50L,
                    TimeUnit.MILLISECONDS,
                    new LinkedBlockingQueue<>(),
                    new ThreadConfiguration(getStaticThreadManager())
                            .setThreadGroup(new ThreadGroup("Compaction"))
                            .setComponent(MERKLEDB_COMPONENT)
                            .setThreadName("Compacting")
                            .setExceptionHandler((t, ex) ->
                                    logger.error(EXCEPTION.getMarker(), "Uncaught exception during merging", ex))
                            .buildFactory());
        }
        return compactionExecutor;
    }

    // Synchronized on this
    private boolean compactionEnabled = false;

    // A map of compactors by task names. Synchronized on this
    final Map<String, DataFileCompactor> compactorsByName = new HashMap<>(16);

    @NonNull
    private final MerkleDbConfig merkleDbConfig;

    /**
     * Creates a new instance of {@link MerkleDbCompactionCoordinator}.
     * @param tableName the name of the table
     * @param merkleDbConfig platform config for MerkleDbDataSource
     */
    public MerkleDbCompactionCoordinator(@NonNull String tableName, @NonNull MerkleDbConfig merkleDbConfig) {
        requireNonNull(tableName);
        requireNonNull(merkleDbConfig);
        this.merkleDbConfig = merkleDbConfig;
    }

    /**
     * Enables background compaction.
     */
    synchronized void enableBackgroundCompaction() {
        compactionEnabled = true;
    }

    /**
     * Pauses compaction of all data file compactors. It may not stop compaction
     * immediately, but as soon as compaction process needs to update data source state, which is
     * critical for snapshots (e.g. update an index), it will be stopped until {@link
     * #resumeCompaction()}} is called.
     */
    synchronized void pauseCompaction() throws IOException {
        for (final DataFileCompactor compactor : compactorsByName.values()) {
            compactor.pauseCompaction();
        }
    }

    /**
     * Resumes previously stopped data file collection compaction.
     */
    synchronized void resumeCompaction() throws IOException {
        for (final DataFileCompactor compactor : compactorsByName.values()) {
            compactor.resumeCompaction();
        }
    }

    /**
     * Stops all compactions in progress and disables background compaction. All subsequent calls to
     * compacting methods will be ignored until {@link #enableBackgroundCompaction()} is called.
     */
    synchronized void stopAndDisableBackgroundCompaction() {
        // Make sure no new compaction tasks are scheduled
        compactionEnabled = false;
        // Interrupt all running compaction tasks, if any
        for (final DataFileCompactor compactor : compactorsByName.values()) {
            compactor.interruptCompaction();
        }
        // Wait till all the tasks are stopped
        try {
            while (!compactorsByName.isEmpty()) {
                wait(SHUTDOWN_TIMEOUT_MILLIS);
            }
        } catch (final InterruptedException e) {
            logger.warn(MERKLE_DB.getMarker(), "Interrupted while waiting for compaction tasks to complete", e);
        }
        // If some tasks are still running, there is nothing else to than to log it
        if (!compactorsByName.isEmpty()) {
            logger.warn(MERKLE_DB.getMarker(), "Timed out waiting to stop all compactions tasks");
        }
    }

    /**
     * Submits a compaction task for execution. If a compactor with the given name is already in progress,
     * the call is effectively no op.
     *
     * @param key Compaction task name
     * @param compactor Compactor to run
     */
    public synchronized void compactIfNotRunningYet(final String key, final DataFileCompactor compactor) {
        if (!compactionEnabled) {
            return;
        }
        if (isCompactionRunning(key)) {
<<<<<<< HEAD
            logger.debug(MERKLE_DB.getMarker(), "Compaction for {} is already in progress", key);
=======
            logger.info(MERKLE_DB.getMarker(), "Compaction for {} is already in progress", key);
>>>>>>> b4b97530
            return;
        }
        compactorsByName.put(key, compactor);
        final ExecutorService executor = getCompactionExecutor(merkleDbConfig);
        final CompactionTask task = new CompactionTask(key, compactor);
        executor.submit(task);
    }

    /**
     * Checks if a compaction task with the given name is currently in progress.
     *
     * @param key Compactor name
     * @return {@code true} if compaction with this name is currently running, {@code false} otherwise
     */
    synchronized boolean isCompactionRunning(final String key) {
        return compactorsByName.containsKey(key);
    }

    synchronized boolean isCompactionEnabled() {
        return compactionEnabled;
    }

    /**
     * A helper class representing a task to run compaction for a specific storage type.
     */
    private class CompactionTask implements Callable<Boolean> {

        // Task ID
        private final String id;

        // Compactor to run
        private final DataFileCompactor compactor;

        public CompactionTask(@NonNull String id, @NonNull DataFileCompactor compactor) {
            this.id = id;
            this.compactor = compactor;
        }

        @Override
        public Boolean call() {
            try {
                return compactor.compact();
            } catch (final InterruptedException | ClosedByInterruptException e) {
                logger.info(MERKLE_DB.getMarker(), "[{}] Interrupted while compacting, this is allowed", id);
            } catch (Exception e) {
                // It is important that we capture all exceptions here, otherwise a single exception
                // will stop all future merges from happening
                logger.error(EXCEPTION.getMarker(), "[{}] Compaction failed", id, e);
            } finally {
                synchronized (MerkleDbCompactionCoordinator.this) {
                    compactorsByName.remove(id);
                    MerkleDbCompactionCoordinator.this.notifyAll();
                }
            }
            return false;
        }
    }
}<|MERGE_RESOLUTION|>--- conflicted
+++ resolved
@@ -157,11 +157,7 @@
             return;
         }
         if (isCompactionRunning(key)) {
-<<<<<<< HEAD
-            logger.debug(MERKLE_DB.getMarker(), "Compaction for {} is already in progress", key);
-=======
             logger.info(MERKLE_DB.getMarker(), "Compaction for {} is already in progress", key);
->>>>>>> b4b97530
             return;
         }
         compactorsByName.put(key, compactor);
@@ -205,7 +201,7 @@
             try {
                 return compactor.compact();
             } catch (final InterruptedException | ClosedByInterruptException e) {
-                logger.info(MERKLE_DB.getMarker(), "[{}] Interrupted while compacting, this is allowed", id);
+                logger.info(MERKLE_DB.getMarker(), "Interrupted while compacting, this is allowed");
             } catch (Exception e) {
                 // It is important that we capture all exceptions here, otherwise a single exception
                 // will stop all future merges from happening

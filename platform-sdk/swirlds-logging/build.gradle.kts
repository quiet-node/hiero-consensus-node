--- conflicted
+++ resolved
@@ -19,13 +19,6 @@
     id("com.hedera.hashgraph.platform-maven-publish")
     id("com.hedera.hashgraph.benchmark-conventions")
     id("java-test-fixtures")
-<<<<<<< HEAD
-}
-
-jmhModuleInfo {
-    requires("com.swirlds.config.api")
-=======
->>>>>>> 1a06d1b2
 }
 
 jmhModuleInfo { requires("com.swirlds.config.api") }

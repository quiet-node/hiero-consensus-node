// SPDX-License-Identifier: Apache-2.0
/**
 * A map that implements the FastCopyable interface.
 */
open module com.swirlds.merkle.test.fixtures {
    exports com.swirlds.merkle.test.fixtures;
    exports com.swirlds.merkle.test.fixtures.map.lifecycle;
    exports com.swirlds.merkle.test.fixtures.map.pta;
    exports com.swirlds.merkle.test.fixtures.map.util;

    requires transitive com.swirlds.common.test.fixtures;
    requires transitive com.swirlds.common;
    requires transitive com.swirlds.config.api;
    requires transitive com.swirlds.merkle;
    requires transitive org.hiero.consensus.model;
    requires transitive com.fasterxml.jackson.annotation;
    requires transitive com.fasterxml.jackson.core;
    requires transitive com.fasterxml.jackson.databind;
    requires com.hedera.pbj.runtime;
    requires com.swirlds.base;
    requires com.swirlds.fchashmap;
    requires com.swirlds.fcqueue;
    requires com.swirlds.logging;
<<<<<<< HEAD
    requires com.swirlds.merkledb;
    requires com.swirlds.virtualmap;
=======
    requires org.hiero.consensus.utility.test.fixtures;
>>>>>>> cbe09d5b
    requires org.apache.logging.log4j.core;
    requires org.apache.logging.log4j;
}<|MERGE_RESOLUTION|>--- conflicted
+++ resolved
@@ -21,12 +21,9 @@
     requires com.swirlds.fchashmap;
     requires com.swirlds.fcqueue;
     requires com.swirlds.logging;
-<<<<<<< HEAD
     requires com.swirlds.merkledb;
     requires com.swirlds.virtualmap;
-=======
     requires org.hiero.consensus.utility.test.fixtures;
->>>>>>> cbe09d5b
     requires org.apache.logging.log4j.core;
     requires org.apache.logging.log4j;
 }
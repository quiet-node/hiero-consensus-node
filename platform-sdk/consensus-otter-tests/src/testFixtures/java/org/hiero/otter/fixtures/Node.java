--- conflicted
+++ resolved
@@ -6,11 +6,8 @@
 import org.hiero.consensus.model.node.NodeId;
 import org.hiero.otter.fixtures.result.SingleNodeConsensusResult;
 import org.hiero.otter.fixtures.result.SingleNodeLogResult;
-<<<<<<< HEAD
 import org.hiero.otter.fixtures.result.SingleNodeMetricsResult;
-=======
 import org.hiero.otter.fixtures.result.SingleNodePcesResult;
->>>>>>> f9f94664
 import org.hiero.otter.fixtures.result.SingleNodeStatusProgression;
 
 /**
@@ -98,7 +95,14 @@
     SingleNodeStatusProgression getStatusProgression();
 
     /**
-<<<<<<< HEAD
+     * Gets the results related to PCES files.
+     *
+     * @return the PCES files created by the node
+     */
+    @NonNull
+    SingleNodePcesResult getPcesResult();
+
+    /**
      * Retrieves the metrics result for a specific {@code identifier} on the current node.
      *
      * @param identifier the unique identifier for which the metrics result is to be fetched
@@ -106,12 +110,4 @@
      */
     @NonNull
     SingleNodeMetricsResult getMetricsResultFor(@NonNull String identifier);
-=======
-     * Gets the results related to PCES files.
-     *
-     * @return the PCES files created by the node
-     */
-    @NonNull
-    SingleNodePcesResult getPcesResult();
->>>>>>> f9f94664
 }
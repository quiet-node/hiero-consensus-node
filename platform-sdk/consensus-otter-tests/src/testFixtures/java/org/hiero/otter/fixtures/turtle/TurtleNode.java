// SPDX-License-Identifier: Apache-2.0
package org.hiero.otter.fixtures.turtle;

import static com.swirlds.common.threading.manager.AdHocThreadManager.getStaticThreadManager;
import static com.swirlds.platform.builder.internal.StaticPlatformBuilder.getMetricsProvider;
import static com.swirlds.platform.builder.internal.StaticPlatformBuilder.setupGlobalMetrics;
import static com.swirlds.platform.state.signed.StartupStateUtils.loadInitialState;
import static java.util.Objects.requireNonNull;
import static org.assertj.core.api.Assertions.fail;
import static org.hiero.otter.fixtures.internal.AbstractNode.LifeCycle.DESTROYED;
import static org.hiero.otter.fixtures.internal.AbstractNode.LifeCycle.INIT;
import static org.hiero.otter.fixtures.internal.AbstractNode.LifeCycle.RUNNING;
import static org.hiero.otter.fixtures.internal.AbstractNode.LifeCycle.SHUTDOWN;
import static org.hiero.otter.fixtures.turtle.TurtleTestEnvironment.APP_NAME;
import static org.hiero.otter.fixtures.turtle.TurtleTestEnvironment.SWIRLD_NAME;

import com.hedera.hapi.node.state.roster.Roster;
import com.hedera.hapi.platform.state.NodeId;
import com.hedera.pbj.runtime.io.buffer.Bytes;
import com.swirlds.base.time.Time;
import com.swirlds.common.context.PlatformContext;
import com.swirlds.common.io.filesystem.FileSystemManager;
import com.swirlds.common.io.utility.RecycleBin;
import com.swirlds.common.test.fixtures.Randotron;
import com.swirlds.common.test.fixtures.platform.TestPlatformContextBuilder;
import com.swirlds.component.framework.model.DeterministicWiringModel;
import com.swirlds.component.framework.model.WiringModelBuilder;
import com.swirlds.config.api.Configuration;
import com.swirlds.metrics.api.Metrics;
import com.swirlds.platform.builder.PlatformBuilder;
import com.swirlds.platform.builder.PlatformBuildingBlocks;
import com.swirlds.platform.builder.PlatformComponentBuilder;
import com.swirlds.platform.listeners.PlatformStatusChangeListener;
import com.swirlds.platform.state.service.PlatformStateFacade;
import com.swirlds.platform.state.signed.HashedReservedSignedState;
import com.swirlds.platform.state.signed.ReservedSignedState;
import com.swirlds.platform.system.Platform;
import com.swirlds.platform.util.RandomBuilder;
import com.swirlds.platform.wiring.PlatformWiring;
import com.swirlds.state.State;
import edu.umd.cs.findbugs.annotations.NonNull;
import edu.umd.cs.findbugs.annotations.Nullable;
import java.nio.file.Path;
import java.time.Duration;
import java.time.Instant;
import java.util.Set;
import org.apache.logging.log4j.ThreadContext;
import org.hiero.consensus.model.node.KeysAndCerts;
import org.hiero.consensus.model.status.PlatformStatus;
import org.hiero.consensus.roster.RosterHistory;
import org.hiero.consensus.roster.RosterUtils;
import org.hiero.otter.fixtures.AsyncNodeActions;
import org.hiero.otter.fixtures.Node;
import org.hiero.otter.fixtures.NodeConfiguration;
import org.hiero.otter.fixtures.internal.AbstractNode;
import org.hiero.otter.fixtures.internal.result.NodeResultsCollector;
import org.hiero.otter.fixtures.internal.result.SingleNodeLogResultImpl;
import org.hiero.otter.fixtures.internal.result.SingleNodePcesResultImpl;
import org.hiero.otter.fixtures.result.SingleNodeConsensusResult;
import org.hiero.otter.fixtures.result.SingleNodeLogResult;
import org.hiero.otter.fixtures.result.SingleNodePcesResult;
import org.hiero.otter.fixtures.result.SingleNodePlatformStatusResults;
import org.hiero.otter.fixtures.turtle.app.TurtleApp;
import org.hiero.otter.fixtures.turtle.app.TurtleAppState;
import org.hiero.otter.fixtures.turtle.gossip.SimulatedGossip;
import org.hiero.otter.fixtures.turtle.gossip.SimulatedNetwork;

/**
 * A node in the turtle network.
 *
 * <p>This class implements the {@link Node} interface and provides methods to control the state of the node.
 */
public class TurtleNode extends AbstractNode implements Node, TurtleTimeManager.TimeTickReceiver {

    public static final String THREAD_CONTEXT_NODE_ID = "nodeId";

    private final Randotron randotron;
    private final Time time;
    private final Roster roster;
    private final KeysAndCerts keysAndCerts;
    private final SimulatedNetwork network;
    private final TurtleLogging logging;
    private final TurtleNodeConfiguration nodeConfiguration;
    private final NodeResultsCollector resultsCollector;
    private final PlatformStatusChangeListener platformStatusChangeListener;
    private final AsyncNodeActions asyncNodeActions = new TurtleAcyncNodeActions();

    private PlatformContext platformContext;

    @Nullable
    private DeterministicWiringModel model;

    @Nullable
    private Platform platform;

    @Nullable
    private PlatformWiring platformWiring;

    /**
     * Constructor of {@link TurtleNode}.
     * @param randotron the random number generator
     * @param time the time provider
     * @param selfId the node ID of the node
     * @param roster the initial roster
     * @param keysAndCerts the keys and certificates of the node
     * @param network the simulated network
     * @param logging the logging instance for the node
     * @param outputDirectory the output directory for the node
     */
    public TurtleNode(
            @NonNull final Randotron randotron,
            @NonNull final Time time,
            @NonNull final NodeId selfId,
            @NonNull final Roster roster,
            @NonNull final KeysAndCerts keysAndCerts,
            @NonNull final SimulatedNetwork network,
            @NonNull final TurtleLogging logging,
            @NonNull final Path outputDirectory) {
        super(selfId);
        logging.addNodeLogging(selfId, outputDirectory);
        try {
            ThreadContext.put(THREAD_CONTEXT_NODE_ID, this.selfId.toString());

            this.randotron = requireNonNull(randotron);
            this.time = requireNonNull(time);
            this.roster = requireNonNull(roster);
            this.keysAndCerts = requireNonNull(keysAndCerts);
            this.network = requireNonNull(network);
            this.logging = requireNonNull(logging);
            this.nodeConfiguration = new TurtleNodeConfiguration(outputDirectory);
            this.resultsCollector = new NodeResultsCollector(selfId);
            this.platformStatusChangeListener = data -> {
                final PlatformStatus newStatus = data.getNewStatus();
                TurtleNode.this.platformStatus = newStatus;
                resultsCollector.addPlatformStatus(newStatus);
            };

        } finally {
            ThreadContext.remove(THREAD_CONTEXT_NODE_ID);
        }
    }

    /**
     * {@inheritDoc}
     */
    @Override
    public void killImmediately() throws InterruptedException {
        try {
            ThreadContext.put(THREAD_CONTEXT_NODE_ID, selfId.toString());

            doShutdownNode();

        } finally {
            ThreadContext.remove(THREAD_CONTEXT_NODE_ID);
        }
    }

    /**
     * {@inheritDoc}
     */
    @Override
    public void start() {
        try {
            ThreadContext.put(THREAD_CONTEXT_NODE_ID, selfId.toString());

            throwIfIn(RUNNING, "Node has already been started.");
            throwIfIn(DESTROYED, "Node has already been destroyed.");

            // Start node from current state
            doStartNode();

        } finally {
            ThreadContext.remove(THREAD_CONTEXT_NODE_ID);
        }
    }

    /**
     * {@inheritDoc}
     */
    @Override
    public AsyncNodeActions withTimeout(@NonNull final Duration timeout) {
        return asyncNodeActions;
    }

    /**
     * {@inheritDoc}
     */
    @Override
    public void submitTransaction(@NonNull final byte[] transaction) {
        try {
            ThreadContext.put(THREAD_CONTEXT_NODE_ID, selfId.toString());

            throwIfIn(INIT, "Node has not been started yet.");
            throwIfIn(SHUTDOWN, "Node has been shut down.");
            throwIfIn(DESTROYED, "Node has been destroyed.");
            assert platform != null; // platform must be initialized if lifeCycle is STARTED

            platform.createTransaction(transaction);

        } finally {
            ThreadContext.remove(THREAD_CONTEXT_NODE_ID);
        }
    }

    /**
     * {@inheritDoc}
     */
    @Override
    @NonNull
    public NodeConfiguration configuration() {
        return nodeConfiguration;
    }

    /**
     * {@inheritDoc}
     */
    @Override
    @NonNull
    public SingleNodeConsensusResult getConsensusResult() {
        return resultsCollector.getConsensusResult();
    }

    /**
     * {@inheritDoc}
     */
    @NonNull
    @Override
    public SingleNodeLogResult getLogResult() {
        return new SingleNodeLogResultImpl(selfId, Set.of());
    }

    /**
     * {@inheritDoc}
     */
    @Override
    @NonNull
    public SingleNodePlatformStatusResults getPlatformStatusResults() {
        return resultsCollector.getStatusProgression();
    }

    /**
     * {@inheritDoc}
     */
    @Override
    @NonNull
    public SingleNodePcesResult getPcesResult() {
        return new SingleNodePcesResultImpl(selfId(), platformContext);
    }

    /**
     * {@inheritDoc}
     */
    @Override
    public void tick(@NonNull final Instant now) {
        if (lifeCycle == RUNNING) {
            assert model != null; // model must be initialized if lifeCycle is STARTED
            try {
                ThreadContext.put(THREAD_CONTEXT_NODE_ID, selfId.toString());
                model.tick();
            } finally {
                ThreadContext.remove(THREAD_CONTEXT_NODE_ID);
            }
        }
    }

    /**
     * Shuts down the node and cleans up resources. Once this method is called, the node cannot be started again. This
     * method is idempotent and can be called multiple times without any side effects.
     *
     * @throws InterruptedException if the thread is interrupted while the node is being destroyed
     */
    void destroy() throws InterruptedException {
        try {
            ThreadContext.put(THREAD_CONTEXT_NODE_ID, selfId.toString());

            resultsCollector.destroy();
            doShutdownNode();
            lifeCycle = DESTROYED;

            logging.removeNodeLogging(selfId);

        } finally {
            ThreadContext.remove(THREAD_CONTEXT_NODE_ID);
        }
    }

    private void doShutdownNode() throws InterruptedException {
        if (lifeCycle == RUNNING) {
            assert platform != null; // platform must be initialized if lifeCycle is STARTED
            platform.destroy();
            platformStatus = null;
            platform = null;
            platformWiring = null;
            model = null;
        }
        lifeCycle = SHUTDOWN;
    }

    private void doStartNode() {

        final Configuration currentConfiguration = nodeConfiguration.createConfiguration();
        final org.hiero.consensus.model.node.NodeId legacyNodeId =
                org.hiero.consensus.model.node.NodeId.of(selfId.id());

        setupGlobalMetrics(currentConfiguration);

        final PlatformStateFacade platformStateFacade = new PlatformStateFacade();
<<<<<<< HEAD
        final Metrics metrics = getMetricsProvider().createPlatformMetrics(selfId);
=======
        MerkleDb.resetDefaultInstancePath();
        final Metrics metrics = getMetricsProvider().createPlatformMetrics(legacyNodeId);
>>>>>>> 32b7751b
        final FileSystemManager fileSystemManager = FileSystemManager.create(currentConfiguration);
        final RecycleBin recycleBin = RecycleBin.create(
                metrics, currentConfiguration, getStaticThreadManager(), time, fileSystemManager, legacyNodeId);

        platformContext = TestPlatformContextBuilder.create()
                .withTime(time)
                .withConfiguration(currentConfiguration)
                .withFileSystemManager(fileSystemManager)
                .withMetrics(metrics)
                .withRecycleBin(recycleBin)
                .build();

        model = WiringModelBuilder.create(platformContext.getMetrics(), time)
                .withDeterministicModeEnabled(true)
                .withUncaughtExceptionHandler((t, e) -> fail("Unexpected exception in wiring framework", e))
                .build();

        final HashedReservedSignedState reservedState = loadInitialState(
                recycleBin,
                version,
                () -> TurtleAppState.createGenesisState(
                        currentConfiguration, platformContext.getFileSystemManager(), roster, version),
                APP_NAME,
                SWIRLD_NAME,
                legacyNodeId,
                platformStateFacade,
                platformContext);
        final ReservedSignedState initialState = reservedState.state();

        final State state = initialState.get().getState();
        final RosterHistory rosterHistory = RosterUtils.createRosterHistory(state);
        final String eventStreamLoc = selfId.toString();

        final PlatformBuilder platformBuilder = PlatformBuilder.create(
                        APP_NAME,
                        SWIRLD_NAME,
                        version,
                        initialState,
                        TurtleApp.INSTANCE,
                        legacyNodeId,
                        eventStreamLoc,
                        rosterHistory,
                        platformStateFacade)
                .withPlatformContext(platformContext)
                .withConfiguration(currentConfiguration)
                .withKeysAndCerts(keysAndCerts)
                .withSystemTransactionEncoderCallback(txn -> Bytes.wrap(
                        TransactionFactory.createStateSignatureTransaction(txn).toByteArray()))
                .withModel(model)
                .withRandomBuilder(new RandomBuilder(randotron.nextLong()));

        final PlatformComponentBuilder platformComponentBuilder = platformBuilder.buildComponentBuilder();
        final PlatformBuildingBlocks platformBuildingBlocks = platformComponentBuilder.getBuildingBlocks();

        final SimulatedGossip gossip = network.getGossipInstance(legacyNodeId);
        gossip.provideIntakeEventCounter(platformBuildingBlocks.intakeEventCounter());

        platformComponentBuilder
                .withMetricsDocumentationEnabled(false)
                .withGossip(network.getGossipInstance(legacyNodeId));

        platformWiring = platformBuildingBlocks.platformWiring();

        platformWiring
                .getConsensusEngineOutputWire()
                .solderTo("nodeResultCollector", "consensusRounds", resultsCollector::addConsensusRounds);

        platform = platformComponentBuilder.build();
        platformStatus = PlatformStatus.STARTING_UP;
        platform.getNotificationEngine().register(PlatformStatusChangeListener.class, platformStatusChangeListener);
        platform.start();

        lifeCycle = RUNNING;
    }

    /**
     * Turtle-specific implementation of {@link AsyncNodeActions}.
     */
    private class TurtleAcyncNodeActions implements AsyncNodeActions {

        /**
         * {@inheritDoc}
         */
        @Override
        public void killImmediately() throws InterruptedException {
            TurtleNode.this.killImmediately();
        }

        /**
         * {@inheritDoc}
         */
        @Override
        public void start() {
            TurtleNode.this.start();
        }
    }
}<|MERGE_RESOLUTION|>--- conflicted
+++ resolved
@@ -305,12 +305,7 @@
         setupGlobalMetrics(currentConfiguration);
 
         final PlatformStateFacade platformStateFacade = new PlatformStateFacade();
-<<<<<<< HEAD
-        final Metrics metrics = getMetricsProvider().createPlatformMetrics(selfId);
-=======
-        MerkleDb.resetDefaultInstancePath();
         final Metrics metrics = getMetricsProvider().createPlatformMetrics(legacyNodeId);
->>>>>>> 32b7751b
         final FileSystemManager fileSystemManager = FileSystemManager.create(currentConfiguration);
         final RecycleBin recycleBin = RecycleBin.create(
                 metrics, currentConfiguration, getStaticThreadManager(), time, fileSystemManager, legacyNodeId);

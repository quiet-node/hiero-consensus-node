// SPDX-License-Identifier: Apache-2.0
package org.hiero.otter.fixtures.turtle;

import static com.swirlds.common.threading.manager.AdHocThreadManager.getStaticThreadManager;
import static com.swirlds.platform.builder.internal.StaticPlatformBuilder.getMetricsProvider;
import static com.swirlds.platform.builder.internal.StaticPlatformBuilder.setupGlobalMetrics;
import static com.swirlds.platform.state.signed.StartupStateUtils.getInitialState;
import static java.util.Objects.requireNonNull;
import static org.hiero.otter.fixtures.turtle.TurtleTestEnvironment.APP_NAME;
import static org.hiero.otter.fixtures.turtle.TurtleTestEnvironment.SWIRLD_NAME;

import com.hedera.hapi.node.base.SemanticVersion;
import com.hedera.pbj.runtime.io.buffer.Bytes;
import com.swirlds.base.time.Time;
import com.swirlds.common.context.PlatformContext;
import com.swirlds.common.io.config.FileSystemManagerConfig_;
import com.swirlds.common.io.filesystem.FileSystemManager;
import com.swirlds.common.io.utility.FileUtils;
import com.swirlds.common.io.utility.RecycleBin;
import com.swirlds.common.test.fixtures.Randotron;
import com.swirlds.common.test.fixtures.platform.TestPlatformContextBuilder;
import com.swirlds.component.framework.model.DeterministicWiringModel;
import com.swirlds.component.framework.model.WiringModelBuilder;
import com.swirlds.config.api.Configuration;
import com.swirlds.merkledb.MerkleDb;
import com.swirlds.metrics.api.Metrics;
import com.swirlds.platform.builder.PlatformBuilder;
import com.swirlds.platform.builder.PlatformBuildingBlocks;
import com.swirlds.platform.builder.PlatformComponentBuilder;
import com.swirlds.platform.crypto.KeysAndCerts;
import com.swirlds.platform.listeners.PlatformStatusChangeListener;
import com.swirlds.platform.roster.RosterUtils;
import com.swirlds.platform.state.service.PlatformStateFacade;
import com.swirlds.platform.state.signed.HashedReservedSignedState;
import com.swirlds.platform.state.signed.ReservedSignedState;
import com.swirlds.platform.system.Platform;
import com.swirlds.platform.system.address.AddressBookUtils;
import com.swirlds.platform.test.fixtures.turtle.gossip.SimulatedGossip;
import com.swirlds.platform.test.fixtures.turtle.gossip.SimulatedNetwork;
import com.swirlds.platform.test.fixtures.turtle.runner.TurtleTestingToolState;
import com.swirlds.platform.util.RandomBuilder;
import com.swirlds.platform.wiring.PlatformWiring;
import com.swirlds.state.State;
import edu.umd.cs.findbugs.annotations.NonNull;
import java.io.File;
import java.io.IOException;
import java.nio.file.Path;
import java.time.Duration;
import java.time.Instant;
import org.apache.logging.log4j.LogManager;
import org.apache.logging.log4j.Logger;
import org.apache.logging.log4j.ThreadContext;
import org.hiero.consensus.model.node.NodeId;
import org.hiero.consensus.model.roster.AddressBook;
import org.hiero.consensus.model.status.PlatformStatus;
import org.hiero.otter.fixtures.Node;
import org.hiero.otter.fixtures.NodeConfiguration;
import org.hiero.otter.fixtures.turtle.app.TurtleApp;

/**
 * A node in the turtle network.
 *
 * <p>This class implements the {@link Node} interface and provides methods to control the state of the node.
 */
@SuppressWarnings("removal")
public class TurtleNode implements Node, TurtleTimeManager.TimeTickReceiver {

    private static final SemanticVersion DEFAULT_VERSION =
            SemanticVersion.newBuilder().major(1).build();

    public static final String THREAD_CONTEXT_NODE_ID = "nodeId";
    private static final Logger log = LogManager.getLogger(TurtleNode.class);

    private enum LifeCycle {
        INIT,
        STARTED,
        SHUTDOWN,
        DESTROYED
    }

    private final NodeId selfId;

    private final Randotron randotron;
    private final Time time;
    private final AddressBook addressBook;
    private final KeysAndCerts privateKeys;
    private final SimulatedNetwork network;
    private final TurtleNodeConfiguration nodeConfiguration;

    private final PlatformStatusChangeListener platformStatusChangeListener =
            data -> TurtleNode.this.platformStatus = data.getNewStatus();

    private DeterministicWiringModel model;
    private Platform platform;
    private PlatformWiring platformWiring;
    private LifeCycle lifeCycle = LifeCycle.INIT;

    private PlatformStatus platformStatus;

    public TurtleNode(
            @NonNull final Randotron randotron,
            @NonNull final Time time,
            @NonNull final NodeId selfId,
            @NonNull final AddressBook addressBook,
            @NonNull final KeysAndCerts privateKeys,
            @NonNull final SimulatedNetwork network,
            @NonNull final Path outputDirectory) {
        try {
            ThreadContext.put(THREAD_CONTEXT_NODE_ID, selfId.toString());

            this.randotron = requireNonNull(randotron);
            this.time = requireNonNull(time);
            this.selfId = requireNonNull(selfId);
            this.addressBook = requireNonNull(addressBook);
            this.privateKeys = requireNonNull(privateKeys);
            this.network = requireNonNull(network);
            this.nodeConfiguration = new TurtleNodeConfiguration(outputDirectory);

        } finally {
            ThreadContext.remove(THREAD_CONTEXT_NODE_ID);
        }
    }

    /**
     * Returns the status of the platform while the node is running or {@code null} if not.
     *
     * @return the status of the platform
     */
    PlatformStatus platformStatus() {
        return platformStatus;
    }

    /**
     * {@inheritDoc}
     */
    @Override
    public void failUnexpectedly(@NonNull final Duration timeout) throws InterruptedException {
        try {
            ThreadContext.put(THREAD_CONTEXT_NODE_ID, selfId.toString());

            doShutdownNode();

        } finally {
            ThreadContext.remove(THREAD_CONTEXT_NODE_ID);
        }
    }

    /**
     * {@inheritDoc}
     */
    @Override
    public void shutdownGracefully(@NonNull final Duration timeout) throws InterruptedException {
        try {
            ThreadContext.put(THREAD_CONTEXT_NODE_ID, selfId.toString());

            platformWiring.flushIntakePipeline();
            doShutdownNode();

        } finally {
            ThreadContext.remove(THREAD_CONTEXT_NODE_ID);
        }
    }

    /**
     * {@inheritDoc}
     */
    @Override
    public void revive(@NonNull final Duration timeout) {
        try {
            ThreadContext.put(THREAD_CONTEXT_NODE_ID, selfId.toString());

            checkLifeCycle(LifeCycle.STARTED, "Node has already been started.");
            checkLifeCycle(LifeCycle.DESTROYED, "Node has already been destroyed.");

            // Start node from current state
            doStartNode();

        } finally {
            ThreadContext.remove(THREAD_CONTEXT_NODE_ID);
        }
    }

    /**
     * {@inheritDoc}
     */
    @Override
    public void submitTransaction(@NonNull final byte[] transaction) {
        try {
            ThreadContext.put(THREAD_CONTEXT_NODE_ID, selfId.toString());

            checkLifeCycle(LifeCycle.INIT, "Node has not been started yet.");
            checkLifeCycle(LifeCycle.SHUTDOWN, "Node has been shut down.");
            checkLifeCycle(LifeCycle.DESTROYED, "Node has been destroyed.");

            platform.createTransaction(transaction);

        } finally {
            ThreadContext.remove(THREAD_CONTEXT_NODE_ID);
        }
    }

    /**
     * {@inheritDoc}
     */
    @Override
    @NonNull
    public NodeConfiguration getConfiguration() {
        return nodeConfiguration;
    }

    /**
     * {@inheritDoc}
     */
    @Override
    public void tick(@NonNull Instant now) {
        if (lifeCycle == LifeCycle.STARTED) {
            try {
                ThreadContext.put(THREAD_CONTEXT_NODE_ID, selfId.toString());
                model.tick();
            } finally {
                ThreadContext.remove(THREAD_CONTEXT_NODE_ID);
            }
        }
    }

    /**
     * Start the node
     */
    public void start() {
        try {
            ThreadContext.put(THREAD_CONTEXT_NODE_ID, selfId.toString());

            checkLifeCycle(LifeCycle.STARTED, "Node has already been started.");
            checkLifeCycle(LifeCycle.DESTROYED, "Node has already been destroyed.");

            // Clean the output directory and start the node
            final String rootPath =
                    nodeConfiguration.createConfiguration().getValue(FileSystemManagerConfig_.ROOT_PATH);
            log.info("Deleting directory: {}", rootPath);
            if (rootPath != null) {
                try {
                    FileUtils.deleteDirectory(new File(rootPath).toPath());
                } catch (IOException ex) {
                    log.warn("Failed to delete directory: {}", rootPath, ex);
                }
            }
            doStartNode();

        } finally {
            ThreadContext.remove(THREAD_CONTEXT_NODE_ID);
        }
    }

    /**
     * Shuts down the node and cleans up resources. Once this method is called, the node cannot be started again. This
     * method is idempotent and can be called multiple times without any side effects.
     */
    public void destroy() throws InterruptedException {
        try {
            ThreadContext.put(THREAD_CONTEXT_NODE_ID, selfId.toString());

            doShutdownNode();
            lifeCycle = LifeCycle.DESTROYED;

        } finally {
            ThreadContext.remove(THREAD_CONTEXT_NODE_ID);
        }
    }

    private void checkLifeCycle(@NonNull final LifeCycle expected, @NonNull final String message) {
        if (lifeCycle == expected) {
            throw new IllegalStateException(message);
        }
    }

    private void doShutdownNode() throws InterruptedException {
        if (lifeCycle == LifeCycle.STARTED) {
            // TODO: Release all resources
            getMetricsProvider().removePlatformMetrics(platform.getSelfId());
            platformWiring.stop();
            platform.getNotificationEngine().unregisterAll();
            platformStatus = null;
            platform = null;
            platformWiring = null;
            model = null;
        }
        lifeCycle = LifeCycle.SHUTDOWN;
    }

    private void doStartNode() {

        final Configuration currentConfiguration = nodeConfiguration.createConfiguration();

        setupGlobalMetrics(currentConfiguration);

        final PlatformContext platformContext = TestPlatformContextBuilder.create()
                .withTime(time)
                .withConfiguration(currentConfiguration)
                .build();

        model = WiringModelBuilder.create(platformContext.getMetrics(), time)
                .withDeterministicModeEnabled(true)
                .build();
        final SemanticVersion version = currentConfiguration.getValue(
                TurtleNodeConfiguration.SOFTWARE_VERSION, SemanticVersion.class, DEFAULT_VERSION);
        final PlatformStateFacade platformStateFacade = new PlatformStateFacade();
        MerkleDb.resetDefaultInstancePath();
        final Metrics metrics = getMetricsProvider().createPlatformMetrics(selfId);
        final FileSystemManager fileSystemManager = FileSystemManager.create(currentConfiguration);
        final RecycleBin recycleBin = RecycleBin.create(
                metrics, currentConfiguration, getStaticThreadManager(), time, fileSystemManager, selfId);

        final HashedReservedSignedState reservedState = getInitialState(
                recycleBin,
                version,
                TurtleTestingToolState::getStateRootNode,
                TurtleTestingToolState::new,
                APP_NAME,
                SWIRLD_NAME,
                selfId,
                addressBook,
                platformStateFacade,
                platformContext);
        final ReservedSignedState initialState = reservedState.state();

        final State state = initialState.get().getState();
        final long round = platformStateFacade.roundOf(state);
        final PlatformBuilder platformBuilder = PlatformBuilder.create(
                        APP_NAME,
                        SWIRLD_NAME,
                        version,
                        initialState,
                        TurtleApp.INSTANCE,
                        selfId,
                        AddressBookUtils.formatConsensusEventStreamName(addressBook, selfId),
<<<<<<< HEAD
                        RosterUtils.buildRosterHistory(initialState.get().getState(), platformStateFacade),
                        platformStateFacade,
                        TurtleTestingToolState::new)
=======
                        RosterUtils.buildRosterHistory(state, round),
                        platformStateFacade)
>>>>>>> f68c0ef6
                .withModel(model)
                .withRandomBuilder(new RandomBuilder(randotron.nextLong()))
                .withKeysAndCerts(privateKeys)
                .withPlatformContext(platformContext)
                .withConfiguration(currentConfiguration)
                .withSystemTransactionEncoderCallback(txn -> Bytes.wrap(
                        TransactionFactory.createStateSignatureTransaction(txn).toByteArray()));

        final PlatformComponentBuilder platformComponentBuilder = platformBuilder.buildComponentBuilder();
        final PlatformBuildingBlocks platformBuildingBlocks = platformComponentBuilder.getBuildingBlocks();

        final SimulatedGossip gossip = network.getGossipInstance(selfId);
        gossip.provideIntakeEventCounter(platformBuildingBlocks.intakeEventCounter());

        platformComponentBuilder.withMetricsDocumentationEnabled(false).withGossip(network.getGossipInstance(selfId));

        platformWiring = platformBuildingBlocks.platformWiring();

        platform = platformComponentBuilder.build();
        platformStatus = PlatformStatus.STARTING_UP;
        platform.getNotificationEngine().register(PlatformStatusChangeListener.class, platformStatusChangeListener);
        platform.start();

        lifeCycle = LifeCycle.STARTED;
    }
}<|MERGE_RESOLUTION|>--- conflicted
+++ resolved
@@ -333,14 +333,9 @@
                         TurtleApp.INSTANCE,
                         selfId,
                         AddressBookUtils.formatConsensusEventStreamName(addressBook, selfId),
-<<<<<<< HEAD
-                        RosterUtils.buildRosterHistory(initialState.get().getState(), platformStateFacade),
+                        RosterUtils.buildRosterHistory(state, round),
                         platformStateFacade,
                         TurtleTestingToolState::new)
-=======
-                        RosterUtils.buildRosterHistory(state, round),
-                        platformStateFacade)
->>>>>>> f68c0ef6
                 .withModel(model)
                 .withRandomBuilder(new RandomBuilder(randotron.nextLong()))
                 .withKeysAndCerts(privateKeys)

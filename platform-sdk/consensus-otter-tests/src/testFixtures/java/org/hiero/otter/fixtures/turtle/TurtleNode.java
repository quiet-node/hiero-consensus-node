// SPDX-License-Identifier: Apache-2.0
package org.hiero.otter.fixtures.turtle;

import static com.swirlds.common.threading.manager.AdHocThreadManager.getStaticThreadManager;
import static com.swirlds.platform.builder.internal.StaticPlatformBuilder.getMetricsProvider;
import static com.swirlds.platform.builder.internal.StaticPlatformBuilder.setupGlobalMetrics;
import static com.swirlds.platform.state.signed.StartupStateUtils.loadInitialState;
import static java.util.Objects.requireNonNull;
import static org.assertj.core.api.Assertions.fail;
import static org.hiero.otter.fixtures.internal.AbstractNode.LifeCycle.DESTROYED;
import static org.hiero.otter.fixtures.internal.AbstractNode.LifeCycle.INIT;
import static org.hiero.otter.fixtures.internal.AbstractNode.LifeCycle.RUNNING;
import static org.hiero.otter.fixtures.internal.AbstractNode.LifeCycle.SHUTDOWN;
import static org.hiero.otter.fixtures.result.SubscriberAction.CONTINUE;
import static org.hiero.otter.fixtures.result.SubscriberAction.UNSUBSCRIBE;
import static org.hiero.otter.fixtures.turtle.TurtleInMemoryAppender.toJSON;

import com.hedera.hapi.node.state.roster.Roster;
import com.hedera.hapi.platform.state.NodeId;
import com.hedera.pbj.runtime.io.buffer.Bytes;
import com.swirlds.base.time.Time;
import com.swirlds.common.context.PlatformContext;
import com.swirlds.common.io.filesystem.FileSystemManager;
import com.swirlds.common.io.utility.RecycleBin;
import com.swirlds.common.test.fixtures.Randotron;
import com.swirlds.common.test.fixtures.platform.TestPlatformContextBuilder;
import com.swirlds.component.framework.model.DeterministicWiringModel;
import com.swirlds.component.framework.model.WiringModelBuilder;
import com.swirlds.config.api.Configuration;
import com.swirlds.merkledb.MerkleDb;
import com.swirlds.metrics.api.Metrics;
import com.swirlds.platform.builder.PlatformBuilder;
import com.swirlds.platform.builder.PlatformBuildingBlocks;
import com.swirlds.platform.builder.PlatformComponentBuilder;
import com.swirlds.platform.config.PathsConfig;
import com.swirlds.platform.state.service.PlatformStateFacade;
import com.swirlds.platform.state.signed.HashedReservedSignedState;
import com.swirlds.platform.state.signed.ReservedSignedState;
import com.swirlds.platform.system.Platform;
import com.swirlds.platform.wiring.PlatformWiring;
import com.swirlds.state.State;
import edu.umd.cs.findbugs.annotations.NonNull;
import edu.umd.cs.findbugs.annotations.Nullable;
import java.nio.file.Path;
import java.time.Duration;
import java.time.Instant;
import java.util.Objects;
import org.apache.logging.log4j.ThreadContext;
import org.hiero.consensus.model.node.KeysAndCerts;
import org.hiero.consensus.model.status.PlatformStatus;
import org.hiero.consensus.roster.RosterHistory;
import org.hiero.consensus.roster.RosterUtils;
import org.hiero.otter.fixtures.AsyncNodeActions;
import org.hiero.otter.fixtures.Node;
import org.hiero.otter.fixtures.NodeConfiguration;
import org.hiero.otter.fixtures.TransactionFactory;
import org.hiero.otter.fixtures.app.OtterApp;
import org.hiero.otter.fixtures.app.OtterAppState;
import org.hiero.otter.fixtures.internal.AbstractNode;
import org.hiero.otter.fixtures.internal.result.NodeResultsCollector;
import org.hiero.otter.fixtures.internal.result.SingleNodeMarkerFileResultImpl;
import org.hiero.otter.fixtures.internal.result.SingleNodePcesResultImpl;
import org.hiero.otter.fixtures.logging.internal.InMemorySubscriptionManager;
import org.hiero.otter.fixtures.result.SingleNodeConsensusResult;
import org.hiero.otter.fixtures.result.SingleNodeLogResult;
import org.hiero.otter.fixtures.result.SingleNodeMarkerFileResult;
import org.hiero.otter.fixtures.result.SingleNodePcesResult;
import org.hiero.otter.fixtures.result.SingleNodePlatformStatusResult;
import org.hiero.otter.fixtures.result.SingleNodeReconnectResult;
import org.hiero.otter.fixtures.turtle.gossip.SimulatedGossip;
import org.hiero.otter.fixtures.turtle.gossip.SimulatedNetwork;
import org.hiero.otter.fixtures.util.SecureRandomBuilder;
import org.jetbrains.annotations.NotNull;

/**
 * A node in the turtle network.
 *
 * <p>This class implements the {@link Node} interface and provides methods to control the state of the node.
 */
public class TurtleNode extends AbstractNode implements Node, TurtleTimeManager.TimeTickReceiver {

    public static final String THREAD_CONTEXT_NODE_ID = "nodeId";

    private final Randotron randotron;
    private final Time time;
    private final Roster roster;
    private final KeysAndCerts keysAndCerts;
    private final SimulatedNetwork network;
    private final TurtleLogging logging;
    private final TurtleNodeConfiguration nodeConfiguration;
    private final NodeResultsCollector resultsCollector;
    private final TurtleMarkerFileObserver markerFileObserver;
    private final AsyncNodeActions asyncNodeActions = new TurtleAsyncNodeActions();

    private PlatformContext platformContext;

    @Nullable
    private DeterministicWiringModel model;

    @Nullable
    private Platform platform;

    @Nullable
    private PlatformWiring platformWiring;

    /**
     * Constructor of {@link TurtleNode}.
     *
     * @param randotron the random number generator
     * @param time the time provider
     * @param selfId the node ID of the node
     * @param roster the initial roster
     * @param keysAndCerts the keys and certificates of the node
     * @param network the simulated network
     * @param logging the logging instance for the node
     * @param outputDirectory the output directory for the node
     */
    public TurtleNode(
            @NonNull final Randotron randotron,
            @NonNull final Time time,
            @NonNull final NodeId selfId,
            @NonNull final Roster roster,
            @NonNull final KeysAndCerts keysAndCerts,
            @NonNull final SimulatedNetwork network,
            @NonNull final TurtleLogging logging,
            @NonNull final Path outputDirectory) {
        super(selfId, roster);
        logging.addNodeLogging(selfId, outputDirectory);
        try {
            ThreadContext.put(THREAD_CONTEXT_NODE_ID, toJSON(selfId));

            this.randotron = requireNonNull(randotron);
            this.time = requireNonNull(time);
            this.roster = requireNonNull(roster);
            this.keysAndCerts = requireNonNull(keysAndCerts);
            this.network = requireNonNull(network);
            this.logging = requireNonNull(logging);
            this.nodeConfiguration = new TurtleNodeConfiguration(() -> lifeCycle, outputDirectory);
            this.resultsCollector = new NodeResultsCollector(selfId);
            this.markerFileObserver = new TurtleMarkerFileObserver(resultsCollector);

        } finally {
            ThreadContext.remove(THREAD_CONTEXT_NODE_ID);
        }
    }

    /**
     * {@inheritDoc}
     */
    @Override
    public void killImmediately() {
        try {
            ThreadContext.put(THREAD_CONTEXT_NODE_ID, toJSON(selfId));

            doShutdownNode();

        } finally {
            ThreadContext.remove(THREAD_CONTEXT_NODE_ID);
        }
    }

    /**
     * {@inheritDoc}
     *
     * <p>This method is not supported in TurtleNode and will throw an {@link UnsupportedOperationException}.
     */
    @Override
    public void startSyntheticBottleneck(@NotNull final Duration delayPerRound) {
        throw new UnsupportedOperationException("Synthetic bottleneck is not supported in TurtleNode.");
    }

    /**
     * {@inheritDoc}
     *
     * <p>This method is not supported in TurtleNode and will throw an {@link UnsupportedOperationException}.
     */
    @Override
    public void stopSyntheticBottleneck() {
        throw new UnsupportedOperationException("Synthetic bottleneck is not supported in TurtleNode.");
    }

    /**
     * {@inheritDoc}
     */
    @Override
    public void start() {
        try {
            ThreadContext.put(THREAD_CONTEXT_NODE_ID, toJSON(selfId));

            throwIfIn(RUNNING, "Node has already been started.");
            throwIfIn(DESTROYED, "Node has already been destroyed.");

            // Start node from current state
            doStartNode();

        } finally {
            ThreadContext.remove(THREAD_CONTEXT_NODE_ID);
        }
    }

    /**
     * {@inheritDoc}
     */
    @Override
    public AsyncNodeActions withTimeout(@NonNull final Duration timeout) {
        return asyncNodeActions;
    }

    /**
     * {@inheritDoc}
     */
    @Override
    public void submitTransaction(@NonNull final byte[] transaction) {
        try {
            ThreadContext.put(THREAD_CONTEXT_NODE_ID, toJSON(selfId));

            throwIfIn(INIT, "Node has not been started yet.");
            throwIfIn(SHUTDOWN, "Node has been shut down.");
            throwIfIn(DESTROYED, "Node has been destroyed.");
            assert platform != null; // platform must be initialized if lifeCycle is STARTED

            platform.createTransaction(transaction);

        } finally {
            ThreadContext.remove(THREAD_CONTEXT_NODE_ID);
        }
    }

    /**
     * {@inheritDoc}
     */
    @Override
    @NonNull
    public NodeConfiguration configuration() {
        return nodeConfiguration;
    }

    /**
     * {@inheritDoc}
     */
    @Override
    @NonNull
    public SingleNodeConsensusResult newConsensusResult() {
        return resultsCollector.newConsensusResult();
    }

    /**
     * {@inheritDoc}
     */
    @NonNull
    @Override
    public SingleNodeLogResult newLogResult() {
        return resultsCollector.newLogResult();
    }

    /**
     * {@inheritDoc}
     */
    @Override
    @NonNull
    public SingleNodePlatformStatusResult newPlatformStatusResult() {
        return resultsCollector.newStatusProgression();
    }

    /**
     * {@inheritDoc}
     */
    @Override
    @NonNull
    public SingleNodePcesResult newPcesResult() {
        return new SingleNodePcesResultImpl(selfId(), platformContext.getConfiguration());
    }

    /**
     * {@inheritDoc}
     *
     * <p>This method is not supported in TurtleNode and will throw an {@link UnsupportedOperationException}.
     */
    @Override
    public @NotNull SingleNodeReconnectResult newReconnectResult() {
        throw new UnsupportedOperationException("Reconnect is not supported in TurtleNode.");
    }

    /**
     * {@inheritDoc}
     */
    @Override
    @NonNull
    public SingleNodeMarkerFileResult newMarkerFileResult() {
        return new SingleNodeMarkerFileResultImpl(resultsCollector);
    }

    /**
     * {@inheritDoc}
     */
    @Override
    public void tick(@NonNull final Instant now) {
        if (lifeCycle == RUNNING) {
            assert model != null; // model must be initialized if lifeCycle is STARTED
            try {
                ThreadContext.put(THREAD_CONTEXT_NODE_ID, toJSON(selfId));
                model.tick();
            } finally {
                ThreadContext.remove(THREAD_CONTEXT_NODE_ID);
            }
        }

        markerFileObserver.tick(now);
    }

    /**
     * Shuts down the node and cleans up resources. Once this method is called, the node cannot be started again. This
     * method is idempotent and can be called multiple times without any side effects.
     *
     * @throws InterruptedException if the thread is interrupted while the node is being destroyed
     */
    void destroy() throws InterruptedException {
        try {
            ThreadContext.put(THREAD_CONTEXT_NODE_ID, toJSON(selfId));

            resultsCollector.destroy();
            doShutdownNode();
            lifeCycle = DESTROYED;

            logging.removeNodeLogging(selfId);

        } finally {
            ThreadContext.remove(THREAD_CONTEXT_NODE_ID);
        }
    }

    private void doShutdownNode() {
        if (lifeCycle == RUNNING) {
            markerFileObserver.stopObserving();
            assert platform != null; // platform must be initialized if lifeCycle is STARTED
            try {
                platform.destroy();
            } catch (final InterruptedException e) {
                throw new AssertionError("Unexpected interruption during platform shutdown", e);
            }
            platformStatus = null;
            platform = null;
            platformWiring = null;
            model = null;
        }
        lifeCycle = SHUTDOWN;
    }

    private void doStartNode() {

        final Configuration currentConfiguration = nodeConfiguration.current();
        final org.hiero.consensus.model.node.NodeId legacyNodeId =
                org.hiero.consensus.model.node.NodeId.of(selfId.id());

        setupGlobalMetrics(currentConfiguration);

        final PathsConfig pathsConfig = currentConfiguration.getConfigData(PathsConfig.class);
        final Path markerFilesDir = pathsConfig.getMarkerFilesDir();
        if (markerFilesDir != null) {
            markerFileObserver.startObserving(markerFilesDir);
        }

        final PlatformStateFacade platformStateFacade = new PlatformStateFacade();
        MerkleDb.resetDefaultInstancePath();
        final Metrics metrics = getMetricsProvider().createPlatformMetrics(legacyNodeId);
        final FileSystemManager fileSystemManager = FileSystemManager.create(currentConfiguration);
        final RecycleBin recycleBin = RecycleBin.create(
                metrics, currentConfiguration, getStaticThreadManager(), time, fileSystemManager, legacyNodeId);

        platformContext = TestPlatformContextBuilder.create()
                .withTime(time)
                .withConfiguration(currentConfiguration)
                .withFileSystemManager(fileSystemManager)
                .withMetrics(metrics)
                .withRecycleBin(recycleBin)
                .build();

        model = WiringModelBuilder.create(platformContext.getMetrics(), time)
                .withDeterministicModeEnabled(true)
                .withUncaughtExceptionHandler((t, e) -> fail("Unexpected exception in wiring framework", e))
                .build();

        final HashedReservedSignedState reservedState = loadInitialState(
                recycleBin,
                version,
<<<<<<< HEAD
                () -> OtterAppState.createGenesisState(roster, metrics, version),
                APP_NAME,
                SWIRLD_NAME,
=======
                () -> OtterAppState.createGenesisState(currentConfiguration, roster, metrics, version),
                OtterApp.APP_NAME,
                OtterApp.SWIRLD_NAME,
>>>>>>> 9eceb863
                legacyNodeId,
                platformStateFacade,
                platformContext,
                OtterAppState::new);
        final ReservedSignedState initialState = reservedState.state();

        final State state = initialState.get().getState();
        final RosterHistory rosterHistory = RosterUtils.createRosterHistory(state);
        final String eventStreamLoc = selfId.toString();

        final PlatformBuilder platformBuilder = PlatformBuilder.create(
                        OtterApp.APP_NAME,
                        OtterApp.SWIRLD_NAME,
                        version,
                        initialState,
                        OtterApp.INSTANCE,
                        legacyNodeId,
                        eventStreamLoc,
                        rosterHistory,
                        platformStateFacade,
                        OtterAppState::new)
                .withPlatformContext(platformContext)
                .withConfiguration(currentConfiguration)
                .withKeysAndCerts(keysAndCerts)
                .withSystemTransactionEncoderCallback(txn -> Bytes.wrap(
                        TransactionFactory.createStateSignatureTransaction(txn).toByteArray()))
                .withModel(model)
                .withSecureRandomSupplier(new SecureRandomBuilder(randotron.nextLong()));

        final PlatformComponentBuilder platformComponentBuilder = platformBuilder.buildComponentBuilder();
        final PlatformBuildingBlocks platformBuildingBlocks = platformComponentBuilder.getBuildingBlocks();

        final SimulatedGossip gossip = network.getGossipInstance(legacyNodeId);
        gossip.provideIntakeEventCounter(platformBuildingBlocks.intakeEventCounter());

        platformComponentBuilder
                .withMetricsDocumentationEnabled(false)
                .withGossip(network.getGossipInstance(legacyNodeId));

        platformWiring = platformBuildingBlocks.platformWiring();

        platformWiring
                .getConsensusEngineOutputWire()
                .solderTo("nodeConsensusRoundsCollector", "consensusRounds", resultsCollector::addConsensusRounds);

        platformWiring
                .getStatusStateMachineOutputWire()
                .solderTo("nodePlatformStatusCollector", "platformStatus", this::handlePlatformStatusChange);

        InMemorySubscriptionManager.INSTANCE.subscribe(logEntry -> {
            if (Objects.equals(logEntry.nodeId(), selfId)) {
                resultsCollector.addLogEntry(logEntry);
            }
            return lifeCycle == DESTROYED ? UNSUBSCRIBE : CONTINUE;
        });

        platform = platformComponentBuilder.build();
        platformStatus = PlatformStatus.STARTING_UP;
        platform.start();

        lifeCycle = RUNNING;
    }

    private void handlePlatformStatusChange(@NonNull final PlatformStatus platformStatus) {
        this.platformStatus = requireNonNull(platformStatus);
        resultsCollector.addPlatformStatus(platformStatus);
    }

    /**
     * Turtle-specific implementation of {@link AsyncNodeActions}.
     */
    private class TurtleAsyncNodeActions implements AsyncNodeActions {

        /**
         * {@inheritDoc}
         */
        @Override
        public void killImmediately() {
            TurtleNode.this.killImmediately();
        }

        /**
         * {@inheritDoc}
         */
        @Override
        public void startSyntheticBottleneck(@NonNull final Duration delayPerRound) {
            throw new UnsupportedOperationException("startSyntheticBottleneck is not supported in TurtleNode.");
        }

        /**
         * {@inheritDoc}
         */
        @Override
        public void stopSyntheticBottleneck() {
            throw new UnsupportedOperationException("stopSyntheticBottleneck is not supported in TurtleNode.");
        }

        /**
         * {@inheritDoc}
         */
        @Override
        public void start() {
            TurtleNode.this.start();
        }
    }
}<|MERGE_RESOLUTION|>--- conflicted
+++ resolved
@@ -383,15 +383,9 @@
         final HashedReservedSignedState reservedState = loadInitialState(
                 recycleBin,
                 version,
-<<<<<<< HEAD
                 () -> OtterAppState.createGenesisState(roster, metrics, version),
-                APP_NAME,
-                SWIRLD_NAME,
-=======
-                () -> OtterAppState.createGenesisState(currentConfiguration, roster, metrics, version),
                 OtterApp.APP_NAME,
                 OtterApp.SWIRLD_NAME,
->>>>>>> 9eceb863
                 legacyNodeId,
                 platformStateFacade,
                 platformContext,

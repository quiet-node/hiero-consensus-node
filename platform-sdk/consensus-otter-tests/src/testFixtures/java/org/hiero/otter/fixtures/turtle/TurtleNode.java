// SPDX-License-Identifier: Apache-2.0
package org.hiero.otter.fixtures.turtle;

import static com.swirlds.common.threading.manager.AdHocThreadManager.getStaticThreadManager;
import static com.swirlds.platform.builder.internal.StaticPlatformBuilder.getMetricsProvider;
import static com.swirlds.platform.builder.internal.StaticPlatformBuilder.setupGlobalMetrics;
import static com.swirlds.platform.state.signed.StartupStateUtils.loadInitialState;
import static java.util.Objects.requireNonNull;
import static org.assertj.core.api.Assertions.fail;
import static org.hiero.otter.fixtures.turtle.TurtleTestEnvironment.APP_NAME;
import static org.hiero.otter.fixtures.turtle.TurtleTestEnvironment.SWIRLD_NAME;

import com.hedera.hapi.node.base.SemanticVersion;
<<<<<<< HEAD
import com.hedera.hapi.platform.event.StateSignatureTransaction;
=======
import com.hedera.hapi.node.state.roster.Roster;
>>>>>>> c23da6d6
import com.hedera.pbj.runtime.io.buffer.Bytes;
import com.swirlds.base.time.Time;
import com.swirlds.common.context.PlatformContext;
import com.swirlds.common.io.config.FileSystemManagerConfig_;
import com.swirlds.common.io.filesystem.FileSystemManager;
import com.swirlds.common.io.utility.FileUtils;
import com.swirlds.common.io.utility.RecycleBin;
import com.swirlds.common.test.fixtures.Randotron;
import com.swirlds.common.test.fixtures.platform.TestPlatformContextBuilder;
import com.swirlds.component.framework.model.DeterministicWiringModel;
import com.swirlds.component.framework.model.WiringModelBuilder;
import com.swirlds.config.api.Configuration;
import com.swirlds.merkledb.MerkleDb;
import com.swirlds.metrics.api.Metrics;
import com.swirlds.platform.builder.PlatformBuilder;
import com.swirlds.platform.builder.PlatformBuildingBlocks;
import com.swirlds.platform.builder.PlatformComponentBuilder;
import com.swirlds.platform.listeners.PlatformStatusChangeListener;
import com.swirlds.platform.state.service.PlatformStateFacade;
import com.swirlds.platform.state.signed.HashedReservedSignedState;
import com.swirlds.platform.state.signed.ReservedSignedState;
import com.swirlds.platform.system.Platform;
<<<<<<< HEAD
import com.swirlds.platform.system.address.AddressBookUtils;
import com.swirlds.platform.test.fixtures.state.TestStateLifecycleManager;
=======
>>>>>>> c23da6d6
import com.swirlds.platform.test.fixtures.turtle.gossip.SimulatedGossip;
import com.swirlds.platform.test.fixtures.turtle.gossip.SimulatedNetwork;
import com.swirlds.platform.util.RandomBuilder;
import com.swirlds.platform.wiring.PlatformWiring;
import com.swirlds.state.State;
import edu.umd.cs.findbugs.annotations.NonNull;
import java.io.File;
import java.io.IOException;
import java.nio.file.Path;
import java.time.Duration;
import java.time.Instant;
import java.util.List;
import org.apache.logging.log4j.LogManager;
import org.apache.logging.log4j.Logger;
import org.apache.logging.log4j.ThreadContext;
import org.hiero.consensus.model.node.KeysAndCerts;
import org.hiero.consensus.model.node.NodeId;
import org.hiero.consensus.model.status.PlatformStatus;
import org.hiero.consensus.roster.ReadableRosterStore;
import org.hiero.consensus.roster.ReadableRosterStoreImpl;
import org.hiero.consensus.roster.RosterHistory;
import org.hiero.consensus.roster.RosterStateId;
import org.hiero.consensus.roster.RosterUtils;
import org.hiero.otter.fixtures.Node;
import org.hiero.otter.fixtures.NodeConfiguration;
import org.hiero.otter.fixtures.internal.result.NodeResultsCollector;
import org.hiero.otter.fixtures.internal.result.SingleNodeLogResultImpl;
import org.hiero.otter.fixtures.internal.result.SingleNodePcesResultImpl;
import org.hiero.otter.fixtures.logging.StructuredLog;
import org.hiero.otter.fixtures.logging.internal.InMemoryAppender;
import org.hiero.otter.fixtures.result.SingleNodeConsensusResult;
import org.hiero.otter.fixtures.result.SingleNodeLogResult;
import org.hiero.otter.fixtures.result.SingleNodePcesResult;
import org.hiero.otter.fixtures.result.SingleNodeStatusProgression;
import org.hiero.otter.fixtures.turtle.app.TurtleApp;
import org.hiero.otter.fixtures.turtle.app.TurtleAppState;

/**
 * A node in the turtle network.
 *
 * <p>This class implements the {@link Node} interface and provides methods to control the state of the node.
 */
public class TurtleNode implements Node, TurtleTimeManager.TimeTickReceiver {

    public static final String THREAD_CONTEXT_NODE_ID = "nodeId";
    private static final Logger log = LogManager.getLogger(TurtleNode.class);

    private enum LifeCycle {
        INIT,
        STARTED,
        SHUTDOWN,
        DESTROYED
    }

    private final NodeId selfId;

    private final Randotron randotron;
    private final Time time;
    private final Roster roster;
    private final KeysAndCerts keysAndCerts;
    private final SimulatedNetwork network;
    private final TurtleNodeConfiguration nodeConfiguration;
    private final NodeResultsCollector resultsCollector;

    private final PlatformStatusChangeListener platformStatusChangeListener;

    private DeterministicWiringModel model;
    private PlatformContext platformContext;
    private Platform platform;
    private PlatformWiring platformWiring;
    private LifeCycle lifeCycle = LifeCycle.INIT;

    private PlatformStatus platformStatus;

    public TurtleNode(
            @NonNull final Randotron randotron,
            @NonNull final Time time,
            @NonNull final NodeId selfId,
            @NonNull final Roster roster,
            @NonNull final KeysAndCerts keysAndCerts,
            @NonNull final SimulatedNetwork network,
            @NonNull final Path outputDirectory) {
        try {
            ThreadContext.put(THREAD_CONTEXT_NODE_ID, selfId.toString());

            this.randotron = requireNonNull(randotron);
            this.time = requireNonNull(time);
            this.selfId = requireNonNull(selfId);
            this.roster = requireNonNull(roster);
            this.keysAndCerts = requireNonNull(keysAndCerts);
            this.network = requireNonNull(network);
            this.nodeConfiguration = new TurtleNodeConfiguration(outputDirectory);
            this.resultsCollector = new NodeResultsCollector(selfId);
            this.platformStatusChangeListener = data -> {
                final PlatformStatus newStatus = data.getNewStatus();
                TurtleNode.this.platformStatus = newStatus;
                resultsCollector.addPlatformStatus(newStatus);
            };

        } finally {
            ThreadContext.remove(THREAD_CONTEXT_NODE_ID);
        }
    }

    /**
     * Returns the status of the platform while the node is running or {@code null} if not.
     *
     * @return the status of the platform
     */
    PlatformStatus platformStatus() {
        return platformStatus;
    }

    /**
     * {@inheritDoc}
     */
    @NonNull
    @Override
    public NodeId getSelfId() {
        return selfId;
    }

    /**
     * {@inheritDoc}
     */
    @Override
    public void failUnexpectedly(@NonNull final Duration timeout) throws InterruptedException {
        try {
            ThreadContext.put(THREAD_CONTEXT_NODE_ID, selfId.toString());

            doShutdownNode();

        } finally {
            ThreadContext.remove(THREAD_CONTEXT_NODE_ID);
        }
    }

    /**
     * {@inheritDoc}
     */
    @Override
    public void shutdownGracefully(@NonNull final Duration timeout) throws InterruptedException {
        try {
            ThreadContext.put(THREAD_CONTEXT_NODE_ID, selfId.toString());

            platformWiring.flushIntakePipeline();
            doShutdownNode();

        } finally {
            ThreadContext.remove(THREAD_CONTEXT_NODE_ID);
        }
    }

    /**
     * {@inheritDoc}
     */
    @Override
    public void revive(@NonNull final Duration timeout) {
        try {
            ThreadContext.put(THREAD_CONTEXT_NODE_ID, selfId.toString());

            checkLifeCycle(LifeCycle.INIT, "Node has not been started previously.");
            checkLifeCycle(LifeCycle.STARTED, "Node has already been started.");
            checkLifeCycle(LifeCycle.DESTROYED, "Node has already been destroyed.");

            // Start node from current state
            doStartNode();

        } finally {
            ThreadContext.remove(THREAD_CONTEXT_NODE_ID);
        }
    }

    /**
     * {@inheritDoc}
     */
    @Override
    public void submitTransaction(@NonNull final byte[] transaction) {
        try {
            ThreadContext.put(THREAD_CONTEXT_NODE_ID, selfId.toString());

            checkLifeCycle(LifeCycle.INIT, "Node has not been started yet.");
            checkLifeCycle(LifeCycle.SHUTDOWN, "Node has been shut down.");
            checkLifeCycle(LifeCycle.DESTROYED, "Node has been destroyed.");

            platform.createTransaction(transaction);

        } finally {
            ThreadContext.remove(THREAD_CONTEXT_NODE_ID);
        }
    }

    /**
     * {@inheritDoc}
     */
    @Override
    @NonNull
    public NodeConfiguration getConfiguration() {
        return nodeConfiguration;
    }

    /**
     * {@inheritDoc}
     */
    @Override
    @NonNull
    public SingleNodeConsensusResult getConsensusResult() {
        return resultsCollector.getConsensusResult();
    }

    /**
     * {@inheritDoc}
     */
    @NonNull
    @Override
    public SingleNodeLogResult getLogResult() {
        final List<StructuredLog> logs = InMemoryAppender.getLogs(selfId.id());
        return new SingleNodeLogResultImpl(selfId, logs);
    }

    /**
     * {@inheritDoc}
     */
    @Override
    @NonNull
    public SingleNodeStatusProgression getStatusProgression() {
        return resultsCollector.getStatusProgression();
    }

    /**
     * {@inheritDoc}
     */
    @Override
    @NonNull
    public SingleNodePcesResult getPcesResult() {
        return new SingleNodePcesResultImpl(selfId, platformContext);
    }

    /**
     * {@inheritDoc}
     */
    @Override
    public void tick(@NonNull Instant now) {
        if (lifeCycle == LifeCycle.STARTED) {
            try {
                ThreadContext.put(THREAD_CONTEXT_NODE_ID, selfId.toString());
                model.tick();
            } finally {
                ThreadContext.remove(THREAD_CONTEXT_NODE_ID);
            }
        }
    }

    /**
     * Start the node
     */
    public void start() {
        try {
            ThreadContext.put(THREAD_CONTEXT_NODE_ID, selfId.toString());

            checkLifeCycle(LifeCycle.STARTED, "Node has already been started.");
            checkLifeCycle(LifeCycle.DESTROYED, "Node has already been destroyed.");

            // Clean the output directory and start the node
            final String rootPath =
                    nodeConfiguration.createConfiguration().getValue(FileSystemManagerConfig_.ROOT_PATH);
            log.info("Deleting directory: {}", rootPath);
            if (rootPath != null) {
                try {
                    FileUtils.deleteDirectory(new File(rootPath).toPath());
                } catch (IOException ex) {
                    log.warn("Failed to delete directory: {}", rootPath, ex);
                }
            }
            doStartNode();

        } finally {
            ThreadContext.remove(THREAD_CONTEXT_NODE_ID);
        }
    }

    /**
     * Shuts down the node and cleans up resources. Once this method is called, the node cannot be started again. This
     * method is idempotent and can be called multiple times without any side effects.
     */
    public void destroy() throws InterruptedException {
        try {
            ThreadContext.put(THREAD_CONTEXT_NODE_ID, selfId.toString());

            doShutdownNode();
            lifeCycle = LifeCycle.DESTROYED;

        } finally {
            ThreadContext.remove(THREAD_CONTEXT_NODE_ID);
        }
    }

    private void checkLifeCycle(@NonNull final LifeCycle expected, @NonNull final String message) {
        if (lifeCycle == expected) {
            throw new IllegalStateException(message);
        }
    }

    private void doShutdownNode() throws InterruptedException {
        if (lifeCycle == LifeCycle.STARTED) {
            // TODO: Release all resources
            getMetricsProvider().removePlatformMetrics(platform.getSelfId());
            platformWiring.stop();
            platform.getNotificationEngine().unregisterAll();
            platformStatus = null;
            platform = null;
            platformWiring = null;
            model = null;
        }
        lifeCycle = LifeCycle.SHUTDOWN;
    }

    private void doStartNode() {

        final Configuration currentConfiguration = nodeConfiguration.createConfiguration();

        setupGlobalMetrics(currentConfiguration);

        final SemanticVersion version =
                currentConfiguration.getValue(TurtleNodeConfiguration.SOFTWARE_VERSION, SemanticVersion.class);
        assert version != null; // avoids a warning, not really needed as there is always a default

        final PlatformStateFacade platformStateFacade = new PlatformStateFacade();
        MerkleDb.resetDefaultInstancePath();
        final Metrics metrics = getMetricsProvider().createPlatformMetrics(selfId);
        final FileSystemManager fileSystemManager = FileSystemManager.create(currentConfiguration);
        final RecycleBin recycleBin = RecycleBin.create(
                metrics, currentConfiguration, getStaticThreadManager(), time, fileSystemManager, selfId);

        platformContext = TestPlatformContextBuilder.create()
                .withTime(time)
                .withConfiguration(currentConfiguration)
                .withFileSystemManager(fileSystemManager)
                .withMetrics(metrics)
                .withRecycleBin(recycleBin)
                .build();

        model = WiringModelBuilder.create(platformContext.getMetrics(), time)
                .withDeterministicModeEnabled(true)
                .withUncaughtExceptionHandler((t, e) -> fail("Unexpected exception in wiring framework", e))
                .build();

        final HashedReservedSignedState reservedState = loadInitialState(
                recycleBin,
                version,
                () -> TurtleAppState.createGenesisState(currentConfiguration, roster, version),
                APP_NAME,
                SWIRLD_NAME,
                selfId,
                platformStateFacade,
                platformContext);
        final ReservedSignedState initialState = reservedState.state();

        final State state = initialState.get().getState();
        final ReadableRosterStore rosterStore =
                new ReadableRosterStoreImpl(state.getReadableStates(RosterStateId.NAME));
        final RosterHistory rosterHistory = RosterUtils.createRosterHistory(rosterStore);
        final String eventStreamLoc = selfId.toString();

        final PlatformBuilder platformBuilder = PlatformBuilder.create(
                        APP_NAME,
                        SWIRLD_NAME,
                        version,
                        initialState,
                        TurtleApp.INSTANCE,
                        selfId,
<<<<<<< HEAD
                        AddressBookUtils.formatConsensusEventStreamName(addressBook, selfId),
                        RosterUtils.buildRosterHistory(state, round),
                        platformStateFacade,
                        new TestStateLifecycleManager())
                .withModel(model)
                .withRandomBuilder(new RandomBuilder(randotron.nextLong()))
                .withKeysAndCerts(privateKeys)
                .withPlatformContext(platformContext)
                .withConfiguration(currentConfiguration)
                .withSystemTransactionEncoderCallback(txn ->
                        Bytes.wrap(TransactionFactory.createStateSignatureTransaction((StateSignatureTransaction) txn)
                                .toByteArray()));
=======
                        eventStreamLoc,
                        rosterHistory,
                        platformStateFacade)
                .withPlatformContext(platformContext)
                .withConfiguration(currentConfiguration)
                .withKeysAndCerts(keysAndCerts)
                .withSystemTransactionEncoderCallback(txn -> Bytes.wrap(
                        TransactionFactory.createStateSignatureTransaction(txn).toByteArray()))
                .withModel(model)
                .withRandomBuilder(new RandomBuilder(randotron.nextLong()));
>>>>>>> c23da6d6

        final PlatformComponentBuilder platformComponentBuilder = platformBuilder.buildComponentBuilder();
        final PlatformBuildingBlocks platformBuildingBlocks = platformComponentBuilder.getBuildingBlocks();

        final SimulatedGossip gossip = network.getGossipInstance(selfId);
        gossip.provideIntakeEventCounter(platformBuildingBlocks.intakeEventCounter());

        platformComponentBuilder.withMetricsDocumentationEnabled(false).withGossip(network.getGossipInstance(selfId));

        platformWiring = platformBuildingBlocks.platformWiring();

        platformWiring
                .getConsensusEngineOutputWire()
                .solderTo("nodeResultCollector", "consensusRounds", resultsCollector::addConsensusRounds);

        platform = platformComponentBuilder.build();
        platformStatus = PlatformStatus.STARTING_UP;
        platform.getNotificationEngine().register(PlatformStatusChangeListener.class, platformStatusChangeListener);
        platform.start();

        lifeCycle = LifeCycle.STARTED;
    }
}<|MERGE_RESOLUTION|>--- conflicted
+++ resolved
@@ -11,11 +11,8 @@
 import static org.hiero.otter.fixtures.turtle.TurtleTestEnvironment.SWIRLD_NAME;
 
 import com.hedera.hapi.node.base.SemanticVersion;
-<<<<<<< HEAD
+import com.hedera.hapi.node.state.roster.Roster;
 import com.hedera.hapi.platform.event.StateSignatureTransaction;
-=======
-import com.hedera.hapi.node.state.roster.Roster;
->>>>>>> c23da6d6
 import com.hedera.pbj.runtime.io.buffer.Bytes;
 import com.swirlds.base.time.Time;
 import com.swirlds.common.context.PlatformContext;
@@ -38,11 +35,8 @@
 import com.swirlds.platform.state.signed.HashedReservedSignedState;
 import com.swirlds.platform.state.signed.ReservedSignedState;
 import com.swirlds.platform.system.Platform;
-<<<<<<< HEAD
 import com.swirlds.platform.system.address.AddressBookUtils;
 import com.swirlds.platform.test.fixtures.state.TestStateLifecycleManager;
-=======
->>>>>>> c23da6d6
 import com.swirlds.platform.test.fixtures.turtle.gossip.SimulatedGossip;
 import com.swirlds.platform.test.fixtures.turtle.gossip.SimulatedNetwork;
 import com.swirlds.platform.util.RandomBuilder;
@@ -414,31 +408,18 @@
                         initialState,
                         TurtleApp.INSTANCE,
                         selfId,
-<<<<<<< HEAD
-                        AddressBookUtils.formatConsensusEventStreamName(addressBook, selfId),
-                        RosterUtils.buildRosterHistory(state, round),
+                        eventStreamLoc,
+                        rosterHistory,
                         platformStateFacade,
                         new TestStateLifecycleManager())
-                .withModel(model)
-                .withRandomBuilder(new RandomBuilder(randotron.nextLong()))
-                .withKeysAndCerts(privateKeys)
-                .withPlatformContext(platformContext)
-                .withConfiguration(currentConfiguration)
-                .withSystemTransactionEncoderCallback(txn ->
-                        Bytes.wrap(TransactionFactory.createStateSignatureTransaction((StateSignatureTransaction) txn)
-                                .toByteArray()));
-=======
-                        eventStreamLoc,
-                        rosterHistory,
-                        platformStateFacade)
                 .withPlatformContext(platformContext)
                 .withConfiguration(currentConfiguration)
                 .withKeysAndCerts(keysAndCerts)
-                .withSystemTransactionEncoderCallback(txn -> Bytes.wrap(
-                        TransactionFactory.createStateSignatureTransaction(txn).toByteArray()))
+                .withSystemTransactionEncoderCallback(txn ->
+                        Bytes.wrap(TransactionFactory.createStateSignatureTransaction((StateSignatureTransaction) txn)
+                                .toByteArray()))
                 .withModel(model)
                 .withRandomBuilder(new RandomBuilder(randotron.nextLong()));
->>>>>>> c23da6d6
 
         final PlatformComponentBuilder platformComponentBuilder = platformBuilder.buildComponentBuilder();
         final PlatformBuildingBlocks platformBuildingBlocks = platformComponentBuilder.getBuildingBlocks();

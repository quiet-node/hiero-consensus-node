// SPDX-License-Identifier: Apache-2.0
package org.hiero.otter.fixtures.turtle;

import static com.swirlds.common.threading.manager.AdHocThreadManager.getStaticThreadManager;
import static com.swirlds.platform.builder.internal.StaticPlatformBuilder.getMetricsProvider;
import static com.swirlds.platform.builder.internal.StaticPlatformBuilder.setupGlobalMetrics;
import static com.swirlds.platform.state.signed.StartupStateUtils.loadInitialState;
import static java.util.Objects.requireNonNull;
import static org.assertj.core.api.Assertions.fail;
import static org.hiero.otter.fixtures.turtle.TurtleTestEnvironment.APP_NAME;
import static org.hiero.otter.fixtures.turtle.TurtleTestEnvironment.SWIRLD_NAME;

import com.hedera.hapi.node.base.SemanticVersion;
import com.hedera.hapi.node.state.roster.Roster;
import com.hedera.hapi.platform.event.StateSignatureTransaction;
import com.hedera.pbj.runtime.io.buffer.Bytes;
import com.swirlds.base.time.Time;
import com.swirlds.common.context.PlatformContext;
import com.swirlds.common.io.filesystem.FileSystemManager;
import com.swirlds.common.io.utility.RecycleBin;
import com.swirlds.common.test.fixtures.Randotron;
import com.swirlds.common.test.fixtures.platform.TestPlatformContextBuilder;
import com.swirlds.component.framework.model.DeterministicWiringModel;
import com.swirlds.component.framework.model.WiringModelBuilder;
import com.swirlds.config.api.Configuration;
import com.swirlds.merkledb.MerkleDb;
import com.swirlds.metrics.api.Metrics;
import com.swirlds.platform.builder.PlatformBuilder;
import com.swirlds.platform.builder.PlatformBuildingBlocks;
import com.swirlds.platform.builder.PlatformComponentBuilder;
import com.swirlds.platform.listeners.PlatformStatusChangeListener;
import com.swirlds.platform.state.service.PlatformStateFacade;
import com.swirlds.platform.state.signed.HashedReservedSignedState;
import com.swirlds.platform.state.signed.ReservedSignedState;
import com.swirlds.platform.system.Platform;
import com.swirlds.platform.system.address.AddressBookUtils;
import com.swirlds.platform.test.fixtures.state.TestStateLifecycleManager;
import com.swirlds.platform.test.fixtures.turtle.gossip.SimulatedGossip;
import com.swirlds.platform.test.fixtures.turtle.gossip.SimulatedNetwork;
import com.swirlds.platform.test.fixtures.turtle.runner.TurtleTestingToolState;
import com.swirlds.platform.util.RandomBuilder;
import com.swirlds.platform.wiring.PlatformWiring;
import com.swirlds.state.State;
import edu.umd.cs.findbugs.annotations.NonNull;
import edu.umd.cs.findbugs.annotations.Nullable;
import java.nio.file.Path;
import java.time.Duration;
import java.time.Instant;
import java.util.List;
import org.apache.logging.log4j.LogManager;
import org.apache.logging.log4j.Logger;
import org.apache.logging.log4j.ThreadContext;
import org.hiero.consensus.model.node.KeysAndCerts;
import org.hiero.consensus.model.node.NodeId;
import org.hiero.consensus.model.status.PlatformStatus;
import org.hiero.consensus.roster.ReadableRosterStore;
import org.hiero.consensus.roster.ReadableRosterStoreImpl;
import org.hiero.consensus.roster.RosterHistory;
import org.hiero.consensus.roster.RosterStateId;
import org.hiero.consensus.roster.RosterUtils;
import org.hiero.otter.fixtures.Node;
import org.hiero.otter.fixtures.NodeConfiguration;
import org.hiero.otter.fixtures.internal.result.NodeResultsCollector;
import org.hiero.otter.fixtures.internal.result.SingleNodeLogResultImpl;
import org.hiero.otter.fixtures.internal.result.SingleNodePcesResultImpl;
import org.hiero.otter.fixtures.logging.StructuredLog;
import org.hiero.otter.fixtures.logging.internal.InMemoryAppender;
import org.hiero.otter.fixtures.result.SingleNodeConsensusResult;
import org.hiero.otter.fixtures.result.SingleNodeLogResult;
import org.hiero.otter.fixtures.result.SingleNodePcesResult;
import org.hiero.otter.fixtures.result.SingleNodeStatusProgression;
import org.hiero.otter.fixtures.turtle.app.TurtleApp;
import org.hiero.otter.fixtures.turtle.app.TurtleAppState;

/**
 * A node in the turtle network.
 *
 * <p>This class implements the {@link Node} interface and provides methods to control the state of the node.
 */
public class TurtleNode implements Node, TurtleTimeManager.TimeTickReceiver {

    public static final String THREAD_CONTEXT_NODE_ID = "nodeId";
    private static final Logger log = LogManager.getLogger(TurtleNode.class);

    private enum LifeCycle {
        INIT,
        STARTED,
        SHUTDOWN,
        DESTROYED
    }

    private final NodeId selfId;

    private final Randotron randotron;
    private final Time time;
    private final Roster roster;
    private final KeysAndCerts keysAndCerts;
    private final SimulatedNetwork network;
    private final TurtleLogging logging;
    private final TurtleNodeConfiguration nodeConfiguration;
    private final NodeResultsCollector resultsCollector;

    private final PlatformStatusChangeListener platformStatusChangeListener;

    private DeterministicWiringModel model;
    private PlatformContext platformContext;
    private Platform platform;
    private PlatformWiring platformWiring;
    private LifeCycle lifeCycle = LifeCycle.INIT;

    private PlatformStatus platformStatus;

    /**
     * Constructor of {@link TurtleNode}.
     * @param randotron the random number generator
     * @param time the time provider
     * @param selfId the node ID of the node
     * @param roster the initial roster
     * @param keysAndCerts the keys and certificates of the node
     * @param network the simulated network
     * @param outputDirectory the output directory for the node
     */
    public TurtleNode(
            @NonNull final Randotron randotron,
            @NonNull final Time time,
            @NonNull final NodeId selfId,
            @NonNull final Roster roster,
            @NonNull final KeysAndCerts keysAndCerts,
            @NonNull final SimulatedNetwork network,
            @NonNull final TurtleLogging logging,
            @NonNull final Path outputDirectory) {
        logging.addNodeLogging(selfId, outputDirectory);
        try {
            ThreadContext.put(THREAD_CONTEXT_NODE_ID, selfId.toString());

            this.randotron = requireNonNull(randotron);
            this.time = requireNonNull(time);
            this.selfId = requireNonNull(selfId);
            this.roster = requireNonNull(roster);
            this.keysAndCerts = requireNonNull(keysAndCerts);
            this.network = requireNonNull(network);
            this.logging = requireNonNull(logging);
            this.nodeConfiguration = new TurtleNodeConfiguration(outputDirectory);
            this.resultsCollector = new NodeResultsCollector(selfId);
            this.platformStatusChangeListener = data -> {
                final PlatformStatus newStatus = data.getNewStatus();
                TurtleNode.this.platformStatus = newStatus;
                resultsCollector.addPlatformStatus(newStatus);
            };

        } finally {
            ThreadContext.remove(THREAD_CONTEXT_NODE_ID);
        }
    }

    /**
     * Returns the status of the platform while the node is running or {@code null} if not.
     *
     * @return the status of the platform
     */
    @Nullable
    PlatformStatus platformStatus() {
        return platformStatus;
    }

    /**
     * {@inheritDoc}
     */
    @NonNull
    @Override
    public NodeId getSelfId() {
        return selfId;
    }

    /**
     * {@inheritDoc}
     */
    @Override
    public void failUnexpectedly(@NonNull final Duration timeout) throws InterruptedException {
        try {
            ThreadContext.put(THREAD_CONTEXT_NODE_ID, selfId.toString());

            doShutdownNode();

        } finally {
            ThreadContext.remove(THREAD_CONTEXT_NODE_ID);
        }
    }

    /**
     * {@inheritDoc}
     */
    @Override
    public void shutdownGracefully(@NonNull final Duration timeout) throws InterruptedException {
        try {
            ThreadContext.put(THREAD_CONTEXT_NODE_ID, selfId.toString());

            platformWiring.flushIntakePipeline();
            doShutdownNode();

        } finally {
            ThreadContext.remove(THREAD_CONTEXT_NODE_ID);
        }
    }

    /**
     * {@inheritDoc}
     */
    @Override
    public void revive(@NonNull final Duration timeout) {
        try {
            ThreadContext.put(THREAD_CONTEXT_NODE_ID, selfId.toString());

            checkLifeCycle(LifeCycle.INIT, "Node has not been started previously.");
            checkLifeCycle(LifeCycle.STARTED, "Node has already been started.");
            checkLifeCycle(LifeCycle.DESTROYED, "Node has already been destroyed.");

            // Start node from current state
            doStartNode();

        } finally {
            ThreadContext.remove(THREAD_CONTEXT_NODE_ID);
        }
    }

    /**
     * {@inheritDoc}
     */
    @Override
    public void submitTransaction(@NonNull final byte[] transaction) {
        try {
            ThreadContext.put(THREAD_CONTEXT_NODE_ID, selfId.toString());

            checkLifeCycle(LifeCycle.INIT, "Node has not been started yet.");
            checkLifeCycle(LifeCycle.SHUTDOWN, "Node has been shut down.");
            checkLifeCycle(LifeCycle.DESTROYED, "Node has been destroyed.");

            platform.createTransaction(transaction);

        } finally {
            ThreadContext.remove(THREAD_CONTEXT_NODE_ID);
        }
    }

    /**
     * {@inheritDoc}
     */
    @Override
    @NonNull
    public NodeConfiguration getConfiguration() {
        return nodeConfiguration;
    }

    /**
     * {@inheritDoc}
     */
    @Override
    @NonNull
    public SingleNodeConsensusResult getConsensusResult() {
        return resultsCollector.getConsensusResult();
    }

    /**
     * {@inheritDoc}
     */
    @NonNull
    @Override
    public SingleNodeLogResult getLogResult() {
        final List<StructuredLog> logs = InMemoryAppender.getLogs(selfId.id());
        return new SingleNodeLogResultImpl(selfId, logs);
    }

    /**
     * {@inheritDoc}
     */
    @Override
    @NonNull
    public SingleNodeStatusProgression getStatusProgression() {
        return resultsCollector.getStatusProgression();
    }

    /**
     * {@inheritDoc}
     */
    @Override
    @NonNull
    public SingleNodePcesResult getPcesResult() {
        return new SingleNodePcesResultImpl(selfId, platformContext);
    }

    /**
     * {@inheritDoc}
     */
    @Override
    public void tick(@NonNull final Instant now) {
        if (lifeCycle == LifeCycle.STARTED) {
            try {
                ThreadContext.put(THREAD_CONTEXT_NODE_ID, selfId.toString());
                model.tick();
            } finally {
                ThreadContext.remove(THREAD_CONTEXT_NODE_ID);
            }
        }
    }

    /**
     * Start the node
     */
    public void start() {
        try {
            ThreadContext.put(THREAD_CONTEXT_NODE_ID, selfId.toString());

            checkLifeCycle(LifeCycle.STARTED, "Node has already been started.");
            checkLifeCycle(LifeCycle.DESTROYED, "Node has already been destroyed.");

            doStartNode();

        } finally {
            ThreadContext.remove(THREAD_CONTEXT_NODE_ID);
        }
    }

    /**
     * Shuts down the node and cleans up resources. Once this method is called, the node cannot be started again. This
     * method is idempotent and can be called multiple times without any side effects.
     *
     * @throws InterruptedException if the thread is interrupted while the node is being destroyed
     */
    public void destroy() throws InterruptedException {
        try {
            ThreadContext.put(THREAD_CONTEXT_NODE_ID, selfId.toString());

            resultsCollector.destroy();
            doShutdownNode();
            lifeCycle = LifeCycle.DESTROYED;

            logging.removeNodeLogging(selfId);

        } finally {
            ThreadContext.remove(THREAD_CONTEXT_NODE_ID);
        }
    }

    private void checkLifeCycle(@NonNull final LifeCycle expected, @NonNull final String message) {
        if (lifeCycle == expected) {
            throw new IllegalStateException(message);
        }
    }

    private void doShutdownNode() throws InterruptedException {
        if (lifeCycle == LifeCycle.STARTED) {
            // TODO: Release all resources
            getMetricsProvider().removePlatformMetrics(platform.getSelfId());
            platformWiring.stop();
            platform.getNotificationEngine().unregisterAll();
            platformStatus = null;
            platform = null;
            platformWiring = null;
            model = null;
        }
        lifeCycle = LifeCycle.SHUTDOWN;
    }

    private void doStartNode() {

        final Configuration currentConfiguration = nodeConfiguration.createConfiguration();

        setupGlobalMetrics(currentConfiguration);

        final SemanticVersion version =
                currentConfiguration.getValue(TurtleNodeConfiguration.SOFTWARE_VERSION, SemanticVersion.class);
        assert version != null; // avoids a warning, not really needed as there is always a default

        final PlatformStateFacade platformStateFacade = new PlatformStateFacade();
        MerkleDb.resetDefaultInstancePath();
        final Metrics metrics = getMetricsProvider().createPlatformMetrics(selfId);
        final FileSystemManager fileSystemManager = FileSystemManager.create(currentConfiguration);
        final RecycleBin recycleBin = RecycleBin.create(
                metrics, currentConfiguration, getStaticThreadManager(), time, fileSystemManager, selfId);

        platformContext = TestPlatformContextBuilder.create()
                .withTime(time)
                .withConfiguration(currentConfiguration)
                .withFileSystemManager(fileSystemManager)
                .withMetrics(metrics)
                .withRecycleBin(recycleBin)
                .build();

        model = WiringModelBuilder.create(platformContext.getMetrics(), time)
                .withDeterministicModeEnabled(true)
                .withUncaughtExceptionHandler((t, e) -> fail("Unexpected exception in wiring framework", e))
                .build();

        final HashedReservedSignedState reservedState = loadInitialState(
                recycleBin,
                version,
                () -> TurtleAppState.createGenesisState(currentConfiguration, roster, metrics, version),
                APP_NAME,
                SWIRLD_NAME,
                selfId,
                platformStateFacade,
                platformContext,
                TurtleTestingToolState::new);
        final ReservedSignedState initialState = reservedState.state();

        final State state = initialState.get().getState();
        final ReadableRosterStore rosterStore =
                new ReadableRosterStoreImpl(state.getReadableStates(RosterStateId.NAME));
        final RosterHistory rosterHistory = RosterUtils.createRosterHistory(rosterStore);
        final String eventStreamLoc = selfId.toString();

        final PlatformBuilder platformBuilder = PlatformBuilder.create(
                        APP_NAME,
                        SWIRLD_NAME,
                        version,
                        initialState,
                        TurtleApp.INSTANCE,
                        selfId,
                        eventStreamLoc,
                        rosterHistory,
                        platformStateFacade,
<<<<<<< HEAD
                        TurtleTestingToolState::new,
                        new TestStateLifecycleManager())
=======
                        TurtleTestingToolState::new)
>>>>>>> b4b97530
                .withPlatformContext(platformContext)
                .withConfiguration(currentConfiguration)
                .withKeysAndCerts(keysAndCerts)
                .withSystemTransactionEncoderCallback(txn ->
                        Bytes.wrap(TransactionFactory.createStateSignatureTransaction((StateSignatureTransaction) txn)
                                .toByteArray()))
                .withModel(model)
                .withRandomBuilder(new RandomBuilder(randotron.nextLong()));

        final PlatformComponentBuilder platformComponentBuilder = platformBuilder.buildComponentBuilder();
        final PlatformBuildingBlocks platformBuildingBlocks = platformComponentBuilder.getBuildingBlocks();

        final SimulatedGossip gossip = network.getGossipInstance(selfId);
        gossip.provideIntakeEventCounter(platformBuildingBlocks.intakeEventCounter());

        platformComponentBuilder.withMetricsDocumentationEnabled(false).withGossip(network.getGossipInstance(selfId));

        platformWiring = platformBuildingBlocks.platformWiring();

        platformWiring
                .getConsensusEngineOutputWire()
                .solderTo("nodeResultCollector", "consensusRounds", resultsCollector::addConsensusRounds);

        platform = platformComponentBuilder.build();
        platformStatus = PlatformStatus.STARTING_UP;
        platform.getNotificationEngine().register(PlatformStatusChangeListener.class, platformStatusChangeListener);
        platform.start();

        lifeCycle = LifeCycle.STARTED;
    }
}<|MERGE_RESOLUTION|>--- conflicted
+++ resolved
@@ -419,12 +419,8 @@
                         eventStreamLoc,
                         rosterHistory,
                         platformStateFacade,
-<<<<<<< HEAD
                         TurtleTestingToolState::new,
                         new TestStateLifecycleManager())
-=======
-                        TurtleTestingToolState::new)
->>>>>>> b4b97530
                 .withPlatformContext(platformContext)
                 .withConfiguration(currentConfiguration)
                 .withKeysAndCerts(keysAndCerts)

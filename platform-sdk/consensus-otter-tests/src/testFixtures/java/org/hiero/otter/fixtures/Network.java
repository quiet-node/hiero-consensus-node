--- conflicted
+++ resolved
@@ -6,11 +6,8 @@
 import java.util.List;
 import org.hiero.otter.fixtures.result.MultipleNodeConsensusResults;
 import org.hiero.otter.fixtures.result.MultipleNodeLogResults;
-<<<<<<< HEAD
 import org.hiero.otter.fixtures.result.MultipleNodeMetricsResults;
-=======
 import org.hiero.otter.fixtures.result.MultipleNodePcesResults;
->>>>>>> f9f94664
 import org.hiero.otter.fixtures.result.MultipleNodeStatusProgression;
 
 /**
@@ -104,7 +101,6 @@
     MultipleNodeStatusProgression getStatusProgression();
 
     /**
-<<<<<<< HEAD
      * Retrieves the metrics results for a specific {@code identifier} across multiple nodes in the network.
      *
      * @param identifier the unique identifier for which metrics results are to be fetched
@@ -112,12 +108,12 @@
      */
     @NonNull
     MultipleNodeMetricsResults getMetricsResultsFor(@NonNull String identifier);
-=======
+
+    /**
      * Gets the results related to PCES files.
      *
      * @return the PCES files created by the nodes
      */
     @NonNull
     MultipleNodePcesResults getPcesResults();
->>>>>>> f9f94664
 }
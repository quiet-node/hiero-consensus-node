// SPDX-License-Identifier: Apache-2.0
module org.hiero.otter.fixtures {
    requires transitive com.hedera.node.hapi;
    requires transitive com.hedera.pbj.runtime;
    requires transitive com.swirlds.common;
    requires transitive com.swirlds.config.api;
    requires transitive com.swirlds.logging;
    requires transitive com.swirlds.platform.core;
    requires transitive com.swirlds.state.api;
    requires transitive com.swirlds.state.impl;
    requires transitive org.hiero.base.utility;
    requires transitive org.hiero.consensus.model;
    requires transitive com.google.protobuf;
    requires transitive io.grpc.stub;
    requires transitive io.grpc;
    requires transitive org.apache.logging.log4j.core;
    requires transitive org.apache.logging.log4j;
    requires transitive org.assertj.core;
    requires transitive org.junit.jupiter.api;
    requires com.hedera.node.app.hapi.utils;
    requires com.hedera.node.config;
    requires com.swirlds.base.test.fixtures;
    requires com.swirlds.base;
    requires com.swirlds.common.test.fixtures;
    requires com.swirlds.component.framework;
    requires com.swirlds.config.extensions;
    requires com.swirlds.merkledb;
    requires com.swirlds.metrics.api;
    requires com.swirlds.platform.core.test.fixtures;
<<<<<<< HEAD
    requires com.swirlds.state.api;
    requires com.swirlds.virtualmap;
    requires org.hiero.base.utility;
=======
    requires org.hiero.base.crypto;
>>>>>>> 9bae6de6
    requires org.hiero.consensus.utility;
    requires awaitility;
    requires io.grpc.protobuf;
    requires java.net.http;
    requires org.junit.jupiter.params;
    requires org.junit.platform.commons;
    requires org.testcontainers;
    requires static com.github.spotbugs.annotations;

    exports org.hiero.otter.fixtures;
    exports org.hiero.otter.fixtures.assertions;
    exports org.hiero.otter.fixtures.junit;
    exports org.hiero.otter.fixtures.logging;
    exports org.hiero.otter.fixtures.result;
    exports org.hiero.otter.fixtures.container.proto;
    exports org.hiero.otter.fixtures.turtle.app to
            org.hiero.consensus.otter.docker.app;
    exports org.hiero.otter.fixtures.logging.internal to
            org.hiero.consensus.otter.docker.app;
}<|MERGE_RESOLUTION|>--- conflicted
+++ resolved
@@ -27,13 +27,8 @@
     requires com.swirlds.merkledb;
     requires com.swirlds.metrics.api;
     requires com.swirlds.platform.core.test.fixtures;
-<<<<<<< HEAD
-    requires com.swirlds.state.api;
     requires com.swirlds.virtualmap;
-    requires org.hiero.base.utility;
-=======
     requires org.hiero.base.crypto;
->>>>>>> 9bae6de6
     requires org.hiero.consensus.utility;
     requires awaitility;
     requires io.grpc.protobuf;

// SPDX-License-Identifier: Apache-2.0
package org.hiero.otter.test;

<<<<<<< HEAD
import com.swirlds.common.io.utility.FileUtils;
import java.io.IOException;
import java.nio.file.Files;
import java.nio.file.Path;
import java.time.Duration;
import org.apache.logging.log4j.LogManager;
import org.apache.logging.log4j.Logger;
=======
import com.swirlds.logging.legacy.LogMarker;
import java.time.Duration;
import org.apache.logging.log4j.Level;
>>>>>>> 977209b2
import org.hiero.otter.fixtures.Network;
import org.hiero.otter.fixtures.OtterTest;
import org.hiero.otter.fixtures.TestEnvironment;
import org.hiero.otter.fixtures.TimeManager;
import org.hiero.otter.fixtures.Validator.LogFilter;
import org.hiero.otter.fixtures.Validator.Profile;
import org.hiero.otter.fixtures.turtle.TurtleTestEnvironment;
import org.junit.jupiter.api.Disabled;

public class HappyPathTest {

<<<<<<< HEAD
=======
    @Disabled
>>>>>>> 977209b2
    @OtterTest
    void testHappyPath(TestEnvironment env) throws InterruptedException {
        int i = 0;
        while (true) {
            i++;
            System.out.println("Iteration: " + i);
            final Network network = env.network();
            final TimeManager timeManager = env.timeManager();

            // Setup simulation
            network.addNodes(4);
            network.start(Duration.ofMinutes(1L));
            env.generator().start();

            // Wait for two minutes
            timeManager.waitFor(Duration.ofMinutes(2L));

<<<<<<< HEAD
            // Validations
            env.validator().validateRemaining(Profile.DEFAULT);
//            env.destroy();
            env.stop();
            network.setState();
        }
=======
        // Validations
        env.validator()
                .assertLogs(
                        LogFilter.maxLogLevel(Level.INFO),
                        LogFilter.ignoreMarkers(LogMarker.STARTUP),
                        LogFilter.ignoreNodes(network.getNodes().getFirst()))
                .validateRemaining(Profile.DEFAULT);
>>>>>>> 977209b2
    }
}<|MERGE_RESOLUTION|>--- conflicted
+++ resolved
@@ -1,19 +1,15 @@
 // SPDX-License-Identifier: Apache-2.0
 package org.hiero.otter.test;
 
-<<<<<<< HEAD
+import com.swirlds.logging.legacy.LogMarker;
 import com.swirlds.common.io.utility.FileUtils;
 import java.io.IOException;
 import java.nio.file.Files;
 import java.nio.file.Path;
 import java.time.Duration;
+import org.apache.logging.log4j.Level;
 import org.apache.logging.log4j.LogManager;
 import org.apache.logging.log4j.Logger;
-=======
-import com.swirlds.logging.legacy.LogMarker;
-import java.time.Duration;
-import org.apache.logging.log4j.Level;
->>>>>>> 977209b2
 import org.hiero.otter.fixtures.Network;
 import org.hiero.otter.fixtures.OtterTest;
 import org.hiero.otter.fixtures.TestEnvironment;
@@ -25,11 +21,8 @@
 
 public class HappyPathTest {
 
-<<<<<<< HEAD
-=======
+    @OtterTest
     @Disabled
->>>>>>> 977209b2
-    @OtterTest
     void testHappyPath(TestEnvironment env) throws InterruptedException {
         int i = 0;
         while (true) {
@@ -46,14 +39,6 @@
             // Wait for two minutes
             timeManager.waitFor(Duration.ofMinutes(2L));
 
-<<<<<<< HEAD
-            // Validations
-            env.validator().validateRemaining(Profile.DEFAULT);
-//            env.destroy();
-            env.stop();
-            network.setState();
-        }
-=======
         // Validations
         env.validator()
                 .assertLogs(
@@ -61,6 +46,11 @@
                         LogFilter.ignoreMarkers(LogMarker.STARTUP),
                         LogFilter.ignoreNodes(network.getNodes().getFirst()))
                 .validateRemaining(Profile.DEFAULT);
->>>>>>> 977209b2
+            // Validations
+            env.validator().validateRemaining(Profile.DEFAULT);
+//            env.destroy();
+            env.stop();
+            network.setState();
+        }
     }
 }
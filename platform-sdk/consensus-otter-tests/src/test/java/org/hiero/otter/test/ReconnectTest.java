--- conflicted
+++ resolved
@@ -22,7 +22,7 @@
 import org.hiero.otter.fixtures.OtterTest;
 import org.hiero.otter.fixtures.TestEnvironment;
 import org.hiero.otter.fixtures.TimeManager;
-import org.hiero.otter.fixtures.result.SingleNodePlatformStatusResults;
+import org.hiero.otter.fixtures.result.SingleNodePlatformStatusResult;
 import org.junit.jupiter.api.Disabled;
 
 /**
@@ -52,23 +52,18 @@
                     .set(ConsensusConfig_.ROUNDS_EXPIRED, String.valueOf(ROUNDS_EXPIRED));
         });
 
-<<<<<<< HEAD
         // Set the node we will force to reconnect
         final Node nodeToReconnect = network.getNodes().getLast();
 
         // Setup continuous assertions
-        assertContinuouslyThat(network.getConsensusResults()).haveEqualRounds();
-        assertContinuouslyThat(network.getReconnectResults())
+        assertContinuouslyThat(network.newConsensusResults()).haveEqualRounds();
+        assertContinuouslyThat(network.newReconnectResults())
                 .startSuppressingNode(nodeToReconnect)
                 .doNotAttemptToReconnect();
-        assertContinuouslyThat(nodeToReconnect.getReconnectResults())
+        assertContinuouslyThat(nodeToReconnect.newReconnectResult())
                 .hasNoFailedReconnects()
                 .hasMaximumReconnectTime(Duration.ofSeconds(10))
                 .hasMaximumTreeInitializationTime(Duration.ofSeconds(1));
-
-=======
-        assertContinuouslyThat(network.newConsensusResults()).haveEqualRounds();
->>>>>>> 324fa858
         network.start();
 
         // Wait for thirty seconds minutes
@@ -78,16 +73,10 @@
         nodeToReconnect.killImmediately();
 
         // Verify that the node was healthy prior to being killed
-<<<<<<< HEAD
-        final SingleNodePlatformStatusResults nodeToReconnectStatusResults = nodeToReconnect.getPlatformStatusResults();
+        final SingleNodePlatformStatusResult nodeToReconnectStatusResults = nodeToReconnect.newPlatformStatusResult();
         assertThat(nodeToReconnectStatusResults)
                 .hasSteps(target(ACTIVE).requiringInterim(REPLAYING_EVENTS, OBSERVING, CHECKING));
         nodeToReconnectStatusResults.clear();
-=======
-        assertThat(nodeToReconnect.newPlatformStatusResult())
-                .hasSteps(target(ACTIVE).requiringInterim(REPLAYING_EVENTS, OBSERVING, CHECKING));
-        nodeToReconnect.newPlatformStatusResult().clear();
->>>>>>> 324fa858
 
         // Wait for the node we just killed to fall behind
         if (!timeManager.waitForCondition(
@@ -115,11 +104,7 @@
                 .haveSteps(target(ACTIVE).requiringInterim(REPLAYING_EVENTS, OBSERVING, CHECKING));
 
         // The reconnected node should have gone through the reconnect status progression since restarting
-<<<<<<< HEAD
         assertThat(nodeToReconnectStatusResults)
-=======
-        assertThat(nodeToReconnect.newPlatformStatusResult())
->>>>>>> 324fa858
                 .hasSteps(target(ACTIVE)
                         .requiringInterim(REPLAYING_EVENTS, OBSERVING, BEHIND, RECONNECT_COMPLETE, CHECKING));
     }

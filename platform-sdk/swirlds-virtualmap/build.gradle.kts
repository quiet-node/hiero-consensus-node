--- conflicted
+++ resolved
@@ -29,14 +29,7 @@
     requires("org.junit.jupiter.api")
 }
 
-<<<<<<< HEAD
-timingSensitiveModuleInfo {
-    requires("com.swirlds.base")
-    requires("com.swirlds.common")
-    requires("com.swirlds.merkledb")
-=======
 testModuleInfo {
->>>>>>> bfa5e307
     requires("com.swirlds.common.test.fixtures")
     requires("com.swirlds.config.extensions.test.fixtures")
     requires("com.swirlds.virtualmap.test.fixtures")
@@ -45,7 +38,6 @@
     requires("org.junit.jupiter.api")
     requires("org.junit.jupiter.params")
     requires("org.mockito")
-    requires("com.swirlds.merkledb.test.fixtures")
 }
 
 tasks.register<JMHTask>("jmhReconnect") {

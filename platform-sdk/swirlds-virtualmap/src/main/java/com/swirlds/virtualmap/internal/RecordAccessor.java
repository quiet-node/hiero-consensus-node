// SPDX-License-Identifier: Apache-2.0
package com.swirlds.virtualmap.internal;

import static com.swirlds.virtualmap.internal.Path.INVALID_PATH;
import static com.swirlds.virtualmap.internal.Path.ROOT_PATH;

import com.hedera.pbj.runtime.io.buffer.Bytes;
import com.swirlds.virtualmap.datasource.VirtualDataSource;
import com.swirlds.virtualmap.datasource.VirtualLeafBytes;
import com.swirlds.virtualmap.internal.cache.VirtualNodeCache;
import com.swirlds.virtualmap.internal.merkle.VirtualMapMetadata;
import edu.umd.cs.findbugs.annotations.NonNull;
import java.io.IOException;
import java.io.UncheckedIOException;
import java.util.Objects;
import org.hiero.base.crypto.Hash;
import org.hiero.base.io.streams.SerializableDataOutputStream;

/**
 * Utility class that provides access to virtual records. Recently updated virtual records
 * are in virtual node cache, others are on disk (in the data source). This class provides
 * a layer on top of the cache and the data source. Every request is first sent to the
 * cache. If the cache doesn't contain the requested record, it is looked up in the data
 * source.
 */
@SuppressWarnings("rawtypes")
public final class RecordAccessor {

    private final VirtualMapState state;
    private final VirtualNodeCache cache;
    private final VirtualDataSource dataSource;

    /**
     * Create a new {@link RecordAccessor}.
     *
     * @param state
     * 		The state. Cannot be null.
     * @param cache
     * 		The cache. Cannot be null.
     * @param dataSource
     * 		The data source. Can be null.
     */
    public RecordAccessor(
            @NonNull final VirtualMapState state,
            @NonNull final VirtualNodeCache cache,
            @NonNull final VirtualDataSource dataSource) {
        this.state = Objects.requireNonNull(state);
        this.cache = Objects.requireNonNull(cache);
        this.dataSource = dataSource;
    }

    /**
     * Gets the {@link Hash} at a given path. If there is no record at the path, null is returned.
     *
     * @param path
     * 		Virtual node path
     * @return
     * 		Null if the virtual record doesn't exist. Either the path is bad, or the record has been deleted,
     * 		or the record has never been created.
     * @throws UncheckedIOException
     * 		If we fail to access the data store, then a catastrophic error occurred and
     * 		an UncheckedIOException is thrown.
     */
    public Hash findHash(final long path) {
        assert path >= 0;
        final Hash hash = cache.lookupHashByPath(path);
        if (hash == VirtualNodeCache.DELETED_HASH) {
            return null;
        }
        if (hash != null) {
            return hash;
        }
        try {
            return dataSource.loadHash(path);
        } catch (final IOException e) {
            throw new UncheckedIOException("Failed to read node hash from data source by path", e);
        }
    }

    /**
     * Looks up a virtual node hash for a given path. If the hash is found, writes it to a
     * specified output stream.
     *
     * <p>Written bytes must be 100% identical to how hashes are serialized using {@link
     * Hash#serialize(SerializableDataOutputStream)} method.
     *
     * @param path Virtual node path
     * @param out Output stream to write the hash to
     * @return If the hash is found and written to the stream
     * @throws IOException If an I/O error occurred
     */
    public boolean findAndWriteHash(long path, SerializableDataOutputStream out) throws IOException {
        assert path >= 0;
        final Hash hash = cache.lookupHashByPath(path);
        if (hash == VirtualNodeCache.DELETED_HASH) {
            return false;
        }
        if (hash != null) {
            hash.serialize(out);
            return true;
        }
        return dataSource.loadAndWriteHash(path, out);
    }

    /**
     * Locates and returns a leaf node based on the given key. If the leaf
     * node already exists in memory, then the same instance is returned each time.
     * If the node is not in memory, then a new instance is returned. To save
     * it in memory, set <code>cache</code> to true. If the key cannot be found in
     * the data source, then null is returned.
     *
     * @param key The key. Must not be null.
     * @return The leaf, or null if there is not one.
     * @throws UncheckedIOException
     * 		If we fail to access the data store, then a catastrophic error occurred and
     * 		an UncheckedIOException is thrown.
     */
    public VirtualLeafBytes findLeafRecord(final @NonNull Bytes key) {
        VirtualLeafBytes rec = cache.lookupLeafByKey(key);
        if (rec == null) {
            try {
                rec = dataSource.loadLeafRecord(key);
                if (rec != null) {
                    assert rec.keyBytes().equals(key)
                            : "The key we found from the DB does not match the one we were looking for! key=" + key;
                }
            } catch (final IOException ex) {
                throw new UncheckedIOException("Failed to read a leaf record from the data source by key", ex);
            }
        }

        return rec == VirtualNodeCache.DELETED_LEAF_RECORD ? null : rec;
    }

    /**
     * Locates and returns a leaf node based on the path. If the leaf
     * node already exists in memory, then the same instance is returned each time.
     * If the node is not in memory, then a new instance is returned. To save
     * it in memory, set <code>cache</code> to true. If the leaf cannot be found in
     * the data source, then null is returned.
     *
     * @param path
     * 		The path
     * @return The leaf, or null if there is not one.
     * @throws UncheckedIOException
     * 		If we fail to access the data store, then a catastrophic error occurred and
     * 		an UncheckedIOException is thrown.
     */
    public VirtualLeafBytes findLeafRecord(final long path) {
        assert path != INVALID_PATH;
        assert path != ROOT_PATH;

        if (path < state.getFirstLeafPath() || path > state.getLastLeafPath()) {
            return null;
        }

        VirtualLeafBytes rec = cache.lookupLeafByPath(path);
        if (rec == null) {
            try {
                rec = dataSource.loadLeafRecord(path);
                if (rec != null) {
                    assert rec.path() == path
                            : "The path we found from the DB does not match the one we were looking for! path=" + path;
                }
            } catch (final IOException ex) {
                throw new UncheckedIOException("Failed to read a leaf record from the data source by path", ex);
            }
        }

        return rec == VirtualNodeCache.DELETED_LEAF_RECORD ? null : rec;
    }

    /**
     * Finds the path of the given key.
     * @param key The key. Must not be null.
     * @return The path or INVALID_PATH if the key is not found.
     */
    public long findKey(final @NonNull Bytes key) {
        final VirtualLeafBytes rec = cache.lookupLeafByKey(key);
        if (rec != null) {
            return rec.path();
        }
        try {
            return dataSource.findKey(key);
        } catch (final IOException ex) {
            throw new UncheckedIOException("Failed to find key in the data source", ex);
        }
    }

    /**
     * Closes this record accessor and releases all its resources.
     *
<<<<<<< HEAD
     * @return
     * 		The data source. Will not be null.
     */
    VirtualDataSource getDataSource(); // I'd actually like to remove this some day...

    /**
     * Gets the state.
     *
     * @return The state. This will never be null.
     */
    VirtualMapMetadata getState();

    /**
     * Gets the cache.
     *
     * @return
     * 		The cache. This will never be null.
=======
     * @throws IOException If an I/O error occurs
>>>>>>> 2b0e6b72
     */
    public void close() throws IOException {
        dataSource.close();
    }
}<|MERGE_RESOLUTION|>--- conflicted
+++ resolved
@@ -26,7 +26,7 @@
 @SuppressWarnings("rawtypes")
 public final class RecordAccessor {
 
-    private final VirtualMapState state;
+    private final VirtualMapMetadata state;
     private final VirtualNodeCache cache;
     private final VirtualDataSource dataSource;
 
@@ -41,7 +41,7 @@
      * 		The data source. Can be null.
      */
     public RecordAccessor(
-            @NonNull final VirtualMapState state,
+            @NonNull final VirtualMapMetadata state,
             @NonNull final VirtualNodeCache cache,
             @NonNull final VirtualDataSource dataSource) {
         this.state = Objects.requireNonNull(state);
@@ -190,27 +190,7 @@
     /**
      * Closes this record accessor and releases all its resources.
      *
-<<<<<<< HEAD
-     * @return
-     * 		The data source. Will not be null.
-     */
-    VirtualDataSource getDataSource(); // I'd actually like to remove this some day...
-
-    /**
-     * Gets the state.
-     *
-     * @return The state. This will never be null.
-     */
-    VirtualMapMetadata getState();
-
-    /**
-     * Gets the cache.
-     *
-     * @return
-     * 		The cache. This will never be null.
-=======
      * @throws IOException If an I/O error occurs
->>>>>>> 2b0e6b72
      */
     public void close() throws IOException {
         dataSource.close();

// SPDX-License-Identifier: Apache-2.0
package com.swirlds.virtualmap.internal.merkle;

import static com.hedera.pbj.runtime.ProtoParserTools.readFixed64;
import static com.hedera.pbj.runtime.ProtoParserTools.readString;
import static com.hedera.pbj.runtime.ProtoWriterTools.sizeOfLong;
import static com.hedera.pbj.runtime.ProtoWriterTools.sizeOfString;
import static com.hedera.pbj.runtime.ProtoWriterTools.writeLong;
import static com.hedera.pbj.runtime.ProtoWriterTools.writeString;
import static java.util.Objects.requireNonNull;

import com.hedera.pbj.runtime.FieldDefinition;
import com.hedera.pbj.runtime.FieldType;
import com.hedera.pbj.runtime.ProtoConstants;
import com.hedera.pbj.runtime.ProtoParserTools;
import com.hedera.pbj.runtime.io.ReadableSequentialData;
import com.hedera.pbj.runtime.io.buffer.BufferedData;
import com.hedera.pbj.runtime.io.buffer.Bytes;
import com.swirlds.base.utility.ToStringBuilder;
import com.swirlds.virtualmap.VirtualMap;
import com.swirlds.virtualmap.internal.Path;
import edu.umd.cs.findbugs.annotations.NonNull;
import java.io.IOException;
import java.io.UncheckedIOException;

/**
 * Contains state for a {@link VirtualMap}. This state is stored in memory. When an instance of {@link VirtualMap}
 * is serialized, it's stored as one of the key-value pairs.
 */
public class VirtualMapState {

    /**
<<<<<<< HEAD
     * The value must not clash with values from {@code StateIdentifier}. By convention defined by {@code StateIdentifier}
     * we use first two bytes to identify the service and the state. To prevent potential clashes let's use [-1, -1]
     * as these values
     */
    public static final Bytes VM_STATE_KEY = Bytes.fromHex("ffff");
=======
     * A singleton key for the virtual map state. This is used to store the state in the {@link VirtualMap}.
     * These bytes correspond {@code VirtualMapKey.SINGLETON_KEY (VIRTUAL_MAP_STATE)} (see {@code virtual_map_state.proto}).
     * Field tag=8 (field 1, varint), value=51 (VIRTUAL_MAP_STATE)
     */
    public static final Bytes VM_STATE_KEY = Bytes.wrap(new byte[] {0x08, 0x33}); //
>>>>>>> b4b97530

    public static final FieldDefinition FIELD_FIRST_LEAF_PATH =
            new FieldDefinition("firstLeafPath", FieldType.FIXED64, false, true, false, 1);
    public static final FieldDefinition FIELD_LAST_LEAF_PATH =
            new FieldDefinition("lastLeafPath", FieldType.FIXED64, false, true, false, 2);
    public static final FieldDefinition FIELD_LABEL =
            new FieldDefinition("label", FieldType.STRING, false, true, false, 3);

    public static final int MAX_LABEL_CHARS = 512;

    /**
     * The path of the very first leaf in the tree. Can be -1 if there are no leaves.
     */
    private long firstLeafPath;

    /**
     * The path of the very last leaf in the tree. Can be -1 if there are no leaves.
     */
    private long lastLeafPath;

    /**
     * The label for the virtual tree.  Needed to differentiate between different VirtualMaps (for stats).
     */
    private String label;

    /**
     * Create a new {@link VirtualMapState}.
     */
    public VirtualMapState(@NonNull final String label) {
        requireNonNull(label);
        firstLeafPath = -1;
        lastLeafPath = -1;
        this.label = label;
    }

    /**
     * Create a new {@link VirtualMapState} base on an {@link ExternalVirtualMapState} instance.
     * To be removed with ExternalVirtualMapState.
     *
     * @param virtualMapState The map state to copy. Cannot be null.
     */
    @Deprecated(forRemoval = true)
    public VirtualMapState(@NonNull final ExternalVirtualMapState virtualMapState) {
        requireNonNull(virtualMapState);
        firstLeafPath = virtualMapState.getFirstLeafPath();
        lastLeafPath = virtualMapState.getLastLeafPath();
        label = virtualMapState.getLabel();
    }

    /**
     * Copy constructor.
     */
    private VirtualMapState(final VirtualMapState virtualMapState) {
        firstLeafPath = virtualMapState.getFirstLeafPath();
        lastLeafPath = virtualMapState.getLastLeafPath();
        label = virtualMapState.getLabel();
    }

    /**
     * Create a new {@link VirtualMapState} from the given bytes.
     *
     * @param bytes The bytes to read. Cannot be null.
     */
    public VirtualMapState(@NonNull final Bytes bytes) {
        requireNonNull(bytes);
        final ReadableSequentialData data = bytes.toReadableSequentialData();
        while (data.hasRemaining()) {
            final int field = data.readVarInt(false);
            final int tag = field >> ProtoParserTools.TAG_FIELD_OFFSET;
            if (tag == FIELD_FIRST_LEAF_PATH.number()) {
                if ((field & ProtoConstants.TAG_WIRE_TYPE_MASK) != ProtoConstants.WIRE_TYPE_FIXED_64_BIT.ordinal()) {
                    throw new IllegalArgumentException("Wrong field type: " + field);
                }
                firstLeafPath = readFixed64(data);
            } else if (tag == FIELD_LAST_LEAF_PATH.number()) {
                if ((field & ProtoConstants.TAG_WIRE_TYPE_MASK) != ProtoConstants.WIRE_TYPE_FIXED_64_BIT.ordinal()) {
                    throw new IllegalArgumentException("Wrong field type: " + field);
                }
                lastLeafPath = readFixed64(data);
            } else if (tag == FIELD_LABEL.number()) {
                if ((field & ProtoConstants.TAG_WIRE_TYPE_MASK) != ProtoConstants.WIRE_TYPE_DELIMITED.ordinal()) {
                    throw new IllegalArgumentException("Wrong field type: " + field);
                }
                try {
                    label = readString(data);
                } catch (IOException e) {
                    throw new UncheckedIOException(e);
                }
            } else {
                throw new IllegalArgumentException("Unknown field: " + field);
            }
        }
    }

    /**
     * Gets the firstLeafPath. Can be {@link Path#INVALID_PATH} if there are no leaves.
     *
     * @return The first leaf path.
     */
    public long getFirstLeafPath() {
        return firstLeafPath;
    }

    /**
     * Set the first leaf path.
     *
     * @param path The new path. Can be {@link Path#INVALID_PATH}, or positive. Cannot be 0 or any other negative value.
     * @throws IllegalArgumentException If the path is not valid
     */
    public void setFirstLeafPath(final long path) {
        if (path < 1 && path != Path.INVALID_PATH) {
            throw new IllegalArgumentException("The path must be positive, or INVALID_PATH, but was " + path);
        }
        if (path > lastLeafPath) {
            throw new IllegalArgumentException("The firstLeafPath must be less than or equal to the lastLeafPath");
        }
        firstLeafPath = path;
    }

    /**
     * Gets the lastLeafPath. Can be {@link Path#INVALID_PATH} if there are no leaves.
     *
     * @return The last leaf path.
     */
    public long getLastLeafPath() {
        return lastLeafPath;
    }

    /**
     * Set the last leaf path.
     *
     * @param path The new path. Can be {@link Path#INVALID_PATH}, or positive. Cannot be 0 or any other negative value.
     * @throws IllegalArgumentException If the path is not valid
     */
    public void setLastLeafPath(final long path) {
        if (path < 1 && path != Path.INVALID_PATH) {
            throw new IllegalArgumentException("The path must be positive, or INVALID_PATH, but was " + path);
        }
        if (path < firstLeafPath && path != Path.INVALID_PATH) {
            throw new IllegalArgumentException("The lastLeafPath must be greater than or equal to the firstLeafPath");
        }
        this.lastLeafPath = path;
    }

    /**
     * Gets the size of the virtual map. The size is defined as the number of leaves in the tree.
     * @return The size of the virtual map.
     */
    public long getSize() {
        if (firstLeafPath == -1) {
            return 0;
        }

        return lastLeafPath - firstLeafPath + 1;
    }

    /**
     * Gets the label for the virtual tree.
     *
     * @return The label.
     */
    public String getLabel() {
        return label;
    }

    /**
     * Sets the label for the virtual tree.  Needed to differentiate between different VirtualMaps.
     * @param label The new label. Cannot be null or empty. Cannot be longer than 512 characters.
     */
    public void setLabel(@NonNull final String label) {
        requireNonNull(label);
        if (label.length() > MAX_LABEL_CHARS) {
            throw new IllegalArgumentException("Label cannot be greater than 512 characters");
        }
        this.label = label;
    }

    /**
     * Converts current object into instance of {@link Bytes}
     * @return resulting bytes
     */
    public Bytes toBytes() {
        int size = sizeOfLong(FIELD_FIRST_LEAF_PATH, firstLeafPath)
                + sizeOfLong(FIELD_LAST_LEAF_PATH, lastLeafPath)
                + sizeOfString(FIELD_LABEL, label);

        BufferedData out = BufferedData.allocate(size);
        writeLong(out, FIELD_FIRST_LEAF_PATH, firstLeafPath);
        writeLong(out, FIELD_LAST_LEAF_PATH, lastLeafPath);
        try {
            writeString(out, FIELD_LABEL, label);
        } catch (IOException e) {
            throw new UncheckedIOException(e);
        }

        out.flip();
        return out.readBytes(size);
    }

    public VirtualMapState copy() {
        return new VirtualMapState(this);
    }

    @Override
    public String toString() {
        return new ToStringBuilder(this)
                .append("firstLeafPath", firstLeafPath)
                .append("lastLeafPath", lastLeafPath)
                .append("size", getSize())
                .append("label", label)
                .toString();
    }
}<|MERGE_RESOLUTION|>--- conflicted
+++ resolved
@@ -30,19 +30,11 @@
 public class VirtualMapState {
 
     /**
-<<<<<<< HEAD
-     * The value must not clash with values from {@code StateIdentifier}. By convention defined by {@code StateIdentifier}
-     * we use first two bytes to identify the service and the state. To prevent potential clashes let's use [-1, -1]
-     * as these values
-     */
-    public static final Bytes VM_STATE_KEY = Bytes.fromHex("ffff");
-=======
      * A singleton key for the virtual map state. This is used to store the state in the {@link VirtualMap}.
      * These bytes correspond {@code VirtualMapKey.SINGLETON_KEY (VIRTUAL_MAP_STATE)} (see {@code virtual_map_state.proto}).
      * Field tag=8 (field 1, varint), value=51 (VIRTUAL_MAP_STATE)
      */
     public static final Bytes VM_STATE_KEY = Bytes.wrap(new byte[] {0x08, 0x33}); //
->>>>>>> b4b97530
 
     public static final FieldDefinition FIELD_FIRST_LEAF_PATH =
             new FieldDefinition("firstLeafPath", FieldType.FIXED64, false, true, false, 1);

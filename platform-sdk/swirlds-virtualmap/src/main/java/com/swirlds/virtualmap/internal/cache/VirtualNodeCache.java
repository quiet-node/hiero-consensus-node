--- conflicted
+++ resolved
@@ -39,10 +39,7 @@
 import com.swirlds.virtualmap.datasource.VirtualLeafBytes;
 import com.swirlds.virtualmap.datasource.VirtualLeafRecord;
 import edu.umd.cs.findbugs.annotations.NonNull;
-<<<<<<< HEAD
 import edu.umd.cs.findbugs.annotations.Nullable;
-=======
->>>>>>> 4733608f
 import java.io.IOException;
 import java.util.Comparator;
 import java.util.Map;
@@ -117,13 +114,8 @@
  * {@code cache0} with a leaf modified outside of the lifecycle for that cache. Instead, I must make a
  * fast copy of the leaf record and put *that* copy into {@code cache1}.
  */
-<<<<<<< HEAD
+@ConstructableClass(value = CLASS_ID, constructorType = VirtualNodeCacheConstructor.class)
 public final class VirtualNodeCache implements FastCopyable, SelfSerializable {
-=======
-@ConstructableClass(value = CLASS_ID, constructorType = VirtualNodeCacheConstructor.class)
-public final class VirtualNodeCache<K extends VirtualKey, V extends VirtualValue>
-        implements FastCopyable, SelfSerializable {
->>>>>>> 4733608f
 
     private static final Logger logger = LogManager.getLogger(VirtualNodeCache.class);
 
@@ -670,13 +662,8 @@
      * @throws com.swirlds.common.exceptions.ReferenceCountException
      * 		if the cache has already been released
      */
-<<<<<<< HEAD
     public VirtualLeafBytes lookupLeafByKey(final Bytes key, final boolean forModify) {
-        Objects.requireNonNull(key);
-=======
-    public VirtualLeafRecord<K, V> lookupLeafByKey(final K key, final boolean forModify) {
         requireNonNull(key);
->>>>>>> 4733608f
 
         // The only way to be released is to be in a condition where the data source has
         // the data that was once in this cache but was merged and is therefore now released.
@@ -857,13 +844,8 @@
             throw new MutabilityException("Cannot call on a cache that is still mutable for dirty leaves");
         }
 
-<<<<<<< HEAD
         final Map<Bytes, VirtualLeafBytes> leaves = new ConcurrentHashMap<>();
-        final StandardFuture<Void> result = dirtyLeaves.parallelTraverse(getCleaningPool(), element -> {
-=======
-        final Map<K, VirtualLeafRecord<K, V>> leaves = new ConcurrentHashMap<>();
         final StandardFuture<Void> result = dirtyLeaves.parallelTraverse(getCleaningPool(virtualMapConfig), element -> {
->>>>>>> 4733608f
             if (element.isDeleted()) {
                 final Bytes key = element.key;
                 final Mutation<Bytes, VirtualLeafBytes> mutation = lookup(keyToDirtyLeafIndex.get(key));
@@ -1087,11 +1069,7 @@
      */
     public VirtualNodeCache snapshot() {
         synchronized (lastReleased) {
-<<<<<<< HEAD
-            final VirtualNodeCache newSnapshot = new VirtualNodeCache();
-=======
-            final VirtualNodeCache<K, V> newSnapshot = new VirtualNodeCache<>(virtualMapConfig);
->>>>>>> 4733608f
+            final VirtualNodeCache newSnapshot = new VirtualNodeCache(virtualMapConfig);
             setMapSnapshotAndArray(
                     this.pathToDirtyHashIndex, newSnapshot.pathToDirtyHashIndex, newSnapshot.dirtyHashes);
             setMapSnapshotAndArray(

/*
 * Copyright (C) 2021-2024 Hedera Hashgraph, LLC
 *
 * Licensed under the Apache License, Version 2.0 (the "License");
 * you may not use this file except in compliance with the License.
 * You may obtain a copy of the License at
 *
 *      http://www.apache.org/licenses/LICENSE-2.0
 *
 * Unless required by applicable law or agreed to in writing, software
 * distributed under the License is distributed on an "AS IS" BASIS,
 * WITHOUT WARRANTIES OR CONDITIONS OF ANY KIND, either express or implied.
 * See the License for the specific language governing permissions and
 * limitations under the License.
 */

package com.swirlds.virtualmap.internal.hash;

import static com.swirlds.logging.legacy.LogMarker.EXCEPTION;
import static com.swirlds.virtualmap.internal.Path.INVALID_PATH;
import static com.swirlds.virtualmap.internal.Path.ROOT_PATH;
import static java.util.Objects.requireNonNull;

import com.swirlds.common.crypto.Cryptography;
import com.swirlds.common.crypto.CryptographyHolder;
import com.swirlds.common.crypto.Hash;
import com.swirlds.common.crypto.HashBuilder;
import com.swirlds.common.wiring.tasks.AbstractTask;
import com.swirlds.virtualmap.VirtualMap;
import com.swirlds.virtualmap.config.VirtualMapConfig;
import com.swirlds.virtualmap.datasource.VirtualLeafBytes;
import com.swirlds.virtualmap.internal.Path;
<<<<<<< HEAD
=======
import com.swirlds.virtualmap.internal.merkle.VirtualInternalNode;
import com.swirlds.virtualmap.internal.merkle.VirtualRootNode;
import edu.umd.cs.findbugs.annotations.NonNull;
>>>>>>> 4733608f
import java.util.Arrays;
import java.util.HashMap;
import java.util.Iterator;
import java.util.Objects;
import java.util.concurrent.ForkJoinPool;
import java.util.concurrent.atomic.AtomicBoolean;
import java.util.function.LongFunction;
import org.apache.logging.log4j.LogManager;
import org.apache.logging.log4j.Logger;

/**
 * Responsible for hashing virtual merkle trees. This class is designed to work both for normal
 * hashing use cases, and also for hashing during reconnect.
 *
 * <p>There should be one {@link VirtualHasher} shared across all copies of a {@link VirtualMap}
 * "family".
 */
public final class VirtualHasher {

    /**
     * Use this for all logging, as controlled by the optional data/log4j2.xml file
     */
    private static final Logger logger = LogManager.getLogger(VirtualHasher.class);

    /**
     * This thread-local gets a HashBuilder that can be used for hashing on a per-thread basis.
     */
    private static final ThreadLocal<HashBuilder> HASH_BUILDER_THREAD_LOCAL =
            ThreadLocal.withInitial(() -> new HashBuilder(Cryptography.DEFAULT_DIGEST_TYPE));

    /**
     * A function to look up clean hashes by path during hashing. This function is stored in
     * a class field to avoid passing it as an arg to every hashing task.
     */
    private LongFunction<Hash> hashReader;

    /**
     * A listener to notify about hashing events. This listener is stored in a class field to
     * avoid passing it as an arg to every hashing task.
     */
<<<<<<< HEAD
    private VirtualHashListener listener;
=======
    private VirtualHashListener<K, V> listener;

    /**
     * An instance of {@link Cryptography} used to hash leaves. This should be a static final
     * field, but it doesn't work very well as platform configs aren't loaded at the time when
     * this class is initialized. It would result in a cryptography instance with default (and
     * possibly wrong) configs be used by the hasher. Instead, this field is initialized in
     * the {@link #hash(LongFunction, Iterator, long, long, VirtualMapConfig)} method and used by all hashing
     * tasks.
     */
    private Cryptography cryptography;
>>>>>>> 4733608f

    /**
     * Tracks if this virtual hasher has been shut down. If true (indicating that the hasher
     * has been intentionally shut down), then don't log/throw if the rug is pulled from
     * underneath the hashing threads.
     */
    private final AtomicBoolean shutdown = new AtomicBoolean(false);

    private static volatile ForkJoinPool hashingPool = null;

    /**
     * This method is invoked from a non-static method, passing the provided configuration.
     * Consequently, the hashing pool will be initialized using the configuration provided
     * with the first call of the hash method. Subsequent calls will reuse the same pool.
     */
    private static ForkJoinPool getHashingPool(final @NonNull VirtualMapConfig virtualMapConfig) {
        requireNonNull(virtualMapConfig);

        ForkJoinPool pool = hashingPool;
        if (pool == null) {
            synchronized (VirtualHasher.class) {
                pool = hashingPool;
                if (pool == null) {
                    final int hashingThreadCount = virtualMapConfig.getNumHashThreads();
                    pool = new ForkJoinPool(hashingThreadCount);
                    hashingPool = pool;
                }
            }
        }
        return pool;
    }

    /**
     * Indicate to the virtual hasher that it has been shut down. This method does not interrupt threads, but
     * it indicates to threads that an interrupt may happen, and that the interrupt should not be treated as
     * an error.
     */
    public void shutdown() {
        shutdown.set(true);
    }

    /**
     * Hash the given dirty leaves and the minimal subset of the tree necessary to produce a single root hash.
     * The root hash is returned.
     *
     * @param hashReader
     * 		Return a {@link Hash} by path. Used when this method needs to look up clean nodes.
     * @param sortedDirtyLeaves
     * 		A stream of dirty leaves sorted in <strong>ASCENDING PATH ORDER</strong>, such that path
     * 		1234 comes before 1235. If null or empty, a null hash result is returned.
     * @param firstLeafPath
     * 		The firstLeafPath of the tree that is being hashed. If &lt; 1, then a null hash result is returned.
     * 		No leaf in {@code sortedDirtyLeaves} may have a path less than {@code firstLeafPath}.
     * @param lastLeafPath
     * 		The lastLeafPath of the tree that is being hashed. If &lt; 1, then a null hash result is returned.
     * 		No leaf in {@code sortedDirtyLeaves} may have a path greater than {@code lastLeafPath}.
     * @param virtualMapConfig platform configuration for VirtualMap
     * @return The hash of the root of the tree
     */
    public Hash hash(
            final LongFunction<Hash> hashReader,
            Iterator<VirtualLeafBytes> sortedDirtyLeaves,
            final long firstLeafPath,
            final long lastLeafPath,
            final @NonNull VirtualMapConfig virtualMapConfig) {
        requireNonNull(virtualMapConfig);
        return hash(hashReader, sortedDirtyLeaves, firstLeafPath, lastLeafPath, null, virtualMapConfig);
    }

    class HashHoldingTask extends AbstractTask {

        // Input hashes. Some hashes may be null, which indicates they should be loaded from disk
        protected final Hash[] ins;

        HashHoldingTask(final ForkJoinPool pool, final int dependencies, final int numHashes) {
            super(pool, dependencies);
            ins = numHashes > 0 ? new Hash[numHashes] : null;
        }

        @Override
        protected boolean exec() {
            return true;
        }

        void setHash(final int index, final Hash hash) {
            ins[index] = hash;
            send();
        }
    }

    class ChunkHashTask extends HashHoldingTask {

        private final long path;

        private final int height; // 1 for 3-node chunk, 2 for 7-node chunk, and so on

        private HashHoldingTask out;

        // If not null, the task hashes the leaf. If null, the task processes the input hashes
        private VirtualLeafBytes leaf;

        ChunkHashTask(final ForkJoinPool pool, final long path, final int height) {
            super(pool, 1 + (1 << height), height > 0 ? 1 << height : 0);
            this.height = height;
            this.path = path;
        }

        void setOut(final HashHoldingTask out) {
            this.out = out;
            send();
        }

        void setLeaf(final VirtualLeafBytes leaf) {
            assert leaf != null && path == leaf.path() && height == 0;
            this.leaf = leaf;
            send();
        }

        void complete() {
            assert (leaf == null) && (ins == null || Arrays.stream(ins).allMatch(Objects::isNull));
            out.send();
        }

        @Override
        public void completeExceptionally(Throwable ex) {
            if (out != null) {
                out.completeExceptionally(ex);
            }
            super.completeExceptionally(ex);
        }

        @Override
        protected boolean exec() {
            try {
                final Hash hash;
                if (leaf != null) {
                    hash = leaf.hash(HASH_BUILDER_THREAD_LOCAL.get());
                    listener.onLeafHashed(leaf);
                    listener.onNodeHashed(path, hash);
                } else {
                    int len = 1 << height;
                    long rankPath = Path.getLeftGrandChildPath(path, height);
                    while (len > 1) {
                        for (int i = 0; i < len / 2; i++) {
                            final long hashedPath = Path.getParentPath(rankPath + i * 2);
                            Hash left = ins[i * 2];
                            Hash right = ins[i * 2 + 1];
                            if ((left == null) && (right == null)) {
                                ins[i] = null;
                            } else {
                                if (left == null) {
                                    left = hashReader.apply(rankPath + i * 2);
                                }
                                if (right == null) {
                                    right = hashReader.apply(rankPath + i * 2 + 1);
                                }
                                ins[i] = hash(left, right);
                                listener.onNodeHashed(hashedPath, ins[i]);
                            }
                        }
                        rankPath = Path.getParentPath(rankPath);
                        len = len >> 1;
                    }
                    hash = ins[0];
                }
                out.setHash(getIndexInOut(), hash);
                return true;
            } catch (final Throwable e) {
                completeExceptionally(e);
                throw e;
            }
        }

        static Hash hash(final Hash left, final Hash right) {
            final HashBuilder builder = HASH_BUILDER_THREAD_LOCAL.get();
            builder.reset();
            builder.update(left);
            builder.update(right);
            return builder.build();
        }

        private int getIndexInOut() {
            if (out instanceof ChunkHashTask t) {
                final long firstInPathInOut = Path.getLeftGrandChildPath(t.path, t.height);
                return (int) (path - firstInPathInOut);
            } else {
                return 0;
            }
        }
    }

    public Hash hash(
            final LongFunction<Hash> hashReader,
            final Iterator<VirtualLeafBytes> sortedDirtyLeaves,
            final long firstLeafPath,
            final long lastLeafPath,
<<<<<<< HEAD
            VirtualHashListener listener) {
=======
            VirtualHashListener<K, V> listener,
            final @NonNull VirtualMapConfig virtualMapConfig) {
        requireNonNull(virtualMapConfig);
>>>>>>> 4733608f

        // If the first or last leaf path are invalid, then there is nothing to hash.
        if (firstLeafPath < 1 || lastLeafPath < 1) {
            return null;
        }

        if (!sortedDirtyLeaves.hasNext()) {
            return null;
        }

        // We don't want to include null checks everywhere, so let the listener be NoopListener if null
        if (listener == null) {
            listener =
                    new VirtualHashListener() {
                        /* noop */
                    };
        }

        this.hashReader = hashReader;
        this.listener = listener;
        final Hash NULL_HASH = CryptographyHolder.get().getNullHash();

        // Algo v6. This version is task based, where every task is responsible for hashing a small
        // chunk of the tree. Tasks are running in a fork-join pool, which is shared across all
        // virtual maps.

        // A chunk is a small sub-tree, which is identified by a path and a height. Chunks of
        // height 1 contain three nodes: one node and two its children. Chunks of height 2 contain
        // seven nodes: a node, two its children, and four grand children. Chunk path is the path
        // of the top-level node in the chunk.

        // Each chunk is processed in a separate task. Tasks have dependencies. Once all task
        // dependencies are met, the task is scheduled for execution in the pool. Each task
        // has N input dependencies, where N is the number of nodes at the lowest chunk rank,
        // i.e. 2^height. Every input dependency is either set to a hash from another task,
        // or a null value, which indicates that the input hash needs not to be recalculated,
        // but loaded from disk. A special case of a task is leaf tasks, they are all of
        // height 1, both input dependencies are null, but they are given a leaf instead. For
        // these tasks, the hash is calculated based on leaf content rather than based on input
        // hashes.

        // All tasks also have an output dependency, also a task. When a hash for the task's chunk
        // is calculated, it is set as an input dependency of that task. Output dependency value
        // may not be null.

        // Default chunk height, from config
        final int chunkHeight = virtualMapConfig.virtualHasherChunkHeight();
        int firstLeafRank = Path.getRank(firstLeafPath);
        int lastLeafRank = Path.getRank(lastLeafPath);

        // Let the listener know we have started hashing.
        listener.onHashingStarted();

        // This map contains all tasks created, but not scheduled for execution yet
        final HashMap<Long, ChunkHashTask> map = new HashMap<>();
        // The result task is never executed but used as an output dependency for
        // the root task below. When the root task is done executing, that is it produced
        // a root hash, this hash is set as an input dependency for this result task, where
        // it's read and returned in the end of this method
        final HashHoldingTask resultTask = new HashHoldingTask(getHashingPool(virtualMapConfig), 1, 1);
        final int rootTaskHeight = Math.min(firstLeafRank, chunkHeight);
        final ChunkHashTask rootTask = new ChunkHashTask(getHashingPool(virtualMapConfig), ROOT_PATH, rootTaskHeight);
        rootTask.setOut(resultTask);
        map.put(ROOT_PATH, rootTask);

        boolean firstLeaf = true;
        final long[] stack = new long[lastLeafRank + 1];
        Arrays.fill(stack, INVALID_PATH);

        // Tasks may have different heights. The root task has a default height. If the whole
        // virtual tree has fewer ranks than the default height, the root task will cover all
        // the tree (almost all, see comments below about leaf task heights)
        final int[] parentRankHeights = new int[lastLeafRank + 1];
        parentRankHeights[0] = 1;
        for (int i = 1; i <= firstLeafRank; i++) {
            parentRankHeights[i] = Math.min((i - 1) % chunkHeight + 1, i);
        }
        // Leaf tasks are different. All of them are of height 1, which means 3 dependencies:
        // output (parent task to set the leaf hash to) and two inputs (both are null, both are
        // met when a task is given a leaf). Besides that, if last leaf rank is not the same as
        // the first leaf rank, then all parent tasks for last leaf rank leaf tasks also are
        // of height 1
        if (firstLeafRank != lastLeafRank) {
            parentRankHeights[lastLeafRank] = 1;
        }

        // Iterate over all dirty leaves one by one. For every leaf, create a new task, if not
        // created. Then look up for a parent task. If it's created, it must not be executed yet,
        // as one of the inputs is this dirty leaf task. If the parent task is not created,
        // create it here.

        // For the created leaf task, set the leaf as an input. Together with the parent task
        // it completes all task dependencies, so the task is executed.

        while (sortedDirtyLeaves.hasNext()) {
            VirtualLeafBytes leaf = sortedDirtyLeaves.next();
            long curPath = leaf.path();
            ChunkHashTask curTask = map.remove(curPath);
            if (curTask == null) {
                curTask = new ChunkHashTask(getHashingPool(virtualMapConfig), curPath, 0);
            }
            curTask.setLeaf(leaf);

            // The next step is to iterate over parent tasks, until an already created task
            // is met (e.g. the root task). For every parent task, check all already created
            // tasks at the same (parent) rank using "stack". This array contains the left
            // most path to the right of the last task processed at the rank. All tasks at
            // the rank between "stack" and the current parent are guaranteed to be clear,
            // since dirty leaves are sorted in path order. All such tasks are set "null"
            // input dependency, which is propagated to their parent (output) tasks.

            while (true) {
                final int curRank = Path.getRank(curPath);
                final int chunkWidth = 1 << parentRankHeights[curRank];
                // If some tasks have been created at this rank, they can now be marked as
                // clean. No dirty leaves in the remaining stream may affect these tasks
                if (stack[curRank] != INVALID_PATH) {
                    long curStackPath = stack[curRank];
                    stack[curRank] = INVALID_PATH;
                    final long firstPathInRank = Path.getPathForRankAndIndex(curRank, 0);
                    final long curStackChunkNoInRank = (curStackPath - firstPathInRank) / chunkWidth;
                    final long firstPathInNextChunk = firstPathInRank + (curStackChunkNoInRank + 1) * chunkWidth;
                    // Process all tasks starting from "stack" path to the end of the chunk
                    for (; curStackPath < firstPathInNextChunk; ++curStackPath) {
                        // It may happen that curPath is actually in the same chunk as stack[curRank].
                        // In this case, stack[curRank] should be set to curPath + 1 to prevent a situation in which
                        // all existing tasks between curPath and the end of the chunk hang in the tasks map and
                        // are processed only after the last leaf (in the loop to set null data for all tasks
                        // remaining in the map), despite these tasks being known to be clear.
                        if (curStackPath == curPath) {
                            if (curPath + 1 < firstPathInNextChunk) {
                                stack[curRank] = curPath + 1;
                            }
                            break;
                        }
                        final ChunkHashTask t = map.remove(curStackPath);
                        assert t != null;
                        t.complete();
                    }
                }

                // If the out is already set at this rank, all parent tasks and siblings are already
                // processed, so break the loop
                if (curTask.out != null) {
                    break;
                }

                final long parentPath = Path.getGrandParentPath(curPath, parentRankHeights[curRank]);
                ChunkHashTask parentTask = map.remove(parentPath);
                if (parentTask == null) {
                    parentTask =
                            new ChunkHashTask(getHashingPool(virtualMapConfig), parentPath, parentRankHeights[curRank]);
                }
                curTask.setOut(parentTask);

                // For every task on the route to the root, check its siblings within the same
                // chunk. If a sibling is to the right, create a task for it, but not schedule yet
                // (there may be a dirty leaf for it later in the stream). If a sibling is to the
                // left, it may be marked as clean unless this is the very first dirty leaf. For
                // this very first dirty leaf siblings to the left may not be marked clean, there
                // may be dirty leaves on the last leaf rank that would contribute to these
                // siblings. In this case, just create the tasks and store them to the map

                final long firstPathInRank = Path.getPathForRankAndIndex(curRank, 0);
                final long chunkNoInRank = (curPath - firstPathInRank) / chunkWidth;
                final long firstSiblingPath = firstPathInRank + chunkNoInRank * chunkWidth;
                final long lastSiblingPath = firstSiblingPath + chunkWidth - 1;
                for (long siblingPath = firstSiblingPath; siblingPath <= lastSiblingPath; siblingPath++) {
                    if (siblingPath == curPath) {
                        continue;
                    }
                    if (siblingPath > lastLeafPath) {
                        // Special case for a tree with one leaf at path 1
                        assert siblingPath == 2;
                        parentTask.setHash((int) (siblingPath - firstSiblingPath), NULL_HASH);
                    } else if ((siblingPath < curPath) && !firstLeaf) {
                        // Mark the sibling as clean, reducing the number of dependencies
                        parentTask.send();
                    } else {
                        // Get or create a sibling task
                        final int siblingHeight;
                        if (curTask.height == 0) {
                            siblingHeight = siblingPath < firstLeafPath ? 1 : 0;
                        } else {
                            siblingHeight = curTask.height;
                        }
                        ChunkHashTask siblingTask = map.computeIfAbsent(
                                siblingPath,
                                path -> new ChunkHashTask(getHashingPool(virtualMapConfig), path, siblingHeight));
                        // Set sibling task output to the same parent
                        siblingTask.setOut(parentTask);
                    }
                }
                // Now update the stack to the first sibling to the right. When the next node
                // at the same rank is processed, all tasks starting from this sibling are
                // guaranteed to be clean
                if ((curPath != lastSiblingPath) && !firstLeaf) {
                    stack[curRank] = curPath + 1;
                }

                curPath = parentPath;
                curTask = parentTask;
            }
            firstLeaf = false;
        }
        // After all dirty nodes are processed along with routes to the root, there may still be
        // tasks in the map. These tasks were created, but not scheduled as their input dependencies
        // aren't set yet. Examples are: tasks to the right of the sibling in "stack" created as a
        // result of walking from the last leaf on the first leaf rank to the root; similar tasks
        // created during walking from the last leaf on the last leaf rank to the root; sibling
        // tasks to the left of the very first route to the root. There are no more dirty leaves,
        // all these tasks may be marked as clean now
        map.forEach((path, task) -> task.complete());
        map.clear();

        try {
            resultTask.join();
        } catch (final Exception e) {
            if (shutdown.get()) {
                return null;
            }
            logger.error(EXCEPTION.getMarker(), "Failed to wait for all hashing tasks", e);
            throw e;
        }

        listener.onHashingCompleted();

        this.hashReader = null;
        this.listener = null;

        return resultTask.ins[0];
    }

    public Hash emptyRootHash() {
        final Hash NULL_HASH = CryptographyHolder.get().getNullHash();
        return ChunkHashTask.hash(NULL_HASH, NULL_HASH);
    }
}<|MERGE_RESOLUTION|>--- conflicted
+++ resolved
@@ -30,12 +30,7 @@
 import com.swirlds.virtualmap.config.VirtualMapConfig;
 import com.swirlds.virtualmap.datasource.VirtualLeafBytes;
 import com.swirlds.virtualmap.internal.Path;
-<<<<<<< HEAD
-=======
-import com.swirlds.virtualmap.internal.merkle.VirtualInternalNode;
-import com.swirlds.virtualmap.internal.merkle.VirtualRootNode;
 import edu.umd.cs.findbugs.annotations.NonNull;
->>>>>>> 4733608f
 import java.util.Arrays;
 import java.util.HashMap;
 import java.util.Iterator;
@@ -76,21 +71,7 @@
      * A listener to notify about hashing events. This listener is stored in a class field to
      * avoid passing it as an arg to every hashing task.
      */
-<<<<<<< HEAD
     private VirtualHashListener listener;
-=======
-    private VirtualHashListener<K, V> listener;
-
-    /**
-     * An instance of {@link Cryptography} used to hash leaves. This should be a static final
-     * field, but it doesn't work very well as platform configs aren't loaded at the time when
-     * this class is initialized. It would result in a cryptography instance with default (and
-     * possibly wrong) configs be used by the hasher. Instead, this field is initialized in
-     * the {@link #hash(LongFunction, Iterator, long, long, VirtualMapConfig)} method and used by all hashing
-     * tasks.
-     */
-    private Cryptography cryptography;
->>>>>>> 4733608f
 
     /**
      * Tracks if this virtual hasher has been shut down. If true (indicating that the hasher
@@ -287,13 +268,9 @@
             final Iterator<VirtualLeafBytes> sortedDirtyLeaves,
             final long firstLeafPath,
             final long lastLeafPath,
-<<<<<<< HEAD
-            VirtualHashListener listener) {
-=======
-            VirtualHashListener<K, V> listener,
+            VirtualHashListener listener,
             final @NonNull VirtualMapConfig virtualMapConfig) {
         requireNonNull(virtualMapConfig);
->>>>>>> 4733608f
 
         // If the first or last leaf path are invalid, then there is nothing to hash.
         if (firstLeafPath < 1 || lastLeafPath < 1) {

--- conflicted
+++ resolved
@@ -6,10 +6,14 @@
 import static com.swirlds.virtualmap.internal.Path.ROOT_PATH;
 import static java.util.Objects.requireNonNull;
 
+import com.swirlds.virtualmap.VirtualKey;
 import com.swirlds.virtualmap.VirtualMap;
+import com.swirlds.virtualmap.VirtualValue;
 import com.swirlds.virtualmap.config.VirtualMapConfig;
-import com.swirlds.virtualmap.datasource.VirtualLeafBytes;
+import com.swirlds.virtualmap.datasource.VirtualLeafRecord;
 import com.swirlds.virtualmap.internal.Path;
+import com.swirlds.virtualmap.internal.merkle.VirtualInternalNode;
+import com.swirlds.virtualmap.internal.merkle.VirtualRootNode;
 import edu.umd.cs.findbugs.annotations.NonNull;
 import java.util.Arrays;
 import java.util.HashMap;
@@ -33,9 +37,13 @@
  *
  * <p>There should be one {@link VirtualHasher} shared across all copies of a {@link VirtualMap}
  * "family".
+ *
+ * @param <K>
+ * 		The {@link VirtualKey} type
+ * @param <V>
+ * 		The {@link VirtualValue} type
  */
-public final class VirtualHasher {
-
+public final class VirtualHasher<K extends VirtualKey, V extends VirtualValue> {
     /**
      * Use this for all logging, as controlled by the optional data/log4j2.xml file
      */
@@ -57,7 +65,7 @@
      * A listener to notify about hashing events. This listener is stored in a class field to
      * avoid passing it as an arg to every hashing task.
      */
-    private VirtualHashListener listener;
+    private VirtualHashListener<K, V> listener;
 
     /**
      * An instance of {@link Cryptography} used to hash leaves.
@@ -80,39 +88,9 @@
         shutdown.set(true);
     }
 
-<<<<<<< HEAD
-    /**
-     * Hash the given dirty leaves and the minimal subset of the tree necessary to produce a single root hash.
-     * The root hash is returned.
-     *
-     * @param hashReader
-     * 		Return a {@link Hash} by path. Used when this method needs to look up clean nodes.
-     * @param sortedDirtyLeaves
-     * 		A stream of dirty leaves sorted in <strong>ASCENDING PATH ORDER</strong>, such that path
-     * 		1234 comes before 1235. If null or empty, a null hash result is returned.
-     * @param firstLeafPath
-     * 		The firstLeafPath of the tree that is being hashed. If &lt; 1, then a null hash result is returned.
-     * 		No leaf in {@code sortedDirtyLeaves} may have a path less than {@code firstLeafPath}.
-     * @param lastLeafPath
-     * 		The lastLeafPath of the tree that is being hashed. If &lt; 1, then a null hash result is returned.
-     * 		No leaf in {@code sortedDirtyLeaves} may have a path greater than {@code lastLeafPath}.
-     * @param virtualMapConfig platform configuration for VirtualMap
-     * @return The hash of the root of the tree
-     */
-    public Hash hash(
-            final LongFunction<Hash> hashReader,
-            Iterator<VirtualLeafBytes> sortedDirtyLeaves,
-            final long firstLeafPath,
-            final long lastLeafPath,
-            final @NonNull VirtualMapConfig virtualMapConfig) {
-        requireNonNull(virtualMapConfig);
-        return hash(hashReader, sortedDirtyLeaves, firstLeafPath, lastLeafPath, null, virtualMapConfig);
-    }
-=======
     // A task that can supply hashes to other tasks. There are two hash producer task
     // types: leaf tasks and chunk tasks
     class HashProducingTask extends AbstractTask {
->>>>>>> 8cce124c
 
         protected ChunkHashTask out;
 
@@ -157,15 +135,8 @@
         // Height. Must be greater than zero
         private final int height;
 
-<<<<<<< HEAD
-        private HashHoldingTask out;
-
-        // If not null, the task hashes the leaf. If null, the task processes the input hashes
-        private VirtualLeafBytes<?> leaf;
-=======
         // Hash inputs, at least two
         private final Hash[] ins;
->>>>>>> 8cce124c
 
         ChunkHashTask(final ForkJoinPool pool, final long path, final int height) {
             super(pool, 1 + (1 << height));
@@ -180,18 +151,12 @@
             super.complete();
         }
 
-<<<<<<< HEAD
-        void setLeaf(final VirtualLeafBytes<?> leaf) {
-            assert leaf != null && path == leaf.path() && height == 0;
-            this.leaf = leaf;
-=======
         void setHash(final long path, final Hash hash) {
             assert Path.getRank(this.path) + height == Path.getRank(path);
             final long firstPathInPathRank = Path.getLeftGrandChildPath(this.path, height);
             final int index = Math.toIntExact(path - firstPathInPathRank);
             assert (index >= 0) && (index < ins.length);
             ins[index] = hash;
->>>>>>> 8cce124c
             send();
         }
 
@@ -202,32 +167,6 @@
 
         @Override
         protected boolean onExecute() {
-<<<<<<< HEAD
-            final Hash hash;
-            if (leaf != null) {
-                hash = leaf.hash(HASH_BUILDER_THREAD_LOCAL.get());
-                listener.onLeafHashed(leaf);
-                listener.onNodeHashed(path, hash);
-            } else {
-                int len = 1 << height;
-                long rankPath = Path.getLeftGrandChildPath(path, height);
-                while (len > 1) {
-                    for (int i = 0; i < len / 2; i++) {
-                        final long hashedPath = Path.getParentPath(rankPath + i * 2);
-                        Hash left = ins[i * 2];
-                        Hash right = ins[i * 2 + 1];
-                        if ((left == null) && (right == null)) {
-                            ins[i] = null;
-                        } else {
-                            if (left == null) {
-                                left = hashReader.apply(rankPath + i * 2);
-                            }
-                            if (right == null) {
-                                right = hashReader.apply(rankPath + i * 2 + 1);
-                            }
-                            ins[i] = hash(left, right);
-                            listener.onNodeHashed(hashedPath, ins[i]);
-=======
             int len = 1 << height;
             long rankPath = Path.getLeftGrandChildPath(path, height);
             while (len > 1) {
@@ -240,7 +179,6 @@
                     } else {
                         if (left == null) {
                             left = hashReader.apply(rankPath + i * 2);
->>>>>>> 8cce124c
                         }
                         if (right == null) {
                             right = hashReader.apply(rankPath + i * 2 + 1);
@@ -258,9 +196,15 @@
             return true;
         }
 
-        static Hash hash(final Hash left, final Hash right) {
+        static Hash hash(final long path, final Hash left, final Hash right) {
+            final long classId = path == ROOT_PATH ? VirtualRootNode.CLASS_ID : VirtualInternalNode.CLASS_ID;
+            final int serId = path == ROOT_PATH
+                    ? VirtualRootNode.ClassVersion.CURRENT_VERSION
+                    : VirtualInternalNode.SERIALIZATION_VERSION;
             final HashBuilder builder = HASH_BUILDER_THREAD_LOCAL.get();
             builder.reset();
+            builder.update(classId);
+            builder.update(serId);
             builder.update(left);
             builder.update(right);
             return builder.build();
@@ -396,17 +340,17 @@
      */
     public Hash hash(
             final LongFunction<Hash> hashReader,
-            final Iterator<VirtualLeafBytes> sortedDirtyLeaves,
+            final Iterator<VirtualLeafRecord<K, V>> sortedDirtyLeaves,
             final long firstLeafPath,
             final long lastLeafPath,
-            VirtualHashListener listener,
+            VirtualHashListener<K, V> listener,
             final @NonNull VirtualMapConfig virtualMapConfig) {
         requireNonNull(virtualMapConfig);
 
         // We don't want to include null checks everywhere, so let the listener be NoopListener if null
         if (listener == null) {
             listener =
-                    new VirtualHashListener() {
+                    new VirtualHashListener<>() {
                         /* noop */
                     };
         }
@@ -481,19 +425,11 @@
         // it completes all task dependencies, so the task is executed.
 
         while (sortedDirtyLeaves.hasNext()) {
-<<<<<<< HEAD
-            VirtualLeafBytes<?> leaf = sortedDirtyLeaves.next();
-            long curPath = leaf.path();
-            ChunkHashTask curTask = map.remove(curPath);
-            if (curTask == null) {
-                curTask = new ChunkHashTask(hashingPool, curPath, 0);
-=======
             VirtualLeafRecord<K, V> leaf = sortedDirtyLeaves.next();
             long curPath = leaf.getPath();
             LeafHashTask leafTask = (LeafHashTask) allTasks.remove(curPath);
             if (leafTask == null) {
                 leafTask = new LeafHashTask(hashingPool, curPath);
->>>>>>> 8cce124c
             }
             leafTask.setLeaf(leaf);
 
@@ -634,6 +570,6 @@
     }
 
     public Hash emptyRootHash() {
-        return ChunkHashTask.hash(Cryptography.NULL_HASH, Cryptography.NULL_HASH);
+        return ChunkHashTask.hash(ROOT_PATH, Cryptography.NULL_HASH, Cryptography.NULL_HASH);
     }
 }
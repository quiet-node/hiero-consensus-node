--- conflicted
+++ resolved
@@ -91,10 +91,7 @@
 import org.hiero.base.crypto.Hash;
 import org.hiero.base.io.streams.SerializableDataInputStream;
 import org.hiero.base.io.streams.SerializableDataOutputStream;
-<<<<<<< HEAD
 import org.hiero.consensus.model.crypto.Hash;
-=======
->>>>>>> 920eb4d8
 
 /**
  * An {@link AbstractMerkleInternal} that represents the root node of a virtual tree. This root node always
@@ -486,15 +483,9 @@
                 getRoute());
         // Full leaf rehashing has nothing to do with reconnects, but existing reconnect mechanisms,
         // flusher and hash listener, work just fine in this scenario
-<<<<<<< HEAD
         final ReconnectHashLeafFlusher flusher =
-                new ReconnectHashLeafFlusher(dataSource, virtualMapConfig.flushInterval(), statistics);
+                new ReconnectHashLeafFlusher(dataSource, virtualMapConfig.reconnectFlushInterval(), statistics);
         final ReconnectHashListener hashListener = new ReconnectHashListener(flusher);
-=======
-        final ReconnectHashLeafFlusher<K, V> flusher = new ReconnectHashLeafFlusher<>(
-                keySerializer, valueSerializer, dataSource, virtualMapConfig.reconnectFlushInterval(), statistics);
-        final ReconnectHashListener<K, V> hashListener = new ReconnectHashListener<>(flusher);
->>>>>>> 920eb4d8
 
         // This background thread will be responsible for hashing the tree and sending the
         // data to the hash listener to flush.
@@ -1470,19 +1461,9 @@
         assert originalMap != null;
         // During reconnect we want to look up state from the original records
         final VirtualStateAccessor originalState = originalMap.getState();
-<<<<<<< HEAD
         reconnectFlusher = new ReconnectHashLeafFlusher(
-                reconnectRecords.getDataSource(), virtualMapConfig.flushInterval(), statistics);
+                reconnectRecords.getDataSource(), virtualMapConfig.reconnectFlushInterval(), statistics);
         nodeRemover = new ReconnectNodeRemover(
-=======
-        reconnectFlusher = new ReconnectHashLeafFlusher<>(
-                keySerializer,
-                valueSerializer,
-                reconnectRecords.getDataSource(),
-                virtualMapConfig.reconnectFlushInterval(),
-                statistics);
-        nodeRemover = new ReconnectNodeRemover<>(
->>>>>>> 920eb4d8
                 originalMap.getRecords(),
                 originalState.getFirstLeafPath(),
                 originalState.getLastLeafPath(),

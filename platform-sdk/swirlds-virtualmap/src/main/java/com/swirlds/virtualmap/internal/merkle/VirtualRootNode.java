--- conflicted
+++ resolved
@@ -44,10 +44,6 @@
 import com.swirlds.common.merkle.utility.DebugIterationEndpoint;
 import com.swirlds.common.threading.framework.config.ThreadConfiguration;
 import com.swirlds.metrics.api.Metrics;
-<<<<<<< HEAD
-import com.swirlds.virtualmap.VirtualMap;
-=======
->>>>>>> 56f18df0
 import com.swirlds.virtualmap.config.VirtualMapConfig;
 import com.swirlds.virtualmap.config.VirtualMapReconnectMode;
 import com.swirlds.virtualmap.constructable.constructors.VirtualRootNodeConstructor;
@@ -306,11 +302,6 @@
      * The {@link RecordAccessor} for the state, cache, and data source needed during reconnect.
      */
     private RecordAccessor reconnectRecords;
-<<<<<<< HEAD
-
-    private VirtualStateAccessor fullyReconnectedState;
-=======
->>>>>>> 56f18df0
 
     /**
      * During reconnect as a learner, this is the root node in the old learner merkle tree.
@@ -406,26 +397,15 @@
      * @param state
      * 		The VirtualMap state. Cannot be null.
      */
-<<<<<<< HEAD
-    public void postInit(final VirtualStateAccessor state) {
-        // We're reconnecting, state doesn't match cache or dataSource, gotta bail.
-        if (originalMap != null) {
-            fullyReconnectedState = state;
-            return;
-        }
-=======
     public void postInit(@NonNull final VirtualMapState state) {
         requireNonNull(state);
 
->>>>>>> 56f18df0
         if (cache == null) {
             cache = new VirtualNodeCache(virtualMapConfig);
         }
         if (dataSource == null) {
             dataSource = dataSourceBuilder.build(state.getLabel(), true);
         }
-<<<<<<< HEAD
-=======
 
         if (state.getFirstLeafPath() == INVALID_PATH || state.getLastLeafPath() == INVALID_PATH) {
             assert state.getFirstLeafPath() == INVALID_PATH;
@@ -442,7 +422,6 @@
         updateShouldBeFlushed();
         requireNonNull(dataSourceBuilder);
 
->>>>>>> 56f18df0
         this.records = new RecordAccessorImpl(this.state, cache, dataSource);
         if (statistics == null) {
             // Only create statistics instance if we don't yet have statistics. During a reconnect operation.
@@ -626,11 +605,7 @@
      * @return The {@link VirtualMapState}. Will not be null unless called during serialization before
      * 		serialization completes.
      */
-<<<<<<< HEAD
-    public VirtualStateAccessor getState() {
-=======
     public VirtualMapState getState() {
->>>>>>> 56f18df0
         return state;
     }
 
@@ -847,7 +822,6 @@
      * @return The value. The value may be null, or will be read only.
      */
     public <V> V get(@NonNull final Bytes key, final Codec<V> valueCodec) {
-<<<<<<< HEAD
         requireNonNull(key, NO_NULL_KEYS_ALLOWED_MESSAGE);
         final VirtualLeafBytes<V> rec = records.findLeafRecord(key);
         statistics.countReadEntities();
@@ -859,19 +833,6 @@
         requireNonNull(key, NO_NULL_KEYS_ALLOWED_MESSAGE);
         final VirtualLeafBytes rec = records.findLeafRecord(key);
         statistics.countReadEntities();
-=======
-        requireNonNull(key, NO_NULL_KEYS_ALLOWED_MESSAGE);
-        final VirtualLeafBytes<V> rec = records.findLeafRecord(key);
-        statistics.countReadEntities();
-        return rec == null ? null : rec.value(valueCodec);
-    }
-
-    @SuppressWarnings("rawtypes")
-    public Bytes getBytes(@NonNull final Bytes key) {
-        requireNonNull(key, NO_NULL_KEYS_ALLOWED_MESSAGE);
-        final VirtualLeafBytes rec = records.findLeafRecord(key);
-        statistics.countReadEntities();
->>>>>>> 56f18df0
         return rec == null ? null : rec.valueBytes();
     }
 
@@ -1188,11 +1149,7 @@
                 end - start);
     }
 
-<<<<<<< HEAD
-    private void flush(VirtualNodeCache cacheToFlush, VirtualStateAccessor stateToUse, VirtualDataSource ds) {
-=======
     private void flush(VirtualNodeCache cacheToFlush, VirtualMapState stateToUse, VirtualDataSource ds) {
->>>>>>> 56f18df0
         try {
             // Get the leaves that were changed and sort them by path so that lower paths come first
             final Stream<VirtualLeafBytes> dirtyLeaves =
@@ -1249,8 +1206,6 @@
         final String label = in.readNormalisedString(MAX_LABEL_LENGTH);
         dataSourceBuilder = in.readSerializable();
         dataSource = dataSourceBuilder.restore(label, inputDirectory);
-<<<<<<< HEAD
-=======
 
         VirtualLeafBytes virtualLeafBytes = dataSource.loadLeafRecord(VM_STATE_KEY);
         if (virtualLeafBytes != null) {
@@ -1258,7 +1213,6 @@
         } else {
             state = new VirtualMapState(label);
         }
->>>>>>> 56f18df0
         if (version < ClassVersion.VERSION_3_NO_NODE_CACHE) {
             throw new UnsupportedOperationException("Version " + version + " is not supported");
         }
@@ -1526,11 +1480,7 @@
             final ReconnectConfig reconnectConfig, @NonNull final ReconnectMapStats mapStats) {
         assert originalMap != null;
         // During reconnect we want to look up state from the original records
-<<<<<<< HEAD
-        final VirtualStateAccessor originalState = originalMap.getState();
-=======
         final VirtualMapState originalState = originalMap.getState();
->>>>>>> 56f18df0
         reconnectFlusher = new ReconnectHashLeafFlusher(
                 reconnectRecords.getDataSource(), virtualMapConfig.reconnectFlushInterval(), statistics);
         nodeRemover = new ReconnectNodeRemover(

// SPDX-License-Identifier: Apache-2.0
package com.swirlds.virtualmap.datasource;

import com.hedera.pbj.runtime.Codec;
import com.hedera.pbj.runtime.FieldDefinition;
import com.hedera.pbj.runtime.FieldType;
import com.hedera.pbj.runtime.ParseException;
import com.hedera.pbj.runtime.ProtoConstants;
import com.hedera.pbj.runtime.ProtoParserTools;
import com.hedera.pbj.runtime.ProtoWriterTools;
import com.hedera.pbj.runtime.io.ReadableSequentialData;
import com.hedera.pbj.runtime.io.WritableSequentialData;
import com.hedera.pbj.runtime.io.buffer.BufferedData;
import com.hedera.pbj.runtime.io.buffer.Bytes;
import com.swirlds.base.utility.ToStringBuilder;
import com.swirlds.common.crypto.Hash;
import com.swirlds.common.crypto.HashBuilder;
import edu.umd.cs.findbugs.annotations.NonNull;
import edu.umd.cs.findbugs.annotations.Nullable;
import java.io.IOException;
import java.util.Objects;
import org.apache.logging.log4j.LogManager;
import org.apache.logging.log4j.Logger;

/**
 * Virtual leaf record bytes.
 *
 * <p>Key hash code is used only when a virtual leaf is stored to data source, to properly map
 * the key to HDHM bucket. When a leaf is loaded back from data source to virtual map,
 * hash code is always set to 0. It can be restored from the key, once the key is deserialized
 * from key bytes, but there should be actually no need to restore the hash code.
 *
 * <p>Protobuf schema:
 *
 * <pre>
 * message LeafRecord {
 *
 *     // Virtual node path
 *     optional fixed64 path = 1;
 *
 *     // Virtual key
 *     bytes key = 2;
 *
 *     // Virtual value
 *     bytes value = 3;
 * }
 * </pre>
 */
public class VirtualLeafBytes<V> {

    private static final Logger logger = LogManager.getLogger(VirtualLeafBytes.class);

    public static final FieldDefinition FIELD_LEAFRECORD_PATH =
            new FieldDefinition("path", FieldType.FIXED64, false, true, false, 1);
    public static final FieldDefinition FIELD_LEAFRECORD_KEY =
            new FieldDefinition("key", FieldType.BYTES, false, true, false, 2);
    public static final FieldDefinition FIELD_LEAFRECORD_VALUE =
            new FieldDefinition("value", FieldType.BYTES, false, true, false, 3);

    private final long path;

    private final Bytes keyBytes;

    private V value;
    private Codec<V> valueCodec;
    private Bytes valueBytes;

    public VirtualLeafBytes(
            final long path, @NonNull final Bytes keyBytes, @Nullable final V value, @Nullable Codec<V> valueCodec) {
        this(path, keyBytes, value, valueCodec, null);
    }

    public VirtualLeafBytes(final long path, @NonNull final Bytes keyBytes, @Nullable Bytes valueBytes) {
        this(path, keyBytes, null, null, valueBytes);
    }

    VirtualLeafBytes(
            final long path,
            @NonNull final Bytes keyBytes,
            @Nullable final V value,
            @Nullable final Codec<V> valueCodec,
            @Nullable final Bytes valueBytes) {
        this.path = path;
        this.keyBytes = Objects.requireNonNull(keyBytes);
        this.value = value;
        this.valueCodec = valueCodec;
        this.valueBytes = valueBytes;
        if ((value != null) && (valueCodec == null)) {
            throw new IllegalArgumentException("Null codec for non-null value");
        }
    }

    public long path() {
        return path;
    }

    public Bytes keyBytes() {
        return keyBytes;
    }

    public V value(final Codec<V> valueCodec) {
        if (value == null) {
            // No synchronization here. In the worst case, value will be initialized multiple
            // times, but always to the same object
            if (valueBytes != null) {
                assert this.valueCodec == null || this.valueCodec.equals(valueCodec);
                this.valueCodec = valueCodec;
                try {
                    value = valueCodec.parse(valueBytes);
                } catch (final ParseException e) {
                    throw new RuntimeException("Failed to deserialize a value from bytes", e);
                }
            } else {
                // valueBytes is null, so the value should be null, too. Does it make sense to
                // do anything to the codec here? Perhaps not
            }
        } else {
            // The value is provided or already parsed from bytes. Check the codec
            assert valueCodec != null;
            if (!this.valueCodec.equals(valueCodec)) {
                throw new IllegalStateException("Value codec mismatch");
            }
        }
        return value;
    }

    public Bytes valueBytes() {
        if (valueBytes == null) {
            // No synchronization here. In the worst case, valueBytes will be initialized multiple
            // times, but always to the same value
            if (value != null) {
                assert (valueCodec != null);
                final byte[] vb = new byte[valueCodec.measureRecord(value)];
                try {
                    valueCodec.write(value, BufferedData.wrap(vb));
                    valueBytes = Bytes.wrap(vb);
                } catch (final IOException e) {
                    throw new RuntimeException("Failed to serialize a value to bytes", e);
                }
            }
        }
        return valueBytes;
    }

    public VirtualLeafBytes<V> withPath(final long newPath) {
        return new VirtualLeafBytes<>(newPath, keyBytes, value, valueCodec, valueBytes);
    }

    public VirtualLeafBytes<V> withValue(final V newValue, final Codec<V> newValueCodec) {
        return new VirtualLeafBytes<>(path, keyBytes, newValue, newValueCodec);
    }

    public VirtualLeafBytes<V> withValueBytes(final Bytes newValueBytes) {
        return new VirtualLeafBytes<>(path, keyBytes, newValueBytes);
    }

    /**
     * Reads a virtual leaf bytes object from the given sequential data.
     *
     * @param in sequential data to read from
     * @return the virtual leaf bytes object
     */
    public static VirtualLeafBytes<?> parseFrom(final ReadableSequentialData in) {
        if (in == null) {
            return null;
        }

        long path = 0;
        Bytes keyBytes = null;
        Bytes valueBytes = null;

        while (in.hasRemaining()) {
            final int field = in.readVarInt(false);
            final int tag = field >> ProtoParserTools.TAG_FIELD_OFFSET;
            if (tag == FIELD_LEAFRECORD_PATH.number()) {
                if ((field & ProtoConstants.TAG_WIRE_TYPE_MASK) != ProtoConstants.WIRE_TYPE_FIXED_64_BIT.ordinal()) {
                    throw new IllegalArgumentException("Wrong field type: " + field);
                }
                path = in.readLong();
            } else if (tag == FIELD_LEAFRECORD_KEY.number()) {
                if ((field & ProtoConstants.TAG_WIRE_TYPE_MASK) != ProtoConstants.WIRE_TYPE_DELIMITED.ordinal()) {
                    throw new IllegalArgumentException("Wrong field type: " + field);
                }
                final int len = in.readVarInt(false);
                keyBytes = in.readBytes(len);
            } else if (tag == FIELD_LEAFRECORD_VALUE.number()) {
                if ((field & ProtoConstants.TAG_WIRE_TYPE_MASK) != ProtoConstants.WIRE_TYPE_DELIMITED.ordinal()) {
                    throw new IllegalArgumentException("Wrong field type: " + field);
                }
                final int len = in.readVarInt(false);
                valueBytes = len == 0 ? Bytes.EMPTY : in.readBytes(len);
            } else {
                throw new IllegalArgumentException("Unknown field: " + field);
            }
        }

        Objects.requireNonNull(keyBytes, "Missing key bytes in the input");

        // Key hash code is not deserialized
        return new VirtualLeafBytes<>(path, keyBytes, valueBytes);
    }

    public int getSizeInBytes() {
        int size = 0;
        // Path is FIXED64
        size += ProtoWriterTools.sizeOfTag(FIELD_LEAFRECORD_PATH);
        size += Long.BYTES;
        size += ProtoWriterTools.sizeOfDelimited(FIELD_LEAFRECORD_KEY, Math.toIntExact(keyBytes.length()));
        final int valueBytesLen;
        // Don't call valueBytes() as it may trigger value serialization to Bytes
        if (valueBytes != null) {
            valueBytesLen = Math.toIntExact(valueBytes.length());
        } else if (value != null) {
            valueBytesLen = valueCodec.measureRecord(value);
<<<<<<< HEAD
=======
        } else {
            // Null value
            valueBytesLen = -1;
>>>>>>> 10798185
        }
        if (valueBytesLen >= 0) {
            size += ProtoWriterTools.sizeOfDelimited(FIELD_LEAFRECORD_VALUE, valueBytesLen);
        }
        return size;
    }

    /**
     * Writes this virtual leaf bytes object to the given sequential data.
     *
     * @param out the sequential data to write to
     */
    public void writeTo(final WritableSequentialData out) {
        final long pos = out.position();
        ProtoWriterTools.writeTag(out, FIELD_LEAFRECORD_PATH);
        out.writeLong(path);
        ProtoWriterTools.writeDelimited(
                out, FIELD_LEAFRECORD_KEY, Math.toIntExact(keyBytes.length()), keyBytes::writeTo);
        final Bytes localValueBytes = valueBytes();
        if (localValueBytes != null) {
            ProtoWriterTools.writeDelimited(
                    out, FIELD_LEAFRECORD_VALUE, Math.toIntExact(localValueBytes.length()), localValueBytes::writeTo);
        }
        assert out.position() == pos + getSizeInBytes()
                : "pos=" + pos + ", out.position()=" + out.position() + ", size=" + getSizeInBytes();
    }

    public Hash hash(final HashBuilder builder) {
        builder.reset();
        builder.update(keyBytes);
        builder.update(valueBytes());
        return builder.build();
    }

    @Override
    public int hashCode() {
        // VirtualLeafBytes is not expected to be used in collections, its hashCode()
        // doesn't have to be fast, so it's based on value bytes
        return Objects.hash(path, keyBytes, valueBytes());
    }

    @Override
    public boolean equals(final Object o) {
        if (!(o instanceof VirtualLeafBytes<?> other)) {
            return false;
        }
        // VirtualLeafBytes is not expected to be used in collections, its equals()
        // doesn't have to be fast, so it's based on calculated value bytes
        return (path == other.path)
                && Objects.equals(keyBytes, other.keyBytes)
                && Objects.equals(valueBytes(), other.valueBytes());
    }

    @Override
    public String toString() {
        return new ToStringBuilder(this)
                .append("path", path)
                .append("keyBytes", keyBytes)
                //                .append("value", value)
                //                .append("valueCodec", valueCodec)
                .append("valueBytes", valueBytes())
                .toString();
    }
}<|MERGE_RESOLUTION|>--- conflicted
+++ resolved
@@ -212,12 +212,9 @@
             valueBytesLen = Math.toIntExact(valueBytes.length());
         } else if (value != null) {
             valueBytesLen = valueCodec.measureRecord(value);
-<<<<<<< HEAD
-=======
         } else {
             // Null value
             valueBytesLen = -1;
->>>>>>> 10798185
         }
         if (valueBytesLen >= 0) {
             size += ProtoWriterTools.sizeOfDelimited(FIELD_LEAFRECORD_VALUE, valueBytesLen);

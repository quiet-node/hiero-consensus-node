--- conflicted
+++ resolved
@@ -56,12 +56,7 @@
 import com.swirlds.virtualmap.internal.cache.VirtualNodeCache;
 import com.swirlds.virtualmap.internal.hash.VirtualHashListener;
 import com.swirlds.virtualmap.internal.hash.VirtualHasher;
-<<<<<<< HEAD
 import com.swirlds.virtualmap.internal.merkle.ExternalVirtualMapMetadata;
-import com.swirlds.virtualmap.internal.merkle.RecordAccessorImpl;
-=======
-import com.swirlds.virtualmap.internal.merkle.ExternalVirtualMapState;
->>>>>>> 2b0e6b72
 import com.swirlds.virtualmap.internal.merkle.VirtualInternalNode;
 import com.swirlds.virtualmap.internal.merkle.VirtualLeafNode;
 import com.swirlds.virtualmap.internal.merkle.VirtualMapMetadata;
@@ -1313,15 +1308,9 @@
             @NonNull final ReconnectConfig reconnectConfig, @NonNull final ReconnectMapStats mapStats) {
         assert originalMap != null;
         // During reconnect we want to look up state from the original records
-<<<<<<< HEAD
         final VirtualMapMetadata originalState = originalMap.getState();
-        reconnectFlusher = new ReconnectHashLeafFlusher(
-                reconnectRecords.getDataSource(), virtualMapConfig.reconnectFlushInterval(), statistics);
-=======
-        final VirtualMapState originalState = originalMap.getState();
         reconnectFlusher =
                 new ReconnectHashLeafFlusher(dataSource, virtualMapConfig.reconnectFlushInterval(), statistics);
->>>>>>> 2b0e6b72
         nodeRemover = new ReconnectNodeRemover(
                 originalMap.getRecords(),
                 originalState.getFirstLeafPath(),

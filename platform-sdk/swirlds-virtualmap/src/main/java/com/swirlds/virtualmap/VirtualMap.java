// SPDX-License-Identifier: Apache-2.0
package com.swirlds.virtualmap;

import static com.swirlds.common.io.streams.StreamDebugUtils.deserializeAndDebugOnFailure;
import static com.swirlds.common.threading.manager.AdHocThreadManager.getStaticThreadManager;
import static com.swirlds.logging.legacy.LogMarker.ERROR;
import static com.swirlds.logging.legacy.LogMarker.EXCEPTION;
import static com.swirlds.logging.legacy.LogMarker.RECONNECT;
import static com.swirlds.logging.legacy.LogMarker.TESTING_EXCEPTIONS_ACCEPTABLE_RECONNECT;
import static com.swirlds.logging.legacy.LogMarker.VIRTUAL_MERKLE_STATS;
import static com.swirlds.virtualmap.VirtualMap.CLASS_ID;
import static com.swirlds.virtualmap.internal.Path.FIRST_LEFT_PATH;
import static com.swirlds.virtualmap.internal.Path.INVALID_PATH;
import static com.swirlds.virtualmap.internal.Path.ROOT_PATH;
import static com.swirlds.virtualmap.internal.Path.getIndexInRank;
import static com.swirlds.virtualmap.internal.Path.getLeftChildPath;
import static com.swirlds.virtualmap.internal.Path.getParentPath;
import static com.swirlds.virtualmap.internal.Path.getPathForRankAndIndex;
import static com.swirlds.virtualmap.internal.Path.getRank;
import static com.swirlds.virtualmap.internal.Path.getRightChildPath;
import static com.swirlds.virtualmap.internal.Path.getSiblingPath;
import static com.swirlds.virtualmap.internal.Path.isFarRight;
import static com.swirlds.virtualmap.internal.Path.isLeft;
import static com.swirlds.virtualmap.internal.merkle.VirtualMapState.VM_STATE_KEY;
import static java.util.Objects.requireNonNull;
import static java.util.concurrent.TimeUnit.MINUTES;
import static org.hiero.base.utility.CommonUtils.getNormalisedStringBytes;

import com.hedera.pbj.runtime.Codec;
import com.hedera.pbj.runtime.io.buffer.Bytes;
import com.swirlds.common.io.ExternalSelfSerializable;
import com.swirlds.common.io.streams.MerkleDataInputStream;
import com.swirlds.common.merkle.MerkleInternal;
import com.swirlds.common.merkle.MerkleNode;
import com.swirlds.common.merkle.exceptions.IllegalChildIndexException;
import com.swirlds.common.merkle.impl.PartialBinaryMerkleInternal;
import com.swirlds.common.merkle.route.MerkleRoute;
import com.swirlds.common.merkle.synchronization.config.ReconnectConfig;
import com.swirlds.common.merkle.synchronization.stats.ReconnectMapStats;
import com.swirlds.common.merkle.synchronization.utility.MerkleSynchronizationException;
import com.swirlds.common.merkle.synchronization.views.CustomReconnectRoot;
import com.swirlds.common.merkle.synchronization.views.LearnerTreeView;
import com.swirlds.common.merkle.synchronization.views.TeacherTreeView;
import com.swirlds.common.merkle.utility.DebugIterationEndpoint;
import com.swirlds.common.threading.framework.config.ThreadConfiguration;
import com.swirlds.common.utility.Labeled;
import com.swirlds.common.utility.RuntimeObjectRecord;
import com.swirlds.common.utility.RuntimeObjectRegistry;
import com.swirlds.config.api.Configuration;
import com.swirlds.metrics.api.Metrics;
import com.swirlds.virtualmap.config.VirtualMapConfig;
import com.swirlds.virtualmap.config.VirtualMapReconnectMode;
import com.swirlds.virtualmap.constructable.constructors.VirtualMapConstructor;
import com.swirlds.virtualmap.datasource.VirtualDataSource;
import com.swirlds.virtualmap.datasource.VirtualDataSourceBuilder;
import com.swirlds.virtualmap.datasource.VirtualHashRecord;
import com.swirlds.virtualmap.datasource.VirtualLeafBytes;
import com.swirlds.virtualmap.internal.RecordAccessor;
import com.swirlds.virtualmap.internal.cache.VirtualNodeCache;
import com.swirlds.virtualmap.internal.hash.VirtualHashListener;
import com.swirlds.virtualmap.internal.hash.VirtualHasher;
import com.swirlds.virtualmap.internal.merkle.ExternalVirtualMapState;
import com.swirlds.virtualmap.internal.merkle.RecordAccessorImpl;
import com.swirlds.virtualmap.internal.merkle.VirtualInternalNode;
import com.swirlds.virtualmap.internal.merkle.VirtualLeafNode;
import com.swirlds.virtualmap.internal.merkle.VirtualMapState;
import com.swirlds.virtualmap.internal.merkle.VirtualMapStatistics;
import com.swirlds.virtualmap.internal.merkle.VirtualRootNode;
import com.swirlds.virtualmap.internal.pipeline.VirtualPipeline;
import com.swirlds.virtualmap.internal.pipeline.VirtualRoot;
import com.swirlds.virtualmap.internal.reconnect.ConcurrentBlockingIterator;
import com.swirlds.virtualmap.internal.reconnect.LearnerPullVirtualTreeView;
import com.swirlds.virtualmap.internal.reconnect.LearnerPushVirtualTreeView;
import com.swirlds.virtualmap.internal.reconnect.NodeTraversalOrder;
import com.swirlds.virtualmap.internal.reconnect.ReconnectHashLeafFlusher;
import com.swirlds.virtualmap.internal.reconnect.ReconnectHashListener;
import com.swirlds.virtualmap.internal.reconnect.ReconnectNodeRemover;
import com.swirlds.virtualmap.internal.reconnect.TeacherPullVirtualTreeView;
import com.swirlds.virtualmap.internal.reconnect.TeacherPushVirtualTreeView;
import com.swirlds.virtualmap.internal.reconnect.TopToBottomTraversalOrder;
import com.swirlds.virtualmap.internal.reconnect.TwoPhasePessimisticTraversalOrder;
import edu.umd.cs.findbugs.annotations.NonNull;
import edu.umd.cs.findbugs.annotations.Nullable;
import java.io.BufferedInputStream;
import java.io.BufferedOutputStream;
import java.io.FileInputStream;
import java.io.FileOutputStream;
import java.io.IOException;
import java.io.UncheckedIOException;
import java.nio.channels.ClosedByInterruptException;
import java.nio.file.Path;
import java.util.concurrent.CompletableFuture;
import java.util.concurrent.CountDownLatch;
import java.util.concurrent.ExecutionException;
import java.util.concurrent.atomic.AtomicBoolean;
import java.util.concurrent.atomic.AtomicLong;
import java.util.concurrent.atomic.AtomicReference;
import java.util.stream.Stream;
import org.apache.logging.log4j.LogManager;
import org.apache.logging.log4j.Logger;
import org.hiero.base.constructable.ConstructableClass;
import org.hiero.base.constructable.RuntimeConstructable;
import org.hiero.base.crypto.Hash;
import org.hiero.base.io.streams.SerializableDataInputStream;
import org.hiero.base.io.streams.SerializableDataOutputStream;

/**
 * A {@link MerkleInternal} node that virtualizes all of its children, such that the child nodes
 * may not exist in RAM until they are required. Significantly, <strong>downward traversal in
 * the tree WILL NOT always returns consistent results until after hashes have been computed.</strong>
 * During the hash phase, all affected internal nodes are discovered and updated and "realized" into
 * memory. From that point, downward traversal through the tree will produce consistent results.
 *
 * <hr>
 * <p><strong>Virtualization</strong></p>
 *
 * <p>
 * All node data is persisted in a {@link VirtualDataSource}. The typical implementation would store node
 * data on disk. While an in-memory implementation may exist for various reasons (testing, benchmarking,
 * performance optimizations for certain scenarios), the best way to reason about this class is to
 * assume that the data source implementation is based on storing data on a filesystem.
 * <p>
 * Initially, the root node and other nodes are on disk and not in memory. When a client of the API
 * uses any of the map-like APIs, a leaf is read into memory. To make this more efficient, the leaf's
 * data is loaded lazily. Accessing the value causes the value to be read and deserialized from disk,
 * but does not cause the hash to be read or deserialized from disk. Central to the implementation is
 * avoiding as much disk access and deserialization as possible.
 * <p>
 * Each time a leaf is accessed, either for modification or reading, we first check an in-memory cache
 * to see if this leaf has already been accessed in some way. If so, we get it from memory directly and
 * avoid hitting the disk. The cache is shared across all copies of the map, so we actually check memory
 * for any existing versions going back to the oldest version that is still in memory (typically, a dozen
 * or so). If we have a cache miss there, then we go to disk, read an object, and place it in the cache,
 * if it will be modified later or is being modified now. We do not cache into memory records that are
 * only read.
 * <p>
 * One important optimization is avoiding accessing internal nodes during transaction handling. If a leaf
 * is added, we will need to create a new internal node, but we do not need to "walk up the tree" making
 * copies of the existing nodes. When we delete a leaf, we need to delete an internal node, but we don't
 * need to do anything special in that case either (except to delete it from our in memory cache). Avoiding
 * this work is important for performance, but it does lead to inconsistencies when traversing the children
 * of this node using an iterator, or any of the getChild methods on the class. This is because the state
 * of those internal nodes is unknown until we put in the work to sort them out. We do this efficiently during
 * the hashing process. Once hashing is complete, breadth or depth first traversal of the tree will be
 * correct and consistent for that version of the tree. It isn't hashing itself that makes the difference,
 * it is the method by which iteration happens.
 *
 * <hr>
 * <p><strong>Lifecycle</strong></p>
 * <p>
 * A {@link VirtualMap} is created at startup and copies are made as rounds are processed. Each map becomes
 * immutable through its map-like API after it is copied. Internal nodes can still be hashed until the hashing
 * round completes. Eventually, a map must be retired, and all in-memory references to the internal and leaf
 * nodes released for garbage collection, and all the data written to disk. It is <strong>essential</strong>
 * that data is written to disk in order from oldest to newest copy. Although maps may be released in any order,
 * they <strong>MUST</strong> be written to disk strictly in-order and only the oldest copy in memory can be
 * written. There cannot be an older copy in memory with a newer copy being written to disk.
 *
 * <hr>
 * <p><strong>Map-like Behavior</strong></p>
 * <p>
 * This class presents a map-like interface for getting and putting values. These values are stored
 * in the leaf nodes of this node's sub-tree. The map-like methods {@link #get(Bytes, Codec)},
 * {@link #put(Bytes, Object, Codec)}, and {@link #remove(Bytes, Codec)} can be used as a
 * fast and convenient way to read, add, modify, or delete the corresponding leaf nodes and
 * internal nodes. Indeed, you <strong>MUST NOT</strong> modify the tree structure directly, only
 * through the map-like methods.
 */
@DebugIterationEndpoint
@ConstructableClass(value = CLASS_ID, constructorType = VirtualMapConstructor.class)
public final class VirtualMap extends PartialBinaryMerkleInternal
        implements CustomReconnectRoot<Long, Long>, ExternalSelfSerializable, Labeled, MerkleInternal, VirtualRoot {

    private static final String NO_NULL_KEYS_ALLOWED_MESSAGE = "Null keys are not allowed";

    /**
     * Used for serialization.
     */
    public static final long CLASS_ID = 0xb881f3704885e853L;

    /**
     * Use this for all logging, as controlled by the optional data/log4j2.xml file
     */
    private static final Logger logger = LogManager.getLogger(VirtualMap.class);

    /**
     * The number of elements to have in the buffer used during reconnect on a learner when passing
     * leaves to the hashing system. The size of this variable will depend on the incoming rate
     * of leaves vs. the speed of hashing.
     */
    private static final int MAX_RECONNECT_HASHING_BUFFER_SIZE = 10_000_000;

    /** Virtual Map platform configuration */
    @NonNull
    private final VirtualMapConfig virtualMapConfig;

    /**
     * This version number should be used to handle compatibility issues that may arise from any future changes
     */
    public static class ClassVersion {
        public static final int ORIGINAL = 1;
        public static final int MERKLE_SERIALIZATION_CLEANUP = 2;
        public static final int REHASH_LEAVES = 3;
        public static final int NO_VIRTUAL_ROOT_NODE = 4;
    }

    public static final int MAX_LABEL_CHARS = 512;

    /**
     * Used to track the lifespan of this virtual map. The record is released when the map is destroyed.
     */
    private final RuntimeObjectRecord registryRecord;

    /** Platform configuration */
    @NonNull
    private final Configuration configuration;

    /**
     * The maximum size() we have reached, where we have (already) recorded a warning message about how little
     * space is left before this {@link VirtualMap} hits the size limit.  We retain this information
     * because if we later delete some nodes and then add some more, we don't want to trigger a duplicate warning.
     */
    private long maxSizeReachedTriggeringWarning = 0;

    /**
     * A {@link VirtualDataSourceBuilder} used for creating instances of {@link VirtualDataSource}.
     * The data source used by this instance is created from this builder. The builder is needed
     * during reconnect to create a new data source based on a snapshot directory, or in
     * various other scenarios.
     */
    private VirtualDataSourceBuilder dataSourceBuilder;

    /**
     * Provides access to the {@link VirtualDataSource} for tree data.
     * All instances of {@link VirtualMap} in the "family" (i.e. that are copies
     * going back to some first progenitor) share the exact same dataSource instance.
     */
    private VirtualDataSource dataSource;

    /**
     * A cache for virtual tree nodes. This cache is very specific for this use case. The elements
     * in the cache are those nodes that were modified by this root node, or any copy of this node, that have
     * not yet been written to disk. This cache is used for two purposes. First, we avoid writing to
     * disk until the round is completed and hashed as both a performance enhancement and, more critically,
     * to avoid having to make the filesystem fast-copyable. Second, since modifications are not written
     * to disk, we must cache them here to return correct and consistent results to callers of the map-like APIs.
     * <p>
     * Deleted leaves are represented with records that have the "deleted" flag set.
     * <p>
     * Since this is fast-copyable and shared across all copies of a {@link VirtualMap}, it contains the changed
     * leaves over history. Since we always flush from oldest to newest, we know for certain that
     * anything here is at least as new as, or newer than, what is on disk. So we check it first whenever
     * we need a leaf. This allows us to keep the disk simple and not fast-copyable.
     */
    private VirtualNodeCache cache;

    /**
     * A reference to the map metadata, such as the first leaf path, last leaf path, name ({@link VirtualMapState}).
     * Ideally this would be final and never null, but serialization requires partially constructed objects,
     * so it must not be final and may be null until deserialization is complete.
     */
    private VirtualMapState state;

    /**
     * An interface through which the {@link VirtualMap} can access record data from the cache and the
     * data source. By encapsulating this logic in a RecordAccessor, we make it convenient to access records
     * using a combination of different caches, states, and data sources, which becomes important for reconnect
     * and other uses. This should never be null except for a brief window during initialization / reconnect /
     * serialization.
     */
    private RecordAccessor records;

    /**
     * The hasher is responsible for hashing data in a virtual merkle tree.
     */
    private final VirtualHasher hasher;

    /**
     * The {@link VirtualPipeline}, shared across all copies of a given {@link VirtualMap}, maintains the
     * lifecycle of the nodes, making sure they are merged or flushed or hashed in order and according to the
     * defined lifecycle rules. This class makes calls to the pipeline, and the pipeline calls back methods
     * defined in this class.
     */
    private VirtualPipeline pipeline;

    /**
     * Hash of this root node. If null, the node isn't hashed yet.
     */
    private final AtomicReference<Hash> hash = new AtomicReference<>();
    /**
     * If true, then this copy of {@link VirtualMap} should eventually be flushed to disk. A heuristic is
     * used to determine which copy is flushed.
     */
    private final AtomicBoolean shouldBeFlushed = new AtomicBoolean(false);

    /**
     * Flush threshold. If greater than zero, then this virtual root will be flushed to disk, if
     * its estimated size exceeds the threshold. If this virtual root is explicitly requested to flush
     * using {@link #enableFlush()}, the threshold is not taken into consideration.
     *
     * <p>By default, the threshold is set to {@link VirtualMapConfig#copyFlushCandidateThreshold()}. The
     * threshold is inherited by all copies.
     */
    private final AtomicLong flushCandidateThreshold = new AtomicLong();

    /**
     * This latch is used to implement {@link #waitUntilFlushed()}.
     */
    private final CountDownLatch flushLatch = new CountDownLatch(1);

    /**
     * Specifies whether this current copy has been flushed. This will only be true if {@link #shouldBeFlushed}
     * is true, and it has been flushed.
     */
    private final AtomicBoolean flushed = new AtomicBoolean(false);

    /**
     * Specifies whether this current copy hsa been merged. This will only be true if {@link #shouldBeFlushed}
     * is false, and it has been merged.
     */
    private final AtomicBoolean merged = new AtomicBoolean(false);

    private final AtomicBoolean detached = new AtomicBoolean(false);

    /**
     * Created at the beginning of reconnect as a <strong>learner</strong>, this iterator allows
     * for other threads to feed its leaf records to be used during hashing.
     */
    private ConcurrentBlockingIterator<VirtualLeafBytes> reconnectIterator = null;

    /**
     * A {@link java.util.concurrent.Future} that will contain the final hash result of the
     * reconnect hashing process.
     */
    private CompletableFuture<Hash> reconnectHashingFuture;

    /**
     * Set to true once the reconnect hashing thread has been started.
     */
    private AtomicBoolean reconnectHashingStarted;

    /**
     * Empty VirtualMap state created using a label from the original map.
     * Paths are not initialized in this instance on purpose.
     */
    private VirtualMapState reconnectState;
    /**
     * The {@link RecordAccessor} for the state, cache, and data source needed during reconnect.
     */
    private RecordAccessor reconnectRecords;

    /**
     * During reconnect as a learner, this is the root node in the old learner merkle tree.
     */
    private VirtualMap originalMap;

    private ReconnectHashLeafFlusher reconnectFlusher;

    private ReconnectNodeRemover nodeRemover;

    private final long fastCopyVersion;

    private VirtualMapStatistics statistics;

    /**
     * This reference is used to assert that there is only one thread modifying the VM at a time.
     * NOTE: This field is used *only* if assertions are enabled, otherwise it always has null value.
     */
    private final AtomicReference<Thread> currentModifyingThreadRef = new AtomicReference<>(null);

    /**
     * Required by the {@link RuntimeConstructable} contract.
     * This can <strong>only</strong> be called as part of serialization and reconnect, not for normal use.
     */
    public VirtualMap(final @NonNull Configuration configuration) {
        requireNonNull(configuration);
        this.configuration = configuration;
        registryRecord = RuntimeObjectRegistry.createRecord(getClass());

        this.fastCopyVersion = 0;
        // Hasher is required during reconnects
        this.hasher = new VirtualHasher();
        this.virtualMapConfig = requireNonNull(configuration.getConfigData(VirtualMapConfig.class));
        this.flushCandidateThreshold.set(virtualMapConfig.copyFlushCandidateThreshold());
    }

    /**
     * Create a new {@link VirtualMap}.
     *
     * @param label
     * 		A label to give the virtual map. This label is used by the data source and cannot be null.
     * @param dataSourceBuilder
     * 		The data source builder. Must not be null.
     * @param configuration platform configuration
     */
    public VirtualMap(
            final String label,
            final VirtualDataSourceBuilder dataSourceBuilder,
            final @NonNull Configuration configuration) {
        requireNonNull(configuration);
        this.configuration = configuration;
        registryRecord = RuntimeObjectRegistry.createRecord(getClass());

        if (label.length() > MAX_LABEL_CHARS) {
            throw new IllegalArgumentException("Label cannot be greater than 512 characters");
        }

        this.fastCopyVersion = 0;
        this.hasher = new VirtualHasher();
        this.virtualMapConfig = requireNonNull(configuration.getConfigData(VirtualMapConfig.class));
        this.flushCandidateThreshold.set(virtualMapConfig.copyFlushCandidateThreshold());
        this.dataSourceBuilder = requireNonNull(dataSourceBuilder);

        postInit(new VirtualMapState(label));
    }

    /**
     * Create a copy of the given source.
     *
     * @param source
     * 		must not be null.
     */
    private VirtualMap(final VirtualMap source) {
        configuration = source.configuration;
        registryRecord = source.registryRecord;

        state = source.state.copy();
        fastCopyVersion = source.fastCopyVersion + 1;
        dataSourceBuilder = source.dataSourceBuilder;
        dataSource = source.dataSource;
        cache = source.cache.copy();
        hasher = source.hasher;
        reconnectHashingFuture = null;
        reconnectHashingStarted = null;
        reconnectIterator = null;
        reconnectRecords = null;
        maxSizeReachedTriggeringWarning = source.maxSizeReachedTriggeringWarning;
        pipeline = source.pipeline;
        flushCandidateThreshold.set(source.flushCandidateThreshold.get());
        statistics = source.statistics;
        virtualMapConfig = source.virtualMapConfig;

        if (this.pipeline.isTerminated()) {
            throw new IllegalStateException("A fast-copy was made of a VirtualMap with a terminated pipeline!");
        }

        postInit(state);
    }

    /**
     * Sets the {@link VirtualMapState}. This method is called when this root node
     * is added as a child to its virtual map. It happens when virtual maps are created
     * from scratch, or during deserialization. It's also called after learner reconnects.
     *
     * @param state
     * 		The accessor. Cannot be null. Must have a label.
     */
    void postInit(@NonNull final VirtualMapState state) {
        requireNonNull(state);
        requireNonNull(state.getLabel());
        requireNonNull(dataSourceBuilder);

        if (cache == null) {
            cache = new VirtualNodeCache(virtualMapConfig);
        }
        if (dataSource == null) {
            dataSource = dataSourceBuilder.build(state.getLabel(), true);
        }

        if (state.getFirstLeafPath() == INVALID_PATH || state.getLastLeafPath() == INVALID_PATH) {
            assert state.getFirstLeafPath() == INVALID_PATH;
            assert state.getLastLeafPath() == INVALID_PATH;
            try {
                VirtualLeafBytes<?> virtualLeafBytes = dataSource.loadLeafRecord(VM_STATE_KEY);
                this.state = virtualLeafBytes == null ? state : new VirtualMapState(virtualLeafBytes.valueBytes());
            } catch (IOException e) {
                throw new UncheckedIOException(e);
            }
        } else {
            this.state = state;
        }
        updateShouldBeFlushed();

        this.records = new RecordAccessorImpl(this.state, cache, dataSource);
        if (statistics == null) {
            // Only create statistics instance if we don't yet have statistics. During a reconnect operation.
            // it is necessary to use the statistics object from the previous instance of the state.
            statistics = new VirtualMapStatistics(state.getLabel());
        }

        persistNonEmptyState();

        // VM size metric value is updated in add() and remove(). However, if no elements are added or
        // removed, the metric may have a stale value for a long time. Update it explicitly here
        statistics.setSize(size());
        // At this point in time the copy knows if it should be flushed or merged, and so it is safe
        // to register with the pipeline.
        if (pipeline == null) {
            pipeline = new VirtualPipeline(virtualMapConfig, state.getLabel());
        }
        pipeline.registerCopy(this);
    }

    /**
     * Adds {@link VirtualMapState} to the map if the state is not empty.
     */
    private void persistNonEmptyState() {
        if (state.getSize() == 0) {
            // If the state is empty, we do not persist it.
            return;
        }

        if (!isHashed()) {
            putBytes(VM_STATE_KEY, state.toBytes());
        } else {
            logger.warn(ERROR.getMarker(), "Attempted to persist state of a hashed virtual map.");
        }
    }

    @SuppressWarnings("ClassEscapesDefinedScope")
    public VirtualNodeCache getCache() {
        return cache;
    }

    @SuppressWarnings("ClassEscapesDefinedScope")
    public RecordAccessor getRecords() {
        return records;
    }

    // Exposed for tests only.
    public VirtualPipeline getPipeline() {
        return pipeline;
    }

    /**
     * {@inheritDoc}
     */
    @Override
    public boolean isRegisteredToPipeline(final VirtualPipeline pipeline) {
        return pipeline == this.pipeline;
    }

    /**
     * {@inheritDoc}
     */
    @Override
    public <T extends MerkleNode> T getChild(final int index) {
        if (isDestroyed()
                || dataSource == null
                || originalMap != null
                || state == null
                || state.getFirstLeafPath() == INVALID_PATH
                || index > 1) {
            return null;
        }

        final long path = index + 1L;
        final T node;
        if (path < state.getFirstLeafPath()) {
            final Hash hash = records.findHash(path);
            final VirtualHashRecord virtualHashRecord =
                    new VirtualHashRecord(path, hash != VirtualNodeCache.DELETED_HASH ? hash : null);
            //noinspection unchecked
            node = (T) (new VirtualInternalNode(this, virtualHashRecord));
        } else if (path <= state.getLastLeafPath()) {
            final VirtualLeafBytes leafRecord = records.findLeafRecord(path);
            if (leafRecord == null) {
                throw new IllegalStateException("Invalid null record for child index " + index + " (path = "
                        + path + "). First leaf path = " + state.getFirstLeafPath() + ", last leaf path = "
                        + state.getLastLeafPath() + ".");
            }
            final Hash hash = records.findHash(path);
            //noinspection unchecked
            node = (T) (new VirtualLeafNode(leafRecord, hash != VirtualNodeCache.DELETED_HASH ? hash : null));
        } else {
            // The index is out of bounds. Maybe we have a root node with one leaf and somebody has asked
            // for the second leaf, in which case it would be null.
            return null;
        }

        final MerkleRoute route = this.getRoute().extendRoute(index);
        node.setRoute(route);
        return node;
    }

    /**
     * {@inheritDoc}
     */
    @Override
    protected void destroyNode() {
        if (pipeline != null) {
            pipeline.destroyCopy(this);
        } else {
            logger.info(
                    VIRTUAL_MERKLE_STATS.getMarker(),
                    "Destroying virtual root node at route {}, but its pipeline is null. It may happen during failed reconnect",
                    getRoute());
            closeDataSource();
        }
    }

    /**
     * We always have *potentially* two children.
     *
     * {@inheritDoc}
     */
    @Override
    public int getNumberOfChildren() {
        return 2;
    }

    //  FUTURE WORK: Uncomment this once migration from the existing VirtualMap is done
    //    /**
    //     * This is never called for a {@link VirtualMap}.
    //     *
    //     * {@inheritDoc}
    //     */
    //    @Override
    //    protected void setChildInternal(final int index, final MerkleNode child) {
    //        throw new UnsupportedOperationException("You cannot set the child of a VirtualMap directly with this
    // API");
    //    }

    /**
     * {@inheritDoc}
     */
    @Override
    protected void allocateSpaceForChild(final int index) {
        // No-op
    }

    /**
     * {@inheritDoc}
     */
    @Override
    protected void checkChildIndexIsValid(final int index) {
        if (index < 0 || index > 1) {
            throw new IllegalChildIndexException(0, 1, index);
        }
    }

    /**
     * Checks whether a leaf for the given key exists.
     *
     * @param key
     * 		The key. Cannot be null.
     * @return True if there is a leaf corresponding to this key.
     */
    public boolean containsKey(final Bytes key) {
        requireNonNull(key, NO_NULL_KEYS_ALLOWED_MESSAGE);
        final long path = records.findKey(key);
        statistics.countReadEntities();
        return path != INVALID_PATH;
    }

    /**
     * Gets the value associated with the given key.
     *
     * @param key
     * 		The key. This must not be null.
     * @return The value. The value may be null, or will be read only.
     */
    public <V> V get(@NonNull final Bytes key, final Codec<V> valueCodec) {
        requireNonNull(key, NO_NULL_KEYS_ALLOWED_MESSAGE);
        final VirtualLeafBytes<V> rec = records.findLeafRecord(key);
        statistics.countReadEntities();
        return rec == null ? null : rec.value(valueCodec);
    }

    @SuppressWarnings("rawtypes")
    public Bytes getBytes(@NonNull final Bytes key) {
        requireNonNull(key, NO_NULL_KEYS_ALLOWED_MESSAGE);
        final VirtualLeafBytes rec = records.findLeafRecord(key);
        statistics.countReadEntities();
        return rec == null ? null : rec.valueBytes();
    }

    /**
     * Puts the key/value pair into the map. The key must not be null, but the value
     * may be null. The previous value, if it existed, is returned. If the entry was already in the map,
     * the value is replaced. If the mapping was not in the map, then a new entry is made.
     *
     * @param key
     * 		the key, cannot be null.
     * @param value
     * 		the value, may be null.
     */
    public <V> void put(final Bytes key, final V value, final Codec<V> valueCodec) {
        put(key, value, valueCodec, null);
    }

    public void putBytes(final Bytes key, final Bytes valueBytes) {
        put(key, null, null, valueBytes);
    }

    public <V> void put(final Bytes key, final V value, final Codec<V> valueCodec, final Bytes valueBytes) {
        throwIfImmutable();
        assert !isHashed() : "Cannot modify already hashed node";
        assert currentModifyingThreadRef.compareAndSet(null, Thread.currentThread());
        try {
            requireNonNull(key, NO_NULL_KEYS_ALLOWED_MESSAGE);
            if (size() == 0 && !key.equals(VM_STATE_KEY)) {
                // Currently, state is (-1, -1) and it's going to be stored as such.
                // However, it's not a problem because it's going to be updated at the end of the round
                add(VM_STATE_KEY, state, null, state.toBytes());
            }

            final long path = records.findKey(key);
            if (path == INVALID_PATH) {
                // The key is not stored. So add a new entry and return.
                add(key, value, valueCodec, valueBytes);
                statistics.countAddedEntities();
                statistics.setSize(state.getSize());
                return;
            }

            // FUTURE WORK: make VirtualLeafBytes.<init>(path, key, value, codec, bytes) public?
            final VirtualLeafBytes<V> leaf = valueCodec != null
                    ? new VirtualLeafBytes<>(path, key, value, valueCodec)
                    : new VirtualLeafBytes<>(path, key, valueBytes);
            cache.putLeaf(leaf);
            statistics.countUpdatedEntities();
        } finally {
            assert currentModifyingThreadRef.compareAndSet(Thread.currentThread(), null);
        }
    }

    /**
     * Removes the key/value pair denoted by the given key from the map. Has no effect
     * if the key didn't exist.
     *
     * @param key The key to remove, must not be null
     * @param valueCodec Value codec to decode the removed value. If the codec is null, this method
     *                   always returns null
     * @return The removed value. May return null if there was no value to remove or if the value was null.
     */
    public <V> V remove(@NonNull final Bytes key, @Nullable final Codec<V> valueCodec) {
        return remove(key, valueCodec, false);
    }

    private <V> V remove(
            @NonNull final Bytes key, @Nullable final Codec<V> valueCodec, final boolean allowStateRemoval) {
        throwIfImmutable();
        requireNonNull(key);
        assert currentModifyingThreadRef.compareAndSet(null, Thread.currentThread());
        if (!allowStateRemoval && key.equals(VM_STATE_KEY)) {
            throw new IllegalArgumentException("Cannot remove the virtual map state key");
        }
        try {
            // Verify whether the current leaf exists. If not, we can just return null.
            VirtualLeafBytes<V> leafToDelete = records.findLeafRecord(key);
            if (leafToDelete == null) {
                return null;
            }

            // Mark the leaf as being deleted.
            cache.deleteLeaf(leafToDelete);
            statistics.countRemovedEntities();

            // We're going to need these
            final long lastLeafPath = state.getLastLeafPath();
            final long firstLeafPath = state.getFirstLeafPath();
            final long leafToDeletePath = leafToDelete.path();

            // If the leaf was not the last leaf, then move the last leaf to take this spot
            if (leafToDeletePath != lastLeafPath) {
                final VirtualLeafBytes<?> lastLeaf = records.findLeafRecord(lastLeafPath);
                assert lastLeaf != null;
                cache.clearLeafPath(lastLeafPath);
                cache.putLeaf(lastLeaf.withPath(leafToDeletePath));
                // NOTE: at this point, if leafToDelete was in the cache at some "path" index, it isn't anymore!
                // The lastLeaf has taken its place in the path index.
            }

            // If the parent of the last leaf is root, then we can simply do some bookkeeping.
            // Otherwise, we replace the parent of the last leaf with the sibling of the last leaf,
            // and mark it dirty. This covers all cases.
            final long lastLeafParent = getParentPath(lastLeafPath);
            if (lastLeafParent == ROOT_PATH) {
                if (firstLeafPath == lastLeafPath) {
                    // We just removed the very last leaf, so set these paths to be invalid
                    state.setFirstLeafPath(INVALID_PATH);
                    state.setLastLeafPath(INVALID_PATH);
                } else {
                    // We removed the second to last leaf, so the first & last leaf paths are now the same.
                    state.setLastLeafPath(FIRST_LEFT_PATH);
                    // One of the two remaining leaves is removed. When this virtual root copy is hashed,
                    // the root hash will be a product of the remaining leaf hash and a null hash at
                    // path 2. However, rehashing is only triggered, if there is at least one dirty leaf,
                    // while leaf 1 is not marked as such: neither its contents nor its path are changed.
                    // To fix it, mark it as dirty explicitly
                    final VirtualLeafBytes<?> leaf = records.findLeafRecord(1);
                    cache.putLeaf(leaf);
                }
            } else {
                final long lastLeafSibling = getSiblingPath(lastLeafPath);
                final VirtualLeafBytes<?> sibling = records.findLeafRecord(lastLeafSibling);
                assert sibling != null;
                cache.clearLeafPath(lastLeafSibling);
                cache.deleteHash(lastLeafParent);
                cache.putLeaf(sibling.withPath(lastLeafParent));

                // Update the first & last leaf paths
                state.setFirstLeafPath(lastLeafParent); // replaced by the sibling, it is now first
                state.setLastLeafPath(lastLeafSibling - 1); // One left of the last leaf sibling
            }
            if (statistics != null) {
                statistics.setSize(state.getSize());
            }

            // Get the value and return it, if requested
            return valueCodec != null ? leafToDelete.value(valueCodec) : null;
        } finally {
            assert currentModifyingThreadRef.compareAndSet(Thread.currentThread(), null);
            // In this case the only leaf we have left is the VM_STATE_KEY leaf.
            if (size() == 1) {
                remove(VM_STATE_KEY, null, true);
            }
        }
    }

    /*
     * Shutdown implementation
     **/

    /**
     * {@inheritDoc}
     */
    @Override
    public void onShutdown(final boolean immediately) {
        if (immediately) {
            // If immediate shutdown is required then let the hasher know it is being stopped. If shutdown
            // is not immediate, the hasher will eventually stop once it finishes all of its work.
            hasher.shutdown();
        }
        closeDataSource();
    }

    private void closeDataSource() {
        // Shut down the data source. If this doesn't shut things down, then there isn't
        // much we can do aside from logging the fact. The node may well die before too long
        if (dataSource != null) {
            try {
                dataSource.close();
            } catch (final Exception e) {
                logger.error(
                        EXCEPTION.getMarker(), "Could not close the dataSource after all copies were destroyed", e);
            }
        }
    }

    /*
     * Merge implementation
     **/

    /**
     * {@inheritDoc}
     */
    @Override
    public void merge() {
        final long start = System.currentTimeMillis();
        if (!(isDestroyed() || isDetached())) {
            throw new IllegalStateException("merge is legal only after this node is destroyed or detached");
        }
        if (!isImmutable()) {
            throw new IllegalStateException("merge is only allowed on immutable copies");
        }
        if (!isHashed()) {
            throw new IllegalStateException("copy must be hashed before it is merged");
        }
        if (merged.get()) {
            throw new IllegalStateException("this copy has already been merged");
        }
        if (flushed.get()) {
            throw new IllegalStateException("a flushed copy can not be merged");
        }
        cache.merge();
        merged.set(true);

        final long end = System.currentTimeMillis();
        statistics.recordMerge(end - start);
        logger.debug(VIRTUAL_MERKLE_STATS.getMarker(), "Merged in {} ms", end - start);
    }

    /**
     * {@inheritDoc}
     */
    @Override
    public boolean isMerged() {
        return merged.get();
    }

    /*
     * Flush implementation
     **/

    /**
     * If called, this copy of the map will eventually be flushed.
     */
    public void enableFlush() {
        this.shouldBeFlushed.set(true);
    }

    /**
     * Sets flush threshold for this virtual root. When a copy of this virtual root is created,
     * it inherits the threshold value.
     *
     * If this virtual root is explicitly marked to flush using {@link #enableFlush()}, changing
     * flush threshold doesn't have any effect.
     *
     * @param value The flush threshold, in bytes
     */
    public void setFlushCandidateThreshold(long value) {
        flushCandidateThreshold.set(value);
        updateShouldBeFlushed();
    }

    /**
     * Gets flush threshold for this virtual root.
     *
     * @return The flush threshold, in bytes
     */
    long getFlushCandidateThreshold() {
        return flushCandidateThreshold.get();
    }

    /**
     * {@inheritDoc}
     */
    @Override
    public boolean shouldBeFlushed() {
        // Check if this copy was explicitly marked to flush
        if (shouldBeFlushed.get()) {
            return true;
        }
        // Otherwise check its size and compare against flush threshold
        final long threshold = flushCandidateThreshold.get();
        return (threshold > 0) && (estimatedSize() >= threshold);
    }

    /**
     * {@inheritDoc}
     */
    @Override
    public boolean isFlushed() {
        return flushed.get();
    }

    /**
     * If flush threshold isn't set for this virtual root, marks the root to flush based on
     * {@link VirtualMapConfig#flushInterval()} setting.
     */
    private void updateShouldBeFlushed() {
        if (flushCandidateThreshold.get() <= 0) {
            // If copy size flush threshold is not set, use flush interval
            this.shouldBeFlushed.set(fastCopyVersion != 0 && fastCopyVersion % virtualMapConfig.flushInterval() == 0);
        }
    }

    /**
     * {@inheritDoc}
     */
    @Override
    public void waitUntilFlushed() throws InterruptedException {
        if (!flushLatch.await(1, MINUTES)) {
            // Unless the platform has enacted a freeze, if it takes
            // more than a minute to become flushed then something is
            // terribly wrong.
            // Write debug information for the pipeline to the log.

            pipeline.logDebugInfo();
            flushLatch.await();
        }
    }

    /**
     * {@inheritDoc}
     */
    @Override
    public void flush() {
        if (!isImmutable()) {
            throw new IllegalStateException("mutable copies can not be flushed");
        }
        if (flushed.get()) {
            throw new IllegalStateException("This map has already been flushed");
        }
        if (merged.get()) {
            throw new IllegalStateException("a merged copy can not be flushed");
        }

        final long start = System.currentTimeMillis();
        flush(cache, state, dataSource);
        cache.release();
        final long end = System.currentTimeMillis();
        flushed.set(true);
        flushLatch.countDown();
        statistics.recordFlush(end - start);
        logger.debug(
                VIRTUAL_MERKLE_STATS.getMarker(),
                "Flushed {} v{} in {} ms",
                state.getLabel(),
                cache.getFastCopyVersion(),
                end - start);
    }

    private void flush(VirtualNodeCache cacheToFlush, VirtualMapState stateToUse, VirtualDataSource ds) {
        try {
            // Get the leaves that were changed and sort them by path so that lower paths come first
            final Stream<VirtualLeafBytes> dirtyLeaves =
                    cacheToFlush.dirtyLeavesForFlush(stateToUse.getFirstLeafPath(), stateToUse.getLastLeafPath());
            // Get the deleted leaves
            final Stream<VirtualLeafBytes> deletedLeaves = cacheToFlush.deletedLeaves();
            // Save the dirty hashes
            final Stream<VirtualHashRecord> dirtyHashes =
                    cacheToFlush.dirtyHashesForFlush(stateToUse.getLastLeafPath());
            ds.saveRecords(
                    stateToUse.getFirstLeafPath(),
                    stateToUse.getLastLeafPath(),
                    dirtyHashes,
                    dirtyLeaves,
                    deletedLeaves);
        } catch (final ClosedByInterruptException ex) {
            logger.info(
                    TESTING_EXCEPTIONS_ACCEPTABLE_RECONNECT.getMarker(),
                    "flush interrupted - this is probably not an error " + "if this happens shortly after a reconnect");
            Thread.currentThread().interrupt();
        } catch (final IOException ex) {
            logger.error(EXCEPTION.getMarker(), "Error while flushing VirtualMap", ex);
            throw new UncheckedIOException(ex);
        }
    }

    @Override
    public long estimatedSize() {
        return cache.getEstimatedSize();
    }

    /**
     * Gets the {@link VirtualDataSource} used with this map.
     *
     * @return A non-null reference to the data source.
     */
    public VirtualDataSource getDataSource() {
        return dataSource;
    }

    /**
     * Gets the current state.
     *
     * @return The current state
     */
    public VirtualMapState getState() {
        return state;
    }

    /*
     * Implementation of MerkleInternal and associated APIs
     **/

    /**
     * {@inheritDoc}
     */
    @Override
    public long getClassId() {
        return CLASS_ID;
    }

    /**
     * {@inheritDoc}
     */
    @Override
    public int getVersion() {
        return ClassVersion.NO_VIRTUAL_ROOT_NODE;
    }

    /**
     * {@inheritDoc}
     */
    @Override
    public String getLabel() {
        return state == null ? null : state.getLabel();
    }

    // Hashing implementation

    /**
     * {@inheritDoc}
     */
    @Override
    public boolean isSelfHashing() {
        return true;
    }

    /**
     * {@inheritDoc}
     */
    @Override
    public Hash getHash() {
        if (hash.get() == null) {
            pipeline.hashCopy(this);
        }
        return hash.get();
    }

    /**
     * This class is self-hashing, it doesn't use inherited {@link #setHash} method. Instead,
     * the hash is set using this private method.
     *
     * @param value Hash value to set
     */
    private void setHashPrivate(@Nullable final Hash value) {
        hash.set(value);
    }

    /**
     * {@inheritDoc}
     */
    @Override
    public void setHash(final Hash hash) {
        throw new UnsupportedOperationException("data type is self hashing");
    }
    /**
     * {@inheritDoc}
     */
    @Override
    public void invalidateHash() {
        throw new UnsupportedOperationException("this node is self hashing");
    }

    /**
     * {@inheritDoc}
     */
    @Override
    public boolean isHashed() {
        return hash.get() != null;
    }

    /**
     * {@inheritDoc}
     */
    @Override
    public void computeHash() {
        if (hash.get() != null) {
            return;
        }

        final long start = System.currentTimeMillis();

        // Make sure the cache is immutable for leaf changes but mutable for internal node changes
        cache.prepareForHashing();

        // Compute the root hash of the virtual tree
        final VirtualHashListener hashListener = new VirtualHashListener() {
            @Override
            public void onNodeHashed(final long path, final Hash hash) {
                cache.putHash(path, hash);
            }
        };
        Hash virtualHash = hasher.hash(
                records::findHash,
                cache.dirtyLeavesForHash(state.getFirstLeafPath(), state.getLastLeafPath())
                        .iterator(),
                state.getFirstLeafPath(),
                state.getLastLeafPath(),
                hashListener,
                virtualMapConfig);

        if (virtualHash == null) {
            final Hash rootHash = (state.getSize() == 0) ? null : records.findHash(0);
            virtualHash = (rootHash != null) ? rootHash : hasher.emptyRootHash();
        }

        // There are no remaining changes to be made to the cache, so we can seal it.
        cache.seal();

        // Make sure the copy is marked as hashed after the cache is sealed, otherwise the chances
        // are an attempt to merge the cache will fail because the cache hasn't been sealed yet
        setHashPrivate(virtualHash);

        final long end = System.currentTimeMillis();
        statistics.recordHash(end - start);
    }

    /*
     * Detach implementation
     **/

    /**
     * {@inheritDoc}
     */
    @Override
    public RecordAccessor detach() {
        if (isDestroyed()) {
            throw new IllegalStateException("detach is illegal on already destroyed copies");
        }
        if (!isImmutable()) {
            throw new IllegalStateException("detach is only allowed on immutable copies");
        }
        if (!isHashed()) {
            throw new IllegalStateException("copy must be hashed before it is detached");
        }

        detached.set(true);

        // The pipeline is paused while this runs, so I can go ahead and call snapshot on the data
        // source, and also snapshot the cache. I will create a new "RecordAccessor" for the detached
        // record state.
        final VirtualDataSource dataSourceCopy = dataSourceBuilder.copy(dataSource, false, false);
        final VirtualNodeCache cacheSnapshot = cache.snapshot();
        return new RecordAccessorImpl(state, cacheSnapshot, dataSourceCopy);
    }

    /**
     * {@inheritDoc}
     */
    @Override
    public void snapshot(final Path destination) throws IOException {
        if (isDestroyed()) {
            throw new IllegalStateException("snapshot is illegal on already destroyed copies");
        }
        if (!isImmutable()) {
            throw new IllegalStateException("snapshot is only allowed on immutable copies");
        }
        if (!isHashed()) {
            throw new IllegalStateException("copy must be hashed before snapshot");
        }

        detached.set(true);

        // The pipeline is paused while this runs, so I can go ahead and call snapshot on the data
        // source, and also snapshot the cache. I will create a new "RecordAccessor" for the detached
        // record state.
        final VirtualDataSource dataSourceCopy = dataSourceBuilder.copy(dataSource, false, true);
        try {
            final VirtualNodeCache cacheSnapshot = cache.snapshot();
            flush(cacheSnapshot, state, dataSourceCopy);
            dataSourceBuilder.snapshot(destination, dataSourceCopy);
        } finally {
            dataSourceCopy.close();
        }
    }

    /**
     * {@inheritDoc}
     */
    @Override
    public boolean isDetached() {
        return detached.get();
    }

    /*
     * Reconnect Implementation
     **/

    /**
     * {@inheritDoc}
     */
    @Override
    public TeacherTreeView<Long> buildTeacherView(final ReconnectConfig reconnectConfig) {
        return switch (virtualMapConfig.reconnectMode()) {
            case VirtualMapReconnectMode.PUSH ->
                new TeacherPushVirtualTreeView(getStaticThreadManager(), reconnectConfig, this, state, pipeline);
            case VirtualMapReconnectMode.PULL_TOP_TO_BOTTOM ->
                new TeacherPullVirtualTreeView(getStaticThreadManager(), reconnectConfig, this, state, pipeline);
            case VirtualMapReconnectMode.PULL_TWO_PHASE_PESSIMISTIC ->
                new TeacherPullVirtualTreeView(getStaticThreadManager(), reconnectConfig, this, state, pipeline);
            default ->
                throw new UnsupportedOperationException("Unknown reconnect mode: " + virtualMapConfig.reconnectMode());
        };
    }

    /**
     * {@inheritDoc}
     */
    @Override
    public void setupWithOriginalNode(final MerkleNode originalNode) {
        assert originalNode instanceof VirtualMap : "The original node was not a VirtualMap!";

        // NOTE: If we're reconnecting, then the old tree is toast. We hold onto the originalMap to
        // restart from that position again in the future if needed, but we're never going to use
        // the old map again. We need the data source builder from the old map so, we can create
        // new data sources in this new map with all the right settings.
        originalMap = (VirtualMap) originalNode;
        this.dataSourceBuilder = originalMap.dataSourceBuilder;

        // shutdown background compaction on original data source as it is no longer needed to be running as all data
        // in that data source is only there as a starting point for reconnect now. So compacting it further is not
        // helpful and will just burn resources.
        originalMap.dataSource.stopAndDisableBackgroundCompaction();

        reconnectState = new VirtualMapState(originalMap.state.getLabel());
        reconnectRecords = originalMap.pipeline.pausePipelineAndRun("copy", () -> {
            // shutdown background compaction on original data source as it is no longer needed to be running as all
            // data
            // in that data source is only there as a starting point for reconnect now. So compacting it further is not
            // helpful and will just burn resources.
            originalMap.dataSource.stopAndDisableBackgroundCompaction();

            // Take a snapshot, and use the snapshot database as my data source
            this.dataSource = dataSourceBuilder.copy(originalMap.dataSource, true, false);

            // The old map's cache is going to become immutable, but that's OK, because the old map
            // will NEVER be updated again.
            assert originalMap.isHashed() : "The system should have made sure this was hashed by this point!";
            final VirtualNodeCache snapshotCache = originalMap.cache.snapshot();
            flush(snapshotCache, originalMap.state, this.dataSource);

            return new RecordAccessorImpl(reconnectState, snapshotCache, dataSource);
        });

        // Set up the VirtualHasher which we will use during reconnect.
        // Initial timeout is intentionally very long, timeout is reduced once we receive the first leaf in the tree.
        reconnectIterator = new ConcurrentBlockingIterator<>(MAX_RECONNECT_HASHING_BUFFER_SIZE);
        reconnectHashingFuture = new CompletableFuture<>();
        reconnectHashingStarted = new AtomicBoolean(false);

        // Current statistics can only be registered when the node boots, requiring statistics
        // objects to be passed from version to version of the state.
        dataSource.copyStatisticsFrom(originalMap.dataSource);
        statistics = originalMap.statistics;
    }

    /**
     * {@inheritDoc}
     */
    @Override
    public void setupWithNoData() {
        // No-op
    }

    /**
     * {@inheritDoc}
     */
    @Override
    public CustomReconnectRoot<Long, Long> createNewRoot() {
        final VirtualMap newRoot = new VirtualMap(configuration);
        newRoot.setupWithOriginalNode(this);
        return newRoot;
    }

    /**
     * {@inheritDoc}
     */
    @Override
    public LearnerTreeView<Long> buildLearnerView(
            final ReconnectConfig reconnectConfig, @NonNull final ReconnectMapStats mapStats) {
        assert originalMap != null;
        // During reconnect we want to look up state from the original records
        final VirtualMapState originalState = originalMap.getState();
        reconnectFlusher = new ReconnectHashLeafFlusher(
                reconnectRecords.getDataSource(), virtualMapConfig.reconnectFlushInterval(), statistics);
        nodeRemover = new ReconnectNodeRemover(
                originalMap.getRecords(),
                originalState.getFirstLeafPath(),
                originalState.getLastLeafPath(),
                reconnectFlusher);
        return switch (virtualMapConfig.reconnectMode()) {
            case VirtualMapReconnectMode.PUSH ->
                new LearnerPushVirtualTreeView(
                        reconnectConfig,
                        this,
                        originalMap.records,
                        originalState,
                        reconnectState,
                        nodeRemover,
                        mapStats);
            case VirtualMapReconnectMode.PULL_TOP_TO_BOTTOM -> {
                final NodeTraversalOrder topToBottom = new TopToBottomTraversalOrder();
                yield new LearnerPullVirtualTreeView(
                        reconnectConfig,
                        this,
                        originalMap.records,
                        originalState,
                        reconnectState,
                        nodeRemover,
                        topToBottom,
                        mapStats);
            }
            case VirtualMapReconnectMode.PULL_TWO_PHASE_PESSIMISTIC -> {
                final NodeTraversalOrder twoPhasePessimistic = new TwoPhasePessimisticTraversalOrder();
                yield new LearnerPullVirtualTreeView(
                        reconnectConfig,
                        this,
                        originalMap.records,
                        originalState,
                        reconnectState,
                        nodeRemover,
                        twoPhasePessimistic,
                        mapStats);
            }
            default ->
                throw new UnsupportedOperationException("Unknown reconnect mode: " + virtualMapConfig.reconnectMode());
        };
    }

    /**
     * Pass all statistics to the registry.
     *
     * @param metrics
     * 		reference to the metrics system
     */
    public void registerMetrics(final Metrics metrics) {
        statistics.registerMetrics(metrics);
        pipeline.registerMetrics(metrics);
        dataSource.registerMetrics(metrics);
    }

    /**
     * This method is passed all leaf nodes that are deserialized during a reconnect operation.
     *
     * @param leafRecord
     * 		describes a leaf
     */
    public void handleReconnectLeaf(final VirtualLeafBytes leafRecord) {
        try {
            reconnectIterator.supply(leafRecord);
        } catch (final MerkleSynchronizationException e) {
            throw e;
        } catch (final InterruptedException e) {
            Thread.currentThread().interrupt();
            throw new MerkleSynchronizationException(
                    "Interrupted while waiting to supply a new leaf to the hashing iterator buffer", e);
        } catch (final Exception e) {
            throw new MerkleSynchronizationException("Failed to handle a leaf during reconnect on the learner", e);
        }
    }

    public void prepareReconnectHashing(final long firstLeafPath, final long lastLeafPath) {
        assert reconnectFlusher != null : "Cannot prepare reconnect hashing, since reconnect is not started";
        // The hash listener will be responsible for flushing stuff to the reconnect data source
        final ReconnectHashListener hashListener = new ReconnectHashListener(reconnectFlusher);

        // This background thread will be responsible for hashing the tree and sending the
        // data to the hash listener to flush.
        new ThreadConfiguration(getStaticThreadManager())
                .setComponent("virtualmap")
                .setThreadName("hasher")
                .setRunnable(() -> reconnectHashingFuture.complete(hasher.hash(
                        reconnectRecords::findHash,
                        reconnectIterator,
                        firstLeafPath,
                        lastLeafPath,
                        hashListener,
                        virtualMapConfig)))
                .setExceptionHandler((thread, exception) -> {
                    // Shut down the iterator. This will cause reconnect to terminate.
                    reconnectIterator.close();
                    final var message = "VirtualMap@" + getRoute() + " failed to hash during reconnect";
                    logger.error(EXCEPTION.getMarker(), message, exception);
                    reconnectHashingFuture.completeExceptionally(
                            new MerkleSynchronizationException(message, exception));
                })
                .build()
                .start();

        reconnectHashingStarted.set(true);
    }

    public void endLearnerReconnect() {
        try {
            logger.info(RECONNECT.getMarker(), "call reconnectIterator.close()");
            reconnectIterator.close();
            if (reconnectHashingStarted.get()) {
                // Only block on future if the hashing thread is known to have been started.
                logger.info(RECONNECT.getMarker(), "call setHashPrivate()");
                setHashPrivate(reconnectHashingFuture.get());
            } else {
                logger.warn(RECONNECT.getMarker(), "virtual map hashing thread was never started");
            }
            logger.info(RECONNECT.getMarker(), "call postInit()");
            nodeRemover = null;
            VirtualMapState originalMapState = originalMap.getState();
            originalMap = null;
            VirtualLeafBytes reconnectedStateBytes =
                    reconnectRecords.getDataSource().loadLeafRecord(VM_STATE_KEY);
            // if we can't find the state, then the teacher map was empty
            if (reconnectedStateBytes == null) {
<<<<<<< HEAD
                state = originalMapState;
=======
                state = new VirtualMapState(originalMapState.getLabel());
>>>>>>> c969c4b4
            } else {
                state = new VirtualMapState(reconnectedStateBytes.valueBytes());
            }
            postInit(state);
        } catch (IOException e) {
            final var message = "VirtualMap@" + getRoute() + " failed to get load VirtualMapState after reconnect";
            throw new MerkleSynchronizationException(message, e);
        } catch (ExecutionException e) {
            final var message = "VirtualMap@" + getRoute() + " failed to get hash during learner reconnect";
            throw new MerkleSynchronizationException(message, e);
        } catch (InterruptedException e) {
            Thread.currentThread().interrupt();
            final var message = "VirtualMap@" + getRoute() + " interrupted while ending learner reconnect";
            throw new MerkleSynchronizationException(message, e);
        }
        logger.info(RECONNECT.getMarker(), "endLearnerReconnect() complete");
    }

    /**
     * To speed up transaction processing for a given round, we can use OS page cache's help
     * Just by loading leaf record and internal records from disk
     * <ol>
     *   <li> It will be read from disk</li>
     *   <li> The OS will cache it in its page cache</li>
     * </ol>
     * The idea is that during SwirldState.handleTransactionRound(..) or during preHandle(..)
     * we know what leaf records and internal records are going to be accessed and hence preloading/warming
     * them in os cache before transaction processing should significantly speed up transaction processing.
     *
     *  @param key The key of the leaf to warm, must not be null
     */
    public void warm(final Bytes key) {
        records.findLeafRecord(key);
    }

    ////////////////////////

    /**
     * Adds a new leaf with the given key and value. The precondition to calling this
     * method is that the key DOES NOT have a corresponding leaf already either in the
     * cached leaves or in the data source.
     *
     * @param key
     * 		A non-null key. Previously validated.
     * @param value
     * 		The value to add. May be null.
     */
    private <V> void add(final Bytes key, final V value, final Codec<V> valueCodec, final Bytes valueBytes) {
        throwIfImmutable();
        assert !isHashed() : "Cannot modify already hashed node";

        // We're going to imagine what happens to the leaf and the tree without
        // actually bringing into existence any nodes. Virtual Virtual!! SUPER LAZY FTW!!

        // We will compute the new leaf path below, and ultimately set it on the leaf.
        long leafPath;

        // Confirm that adding one more entry is not too much for this VirtualMap to hold.
        final long currentSize = size();
        final long maximumAllowedSize = virtualMapConfig.maximumVirtualMapSize();
        if (currentSize >= maximumAllowedSize) {
            throw new IllegalStateException("Virtual Map has no more space");
        }

        final long remainingCapacity = maximumAllowedSize - currentSize;
        if ((currentSize > maxSizeReachedTriggeringWarning)
                && (remainingCapacity <= virtualMapConfig.virtualMapWarningThreshold())
                && (remainingCapacity % virtualMapConfig.virtualMapWarningInterval() == 0)) {

            maxSizeReachedTriggeringWarning = currentSize;
            logger.warn(
                    VIRTUAL_MERKLE_STATS.getMarker(),
                    "Virtual Map only has room for {} additional entries",
                    remainingCapacity);
        }
        if (remainingCapacity == 1) {
            logger.warn(VIRTUAL_MERKLE_STATS.getMarker(), "Virtual Map is now full!");
        }

        // Find the lastLeafPath which will tell me the new path for this new item
        final long lastLeafPath = state.getLastLeafPath();
        if (lastLeafPath == INVALID_PATH) {
            // There are no leaves! So this one will just go left on the root
            leafPath = getLeftChildPath(ROOT_PATH);
            state.setLastLeafPath(leafPath);
            state.setFirstLeafPath(leafPath);
        } else if (isLeft(lastLeafPath)) {
            // The only time that lastLeafPath is a left node is if the parent is root.
            // In all other cases, it will be a right node. So we can just add this
            // to root.
            leafPath = getRightChildPath(ROOT_PATH);
            state.setLastLeafPath(leafPath);
        } else {
            // We have to make some modification to the tree because there is not
            // an open position on root. So we need to pick a node where a leaf currently exists
            // and then swap it out with a parent, move the leaf to the parent as the
            // "left", and then we can put the new leaf on the right. It turns out,
            // the slot is always the firstLeafPath. If the current firstLeafPath
            // is all the way on the far right of the graph, then the next firstLeafPath
            // will be the first leaf on the far left of the next rank. Otherwise,
            // it is just the sibling to the right.
            final long firstLeafPath = state.getFirstLeafPath();
            final long nextFirstLeafPath = isFarRight(firstLeafPath)
                    ? getPathForRankAndIndex((byte) (getRank(firstLeafPath) + 1), 0)
                    : getPathForRankAndIndex(getRank(firstLeafPath), getIndexInRank(firstLeafPath) + 1);

            // The firstLeafPath points to the old leaf that we want to replace.
            // Get the old leaf.
            final VirtualLeafBytes<?> oldLeaf = records.findLeafRecord(firstLeafPath);
            requireNonNull(oldLeaf);
            cache.clearLeafPath(firstLeafPath);
            cache.putLeaf(oldLeaf.withPath(getLeftChildPath(firstLeafPath)));

            // Create a new internal node that is in the position of the old leaf and attach it to the parent
            // on the left side. Put the new item on the right side of the new parent.
            leafPath = getRightChildPath(firstLeafPath);

            // Save the first and last leaf paths
            state.setLastLeafPath(leafPath);
            state.setFirstLeafPath(nextFirstLeafPath);
        }
        statistics.setSize(state.getSize());

        // FUTURE WORK: make VirtualLeafBytes.<init>(path, key, value, codec, bytes) public?
        final VirtualLeafBytes<V> newLeaf = valueCodec != null
                ? new VirtualLeafBytes<>(leafPath, key, value, valueCodec)
                : new VirtualLeafBytes<>(leafPath, key, valueBytes);
        cache.putLeaf(newLeaf);
    }

    @Override
    public long getFastCopyVersion() {
        return fastCopyVersion;
    }

    /**
     * {@inheritDoc}
     */
    @Override
    public VirtualMap copy() {
        throwIfImmutable();
        throwIfDestroyed();
        persistNonEmptyState();

        final VirtualMap copy = new VirtualMap(this);
        setImmutable(true);

        if (isHashed()) {
            // Special case: after a "reconnect", the mutable copy will already be hashed
            // at this point in time.
            cache.seal();
        }

        return copy;
    }

    @Override
    public MerkleNode migrate(@NonNull final Configuration configuration, int version) {
        if (version < ClassVersion.NO_VIRTUAL_ROOT_NODE) {
            // removing VirtualMapState
            super.setChild(0, null);
            // removing VirtualRootNode
            super.setChild(1, null);
        }

        return this;
    }

    /**
     * {@inheritDoc}
     */
    @Override
    public void serialize(final SerializableDataOutputStream out, final Path outputDirectory) throws IOException {

        // Create and write to state the name of the file we will expect later on deserialization
        final String outputFileName = state.getLabel() + ".vmap";
        final byte[] outputFileNameBytes = getNormalisedStringBytes(outputFileName);
        out.writeInt(outputFileNameBytes.length);
        out.writeNormalisedString(outputFileName);

        // Write the virtual map and sub nodes
        final Path outputFile = outputDirectory.resolve(outputFileName);
        try (SerializableDataOutputStream serout =
                new SerializableDataOutputStream(new BufferedOutputStream(new FileOutputStream(outputFile.toFile())))) {
            // FUTURE WORK: get rid of the label once we migrate to Virtual Mega Map
            serout.writeNormalisedString(state.getLabel());
            pipeline.pausePipelineAndRun("detach", () -> {
                snapshot(outputDirectory);
                return null;
            });
            serout.writeSerializable(dataSourceBuilder, true);
            serout.writeLong(cache.getFastCopyVersion());
        }
    }

    /**
     * {@inheritDoc}
     */
    @Override
    public void deserialize(final SerializableDataInputStream in, final Path inputDirectory, final int version)
            throws IOException {

        if (version < ClassVersion.REHASH_LEAVES) {
            throw new UnsupportedOperationException("Version must be at least ClassVersion.REHASH_LEAVES");
        }

        boolean vmStateExternal = version < ClassVersion.NO_VIRTUAL_ROOT_NODE;
        final int fileNameLengthInBytes = in.readInt();
        final String inputFileName = in.readNormalisedString(fileNameLengthInBytes);
        final Path inputFile = inputDirectory.resolve(inputFileName);
        loadFromFile(inputFile, vmStateExternal);
    }

    /**
     * Deserializes the given serialized VirtualMap file into this map instance. This is not intended for
     * public use, it is for testing and tools only.
     *
     * @param inputFile              The input .vmap file. Cannot be null.
     * @param vmStateExternal        true for versions prior to version 4, the state is not a leaf for the VirtualMap
     * @throws IOException For problems.
     */
    public void loadFromFile(final Path inputFile, boolean vmStateExternal) throws IOException {
        deserializeAndDebugOnFailure(
                () -> new SerializableDataInputStream(new BufferedInputStream(new FileInputStream(inputFile.toFile()))),
                (final MerkleDataInputStream stream) -> {
                    if (vmStateExternal) {
                        loadFromFilePreV4(
                                inputFile,
                                stream,
                                new VirtualMapState(stream.<ExternalVirtualMapState>readSerializable()));
                    } else {
                        // This instance of `VirtualMapState` will have a label only,
                        // it's necessary to initialize a datasource in `VirtualRootNode
                        loadFromFileV4(inputFile, stream, stream.readNormalisedString(MAX_LABEL_CHARS));
                    }
                    return null;
                });

        postInit(state);
    }

    private void loadFromFileV4(Path inputFile, MerkleDataInputStream stream, String label) throws IOException {

        dataSourceBuilder = stream.readSerializable();
        dataSource = dataSourceBuilder.restore(label, inputFile.getParent());
        cache = new VirtualNodeCache(virtualMapConfig, stream.readLong());
        VirtualLeafBytes virtualLeafBytes = dataSource.loadLeafRecord(VM_STATE_KEY);
        if (virtualLeafBytes != null) {
            state = new VirtualMapState(virtualLeafBytes.valueBytes());
        } else {
            // in this case the datasource must be empty
            state = new VirtualMapState(label);
        }
    }

    private void loadFromFilePreV4(Path inputFile, MerkleDataInputStream stream, VirtualMapState externalState)
            throws IOException {
        final int virtualRootVersion = stream.readInt();
        // Prior to V4 the label was serialized twice - as VirtualMap metadata and as VirtualRootNode metadata
        final String label = stream.readNormalisedString(MAX_LABEL_LENGTH);
        if (!externalState.getLabel().equals(label)) {
            throw new IllegalStateException("Label of the VirtualRootNode is not equal to the label of the VirtualMap");
        }
        dataSourceBuilder = stream.readSerializable();
        dataSource = dataSourceBuilder.restore(label, inputFile.getParent());
        state = externalState;
        if (virtualRootVersion < VirtualRootNode.ClassVersion.VERSION_3_NO_NODE_CACHE) {
            throw new UnsupportedOperationException("Version " + virtualRootVersion + " is not supported");
        }
        if (virtualRootVersion < VirtualRootNode.ClassVersion.VERSION_4_BYTES) {
            // FUTURE WORK: clean up all serializers, once all states are of version 4+
            stream.readSerializable(); // skip key serializer
            stream.readSerializable(); // skip externalState serializer
        }
        cache = new VirtualNodeCache(virtualMapConfig, stream.readLong());
    }

    /*
     * Implementation of Map-like methods
     **/

    /*
     * Gets the number of elements in this map. The map is considered as empty if it contains the state element only.
     *
     * @return The number of key/value pairs in the map.
     */
    public long size() {
        return state.getSize();
    }

    /*
     * Gets whether this map is empty.
     *
     * @return True if the map is empty
     */
    public boolean isEmpty() {
        return size() == 0;
    }

    public void remove(@NonNull final Bytes key) {
        remove(key, null);
    }
}<|MERGE_RESOLUTION|>--- conflicted
+++ resolved
@@ -1475,11 +1475,7 @@
                     reconnectRecords.getDataSource().loadLeafRecord(VM_STATE_KEY);
             // if we can't find the state, then the teacher map was empty
             if (reconnectedStateBytes == null) {
-<<<<<<< HEAD
-                state = originalMapState;
-=======
                 state = new VirtualMapState(originalMapState.getLabel());
->>>>>>> c969c4b4
             } else {
                 state = new VirtualMapState(reconnectedStateBytes.valueBytes());
             }

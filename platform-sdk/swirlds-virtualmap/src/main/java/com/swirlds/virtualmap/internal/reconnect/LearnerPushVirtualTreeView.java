--- conflicted
+++ resolved
@@ -107,21 +107,12 @@
      *      A ReconnectMapStats object to collect reconnect metrics
      */
     public LearnerPushVirtualTreeView(
-<<<<<<< HEAD
-            final ReconnectConfig reconnectConfig,
-            final VirtualMap map,
-            final RecordAccessor originalRecords,
-            final VirtualMapMetadata originalState,
-            final VirtualMapMetadata reconnectState,
-            final ReconnectNodeRemover nodeRemover,
-=======
             @NonNull final ReconnectConfig reconnectConfig,
             @NonNull final VirtualMap map,
             @NonNull final RecordAccessor originalRecords,
-            @NonNull final VirtualMapState originalState,
-            @NonNull final VirtualMapState reconnectState,
+            @NonNull final VirtualMapMetadata originalState,
+            @NonNull final VirtualMapMetadata reconnectState,
             @NonNull final ReconnectNodeRemover nodeRemover,
->>>>>>> 3b9f98ad
             @NonNull final ReconnectMapStats mapStats) {
         super(map, originalState, reconnectState);
         this.reconnectConfig = requireNonNull(reconnectConfig);

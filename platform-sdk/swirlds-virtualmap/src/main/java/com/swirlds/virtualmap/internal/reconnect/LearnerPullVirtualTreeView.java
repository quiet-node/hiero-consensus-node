--- conflicted
+++ resolved
@@ -99,13 +99,8 @@
             final ReconnectConfig reconnectConfig,
             final VirtualRootNode root,
             final RecordAccessor originalRecords,
-<<<<<<< HEAD
-            final VirtualStateAccessor originalState,
-            final VirtualStateAccessor reconnectState,
-=======
             final VirtualMapState originalState,
             final VirtualMapState reconnectState,
->>>>>>> 56f18df0
             final ReconnectNodeRemover nodeRemover,
             final NodeTraversalOrder traversalOrder,
             @NonNull final ReconnectMapStats mapStats) {

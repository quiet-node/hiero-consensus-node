--- conflicted
+++ resolved
@@ -70,11 +70,7 @@
             final ThreadManager threadManager,
             final ReconnectConfig reconnectConfig,
             final VirtualRootNode root,
-<<<<<<< HEAD
-            final VirtualStateAccessor state,
-=======
             final VirtualMapState state,
->>>>>>> 56f18df0
             final VirtualPipeline pipeline) {
         // There is no distinction between originalState and reconnectState in this implementation
         super(root, state, state);

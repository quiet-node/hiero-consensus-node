// SPDX-License-Identifier: Apache-2.0
package com.swirlds.virtualmap.internal.merkle;

import static com.swirlds.virtualmap.internal.Path.INVALID_PATH;
import static com.swirlds.virtualmap.internal.Path.ROOT_PATH;

import com.hedera.pbj.runtime.io.buffer.Bytes;
import com.swirlds.virtualmap.datasource.VirtualDataSource;
import com.swirlds.virtualmap.datasource.VirtualLeafBytes;
import com.swirlds.virtualmap.internal.RecordAccessor;
import com.swirlds.virtualmap.internal.cache.VirtualNodeCache;
import java.io.IOException;
import java.io.UncheckedIOException;
import java.util.Objects;
import org.hiero.base.crypto.Hash;
import org.hiero.base.io.streams.SerializableDataOutputStream;

/**
 * Implementation of {@link RecordAccessor} which, given a state, cache, and data source, provides access
 * to all records.
 */
@SuppressWarnings("rawtypes")
public class RecordAccessorImpl implements RecordAccessor {

<<<<<<< HEAD
    private final VirtualStateAccessor state;
=======
    private final VirtualMapState state;
>>>>>>> 56f18df0
    private final VirtualNodeCache cache;
    private final VirtualDataSource dataSource;

    /**
     * Create a new {@link RecordAccessorImpl}.
     *
     * @param state
     * 		The state. Cannot be null.
     * @param cache
     * 		The cache. Cannot be null.
     * @param dataSource
     * 		The data source. Can be null.
     */
    public RecordAccessorImpl(
<<<<<<< HEAD
            final VirtualStateAccessor state, final VirtualNodeCache cache, final VirtualDataSource dataSource) {
=======
            final VirtualMapState state, final VirtualNodeCache cache, final VirtualDataSource dataSource) {
>>>>>>> 56f18df0
        this.state = Objects.requireNonNull(state);
        this.cache = Objects.requireNonNull(cache);
        this.dataSource = dataSource;
    }

    /**
     * {@inheritDoc}
     */
    @Override
    public VirtualMapState getState() {
        return state;
    }

    /**
     * {@inheritDoc}
     */
    @Override
    public VirtualNodeCache getCache() {
        return cache;
    }

    /**
     * {@inheritDoc}
     */
    @Override
    public VirtualDataSource getDataSource() {
        return dataSource;
    }

    /**
     * {@inheritDoc}
     */
    @Override
    public Hash findHash(final long path) {
        assert path >= 0;
        final Hash hash = cache.lookupHashByPath(path);
        if (hash == VirtualNodeCache.DELETED_HASH) {
            return null;
        }
        if (hash != null) {
            return hash;
        }
        try {
            return dataSource.loadHash(path);
        } catch (final IOException e) {
            throw new UncheckedIOException("Failed to read node hash from data source by path", e);
        }
    }

    /**
     * {@inheritDoc}
     */
    @Override
    public boolean findAndWriteHash(long path, SerializableDataOutputStream out) throws IOException {
        assert path >= 0;
        final Hash hash = cache.lookupHashByPath(path);
        if (hash == VirtualNodeCache.DELETED_HASH) {
            return false;
        }
        if (hash != null) {
            hash.serialize(out);
            return true;
        }
        return dataSource.loadAndWriteHash(path, out);
    }

    /**
     * {@inheritDoc}
     */
    @Override
    public VirtualLeafBytes findLeafRecord(final Bytes key) {
        VirtualLeafBytes rec = cache.lookupLeafByKey(key);
        if (rec == null) {
            try {
                rec = dataSource.loadLeafRecord(key);
                if (rec != null) {
                    assert rec.keyBytes().equals(key)
                            : "The key we found from the DB does not match the one we were looking for! key=" + key;
                }
            } catch (final IOException ex) {
                throw new UncheckedIOException("Failed to read a leaf record from the data source by key", ex);
            }
        }

        return rec == VirtualNodeCache.DELETED_LEAF_RECORD ? null : rec;
    }

    /**
     * {@inheritDoc}
     */
    @Override
    public VirtualLeafBytes findLeafRecord(final long path) {
        assert path != INVALID_PATH;
        assert path != ROOT_PATH;

        if (path < state.getFirstLeafPath() || path > state.getLastLeafPath()) {
            return null;
        }

        VirtualLeafBytes rec = cache.lookupLeafByPath(path);
        if (rec == null) {
            try {
                rec = dataSource.loadLeafRecord(path);
                if (rec != null) {
                    assert rec.path() == path
                            : "The path we found from the DB does not match the one we were looking for! path=" + path;
                }
            } catch (final IOException ex) {
                throw new UncheckedIOException("Failed to read a leaf record from the data source by path", ex);
            }
        }

        return rec == VirtualNodeCache.DELETED_LEAF_RECORD ? null : rec;
    }

    /**
     * {@inheritDoc}
     */
    @Override
    public long findKey(final Bytes key) {
        final VirtualLeafBytes rec = cache.lookupLeafByKey(key);
        if (rec != null) {
            return rec.path();
        }
        try {
            return dataSource.findKey(key);
        } catch (final IOException ex) {
            throw new UncheckedIOException("Failed to find key in the data source", ex);
        }
    }
}<|MERGE_RESOLUTION|>--- conflicted
+++ resolved
@@ -22,11 +22,7 @@
 @SuppressWarnings("rawtypes")
 public class RecordAccessorImpl implements RecordAccessor {
 
-<<<<<<< HEAD
-    private final VirtualStateAccessor state;
-=======
     private final VirtualMapState state;
->>>>>>> 56f18df0
     private final VirtualNodeCache cache;
     private final VirtualDataSource dataSource;
 
@@ -41,11 +37,7 @@
      * 		The data source. Can be null.
      */
     public RecordAccessorImpl(
-<<<<<<< HEAD
-            final VirtualStateAccessor state, final VirtualNodeCache cache, final VirtualDataSource dataSource) {
-=======
             final VirtualMapState state, final VirtualNodeCache cache, final VirtualDataSource dataSource) {
->>>>>>> 56f18df0
         this.state = Objects.requireNonNull(state);
         this.cache = Objects.requireNonNull(cache);
         this.dataSource = dataSource;

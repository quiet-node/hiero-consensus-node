/*
 * Copyright (C) 2021-2024 Hedera Hashgraph, LLC
 *
 * Licensed under the Apache License, Version 2.0 (the "License");
 * you may not use this file except in compliance with the License.
 * You may obtain a copy of the License at
 *
 *      http://www.apache.org/licenses/LICENSE-2.0
 *
 * Unless required by applicable law or agreed to in writing, software
 * distributed under the License is distributed on an "AS IS" BASIS,
 * WITHOUT WARRANTIES OR CONDITIONS OF ANY KIND, either express or implied.
 * See the License for the specific language governing permissions and
 * limitations under the License.
 */

package com.swirlds.virtualmap.benchmark.reconnect;

import static com.swirlds.common.test.fixtures.io.ResourceLoader.loadLog4jContext;
import static com.swirlds.virtualmap.test.fixtures.VirtualMapTestUtils.CONFIGURATION;

import com.swirlds.common.constructable.ClassConstructorPair;
import com.swirlds.common.constructable.ConstructableRegistry;
import com.swirlds.common.constructable.ConstructableRegistryException;
import com.swirlds.common.merkle.MerkleInternal;
import com.swirlds.common.merkle.synchronization.config.ReconnectConfig;
import com.swirlds.common.merkle.synchronization.config.ReconnectConfig_;
import com.swirlds.common.merkle.synchronization.task.QueryResponse;
import com.swirlds.common.test.fixtures.merkle.dummy.DummyMerkleInternal;
import com.swirlds.common.test.fixtures.merkle.dummy.DummyMerkleLeaf;
import com.swirlds.common.test.fixtures.merkle.util.MerkleTestUtils;
import com.swirlds.config.extensions.test.fixtures.TestConfigBuilder;
import com.swirlds.virtualmap.VirtualMap;
import com.swirlds.virtualmap.config.VirtualMapConfig;
import com.swirlds.virtualmap.datasource.VirtualDataSourceBuilder;
import com.swirlds.virtualmap.internal.merkle.VirtualMapState;
import com.swirlds.virtualmap.internal.merkle.VirtualRootNode;
import com.swirlds.virtualmap.internal.pipeline.VirtualRoot;
import com.swirlds.virtualmap.test.fixtures.InMemoryBuilder;
import com.swirlds.virtualmap.test.fixtures.TestKey;
import com.swirlds.virtualmap.test.fixtures.TestKeySerializer;
import com.swirlds.virtualmap.test.fixtures.TestValue;
import com.swirlds.virtualmap.test.fixtures.TestValueSerializer;
import java.io.FileNotFoundException;
import org.junit.jupiter.api.Assertions;

/**
 * The code is partially borrowed from VirtualMapReconnectTestBase.java in swirlds-virtualmap/src/test/.
 * Ideally, it belongs to a shared test fixture, but I was unable to find a way to resolve dependencies
 * between projects and modules, so I created this copy here and removed a few static definitions that
 * are irrelevant to JMH benchmarks. In the future, this JMH-specific copy may in fact diverge
 * from the unit test base class if/when we implement performance testing-related features here
 * (e.g. artificial latencies etc.)
 */
public abstract class VirtualMapReconnectBenchBase {

    protected VirtualMap<TestKey, TestValue> teacherMap;
    protected VirtualMap<TestKey, TestValue> learnerMap;
    protected VirtualDataSourceBuilder teacherBuilder;
    protected VirtualDataSourceBuilder learnerBuilder;

    protected final ReconnectConfig reconnectConfig = new TestConfigBuilder()
            // This is lower than the default, helps test that is supposed to fail to finish faster.
            .withValue(ReconnectConfig_.ASYNC_STREAM_TIMEOUT, "5s")
            .withValue(ReconnectConfig_.MAX_ACK_DELAY, "1000ms")
            .getOrCreateConfig()
            .getConfigData(ReconnectConfig.class);

    protected VirtualDataSourceBuilder createBuilder() {
        return new InMemoryBuilder();
    }

    protected void setupEach() {
        teacherBuilder = createBuilder();
        learnerBuilder = createBuilder();
        teacherMap = new VirtualMap<>(
                "Teacher", TestKeySerializer.INSTANCE, TestValueSerializer.INSTANCE, teacherBuilder, CONFIGURATION);
        learnerMap = new VirtualMap<>(
                "Learner", TestKeySerializer.INSTANCE, TestValueSerializer.INSTANCE, learnerBuilder, CONFIGURATION);
    }

    protected static void startup() throws ConstructableRegistryException, FileNotFoundException {
        loadLog4jContext();
        final ConstructableRegistry registry = ConstructableRegistry.getInstance();
        registry.registerConstructables("com.swirlds.common");
        registry.registerConstructables("com.swirlds.virtualmap");
        registry.registerConstructable(new ClassConstructorPair(QueryResponse.class, QueryResponse::new));
        registry.registerConstructable(new ClassConstructorPair(DummyMerkleInternal.class, DummyMerkleInternal::new));
        registry.registerConstructable(new ClassConstructorPair(DummyMerkleLeaf.class, DummyMerkleLeaf::new));
<<<<<<< HEAD
        registry.registerConstructable(
                new ClassConstructorPair(VirtualMap.class, () -> new VirtualMap<>(CONFIGURATION)));
=======
        registry.registerConstructable(new ClassConstructorPair(VirtualMap.class, () -> new VirtualMap(CONFIGURATION)));
>>>>>>> 4166d515
        registry.registerConstructable(new ClassConstructorPair(VirtualMapState.class, VirtualMapState::new));
        registry.registerConstructable(new ClassConstructorPair(
                VirtualRootNode.class,
                () -> new VirtualRootNode<>(CONFIGURATION.getConfigData(VirtualMapConfig.class))));
        registry.registerConstructable(new ClassConstructorPair(TestKey.class, TestKey::new));
        registry.registerConstructable(new ClassConstructorPair(TestValue.class, TestValue::new));
    }

    protected MerkleInternal createTreeForMap(VirtualMap<TestKey, TestValue> map) {
        final var tree = MerkleTestUtils.buildLessSimpleTree();
        tree.getChild(1).asInternal().setChild(3, map);
        tree.reserve();
        return tree;
    }

    protected void reconnect() throws Exception {
        final MerkleInternal teacherTree = createTreeForMap(teacherMap);
        final VirtualMap<TestKey, TestValue> copy = teacherMap.copy();
        final MerkleInternal learnerTree = createTreeForMap(learnerMap);
        try {
            final var node = MerkleTestUtils.hashAndTestSynchronization(learnerTree, teacherTree, reconnectConfig);
            node.release();
            final VirtualRoot root = learnerMap.getRight();
            Assertions.assertTrue(root.isHashed(), "Learner root node must be hashed");
        } finally {
            teacherTree.release();
            learnerTree.release();
            copy.release();
        }
    }
}<|MERGE_RESOLUTION|>--- conflicted
+++ resolved
@@ -87,12 +87,7 @@
         registry.registerConstructable(new ClassConstructorPair(QueryResponse.class, QueryResponse::new));
         registry.registerConstructable(new ClassConstructorPair(DummyMerkleInternal.class, DummyMerkleInternal::new));
         registry.registerConstructable(new ClassConstructorPair(DummyMerkleLeaf.class, DummyMerkleLeaf::new));
-<<<<<<< HEAD
-        registry.registerConstructable(
-                new ClassConstructorPair(VirtualMap.class, () -> new VirtualMap<>(CONFIGURATION)));
-=======
         registry.registerConstructable(new ClassConstructorPair(VirtualMap.class, () -> new VirtualMap(CONFIGURATION)));
->>>>>>> 4166d515
         registry.registerConstructable(new ClassConstructorPair(VirtualMapState.class, VirtualMapState::new));
         registry.registerConstructable(new ClassConstructorPair(
                 VirtualRootNode.class,

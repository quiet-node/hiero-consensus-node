// SPDX-License-Identifier: Apache-2.0
package com.swirlds.virtualmap.internal.merkle;

import static com.swirlds.virtualmap.internal.merkle.VirtualMapState.VM_STATE_KEY;
import static com.swirlds.virtualmap.test.fixtures.VirtualMapTestUtils.createRoot;
import static org.junit.jupiter.api.Assertions.assertEquals;
import static org.junit.jupiter.api.Assertions.assertNotNull;
import static org.junit.jupiter.api.Assertions.assertNull;
import static org.junit.jupiter.api.Assertions.assertThrows;
import static org.junit.jupiter.api.Assertions.assertTrue;
import static org.mockito.Mockito.mock;

import com.swirlds.common.merkle.MerkleNode;
import com.swirlds.common.merkle.route.MerkleRoute;
import com.swirlds.common.test.fixtures.merkle.dummy.DummyBinaryMerkleInternal;
import com.swirlds.virtualmap.datasource.VirtualHashRecord;
import com.swirlds.virtualmap.datasource.VirtualLeafBytes;
import com.swirlds.virtualmap.test.fixtures.TestValueCodec;
import com.swirlds.virtualmap.test.fixtures.VirtualTestBase;
import java.io.IOException;
import java.util.List;
import java.util.stream.Stream;
import org.junit.jupiter.api.DisplayName;
import org.junit.jupiter.api.Tag;
import org.junit.jupiter.api.Tags;
import org.junit.jupiter.api.Test;

class VirtualInternalNodeTest extends VirtualTestBase {

    /**
     * We don't support the setChild method. This test makes sure exceptions are raised.
     */
    @Test
    @Tags({@Tag("VirtualMerkle")})
    @DisplayName("setChild is not a supported method")
    void setChildNotSupported() {
        final VirtualHashRecord virtualHashRecord = new VirtualHashRecord(1, null);
        final VirtualRootNode root = createRoot();
        final VirtualInternalNode internalNode = new VirtualInternalNode(root, virtualHashRecord);

        final DummyBinaryMerkleInternal child = new DummyBinaryMerkleInternal();
        assertThrows(
                UnsupportedOperationException.class,
                () -> internalNode.setChild(3, child),
                "setChild is not required on VirtualInternalNodes");

        assertThrows(
                UnsupportedOperationException.class,
                () -> internalNode.setChild(3, child, mock(MerkleRoute.class), false),
                "setChild is not required on VirtualInternalNodes");
    }

    /**
     * The copy method is not supported either.
     */
    @Test
    @Tags({@Tag("VirtualMerkle")})
    @DisplayName("copy method is not supported")
    void copyNotSupported() {
        final VirtualHashRecord virtualHashRecord = new VirtualHashRecord(0, null);
        final VirtualRootNode root = createRoot();
        final VirtualInternalNode internalNode = new VirtualInternalNode(root, virtualHashRecord);

        assertThrows(UnsupportedOperationException.class, internalNode::copy, "Copy is not supported");
    }

    /**
     * Tries to read the children of a root node with no children.
     */
    @Test
    @Tags({@Tag("VirtualMerkle")})
    @DisplayName("Getting a leaf outside leaf paths returns null")
    void getInvalidLeaf() {
        // This root node has no children -- no left, and no right. This is a valid use case
        // (and in fact, any internal node other than the root node will ALWAYS have both a
        // left and right child).
<<<<<<< HEAD
        final VirtualHashRecord virtualHashRecord = new VirtualHashRecord(0, null);
=======
        final VirtualHashRecord virtualHashRecord = new VirtualHashRecord(1, null);
>>>>>>> 56f18df0
        final VirtualRootNode root = createRoot();
        final VirtualInternalNode internalNode = new VirtualInternalNode(root, virtualHashRecord);
        assertNull(internalNode.getChild(0), "No left child");
        assertNull(internalNode.getChild(1), "No right child");
    }

    /**
     * This is a strict binary tree, so only values 0 and 1 would ever work.
     */
    @Test
    @Tags({@Tag("VirtualMerkle")})
    @DisplayName("Getting a child that isn't 0 or 1")
    void getInvalidChild() {
        // Standard test scenario. There are valid children of this pathHashRecord. I want this so
        // that I know that under normal circumstances the call would succeed, and is only *not*
        // returning a valid because it shouldn't.
        final VirtualHashRecord virtualHashRecord = new VirtualHashRecord(3, null);
        final VirtualRootNode root = createRoot();
        root.put(A_KEY, APPLE, TestValueCodec.INSTANCE);
        root.put(B_KEY, BANANA, TestValueCodec.INSTANCE);
        root.put(C_KEY, CHERRY, TestValueCodec.INSTANCE);
        root.put(D_KEY, DATE, TestValueCodec.INSTANCE);
        root.put(E_KEY, EGGPLANT, TestValueCodec.INSTANCE);
        root.put(F_KEY, FIG, TestValueCodec.INSTANCE);
        root.put(G_KEY, GRAPE, TestValueCodec.INSTANCE);
        final VirtualInternalNode internalNode = new VirtualInternalNode(root, virtualHashRecord);
        final VirtualLeafNode leftChild = internalNode.getChild(0);
        final VirtualLeafNode rightChild = internalNode.getChild(1);
        assertNotNull(leftChild, "child should not be null");
        assertNotNull(rightChild, "child should not be null");
        assertEquals(VM_STATE_KEY, leftChild.getKey(), "key should match original");
        assertEquals(D_KEY, rightChild.getKey(), "key should match original");
        assertNull(internalNode.getChild(2), "value should be null");
    }

    @Test
    @Tags({@Tag("VirtualMerkle")})
    @DisplayName("Getting a child that isn't 0 or 1")
    void getInternalNodeFromCacheAndFromDisk() {
        final VirtualRootNode root = createRoot();
        root.put(A_KEY, APPLE, TestValueCodec.INSTANCE);
        root.put(B_KEY, BANANA, TestValueCodec.INSTANCE);
        root.put(C_KEY, CHERRY, TestValueCodec.INSTANCE);
        root.put(D_KEY, DATE, TestValueCodec.INSTANCE);
        root.put(E_KEY, EGGPLANT, TestValueCodec.INSTANCE);
        root.put(F_KEY, FIG, TestValueCodec.INSTANCE);
        root.put(G_KEY, GRAPE, TestValueCodec.INSTANCE);

        MerkleNode child = root.getChild(1);
        assertTrue(child instanceof VirtualInternalNode, "child should be an internal node");
        VirtualInternalNode internalNode = (VirtualInternalNode) child;

        assertEquals(5, ((VirtualInternalNode) internalNode.getChild(0)).getPath());
        root.getCache().release();
        assertEquals(5, ((VirtualInternalNode) internalNode.getChild(0)).getPath());
    }

    /**
     * Get a child that is on disk. For rigour, I will test getting all 7 of
     * my leaf nodes from disk.
     */
    @Test
    @Tags({@Tag("VirtualMerkle")})
    @DisplayName("Getting a child that is on disk")
    void getValidChildOnDisk() throws IOException {
        final VirtualRootNode root = createRoot();
<<<<<<< HEAD
        root.getState().setFirstLeafPath(6);
        root.getState().setLastLeafPath(12);
        final List<VirtualLeafBytes> leaves = List.of(
                new VirtualLeafBytes<>(6, D_KEY, DATE, TestValueCodec.INSTANCE),
                new VirtualLeafBytes<>(7, A_KEY, APPLE, TestValueCodec.INSTANCE),
                new VirtualLeafBytes<>(8, E_KEY, EGGPLANT, TestValueCodec.INSTANCE),
                new VirtualLeafBytes<>(9, C_KEY, CHERRY, TestValueCodec.INSTANCE),
                new VirtualLeafBytes<>(10, F_KEY, FIG, TestValueCodec.INSTANCE),
                new VirtualLeafBytes<>(11, G_KEY, GRAPE, TestValueCodec.INSTANCE),
                new VirtualLeafBytes<>(12, B_KEY, BANANA, TestValueCodec.INSTANCE));
        root.getDataSource().saveRecords(6, 12, leaves.stream().map(this::hash), leaves.stream(), Stream.empty());

        VirtualHashRecord virtualHashRecord = new VirtualHashRecord(2, null);
=======
        root.getState().setLastLeafPath(14);
        root.getState().setFirstLeafPath(7);

        final List<VirtualLeafBytes> leaves = List.of(
                new VirtualLeafBytes<>(8, D_KEY, DATE, TestValueCodec.INSTANCE),
                new VirtualLeafBytes<>(9, B_KEY, BANANA, TestValueCodec.INSTANCE),
                new VirtualLeafBytes<>(10, E_KEY, EGGPLANT, TestValueCodec.INSTANCE),
                new VirtualLeafBytes<>(11, A_KEY, APPLE, TestValueCodec.INSTANCE),
                new VirtualLeafBytes<>(12, F_KEY, FIG, TestValueCodec.INSTANCE),
                new VirtualLeafBytes<>(13, C_KEY, CHERRY, TestValueCodec.INSTANCE),
                new VirtualLeafBytes<>(14, G_KEY, GRAPE, TestValueCodec.INSTANCE));
        root.getDataSource().saveRecords(7, 14, leaves.stream().map(this::hash), leaves.stream(), Stream.empty());

        VirtualHashRecord virtualHashRecord = new VirtualHashRecord(3, null);
>>>>>>> 56f18df0
        VirtualInternalNode internalNode = new VirtualInternalNode(root, virtualHashRecord);
        VirtualLeafNode rightChildLeaf = internalNode.getChild(1);
        assertNotNull(rightChildLeaf, "value should not be null");
        assertEquals(D_KEY, rightChildLeaf.getKey(), "key should match original");

<<<<<<< HEAD
        virtualHashRecord = new VirtualHashRecord(3, null);
=======
        virtualHashRecord = new VirtualHashRecord(4, null);
>>>>>>> 56f18df0
        internalNode = new VirtualInternalNode(root, virtualHashRecord);
        VirtualLeafNode leftChildLeaf = internalNode.getChild(0);
        rightChildLeaf = internalNode.getChild(1);
        assertNotNull(leftChildLeaf, "value should not be null");
        assertNotNull(rightChildLeaf, "value should not be null");
        assertEquals(B_KEY, leftChildLeaf.getKey(), "key should match original");
        assertEquals(E_KEY, rightChildLeaf.getKey(), "key should match original");

<<<<<<< HEAD
        virtualHashRecord = new VirtualHashRecord(4, null);
=======
        virtualHashRecord = new VirtualHashRecord(5, null);
>>>>>>> 56f18df0
        internalNode = new VirtualInternalNode(root, virtualHashRecord);
        leftChildLeaf = internalNode.getChild(0);
        rightChildLeaf = internalNode.getChild(1);
        assertNotNull(leftChildLeaf, "value should not be null");
        assertNotNull(rightChildLeaf, "value should not be null");
        assertEquals(A_KEY, leftChildLeaf.getKey(), "key should match original");
        assertEquals(F_KEY, rightChildLeaf.getKey(), "key should match original");

<<<<<<< HEAD
        virtualHashRecord = new VirtualHashRecord(5, null);
=======
        virtualHashRecord = new VirtualHashRecord(6, null);
>>>>>>> 56f18df0
        internalNode = new VirtualInternalNode(root, virtualHashRecord);
        leftChildLeaf = internalNode.getChild(0);
        rightChildLeaf = internalNode.getChild(1);
        assertNotNull(leftChildLeaf, "value should not be null");
        assertNotNull(rightChildLeaf, "value should not be null");
        assertEquals(C_KEY, leftChildLeaf.getKey(), "key should match original");
        assertEquals(G_KEY, rightChildLeaf.getKey(), "key should match original");
    }

    @Test
    @Tags({@Tag("VirtualMerkle")})
    @DisplayName("Check version and class are valid")
    void getVersionAndClassId() {
        final VirtualHashRecord virtualHashRecord = new VirtualHashRecord(0, null);
        final VirtualRootNode root = createRoot();
        final VirtualInternalNode internalNode = new VirtualInternalNode(root, virtualHashRecord);
        assertEquals(0xaf2482557cfdb6bfL, internalNode.getClassId(), "Increases code coverage for getClassId");
        assertEquals(1, internalNode.getVersion(), "Increases code coverage for getVersion");
    }

    @Test
    @Tags({@Tag("VirtualMerkle")})
    @DisplayName("toString doesn't throw")
    void toStringTest() {
        // Honestly, I'm just juicing the code coverage
        final VirtualHashRecord virtualHashRecord = new VirtualHashRecord(0, null);
        final VirtualRootNode root = createRoot();
        final VirtualInternalNode internalNode = new VirtualInternalNode(root, virtualHashRecord);
        assertNotNull(internalNode.toString(), "value should not be null");
    }
}<|MERGE_RESOLUTION|>--- conflicted
+++ resolved
@@ -74,11 +74,7 @@
         // This root node has no children -- no left, and no right. This is a valid use case
         // (and in fact, any internal node other than the root node will ALWAYS have both a
         // left and right child).
-<<<<<<< HEAD
-        final VirtualHashRecord virtualHashRecord = new VirtualHashRecord(0, null);
-=======
         final VirtualHashRecord virtualHashRecord = new VirtualHashRecord(1, null);
->>>>>>> 56f18df0
         final VirtualRootNode root = createRoot();
         final VirtualInternalNode internalNode = new VirtualInternalNode(root, virtualHashRecord);
         assertNull(internalNode.getChild(0), "No left child");
@@ -145,21 +141,6 @@
     @DisplayName("Getting a child that is on disk")
     void getValidChildOnDisk() throws IOException {
         final VirtualRootNode root = createRoot();
-<<<<<<< HEAD
-        root.getState().setFirstLeafPath(6);
-        root.getState().setLastLeafPath(12);
-        final List<VirtualLeafBytes> leaves = List.of(
-                new VirtualLeafBytes<>(6, D_KEY, DATE, TestValueCodec.INSTANCE),
-                new VirtualLeafBytes<>(7, A_KEY, APPLE, TestValueCodec.INSTANCE),
-                new VirtualLeafBytes<>(8, E_KEY, EGGPLANT, TestValueCodec.INSTANCE),
-                new VirtualLeafBytes<>(9, C_KEY, CHERRY, TestValueCodec.INSTANCE),
-                new VirtualLeafBytes<>(10, F_KEY, FIG, TestValueCodec.INSTANCE),
-                new VirtualLeafBytes<>(11, G_KEY, GRAPE, TestValueCodec.INSTANCE),
-                new VirtualLeafBytes<>(12, B_KEY, BANANA, TestValueCodec.INSTANCE));
-        root.getDataSource().saveRecords(6, 12, leaves.stream().map(this::hash), leaves.stream(), Stream.empty());
-
-        VirtualHashRecord virtualHashRecord = new VirtualHashRecord(2, null);
-=======
         root.getState().setLastLeafPath(14);
         root.getState().setFirstLeafPath(7);
 
@@ -174,17 +155,12 @@
         root.getDataSource().saveRecords(7, 14, leaves.stream().map(this::hash), leaves.stream(), Stream.empty());
 
         VirtualHashRecord virtualHashRecord = new VirtualHashRecord(3, null);
->>>>>>> 56f18df0
         VirtualInternalNode internalNode = new VirtualInternalNode(root, virtualHashRecord);
         VirtualLeafNode rightChildLeaf = internalNode.getChild(1);
         assertNotNull(rightChildLeaf, "value should not be null");
         assertEquals(D_KEY, rightChildLeaf.getKey(), "key should match original");
 
-<<<<<<< HEAD
-        virtualHashRecord = new VirtualHashRecord(3, null);
-=======
         virtualHashRecord = new VirtualHashRecord(4, null);
->>>>>>> 56f18df0
         internalNode = new VirtualInternalNode(root, virtualHashRecord);
         VirtualLeafNode leftChildLeaf = internalNode.getChild(0);
         rightChildLeaf = internalNode.getChild(1);
@@ -193,11 +169,7 @@
         assertEquals(B_KEY, leftChildLeaf.getKey(), "key should match original");
         assertEquals(E_KEY, rightChildLeaf.getKey(), "key should match original");
 
-<<<<<<< HEAD
-        virtualHashRecord = new VirtualHashRecord(4, null);
-=======
         virtualHashRecord = new VirtualHashRecord(5, null);
->>>>>>> 56f18df0
         internalNode = new VirtualInternalNode(root, virtualHashRecord);
         leftChildLeaf = internalNode.getChild(0);
         rightChildLeaf = internalNode.getChild(1);
@@ -206,11 +178,7 @@
         assertEquals(A_KEY, leftChildLeaf.getKey(), "key should match original");
         assertEquals(F_KEY, rightChildLeaf.getKey(), "key should match original");
 
-<<<<<<< HEAD
-        virtualHashRecord = new VirtualHashRecord(5, null);
-=======
         virtualHashRecord = new VirtualHashRecord(6, null);
->>>>>>> 56f18df0
         internalNode = new VirtualInternalNode(root, virtualHashRecord);
         leftChildLeaf = internalNode.getChild(0);
         rightChildLeaf = internalNode.getChild(1);

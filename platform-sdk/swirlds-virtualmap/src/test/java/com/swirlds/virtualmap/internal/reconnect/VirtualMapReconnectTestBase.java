--- conflicted
+++ resolved
@@ -123,19 +123,6 @@
         final MerkleInternal teacherTree = createTreeForMap(teacherMap);
         final VirtualMap copy = teacherMap.copy();
         final MerkleInternal learnerTree = createTreeForMap(learnerMap);
-<<<<<<< HEAD
-        try {
-            for (int i = 0; i < attempts; i++) {
-                try {
-                    final var node =
-                            MerkleTestUtils.hashAndTestSynchronization(learnerTree, teacherTree, reconnectConfig);
-                    node.release();
-                    assertEquals(attempts - 1, i, "We should only succeed on the last try");
-                    assertTrue(learnerMap.isHashed(), "Learner map must be hashed");
-                } catch (Exception e) {
-                    if (i == attempts - 1) {
-                        fail("We did not expect an exception on this reconnect attempt!", e);
-=======
 
         withSuppressedErr(() -> {
             try {
@@ -145,8 +132,7 @@
                                 MerkleTestUtils.hashAndTestSynchronization(learnerTree, teacherTree, reconnectConfig);
                         node.release();
                         assertEquals(attempts - 1, i, "We should only succeed on the last try");
-                        final VirtualRoot root = learnerMap.getRight();
-                        assertTrue(root.isHashed(), "Learner root node must be hashed");
+                        assertTrue(learnerMap.isHashed(), "Learner map must be hashed");
 
                     } catch (Exception e) {
                         if (i == attempts - 1) {
@@ -154,7 +140,6 @@
                         }
                         teacherBuilder.nextAttempt();
                         learnerBuilder.nextAttempt();
->>>>>>> d87b1d9b
                     }
                 }
             } finally {

// SPDX-License-Identifier: Apache-2.0
package com.swirlds.virtualmap;

import static com.swirlds.common.io.utility.FileUtils.deleteDirectory;
import static com.swirlds.common.merkle.iterators.MerkleIterationOrder.BREADTH_FIRST;
import static com.swirlds.common.test.fixtures.AssertionUtils.assertEventuallyEquals;
import static com.swirlds.common.test.fixtures.AssertionUtils.assertEventuallyTrue;
import static com.swirlds.common.test.fixtures.io.ResourceLoader.loadLog4jContext;
import static com.swirlds.virtualmap.test.fixtures.VirtualMapTestUtils.CONFIGURATION;
import static com.swirlds.virtualmap.test.fixtures.VirtualMapTestUtils.createMap;
import static java.util.concurrent.TimeUnit.SECONDS;
import static org.junit.jupiter.api.Assertions.assertEquals;
import static org.junit.jupiter.api.Assertions.assertFalse;
import static org.junit.jupiter.api.Assertions.assertNotNull;
import static org.junit.jupiter.api.Assertions.assertNotSame;
import static org.junit.jupiter.api.Assertions.assertNull;
import static org.junit.jupiter.api.Assertions.assertThrows;
import static org.junit.jupiter.api.Assertions.assertTrue;
import static org.junit.jupiter.api.Assertions.fail;
import static org.mockito.ArgumentMatchers.any;
import static org.mockito.Mockito.mock;
import static org.mockito.Mockito.when;

import com.hedera.pbj.runtime.io.buffer.Bytes;
import com.swirlds.base.state.MutabilityException;
import com.swirlds.common.merkle.MerkleInternal;
import com.swirlds.common.merkle.MerkleNode;
import com.swirlds.common.merkle.route.MerkleRoute;
import com.swirlds.common.merkle.route.MerkleRouteFactory;
import com.swirlds.common.metrics.config.MetricsConfig;
import com.swirlds.common.metrics.platform.DefaultPlatformMetrics;
import com.swirlds.common.metrics.platform.MetricKeyRegistry;
import com.swirlds.common.metrics.platform.PlatformMetricsFactoryImpl;
import com.swirlds.common.test.fixtures.merkle.TestMerkleCryptoFactory;
import com.swirlds.config.api.Configuration;
import com.swirlds.config.extensions.test.fixtures.TestConfigBuilder;
import com.swirlds.metrics.api.Counter;
import com.swirlds.metrics.api.LongGauge;
import com.swirlds.metrics.api.Metric;
import com.swirlds.metrics.api.Metric.ValueType;
import com.swirlds.metrics.api.Metrics;
import com.swirlds.virtualmap.datasource.VirtualLeafBytes;
import com.swirlds.virtualmap.internal.RecordAccessor;
import com.swirlds.virtualmap.internal.merkle.VirtualLeafNode;
import com.swirlds.virtualmap.internal.merkle.VirtualMapStatistics;
import com.swirlds.virtualmap.internal.merkle.VirtualRootNode;
import com.swirlds.virtualmap.test.fixtures.InMemoryDataSource;
import com.swirlds.virtualmap.test.fixtures.TestKey;
import com.swirlds.virtualmap.test.fixtures.TestObjectKey;
import com.swirlds.virtualmap.test.fixtures.TestValue;
import com.swirlds.virtualmap.test.fixtures.TestValueCodec;
import com.swirlds.virtualmap.test.fixtures.VirtualTestBase;
import java.io.ByteArrayInputStream;
import java.io.ByteArrayOutputStream;
import java.io.FileNotFoundException;
import java.io.IOException;
import java.nio.file.Path;
import java.time.Duration;
import java.util.ArrayList;
import java.util.HashMap;
import java.util.Iterator;
import java.util.List;
import java.util.Map;
import java.util.Objects;
import java.util.Random;
import java.util.concurrent.CountDownLatch;
import java.util.concurrent.ExecutionException;
import java.util.concurrent.ScheduledExecutorService;
import java.util.regex.Matcher;
import java.util.regex.Pattern;
import org.hiero.base.crypto.Hash;
import org.hiero.base.exceptions.ReferenceCountException;
import org.hiero.base.io.streams.SerializableDataInputStream;
import org.hiero.base.io.streams.SerializableDataOutputStream;
import org.junit.jupiter.api.BeforeAll;
import org.junit.jupiter.api.DisplayName;
import org.junit.jupiter.api.Tag;
import org.junit.jupiter.api.Tags;
import org.junit.jupiter.api.Test;
import org.junit.jupiter.api.io.TempDir;

@SuppressWarnings("ALL")
class VirtualMapTests extends VirtualTestBase {

    /**
     * Temporary directory provided by JUnit
     */
    @TempDir
    Path testDirectory;

    @BeforeAll
    static void setupNonNOPLogger() throws FileNotFoundException {
        // use actual log4j logger, and not the NOP loader.
        loadLog4jContext();
    }

    /*
     * Test a fresh map
     **/

    @Test
    @Tags({@Tag("VirtualMerkle"), @Tag("Fresh")})
    @DisplayName("A fresh map is mutable")
    void freshMapIsMutable() {
        final VirtualMap fcm = createMap();
        fcm.put(A_KEY, APPLE, TestValueCodec.INSTANCE);
        assertEquals(1, fcm.size(), "VirtualMap size is wrong");
        fcm.release();
    }

    @Test
    @Tags({@Tag("VirtualMerkle"), @Tag("Fresh")})
    @DisplayName("A fresh map has both children")
    void freshMapHasBothChildren() {
        final VirtualMap fcm = createMap();
        assertEquals(2, fcm.getNumberOfChildren(), "VirtualMap size is wrong");
        assertNotNull(fcm.getChild(0), "Unexpected null at index 0");
        assertNotNull(fcm.getChild(1), "Unexpected null at index 1");
        fcm.release();
    }

    @Test
    @Tags({@Tag("VirtualMerkle"), @Tag("Fresh")})
    @DisplayName("A fresh map returns a non-null data source")
    void freshMapHasDataSource() {
        final VirtualMap fcm = createMap();
        assertNotNull(fcm.getDataSource(), "Unexpected null data source");
        fcm.release();
    }

    @Test
    @Tags({@Tag("VirtualMerkle"), @Tag("Fresh")})
    @DisplayName("The root node of an empty tree has no children")
    void emptyTreeRootHasNoChildren() {
        final VirtualMap fcm = createMap();
        final MerkleInternal root = fcm.getChild(1).asInternal();
        assertEquals(2, root.getNumberOfChildren(), "Unexpected number of children");
        assertNull(root.getChild(0), "Unexpected child of empty root");
        assertNull(root.getChild(1), "Unexpected child of empty root");
        fcm.release();
    }

    /*
     * Test the fast copy implementation
     **/

    @Test
    @Tags({@Tag("VirtualMerkle"), @Tag("FastCopy")})
    @DisplayName("Original after copy is immutable")
    void originalAfterCopyIsImmutable() {
        final VirtualMap fcm = createMap();
        final VirtualMap copy = fcm.copy();
        assertTrue(fcm.isImmutable(), "Copied VirtualMap should have been immutable");
        assertFalse(copy.isImmutable(), "Most recent VirtualMap should have been mutable");
        fcm.release();
        copy.release();
    }

    @Test
    @Tags({@Tag("VirtualMerkle"), @Tag("FastCopy")})
    @DisplayName("Cannot copy twice")
    void cannotCopyTwice() {
        final VirtualMap fcm = createMap();
        final VirtualMap copy = fcm.copy();
        assertThrows(MutabilityException.class, fcm::copy, "Calling copy twice should have thrown exception");
        fcm.release();
        copy.release();
    }

    @Test
    @Tags({@Tag("VirtualMerkle"), @Tag("FastCopy")})
    @DisplayName("Cannot copy a released fcm")
    void cannotCopyAReleasedMap() {
        final VirtualMap fcm = createMap();
        fcm.release();
        assertThrows(ReferenceCountException.class, fcm::copy, "Calling copy after release should throw");
    }

    @Test
    @Tags({@Tag("VirtualMerkle"), @Tag("FastCopy")})
    @DisplayName("Original is not impacted by changes to modified copy")
    void originalIsUnaffected() {
        final VirtualMap fcm = createMap();
        fcm.put(A_KEY, APPLE, TestValueCodec.INSTANCE);
        fcm.put(B_KEY, BANANA, TestValueCodec.INSTANCE);
        fcm.put(C_KEY, CHERRY, TestValueCodec.INSTANCE);

        // Perform some combination of add, remove, replace and leaving alone
        final VirtualMap copy = fcm.copy();
        assertNotNull(copy.get(A_KEY, TestValueCodec.INSTANCE), "Entry for A_KEY not found");
        copy.put(A_KEY, AARDVARK, TestValueCodec.INSTANCE);
        copy.remove(C_KEY, TestValueCodec.INSTANCE);
        copy.put(D_KEY, DOG, TestValueCodec.INSTANCE);
        copy.put(E_KEY, EMU, TestValueCodec.INSTANCE);

        assertEquals(APPLE, fcm.get(A_KEY, TestValueCodec.INSTANCE), "Unexpected value");
        assertEquals(BANANA, fcm.get(B_KEY, TestValueCodec.INSTANCE), "Unexpected value");
        assertEquals(CHERRY, fcm.get(C_KEY, TestValueCodec.INSTANCE), "Unexpected value");
        assertEquals(3, fcm.size(), "Unexpected size");

        assertEquals(AARDVARK, copy.get(A_KEY, TestValueCodec.INSTANCE), "Unexpected value");
        assertEquals(BANANA, copy.get(B_KEY, TestValueCodec.INSTANCE), "Unexpected value");
        assertEquals(DOG, copy.get(D_KEY, TestValueCodec.INSTANCE), "Unexpected value");
        assertEquals(EMU, copy.get(E_KEY, TestValueCodec.INSTANCE), "Unexpected value");
        assertEquals(4, copy.size(), "Unexpected size");
        fcm.release();
        copy.release();
    }

    /*
     * Test the map-like implementation
     **/

    @Test
    @DisplayName("Size matches number of items input")
    void sizeMatchesNumberOfItemsInput() {
        final VirtualMap fcm = createMap();
        assertEquals(0, fcm.size(), "Unexpected size");

        // Add an element
        fcm.put(A_KEY, APPLE, TestValueCodec.INSTANCE);
        assertEquals(1, fcm.size(), "Unexpected size");

        // Add a couple more elements
        fcm.put(B_KEY, BANANA, TestValueCodec.INSTANCE);
        assertEquals(2, fcm.size(), "Unexpected size");
        fcm.put(C_KEY, CHERRY, TestValueCodec.INSTANCE);
        assertEquals(3, fcm.size(), "Unexpected size");

        // replace a couple elements (out of order even!)
        assertNotNull(fcm.get(B_KEY, TestValueCodec.INSTANCE), "Entry for B_KEY not found");
        fcm.put(B_KEY, BEAR, TestValueCodec.INSTANCE);
        assertNotNull(fcm.get(A_KEY, TestValueCodec.INSTANCE), "Entry for A_KEY not found");
        fcm.put(A_KEY, AARDVARK, TestValueCodec.INSTANCE);
        assertEquals(3, fcm.size(), "Unexpected size");

        // Loop and add a million items and make sure the size is matching
        for (int i = 1000; i < 1_001_000; i++) {
            fcm.put(TestKey.longToKey(i), new TestValue("value" + i), TestValueCodec.INSTANCE);
        }

        assertEquals(1_000_003, fcm.size(), "Unexpected size");
        fcm.release();
    }

    @Test
    @DisplayName("Is empty when size == 0")
    void isEmptyWhenSizeIsZero() {
        final VirtualMap fcm = createMap();
        assertTrue(fcm.isEmpty(), "Expected a fresh map to be empty");

        // Add an element
        fcm.put(A_KEY, APPLE, TestValueCodec.INSTANCE);
        assertFalse(fcm.isEmpty(), "Expected a non-empty map");

        // Remove the elements and test that it is back to being empty
        fcm.remove(A_KEY);
        assertTrue(fcm.isEmpty(), "Expected an empty map on deleting the last leaf");
        fcm.release();
    }

    @Test
    @DisplayName("Get of null key throws exception")
    void getOfNullKeyThrowsException() {
        final VirtualMap fcm = createMap();
        assertThrows(
                NullPointerException.class, () -> fcm.get(null, TestValueCodec.INSTANCE), "Null keys are not allowed");
        fcm.release();
    }

    @Test
    @DisplayName("Get of missing key returns null")
    void getOfMissingKeyReturnsNull() {
        final VirtualMap fcm = createMap();
        fcm.put(A_KEY, APPLE, TestValueCodec.INSTANCE);
        fcm.put(B_KEY, BANANA, TestValueCodec.INSTANCE);

        assertNull(fcm.get(C_KEY, TestValueCodec.INSTANCE), "Expected no value");
        assertNull(fcm.getBytes(C_KEY), "Expected no value");
        fcm.release();
    }

    @Test
    @DisplayName("Get of key returns value")
    void getOfKeyReturnsValue() {
        final VirtualMap fcm = createMap();
        fcm.put(A_KEY, APPLE, TestValueCodec.INSTANCE);
        fcm.put(B_KEY, BANANA, TestValueCodec.INSTANCE);
        assertEquals(APPLE, fcm.get(A_KEY, TestValueCodec.INSTANCE), "Wrong value");
        assertEquals(BANANA, fcm.get(B_KEY, TestValueCodec.INSTANCE), "Wrong value");

        fcm.put(A_KEY, AARDVARK, TestValueCodec.INSTANCE);
        assertEquals(AARDVARK, fcm.get(A_KEY, TestValueCodec.INSTANCE), "Wrong value");
        assertEquals(BANANA, fcm.get(B_KEY, TestValueCodec.INSTANCE), "Wrong value");
        fcm.release();
    }

    @Test
    @DisplayName("Put with null key throws exception")
    void putWithNullKeyThrowsException() {
        final VirtualMap fcm = createMap();
        assertThrows(
                NullPointerException.class,
                () -> fcm.put(null, BANANA, TestValueCodec.INSTANCE),
                "Null keys are not allowed");

        fcm.release();
    }

    @Test
    @DisplayName("Put with null values are allowed")
    void putWithNullValuesAreAllowed() {
        final VirtualMap fcm = createMap();
        fcm.put(A_KEY, null, TestValueCodec.INSTANCE);
        assertNull(fcm.get(A_KEY, TestValueCodec.INSTANCE), "Expected null");
        fcm.release();
    }

    @Test
    @DisplayName("Multiple keys can have the same value")
    void manyKeysCanHaveTheSameValue() {
        final VirtualMap fcm = createMap();
        fcm.put(A_KEY, null, TestValueCodec.INSTANCE);
        fcm.put(B_KEY, null, TestValueCodec.INSTANCE);
        fcm.put(C_KEY, CUTTLEFISH, TestValueCodec.INSTANCE);
        fcm.put(D_KEY, CUTTLEFISH, TestValueCodec.INSTANCE);

        assertNull(fcm.get(A_KEY, TestValueCodec.INSTANCE), "Expected null");
        assertNull(fcm.get(B_KEY, TestValueCodec.INSTANCE), "Expected null");
        assertEquals(CUTTLEFISH, fcm.get(C_KEY, TestValueCodec.INSTANCE), "Wrong value");
        assertEquals(CUTTLEFISH, fcm.get(D_KEY, TestValueCodec.INSTANCE), "Wrong value");
        assertEquals(4, fcm.size(), "Wrong size");
        fcm.release();
    }

    @Test
    @DisplayName("Put many and get many")
    void putManyAndGetMany() {
        final VirtualMap fcm = createMap();
        for (int i = 0; i < 1000; i++) {
            fcm.put(TestKey.longToKey(i), new TestValue("value" + i), TestValueCodec.INSTANCE);
        }

        for (int i = 0; i < 1000; i++) {
            assertEquals(
                    new TestValue("value" + i), fcm.get(TestKey.longToKey(i), TestValueCodec.INSTANCE), "Wrong value");
        }

        fcm.release();
    }

    @Test
    @DisplayName("Replace many and get many")
    void replaceManyAndGetMany() {
        final VirtualMap original = createMap();
        for (int i = 0; i < 1000; i++) {
            original.put(TestKey.longToKey(i), new TestValue("value" + i), TestValueCodec.INSTANCE);
        }

        final VirtualMap fcm = original.copy();
        for (int i = 1000; i < 2000; i++) {
            final Bytes key = TestKey.longToKey(i - 1000);
            // Replace is get + put
            assertNotNull(fcm.get(key, TestValueCodec.INSTANCE), "Value for key=" + key + "is not found");
            fcm.put(key, new TestValue("value" + i), TestValueCodec.INSTANCE);
        }

        for (int i = 1000; i < 2000; i++) {
            assertEquals(
                    new TestValue("value" + i),
                    fcm.get(TestKey.longToKey((i - 1000)), TestValueCodec.INSTANCE),
                    "Wrong value");
        }

        original.release();
        fcm.release();
    }

    @Test
    @DisplayName("Remove from an empty map")
    void removeEmptyMap() {
        final VirtualMap fcm = createMap();
        assertNull(fcm.remove(A_KEY, TestValueCodec.INSTANCE), "Expected null");
        fcm.release();
    }

    // FUTURE WORK test deleting the same key two times in a row.
    // FUTURE WORK Test that a deleted node's value cannot be subsequently read.

    //    @Test
    //    @Tag(TestComponentTags.FCMAP)
    //    @DisplayName("Remove all leaves by always removing the first leaf")
    //    void removeFirstLeaf() {
    //        var fcm = createMap();
    //        fcm.put(A_KEY, APPLE);
    //        fcm.put(B_KEY, BANANA);
    //        fcm.put(C_KEY, CHERRY);
    //        fcm.put(D_KEY, DATE);
    //        fcm.put(E_KEY, EGGPLANT);
    //        fcm.put(F_KEY, FIG);
    //        fcm.put(G_KEY, GRAPE);
    //
    //        var original = fcm;
    //        fcm = fcm.copy();
    //        CRYPTO.digestTreeSync(original);
    //        original.release();
    //
    //        assertEquals(DATE, fcm.remove(D_KEY));
    //        assertLeafOrder(fcm, A_KEY, E_KEY, C_KEY, F_KEY, B_KEY, G_KEY);
    //        assertEquals(BANANA, fcm.remove(B_KEY));
    //        assertLeafOrder(fcm, A_KEY, E_KEY, C_KEY, F_KEY, G_KEY);
    //        assertEquals(CHERRY, fcm.remove(C_KEY));
    //        assertLeafOrder(fcm, A_KEY, E_KEY, F_KEY, G_KEY);
    //        assertEquals(APPLE, fcm.remove(A_KEY));
    //        assertLeafOrder(fcm, G_KEY, E_KEY, F_KEY);
    //        assertEquals(FIG, fcm.remove(F_KEY));
    //        assertLeafOrder(fcm, G_KEY, E_KEY);
    //        assertEquals(GRAPE, fcm.remove(G_KEY));
    //        assertLeafOrder(fcm, E_KEY);
    //        assertEquals(EGGPLANT, fcm.remove(E_KEY));
    //
    //        // FUTURE WORK validate hashing works as expected
    //
    //    }

    //    @Test
    //    @Tag(TestComponentTags.FCMAP)
    //    @DisplayName("Remove a middle leaf")
    //    void removeMiddleLeaf() {
    //        var fcm = createMap();
    //        fcm.put(A_KEY, APPLE);
    //        fcm.put(B_KEY, BANANA);
    //        fcm.put(C_KEY, CHERRY);
    //        fcm.put(D_KEY, DATE);
    //        fcm.put(E_KEY, EGGPLANT);
    //        fcm.put(F_KEY, FIG);
    //        fcm.put(G_KEY, GRAPE);
    //
    //        var original = fcm;
    //        fcm = fcm.copy();
    //        CRYPTO.digestTreeSync(original);
    //        original.release();
    //
    //        assertEquals(FIG, fcm.remove(F_KEY));
    //        assertEquals(DATE, fcm.remove(D_KEY));
    //        assertEquals(APPLE, fcm.remove(A_KEY));
    //        assertEquals(BANANA, fcm.remove(B_KEY));
    //        assertEquals(EGGPLANT, fcm.remove(E_KEY));
    //        assertEquals(CHERRY, fcm.remove(C_KEY));
    //        assertEquals(GRAPE, fcm.remove(G_KEY));
    //
    //        // FUTURE WORK validate hashing works as expected
    //
    //    }

    @Test
    @DisplayName("Add a value and then remove it immediately")
    void removeValueJustAdded() {
        VirtualMap fcm = createMap();
        fcm.put(A_KEY, APPLE, TestValueCodec.INSTANCE);
        fcm.put(B_KEY, BANANA, TestValueCodec.INSTANCE);
        fcm.put(C_KEY, CHERRY, TestValueCodec.INSTANCE);
        fcm.put(D_KEY, DATE, TestValueCodec.INSTANCE);
        fcm.put(E_KEY, EGGPLANT, TestValueCodec.INSTANCE);
        fcm.put(F_KEY, FIG, TestValueCodec.INSTANCE);
        fcm.put(G_KEY, GRAPE, TestValueCodec.INSTANCE);

        assertEquals(APPLE, fcm.remove(A_KEY, TestValueCodec.INSTANCE), "Wrong value");
        assertEquals(BANANA, fcm.remove(B_KEY, TestValueCodec.INSTANCE), "Wrong value");
        assertEquals(CHERRY, fcm.remove(C_KEY, TestValueCodec.INSTANCE), "Wrong value");
        assertEquals(DATE, fcm.remove(D_KEY, TestValueCodec.INSTANCE), "Wrong value");
        assertEquals(EGGPLANT, fcm.remove(E_KEY, TestValueCodec.INSTANCE), "Wrong value");
        assertEquals(FIG, fcm.remove(F_KEY, TestValueCodec.INSTANCE), "Wrong value");
        assertEquals(GRAPE, fcm.remove(G_KEY, TestValueCodec.INSTANCE), "Wrong value");

        // FUTURE WORK validate hashing works as expected

        fcm.release();
    }

    @Test
    @DisplayName("Add a value that had just been removed")
    void addValueJustRemoved() {
        VirtualMap fcm = createMap();
        fcm.put(A_KEY, APPLE, TestValueCodec.INSTANCE);
        fcm.put(B_KEY, BANANA, TestValueCodec.INSTANCE);
        fcm.put(C_KEY, CHERRY, TestValueCodec.INSTANCE);
        fcm.put(D_KEY, DATE, TestValueCodec.INSTANCE);
        fcm.put(E_KEY, EGGPLANT, TestValueCodec.INSTANCE);
        fcm.put(F_KEY, FIG, TestValueCodec.INSTANCE);
        fcm.put(G_KEY, GRAPE, TestValueCodec.INSTANCE);

        assertEquals(APPLE, fcm.remove(A_KEY, TestValueCodec.INSTANCE), "Wrong value");
        assertEquals(BANANA, fcm.remove(B_KEY, TestValueCodec.INSTANCE), "Wrong value");
        assertEquals(CHERRY, fcm.remove(C_KEY, TestValueCodec.INSTANCE), "Wrong value");
        assertEquals(DATE, fcm.remove(D_KEY, TestValueCodec.INSTANCE), "Wrong value");
        assertEquals(EGGPLANT, fcm.remove(E_KEY, TestValueCodec.INSTANCE), "Wrong value");
        assertEquals(FIG, fcm.remove(F_KEY, TestValueCodec.INSTANCE), "Wrong value");
        assertEquals(GRAPE, fcm.remove(G_KEY, TestValueCodec.INSTANCE), "Wrong value");

        fcm.put(D_KEY, DATE, TestValueCodec.INSTANCE);
        // FUTURE WORK validate hashing works as expected

        fcm.release();
    }

    /*
     * Test various copy and termination scenarios to verify pipeline behavior
     **/

    @Test
    @Tags({@Tag("VirtualMap"), @Tag("Pipeline"), @Tag("VMAP-021")})
    @DisplayName("Database is closed after all copies are released")
    void databaseClosedAfterAllCopiesAreReleased() throws InterruptedException {
        final VirtualMap copy0 = createMap();
        final InMemoryDataSource ds = (InMemoryDataSource) copy0.getDataSource();
        final VirtualMap copy1 = copy0.copy();
        final VirtualMap copy2 = copy1.copy();
        final VirtualMap copy3 = copy2.copy();
        final VirtualMap copy4 = copy3.copy();

        assertFalse(ds.isClosed(), "Should not be closed yet");
        copy0.release();
        assertFalse(ds.isClosed(), "Should not be closed yet");
        copy1.release();
        assertFalse(ds.isClosed(), "Should not be closed yet");
        copy2.release();
        assertFalse(ds.isClosed(), "Should not be closed yet");
        copy3.release();
        assertFalse(ds.isClosed(), "Should not be closed yet");
        copy4.release();
        assertTrue(copy4.getRoot().getPipeline().awaitTermination(5, SECONDS), "Timed out");
        assertTrue(ds.isClosed(), "Should now be released");
    }

    @Test
    @Tags({@Tag("VirtualMap"), @Tag("Pipeline"), @Tag("VMAP-021")})
    @DisplayName("Database is closed if prematurely terminated")
    void databaseClosedWhenExpresslyTerminated() throws InterruptedException {
        final VirtualMap copy0 = createMap();
        final InMemoryDataSource ds = (InMemoryDataSource) copy0.getDataSource();
        final VirtualMap copy1 = copy0.copy();
        final VirtualMap copy2 = copy1.copy();
        final VirtualMap copy3 = copy2.copy();
        final VirtualMap copy4 = copy3.copy();

        assertFalse(ds.isClosed(), "Should not be closed yet");
        copy0.release();
        assertFalse(ds.isClosed(), "Should not be closed yet");
        copy1.release();
        assertFalse(ds.isClosed(), "Should not be closed yet");
        copy2.getRoot().getPipeline().terminate();
        assertTrue(copy2.getRoot().getPipeline().awaitTermination(5, SECONDS), "Timed out");
        assertTrue(ds.isClosed(), "Should now be released");
    }

    /*
     * Test iteration and hashing
     **/

    //    @Test
    //    @Tag(TestComponentTags.FCMAP)
    //    @DisplayName("Newly created maps have null hashes for everything")
    //    void nullHashesOnNewMap() throws ExecutionException, InterruptedException {
    //        var fcm = createMap();
    //        fcm.put(A_KEY, APPLE);
    //        fcm.put(B_KEY, BANANA);
    //        fcm.put(C_KEY, CHERRY);
    //        fcm.put(D_KEY, DATE);
    //        fcm.put(E_KEY, EGGPLANT);
    //        fcm.put(F_KEY, FIG);
    //        fcm.put(G_KEY, GRAPE);
    //
    // FUTURE WORK Cannot iterate until after hashing, which invalidates the test
    //        var completed = fcm;
    //        fcm = fcm.copy();
    //        completed.hash().get();
    //        final var breadthItr = new MerkleBreadthFirstIterator<MerkleNode, MerkleNode>(completed);
    //        while (breadthItr.hasNext()) {
    //            assertNull(breadthItr.next().getHash());
    //        }
    //    }

    @Test
    @DisplayName("Hashed maps have non-null hashes on everything")
    void nonNullHashesOnHashedMap() throws ExecutionException, InterruptedException {
        VirtualMap fcm = createMap();
        fcm.put(A_KEY, APPLE, TestValueCodec.INSTANCE);
        fcm.put(B_KEY, BANANA, TestValueCodec.INSTANCE);
        fcm.put(C_KEY, CHERRY, TestValueCodec.INSTANCE);
        fcm.put(D_KEY, DATE, TestValueCodec.INSTANCE);
        fcm.put(E_KEY, EGGPLANT, TestValueCodec.INSTANCE);
        fcm.put(F_KEY, FIG, TestValueCodec.INSTANCE);
        fcm.put(G_KEY, GRAPE, TestValueCodec.INSTANCE);

        final VirtualMap completed = fcm;
        fcm = fcm.copy();
        TestMerkleCryptoFactory.getInstance().digestTreeSync(completed);

        final Iterator<MerkleNode> breadthItr = completed.treeIterator().setOrder(BREADTH_FIRST);
        while (breadthItr.hasNext()) {
            assertNotNull(breadthItr.next().getHash(), "Expected a value");
        }

        completed.release();
        fcm.release();
    }

    @Test
    @DisplayName("Million sized hashed maps have non-null hashes on everything")
    void millionNonNullHashesOnHashedMap() throws ExecutionException, InterruptedException {
        VirtualMap fcm = createMap();
        for (int i = 0; i < 1_000_000; i++) {
            fcm.put(TestKey.longToKey(i), new TestValue("" + i), TestValueCodec.INSTANCE);
        }

        final VirtualMap completed = fcm;
        fcm = fcm.copy();

        try {
            final Hash firstHash = TestMerkleCryptoFactory.getInstance().digestTreeSync(completed);
            final Iterator<MerkleNode> breadthItr = completed.treeIterator().setOrder(BREADTH_FIRST);
            while (breadthItr.hasNext()) {
                assertNotNull(breadthItr.next().getHash(), "Expected a value");
            }

<<<<<<< HEAD
        final Random rand = new Random(1234);
        for (int i = 0; i < 10_000; i++) {
            final int index = rand.nextInt(1_000_000);
            final int value = 1_000_000 + rand.nextInt(1_000_000);
            fcm.put(TestKey.longToKey(index), new TestValue("" + value), TestValueCodec.INSTANCE);
        }
=======
            final Random rand = new Random(1234);
            for (int i = 0; i < 10_000; i++) {
                final int index = rand.nextInt(1_000_000);
                final int value = 1_000_000 + rand.nextInt(1_000_000);
                fcm.put(new TestKey(index), new TestValue("" + value));
            }
>>>>>>> 920eb4d8

            final VirtualMap second = fcm;
            fcm = copyAndRelease(fcm);
            final Hash secondHash = TestMerkleCryptoFactory.getInstance().digestTreeSync(second);
            assertNotSame(firstHash, secondHash, "Wrong value");
        } finally {
            fcm.release();
            completed.release();

            final VirtualRootNode<TestKey, TestValue> root = fcm.getRight();
            assertTrue(root.getPipeline().awaitTermination(10, SECONDS), "Pipeline termination timed out");
        }
    }

    @Test
    @DisplayName("put should not mutate old copies")
    void checkPutMutation() throws InterruptedException {
        final VirtualMap vm = createMap();
        vm.put(A_KEY, APPLE, TestValueCodec.INSTANCE);
        final TestValue value = vm.get(A_KEY, TestValueCodec.INSTANCE);

        final VirtualMap vm2 = vm.copy();
        vm2.put(A_KEY, new TestValue("Mutant2"), TestValueCodec.INSTANCE);
        final TestValue value2 = vm2.get(A_KEY, TestValueCodec.INSTANCE);

        final TestValue value3 = vm.get(A_KEY, TestValueCodec.INSTANCE);

        assertEquals("Mutant2", value2.getValue());
        assertEquals("Apple", value3.getValue());
        assertEquals("Apple", value.getValue());
    }

    @Test(/* no exception expected */ )
    @DisplayName("Partly dirty maps have missing hashes only on dirty leaves and parents")
    void nullHashesOnDirtyNodes() throws ExecutionException, InterruptedException {
        VirtualMap fcm = createMap();
        fcm.put(A_KEY, APPLE, TestValueCodec.INSTANCE);
        fcm.put(B_KEY, BANANA, TestValueCodec.INSTANCE);
        fcm.put(C_KEY, CHERRY, TestValueCodec.INSTANCE);
        fcm.put(D_KEY, DATE, TestValueCodec.INSTANCE);
        fcm.put(E_KEY, EGGPLANT, TestValueCodec.INSTANCE);
        fcm.put(F_KEY, FIG, TestValueCodec.INSTANCE);
        fcm.put(G_KEY, GRAPE, TestValueCodec.INSTANCE);

        fcm = copyAndRelease(fcm);

        // Both of these are on different parents, but the same grandparent.
        assertNotNull(fcm.get(D_KEY, TestValueCodec.INSTANCE));
        fcm.put(D_KEY, DOG, TestValueCodec.INSTANCE);
        fcm.put(B_KEY, BEAR, TestValueCodec.INSTANCE);

        // This hash iterator should visit MapState, B, <internal>, D, <internal>, <internal (root)>, fcm
        // FUTURE WORK gotta figure out how to test
        //        final var hashItr = new MerkleHashIterator(fcm);
        //        hashItr.next();
        //        assertEquals(new VFCLeafNode<>(B_KEY, BEAR), getRecordFromNode((MerkleLeaf) hashItr.next()));
        //        hashItr.next();
        //        assertEquals(new VFCLeafNode<>(D_KEY, DOG), getRecordFromNode((MerkleLeaf) hashItr.next()));
        //        hashItr.next();
        //        hashItr.next();
        //        assertEquals(fcm, hashItr.next());
        //        assertFalse(hashItr.hasNext());

        fcm.release();
    }

    @Test
    void testAsyncHashing() throws ExecutionException, InterruptedException {
        VirtualMap fcm = createMap();
        fcm.put(A_KEY, APPLE, TestValueCodec.INSTANCE);
        fcm.put(B_KEY, BANANA, TestValueCodec.INSTANCE);
        fcm.put(C_KEY, CHERRY, TestValueCodec.INSTANCE);
        fcm.put(D_KEY, DATE, TestValueCodec.INSTANCE);
        fcm.put(E_KEY, EGGPLANT, TestValueCodec.INSTANCE);
        fcm.put(F_KEY, FIG, TestValueCodec.INSTANCE);
        fcm.put(G_KEY, GRAPE, TestValueCodec.INSTANCE);

        VirtualMap completed = fcm;
        fcm = fcm.copy();
        final Hash expectedHash = completed.getHash();

        VirtualMap fcm2 = createMap();
        fcm2.put(A_KEY, APPLE, TestValueCodec.INSTANCE);
        fcm2.put(B_KEY, BANANA, TestValueCodec.INSTANCE);
        fcm2.put(C_KEY, CHERRY, TestValueCodec.INSTANCE);
        fcm2.put(D_KEY, DATE, TestValueCodec.INSTANCE);
        fcm2.put(E_KEY, EGGPLANT, TestValueCodec.INSTANCE);
        fcm2.put(F_KEY, FIG, TestValueCodec.INSTANCE);
        fcm2.put(G_KEY, GRAPE, TestValueCodec.INSTANCE);

        completed.release();
        completed = fcm2;
        fcm2 = fcm2.copy();
        final Hash actualHash = completed.getHash();
        assertEquals(expectedHash, actualHash, "Wrong value");

        fcm.release();
        fcm2.release();
        completed.release();
    }

    /**
     * This test validates that for the basic tree below, the routes are set correctly.
     * When the tests are moved to the swirlds-test module, we should use a MerkleMap
     * and insert one million elements, and insert the same elements into a
     * {@link VirtualMap}. Then, we iterate over the routes of both maps and their
     * routes should match.
     *
     * <pre>
     *                      VirtualMap
     *                         []
     *                     /       \
     *                    /         \
     *         VirtualMapState      Root
     *                 [0]           [1]
     *                             /     \
     *                            /       \
     *                        Internal     B
     *                        [1, 0]     [1, 1]
     *                        /   \
     *                       /     \
     *                      A       C
     *               [1, 0, 0]    [1, 0, 1]
     * </pre>
     */
    @Test
    void routesSetForBasicTree() {
        final VirtualMap fcm = createMap();
        fcm.put(A_KEY, APPLE, TestValueCodec.INSTANCE);
        fcm.put(B_KEY, BANANA, TestValueCodec.INSTANCE);
        fcm.put(C_KEY, CHERRY, TestValueCodec.INSTANCE);

        final List<MerkleNode> nodes = new ArrayList<>();
        fcm.forEachNode(node -> {
            nodes.add(node);
        });

        assertEquals(MerkleRouteFactory.buildRoute(0), nodes.get(0).getRoute(), "VirtualMapState");
        assertEquals(MerkleRouteFactory.buildRoute(1, 0, 0), nodes.get(1).getRoute(), "VirtualLeafNode A");
        assertEquals(MerkleRouteFactory.buildRoute(1, 0, 1), nodes.get(2).getRoute(), "VirtualLeafNode C");
        assertEquals(MerkleRouteFactory.buildRoute(1, 0), nodes.get(3).getRoute(), "VirtualInternalNode");
        assertEquals(MerkleRouteFactory.buildRoute(1, 1), nodes.get(4).getRoute(), "VirtualLeafNode B");
        assertEquals(MerkleRouteFactory.buildRoute(1), nodes.get(5).getRoute(), "VirtualInternalNode Root");
        assertEquals(MerkleRouteFactory.buildRoute(), nodes.get(6).getRoute(), "VirtualMap");
    }

    @Test
    void testMapConstructedWithDefaultConstructorIsInvalid() {
        VirtualMap subject = new VirtualMap(CONFIGURATION);
        assertFalse(subject.isValid());
    }

    @Test
    void testFreshMapIsValid() {
        final VirtualMap fcm = createMap();
        assertTrue(fcm.isValid());
        fcm.release();
    }

    /**
     * Make a copy of a map and release the original.
     */
    private VirtualMap copyAndRelease(final VirtualMap original) {
        final VirtualMap copy = original.copy();
        original.release();
        return copy;
    }

    /*
     * Test statistics on a fresh map
     **/

    /**
     * Bug #4233 was caused by an NPE when flushing a copy that had been detached for the
     * sake of state saving. This happened because the detach for state saving does not
     * result in the detached state having a data source.
     */
    @Test
    void canFlushDetachedStateForStateSaving() throws IOException, InterruptedException {
        final VirtualMap map0 = createMap();
        map0.put(A_KEY, APPLE, TestValueCodec.INSTANCE);
        map0.put(B_KEY, BANANA, TestValueCodec.INSTANCE);
        map0.put(C_KEY, CHERRY, TestValueCodec.INSTANCE);
        map0.put(D_KEY, DATE, TestValueCodec.INSTANCE);

        final VirtualMap map1 = map0.copy();
        map1.put(E_KEY, EGGPLANT, TestValueCodec.INSTANCE);
        map1.put(F_KEY, FIG, TestValueCodec.INSTANCE);
        map1.put(G_KEY, GRAPE, TestValueCodec.INSTANCE);

        final VirtualMap map2 = map1.copy();

        assertNotNull(map1.getRoot().getHash(), "Hash should have been produced for map1");

        // Detach, and then make another copy which should cause it to flush.
        map1.getRoot().enableFlush();
        map1.getRoot().detach();
        map0.release();

        map1.release();
        final CountDownLatch finishedFlushing = new CountDownLatch(1);
        final Thread th = new Thread(() -> {
            try {
                map1.getRoot().waitUntilFlushed();
                finishedFlushing.countDown();
            } catch (InterruptedException e) {
                Thread.currentThread().interrupt();
                throw new AssertionError("Timed out waiting for flush");
            }
        });
        th.start();

        try {
            if (!finishedFlushing.await(4, SECONDS)) {
                th.interrupt();
                fail("Timed out, which happens if the test fails or the test has a bug but never if it passes");
            }
        } finally {
            map2.release();
        }
    }

    @Test
    @Tags({@Tag("VirtualMerkle")})
    @DisplayName("Tests nodeCacheSizeB metric")
    void testNodeCacheSizeMetric() throws IOException, InterruptedException {
        final Configuration configuration = new TestConfigBuilder().getOrCreateConfig();
        final MetricsConfig metricsConfig = configuration.getConfigData(MetricsConfig.class);
        final MetricKeyRegistry registry = mock(MetricKeyRegistry.class);
        when(registry.register(any(), any(), any())).thenReturn(true);
        final Metrics metrics = new DefaultPlatformMetrics(
                null,
                registry,
                mock(ScheduledExecutorService.class),
                new PlatformMetricsFactoryImpl(metricsConfig),
                metricsConfig);

        VirtualMap map0 = createMap();
        map0.registerMetrics(metrics);

        Metric metric = metrics.getMetric(VirtualMapStatistics.STAT_CATEGORY, "vmap_lifecycle_nodeCacheSizeB_Test");
        assertNotNull(metric);
        if (!(metric instanceof LongGauge)) {
            throw new AssertionError("nodeCacheSizeMb metric is not a gauge");
        }

        long metricValue = (long) metric.get(ValueType.VALUE);
        for (int i = 0; i < 100; i++) {
            for (int j = 0; j < 50; j++) {
                map0.put(
                        TestKey.longToKey((char) (i * 50 + j)),
                        new TestValue(String.valueOf(i * j + 1)),
                        TestValueCodec.INSTANCE);
            }

            VirtualMap map1 = map0.copy();
            map0.release();
            map0 = map1;

            long newValue = (long) metric.get(ValueType.VALUE);
            assertTrue(
                    newValue >= metricValue,
                    "Node cache size must be increasing" + " old value = " + metricValue + " new value = " + newValue);
            metricValue = newValue;
        }

        final long value = metricValue;

        final VirtualRootNode lastRoot = map0.getRight();
        lastRoot.enableFlush();
        VirtualMap map1 = map0.copy();
        map0.release();
        lastRoot.waitUntilFlushed();
        map1.release();

        assertEventuallyTrue(
                () -> {
                    long lastValue = (long) metric.get(ValueType.VALUE);
                    return lastValue < value;
                },
                Duration.ofSeconds(4),
                "Node cache size must decrease after flush");
    }

    @Test
    @Tags({@Tag("VirtualMerkle")})
    @DisplayName("Tests vMapFlushes metric")
    void testFlushCount() throws IOException, InterruptedException {
        final Configuration configuration = new TestConfigBuilder().getOrCreateConfig();
        final MetricsConfig metricsConfig = configuration.getConfigData(MetricsConfig.class);
        final MetricKeyRegistry registry = mock(MetricKeyRegistry.class);
        when(registry.register(any(), any(), any())).thenReturn(true);
        final Metrics metrics = new DefaultPlatformMetrics(
                null,
                registry,
                mock(ScheduledExecutorService.class),
                new PlatformMetricsFactoryImpl(metricsConfig),
                metricsConfig);

        VirtualMap map0 = createMap();
        map0.registerMetrics(metrics);

        long flushCount = 0;
        final int totalCount = 1000;
        for (int i = 0; i < totalCount; i++) {
            VirtualMap map1 = map0.copy();
            map0.release();
            // shouldBeFlushed() can only be called on a released instance
            VirtualRootNode root0 = map0.getRight();
            if (root0.shouldBeFlushed()) {
                flushCount++;
            }
            map0 = map1;

            VirtualRootNode root1 = map1.getRight();
            // Make sure at least some maps need to be flushed, including the last one
            if ((i % 57 == 0) || (i == totalCount - 1)) {
                root1.enableFlush();
            }
        }

        // Don't release the last map yet, as it would terminate the pipeline. Make a copy first,
        // release the map, then wait for the root to be flushed, then release the copy
        VirtualRootNode lastRoot = map0.getRight();
        VirtualMap map1 = map0.copy();
        map0.release();
        // shouldBeFlushed() can only be called on a released instance
        if (lastRoot.shouldBeFlushed()) {
            flushCount++;
        }
        lastRoot.waitUntilFlushed();
        map1.release();

        // createMap() creates a map labelled "Test"
        Metric metric = metrics.getMetric(VirtualMapStatistics.STAT_CATEGORY, "vmap_lifecycle_flushCount_Test");
        assertNotNull(metric);
        if (!(metric instanceof Counter counterMetric)) {
            throw new AssertionError("flushCount metric is not a counter");
        }
        // There is a potential race condition here, as we release `VirtualRootNode.flushLatch`
        // before we update the statistics (see https://github.com/hashgraph/hedera-services/issues/8439)
        assertEventuallyEquals(
                flushCount,
                () -> counterMetric.get(),
                Duration.ofSeconds(4),
                "Expected flush count (%s) to match actual value (%s)".formatted(flushCount, counterMetric.get()));
    }

    /*
     * Test serialization and deserialization
     **/

    @Test
    @Tags({@Tag("VirtualMerkle")})
    @DisplayName("A copied map is serializable and then deserializable")
    void testExternalSerializationAndDeserialization() throws IOException {
        final VirtualMap map0 = createMap();
        map0.getState().setLabel("serializationTest");
        assertEquals("serializationTest", map0.getLabel());
        map0.put(A_KEY, APPLE, TestValueCodec.INSTANCE);
        map0.put(B_KEY, BANANA, TestValueCodec.INSTANCE);
        map0.put(C_KEY, CHERRY, TestValueCodec.INSTANCE);
        map0.put(D_KEY, DATE, TestValueCodec.INSTANCE);
        map0.put(E_KEY, EGGPLANT, TestValueCodec.INSTANCE);
        map0.put(F_KEY, FIG, TestValueCodec.INSTANCE);
        map0.put(G_KEY, GRAPE, TestValueCodec.INSTANCE);

        final VirtualMap map1 = map0.copy(); // this should make map0 immutable
        assertEquals("serializationTest", map1.getLabel());
        assertNotNull(map0.getRoot().getHash(), "Hash should have been produced for map0");
        assertTrue(map0.isImmutable(), "Copied VirtualMap should have been immutable");
        assertVirtualMapsEqual(map0, map1);

        final ByteArrayOutputStream byteOut = new ByteArrayOutputStream();
        final SerializableDataOutputStream out = new SerializableDataOutputStream(byteOut);
        // serialize the existing maps
        map0.serialize(out, testDirectory);

        final SerializableDataInputStream in =
                new SerializableDataInputStream(new ByteArrayInputStream(byteOut.toByteArray()));

        final VirtualMap map2 = createMap();
        // read the serialized map back into map2
        // Note to Jasper/Richard: The call to deserializeException below fails - but somewhat unexpectedly!
        // Did I not set up the serialization/deserialization correctly?
        // currently throws IOException here.
        map2.deserialize(in, testDirectory, VirtualMap.ClassVersion.MERKLE_SERIALIZATION_CLEANUP);
        assertEquals("serializationTest", map2.getLabel());
        assertVirtualMapsEqual(map0, map2);

        // release the maps and clean up the temporary directory
        map0.release();
        map1.release();
        map2.release();
        deleteDirectory(testDirectory);
    }

    /*
     * Test some bigger scenarios
     **/

    @Test
    @Tags({@Tag("VirtualMerkle"), @Tag("VMAP-019")})
    @DisplayName("Insert one million elements with same key but different value")
    void insertRemoveAndModifyOneMillion() throws InterruptedException {
        final int changesPerBatch = 15_432; // Some unexpected size just to be crazy
        final int max = 1_000_000;
        VirtualMap map = createMap("insertRemoveAndModifyOneMillion");
        try {
            for (int i = 0; i < max; i++) {
                if (i > 0 && i % changesPerBatch == 0) {
                    VirtualMap older = map;
                    map = map.copy();
                    older.release();
                }

                map.put(TestKey.longToKey(i), new TestValue(i), TestValueCodec.INSTANCE);
            }

            for (int i = 0; i < max; i++) {
                assertEquals(new TestValue(i), map.get(TestKey.longToKey(i), TestValueCodec.INSTANCE), "Expected same");
            }

            for (int i = 0; i < max; i++) {
                if (i > 0 && i % changesPerBatch == 0) {
                    VirtualMap older = map;
                    map = map.copy();
                    older.release();
                }

                map.remove(TestKey.longToKey(i));
            }

            assertTrue(map.isEmpty(), "Map should be empty");

            for (int i = 0; i < max; i++) {
                if (i > 0 && i % changesPerBatch == 0) {
                    VirtualMap older = map;
                    map = map.copy();
                    older.release();
                }

                map.put(TestKey.longToKey(i + max), new TestValue(i + max), TestValueCodec.INSTANCE);
            }

            for (int i = 0; i < max; i++) {
                assertEquals(
                        new TestValue(i + max),
                        map.get(TestKey.longToKey(i + max), TestValueCodec.INSTANCE),
                        "Expected same");
                assertNull(
                        map.get(TestKey.longToKey(i), TestValueCodec.INSTANCE),
                        "The old value should not exist anymore");
                assertNull(map.getBytes(TestKey.longToKey(i)), "The old value should not exist anymore");
            }
        } finally {
            final VirtualRootNode<TestKey, TestValue> root = map.getRight();
            map.release();
            assertTrue(root.getPipeline().awaitTermination(30, SECONDS), "Pipeline termination timed out");
        }
    }

    @Test
    @Tags({@Tag("VirtualMerkle")})
    @DisplayName("Delete a value that was moved to a different virtual path")
    void deletedObjectLeavesOnFlush() throws InterruptedException {
        VirtualMap map = createMap("deletedObjectLeavesOnFlush");
        for (int i = 0; i < 8; i++) {
            map.put(TestObjectKey.longToKey(i), new TestValue(i), TestValueCodec.INSTANCE);
        }

        VirtualRootNode rootNode = map.getRight();
        rootNode.enableFlush();

        RecordAccessor records = rootNode.getRecords();
        // Check that key/value 0 is at path 7
        VirtualLeafBytes leaf = records.findLeafRecord(7);
        assertNotNull(leaf);
        assertEquals(TestObjectKey.longToKey(0), leaf.keyBytes());
        assertEquals(new TestValue(0).toBytes(), leaf.valueBytes());
        assertEquals(new TestValue(0), leaf.value(TestValueCodec.INSTANCE));

        VirtualMap copy = map.copy();
        map.release();
        map = copy;
        rootNode.waitUntilFlushed();

        // Move key/value to a different path, then delete
        map.remove(TestObjectKey.longToKey(0));
        map.remove(TestObjectKey.longToKey(2));
        map.put(TestObjectKey.longToKey(8), new TestValue(8), TestValueCodec.INSTANCE);
        map.put(TestObjectKey.longToKey(0), new TestValue(0), TestValueCodec.INSTANCE);
        map.remove(TestObjectKey.longToKey(0));

        rootNode = map.getRight();
        rootNode.enableFlush();

        copy = map.copy();
        map.release();
        map = copy;
        rootNode.waitUntilFlushed();

        // During this second flush, key/value 0 must be deleted from the map despite it's
        // path the virtual tree doesn't match the path in the data source
        assertFalse(map.containsKey(TestObjectKey.longToKey(0)));
        assertNull(map.get(TestObjectKey.longToKey(0), TestValueCodec.INSTANCE));
        assertNull(map.getBytes(TestObjectKey.longToKey(0)));

        map.release();
    }

    // based heavily on VirtualMapGroup::validateCopy(), but modified to just compare two VirtualMaps, instead of
    // also taking in a "ref" Math of values to compare each map to.
    private void assertVirtualMapsEqual(final VirtualMap mapA, final VirtualMap mapB) {
        final boolean immutable = mapA.isImmutable();

        if (mapA.size() != mapB.size()) {
            throw new RuntimeException("size does not match"); // Add a breakpoint here
        }

        final Map<MerkleRoute, Hash> hashes = new HashMap<>();

        mapA.forEachNode((final MerkleNode node) -> {
            if (immutable) {
                hashes.put(node.getRoute(), node.getHash());
            }

            if (node instanceof VirtualLeafNode) {
                final VirtualLeafNode leaf = node.cast();

                final Bytes key = leaf.getKey();

                final TestValue value = leaf.getValue(TestValueCodec.INSTANCE);
                if (!Objects.equals(mapB.get(key, TestValueCodec.INSTANCE), value)) {
                    throw new RuntimeException("values do not match for key " + key + ": mapA = " + value + ", mapB ="
                            + mapB.get(key, TestValueCodec.INSTANCE) + "."); // Add a breakpoint here
                }

                final Bytes valueBytes = leaf.getValue();
                if (!Objects.equals(mapB.getBytes(key), valueBytes)) {
                    throw new RuntimeException("value bytes do not match for key " + key + ": mapA = " + value
                            + ", mapB =" + mapB.getBytes(key) + "."); // Add a breakpoint here
                }
            }
        });

        mapB.forEachNode((final MerkleNode node) -> {
            if (immutable) {
                if (!hashes.containsKey(node.getRoute())) {
                    throw new RuntimeException("topology differs between trees"); // Add a breakpoint here
                }
                if (!Objects.equals(hashes.get(node.getRoute()), node.getHash())) {
                    throw new RuntimeException("hashes differ between trees"); // Add a breakpoint here
                }
            }

            if (node instanceof VirtualLeafNode) {
                final VirtualLeafNode leaf = node.cast();

                final Bytes key = leaf.getKey();

                final TestValue value = leaf.getValue(TestValueCodec.INSTANCE);
                if (!Objects.equals(mapA.get(key, TestValueCodec.INSTANCE), value)) {
                    throw new RuntimeException("values do not match for key " + key + ": mapB = " + value + ", mapA ="
                            + mapA.get(key, TestValueCodec.INSTANCE) + "."); // Add a breakpoint here
                }
            }
        });
    }

    private boolean containsRegex(final String regex, final String haystack) {
        final Pattern exp = Pattern.compile(regex, Pattern.MULTILINE);
        final Matcher m = exp.matcher(haystack);

        return m.find();
    }

    private int countRegex(final String regex, final String haystack) {
        final Pattern exp = Pattern.compile(regex, Pattern.MULTILINE);
        final Matcher m = exp.matcher(haystack);

        int hits = 0;
        while (!m.hitEnd()) {
            if (m.find()) {
                hits++;
            }
        }

        return hits;
    }
}<|MERGE_RESOLUTION|>--- conflicted
+++ resolved
@@ -624,21 +624,12 @@
                 assertNotNull(breadthItr.next().getHash(), "Expected a value");
             }
 
-<<<<<<< HEAD
-        final Random rand = new Random(1234);
-        for (int i = 0; i < 10_000; i++) {
-            final int index = rand.nextInt(1_000_000);
-            final int value = 1_000_000 + rand.nextInt(1_000_000);
-            fcm.put(TestKey.longToKey(index), new TestValue("" + value), TestValueCodec.INSTANCE);
-        }
-=======
             final Random rand = new Random(1234);
             for (int i = 0; i < 10_000; i++) {
                 final int index = rand.nextInt(1_000_000);
                 final int value = 1_000_000 + rand.nextInt(1_000_000);
-                fcm.put(new TestKey(index), new TestValue("" + value));
-            }
->>>>>>> 920eb4d8
+                fcm.put(TestKey.longToKey(index), new TestValue("" + value), TestValueCodec.INSTANCE);
+            }
 
             final VirtualMap second = fcm;
             fcm = copyAndRelease(fcm);

// SPDX-License-Identifier: Apache-2.0
package com.swirlds.virtualmap.internal.merkle;

import static com.swirlds.virtualmap.test.fixtures.VirtualMapTestUtils.CONFIGURATION;
import static com.swirlds.virtualmap.test.fixtures.VirtualMapTestUtils.createRoot;
import static java.util.concurrent.TimeUnit.SECONDS;
import static org.hiero.base.utility.test.fixtures.RandomUtils.nextInt;
import static org.junit.jupiter.api.Assertions.assertDoesNotThrow;
import static org.junit.jupiter.api.Assertions.assertEquals;
import static org.junit.jupiter.api.Assertions.assertFalse;
import static org.junit.jupiter.api.Assertions.assertNotNull;
import static org.junit.jupiter.api.Assertions.assertNull;
import static org.junit.jupiter.api.Assertions.assertThrows;
import static org.junit.jupiter.api.Assertions.assertTrue;

<<<<<<< HEAD
import com.hedera.pbj.runtime.io.buffer.Bytes;
import com.swirlds.common.io.streams.SerializableDataInputStreamImpl;
import com.swirlds.common.io.streams.SerializableDataOutputStreamImpl;
=======
>>>>>>> 920eb4d8
import com.swirlds.common.io.utility.LegacyTemporaryFileBuilder;
import com.swirlds.common.merkle.synchronization.utility.MerkleSynchronizationException;
import com.swirlds.config.api.Configuration;
import com.swirlds.config.extensions.test.fixtures.TestConfigBuilder;
import com.swirlds.virtualmap.VirtualMap;
import com.swirlds.virtualmap.config.VirtualMapConfig;
import com.swirlds.virtualmap.config.VirtualMapConfig_;
import com.swirlds.virtualmap.datasource.VirtualDataSourceBuilder;
import com.swirlds.virtualmap.datasource.VirtualLeafBytes;
import com.swirlds.virtualmap.internal.RecordAccessor;
import com.swirlds.virtualmap.internal.cache.VirtualNodeCache;
import com.swirlds.virtualmap.internal.merkle.VirtualRootNode.ClassVersion;
import com.swirlds.virtualmap.test.fixtures.DummyVirtualStateAccessor;
import com.swirlds.virtualmap.test.fixtures.InMemoryBuilder;
import com.swirlds.virtualmap.test.fixtures.InMemoryDataSource;
import com.swirlds.virtualmap.test.fixtures.TestKey;
import com.swirlds.virtualmap.test.fixtures.TestValue;
import com.swirlds.virtualmap.test.fixtures.TestValueCodec;
import com.swirlds.virtualmap.test.fixtures.VirtualTestBase;
import java.io.ByteArrayInputStream;
import java.io.ByteArrayOutputStream;
import java.io.FileInputStream;
import java.io.FileOutputStream;
import java.io.IOException;
import java.io.InputStream;
import java.io.UncheckedIOException;
import java.nio.file.Path;
import java.util.HashSet;
import java.util.LinkedList;
import java.util.List;
import java.util.Set;
import java.util.concurrent.ExecutionException;
import java.util.stream.IntStream;
import org.hiero.base.crypto.Hash;
import org.hiero.base.io.streams.SerializableDataInputStream;
import org.hiero.base.io.streams.SerializableDataOutputStream;
import org.junit.jupiter.api.DisplayName;
import org.junit.jupiter.api.Tag;
import org.junit.jupiter.api.Tags;
import org.junit.jupiter.api.Test;
import org.junit.jupiter.api.io.TempDir;

@SuppressWarnings("ALL")
class VirtualRootNodeTest extends VirtualTestBase {

    @TempDir
    private Path tempDir;

    void testEnableVirtualRootFlush() throws ExecutionException, InterruptedException {
        VirtualRootNode fcm0 = createRoot();
        fcm0.postInit(new DummyVirtualStateAccessor());
        assertFalse(fcm0.shouldBeFlushed(), "map should not yet be flushed");

        VirtualRootNode fcm1 = fcm0.copy();
        fcm1.postInit(new DummyVirtualStateAccessor());
        assertFalse(fcm1.shouldBeFlushed(), "map should not yet be flushed");

        VirtualRootNode fcm2 = fcm1.copy();
        fcm2.postInit(new DummyVirtualStateAccessor());
        assertFalse(fcm1.shouldBeFlushed(), "map should not yet be flushed");

        VirtualRootNode fcm3 = fcm2.copy();
        fcm3.postInit(new DummyVirtualStateAccessor());
        fcm3.enableFlush();
        assertTrue(fcm3.shouldBeFlushed(), "map should now be flushed");

        fcm0.release();
        fcm1.release();
        fcm2.release();
        fcm3.release();
    }

    @Test
    @DisplayName("A new map with a datasource with a root hash reveals it")
    void mapWithExistingHashedDataHasNonNullRootHash() throws ExecutionException, InterruptedException {
        // The builder I will use with this map is unique in that each call to "build" returns THE SAME DATASOURCE.
        final InMemoryDataSource ds = new InMemoryDataSource("mapWithExistingHashedDataHasNonNullRootHash");
        final VirtualDataSourceBuilder builder = new InMemoryBuilder();

        final VirtualRootNode fcm = new VirtualRootNode(builder, CONFIGURATION.getConfigData(VirtualMapConfig.class));
        fcm.postInit(new DummyVirtualStateAccessor());
        fcm.enableFlush();
        fcm.put(A_KEY, APPLE, TestValueCodec.INSTANCE);

        final VirtualRootNode copy = fcm.copy();
        copy.postInit(fcm.getState());

        fcm.getHash();
        final Hash expectedHash = fcm.getChild(0).getHash();
        fcm.release();
        fcm.waitUntilFlushed();

        final VirtualRootNode fcm2 = new VirtualRootNode(builder, CONFIGURATION.getConfigData(VirtualMapConfig.class));
        fcm2.postInit(copy.getState());
        assertNotNull(fcm2.getChild(0), "child should not be null");
        assertEquals(expectedHash, fcm2.getChild(0).getHash(), "hash should match expected");

        copy.release();
        fcm2.release();
    }

    @Test
    @DisplayName("Remove only element")
    void removeOnlyElement() throws ExecutionException, InterruptedException {

        final VirtualRootNode fcm = createRoot();
        fcm.enableFlush();
        fcm.put(A_KEY, APPLE, TestValueCodec.INSTANCE);

        final VirtualRootNode copy = fcm.copy();
        copy.postInit(fcm.getState());
        fcm.release();
        fcm.waitUntilFlushed();

        final TestValue removed = copy.remove(A_KEY, TestValueCodec.INSTANCE);
        assertEquals(APPLE, removed, "Wrong value");

        // FUTURE WORK validate hashing works as expected

        copy.release();
    }

    @Test
    @DisplayName("Remove element twice")
    void removeElementTwice() throws ExecutionException, InterruptedException {
        final VirtualRootNode fcm = createRoot();
        fcm.enableFlush();
        fcm.put(A_KEY, APPLE, TestValueCodec.INSTANCE);
        fcm.put(B_KEY, BANANA, TestValueCodec.INSTANCE);
        fcm.put(C_KEY, CHERRY, TestValueCodec.INSTANCE);

        final VirtualRootNode copy = fcm.copy();
        copy.postInit(fcm.getState());
        fcm.release();
        fcm.waitUntilFlushed();

        final TestValue removed = copy.remove(B_KEY, TestValueCodec.INSTANCE);
        final TestValue removed2 = copy.remove(B_KEY, TestValueCodec.INSTANCE);
        assertEquals(BANANA, removed, "Wrong value");
        assertNull(removed2, "Expected null");
        copy.release();
    }

    @Test
    @DisplayName("Remove elements in reverse order")
    void removeInReverseOrder() throws ExecutionException, InterruptedException {
        final VirtualRootNode fcm = createRoot();
        fcm.enableFlush();
        fcm.put(A_KEY, APPLE, TestValueCodec.INSTANCE);
        fcm.put(B_KEY, BANANA, TestValueCodec.INSTANCE);
        fcm.put(C_KEY, CHERRY, TestValueCodec.INSTANCE);
        fcm.put(D_KEY, DATE, TestValueCodec.INSTANCE);
        fcm.put(E_KEY, EGGPLANT, TestValueCodec.INSTANCE);
        fcm.put(F_KEY, FIG, TestValueCodec.INSTANCE);
        fcm.put(G_KEY, GRAPE, TestValueCodec.INSTANCE);

        final VirtualRootNode copy = fcm.copy();
        copy.postInit(fcm.getState());
        fcm.release();
        fcm.waitUntilFlushed();

        assertEquals(GRAPE, copy.remove(G_KEY, TestValueCodec.INSTANCE), "Wrong value");
        //        assertLeafOrder(fcm, A_KEY, E_KEY, C_KEY, F_KEY, B_KEY, D_KEY);
        assertEquals(FIG, copy.remove(F_KEY, TestValueCodec.INSTANCE), "Wrong value");
        //        assertLeafOrder(fcm, A_KEY, E_KEY, C_KEY, B_KEY, D_KEY);
        assertEquals(EGGPLANT, copy.remove(E_KEY, TestValueCodec.INSTANCE), "Wrong value");
        //        assertLeafOrder(fcm, A_KEY, C_KEY, B_KEY, D_KEY);
        assertEquals(DATE, copy.remove(D_KEY, TestValueCodec.INSTANCE), "Wrong value");
        //        assertLeafOrder(fcm, A_KEY, C_KEY, B_KEY);
        assertEquals(CHERRY, copy.remove(C_KEY, TestValueCodec.INSTANCE), "Wrong value");
        //        assertLeafOrder(fcm, A_KEY, B_KEY);
        assertEquals(BANANA, copy.remove(B_KEY, TestValueCodec.INSTANCE), "Wrong value");
        //        assertLeafOrder(fcm, A_KEY);
        assertEquals(APPLE, copy.remove(A_KEY, TestValueCodec.INSTANCE), "Wrong value");

        // FUTURE WORK validate hashing works as expected

        copy.release();
    }

    /**
     * This test deserializes a VirtualRootNode that was serialized with version 2 of the serialization format.
     * This node contains 100 entries, but only 88 of them are valid. The other 12 are deleted.
     */
    @Test
    void testSerializeDeserialize() throws IOException {
        String fileName = "rootNode.bin";
        serializeRoot(fileName);
        deserializeRootNodeAndVerify(
                new FileInputStream(tempDir.resolve(fileName).toFile()), ClassVersion.CURRENT_VERSION);
    }

    private void deserializeRootNodeAndVerify(InputStream resourceAsStream, int version) throws IOException {
        final VirtualRootNode root = createRoot();

        try (SerializableDataInputStream input = new SerializableDataInputStream(resourceAsStream)) {
            root.deserialize(input, tempDir, version);
            root.postInit(new DummyVirtualStateAccessor());
            final VirtualNodeCache cache = root.getCache();
            for (int i = 0; i < 100; i++) {
                final Bytes key = TestKey.longToKey(i);
                if (version >= ClassVersion.VERSION_3_NO_NODE_CACHE) {
                    // Cache must be empty, all values must be in the data source
                    assertNull(cache.lookupLeafByKey(key));
                }
                if (i % 7 != 0) {
                    assertEquals(new TestValue(i).toBytes(), root.getBytes(key));
                    assertEquals(new TestValue(i), root.get(key, TestValueCodec.INSTANCE));
                } else {
                    assertNull(root.get(TestKey.longToKey(i), null));
                }
            }
            root.release();
        }
    }

    private void serializeRoot(String fileName) throws IOException {
        try (FileOutputStream fileOutputStream =
                        new FileOutputStream(tempDir.resolve(fileName).toFile());
<<<<<<< HEAD
                SerializableDataOutputStream out = new SerializableDataOutputStreamImpl(fileOutputStream)) {
            VirtualRootNode testKeyTestValueVirtualRootNode = prepareRootForSerialization();
=======
                SerializableDataOutputStream out = new SerializableDataOutputStream(fileOutputStream)) {
            VirtualRootNode<TestKey, TestValue> testKeyTestValueVirtualRootNode = prepareRootForSerialization();
>>>>>>> 920eb4d8
            testKeyTestValueVirtualRootNode.serialize(out, tempDir);
            fileOutputStream.flush();
            testKeyTestValueVirtualRootNode.release();
        }
    }

    private static VirtualRootNode prepareRootForSerialization() {
        final VirtualRootNode root = createRoot();
        root.enableFlush();

        Set<Bytes> keysToRemove = new HashSet<>();
        for (int i = 0; i < 1000; i++) {
            root.put(TestKey.longToKey(i), new TestValue(i), TestValueCodec.INSTANCE);
            if (i % 7 == 0) {
                keysToRemove.add(TestKey.longToKey(i));
            }
        }

        for (Bytes key : keysToRemove) {
            root.remove(key, null);
        }
        root.computeHash();
        root.setImmutable(true);
        return root;
    }

    /**
     * This is a preliminary example of how to move data from one VirtualMap
     * to another.
     *
     * @throws InterruptedException
     * 		if the thread is interrupted during sleep
     */
    @Test
    @Tags({@Tag("VMAP-013")})
    void moveDataAcrossMaps() throws InterruptedException {
        final int totalSize = 1_000_000;
<<<<<<< HEAD
        final VirtualRootNode root1 = createRoot();
        for (int index = 0; index < totalSize; index++) {
            final Bytes key = TestKey.longToKey(index);
            final TestValue value = new TestValue(index);
            root1.put(key, value, TestValueCodec.INSTANCE);
        }

        final VirtualRootNode root2 = createRoot();
        final long firstLeafPath = root1.getState().getFirstLeafPath();
        final long lastLeafPath = root1.getState().getLastLeafPath();
        for (long index = firstLeafPath; index <= lastLeafPath; index++) {
            final VirtualLeafBytes leaf = root1.getRecords().findLeafRecord(index);
            final Bytes key = leaf.keyBytes().replicate();
            final Bytes value = leaf.valueBytes().replicate();
            root2.putBytes(key, value);
        }

        for (int index = 0; index < totalSize; index++) {
            final Bytes key = TestKey.longToKey(index);
            root1.remove(key, null);
=======
        final VirtualRootNode<TestKey, TestValue> root1 = createRoot();
        final VirtualRootNode<TestKey, TestValue> root2 = createRoot();

        try {
            for (int index = 0; index < totalSize; index++) {
                final TestKey key = new TestKey(index);
                final TestValue value = new TestValue(index);
                root1.put(key, value);
            }

            final long firstLeafPath = root1.getState().getFirstLeafPath();
            final long lastLeafPath = root1.getState().getLastLeafPath();
            for (long index = firstLeafPath; index <= lastLeafPath; index++) {
                final VirtualLeafRecord<TestKey, TestValue> leaf =
                        root1.getRecords().findLeafRecord(index, false);
                final TestKey key = leaf.getKey().copy();
                final TestValue value = leaf.getValue().copy();
                root2.put(key, value);
            }

            for (int index = 0; index < totalSize; index++) {
                final TestKey key = new TestKey(index);
                root1.remove(key);
            }

            assertTrue(root1.isEmpty(), "All elements have been removed");
        } finally {
            root1.release();
            assertTrue(root1.getPipeline().awaitTermination(30, SECONDS), "Pipeline termination timed out");
>>>>>>> 920eb4d8
        }

        assertEquals(totalSize, root2.size(), "New map still has all data");
        for (int index = 0; index < totalSize; index++) {
            final Bytes key = TestKey.longToKey(index);
            final TestValue expectedValue = new TestValue(index);
            final TestValue value = root2.get(key, TestValueCodec.INSTANCE);
            assertEquals(expectedValue, value, "Values have the same content");
        }
    }

    @Test
    @DisplayName("Snapshot Test")
    void snapshotTest() throws IOException {
        final List<Path> paths = new LinkedList<>();
        paths.add(Path.of("asdf"));
        for (final Path destination : paths) {
            final VirtualMap original = new VirtualMap("test", new InMemoryBuilder(), CONFIGURATION);
            final VirtualMap copy = original.copy();

            final VirtualRootNode root = original.getChild(1);
            root.getHash(); // forces copy to become hashed
            root.getPipeline().pausePipelineAndRun("snapshot", () -> {
                root.snapshot(destination);
                return null;
            });
            assertTrue(root.isDetached(), "root should be detached");

            original.release();
            copy.release();
        }
    }

    @Test
    @DisplayName("Snapshot and restore")
    void snapshotAndRestore() throws IOException {
        final VirtualDataSourceBuilder dsBuilder = new InMemoryBuilder();
        final List<VirtualMap> copies = new LinkedList<>();
        final VirtualMap copy0 = new VirtualMap("test", dsBuilder, CONFIGURATION);
        copies.add(copy0);
        for (int i = 1; i <= 10; i++) {
            final VirtualMap prevCopy = copies.get(i - 1);
            final VirtualMap copy = prevCopy.copy();
            // i-th copy contains TestKey(i)
            copy.put(TestKey.longToKey(i), new TestValue(i + 100), TestValueCodec.INSTANCE);
            copies.add(copy);
        }
        for (VirtualMap copy : copies) {
            // Force virtual map / root node hashing
            copy.getRight().getHash();
        }
        // Take a snapshot of copy 5
        final VirtualMap copy5 = copies.get(5);
        final Path snapshotPath =
                LegacyTemporaryFileBuilder.buildTemporaryDirectory("snapshotAndRestore", CONFIGURATION);
        try (final ByteArrayOutputStream bout = new ByteArrayOutputStream();
                final SerializableDataOutputStream out = new SerializableDataOutputStream(bout)) {
            copy5.serialize(out, snapshotPath);
            try (final ByteArrayInputStream bin = new ByteArrayInputStream(bout.toByteArray());
<<<<<<< HEAD
                    final SerializableDataInputStream in = new SerializableDataInputStreamImpl(bin)) {
                final VirtualMap restored = new VirtualMap(CONFIGURATION);
=======
                    final SerializableDataInputStream in = new SerializableDataInputStream(bin)) {
                final VirtualMap<TestKey, TestValue> restored = new VirtualMap<>(CONFIGURATION);
>>>>>>> 920eb4d8
                restored.deserialize(in, snapshotPath, copy0.getVersion());
                // All keys 1 to 5 should be in the snapshot
                for (int i = 1; i < 6; i++) {
                    final Bytes key = TestKey.longToKey(i);
                    assertTrue(restored.containsKey(key), "Key " + i + " not found");
                    assertEquals(new TestValue(i + 100), restored.get(key, TestValueCodec.INSTANCE));
                }
                // All keys 6 to 10 should not be there
                for (int i = 6; i < 10; i++) {
                    final Bytes key = TestKey.longToKey(i);
                    assertFalse(restored.containsKey(key), "Key " + i + " found");
                    assertNull(restored.get(key, TestValueCodec.INSTANCE));
                }
            }
        } finally {
            copies.forEach(VirtualMap::release);
        }
    }

    @Test
    @DisplayName("Detach Test")
    void detachTest() throws IOException {
        final VirtualMap original = new VirtualMap("test", new InMemoryBuilder(), CONFIGURATION);
        final VirtualMap copy = original.copy();

        final VirtualRootNode root = original.getChild(1);
        root.getHash(); // forces copy to become hashed
        final RecordAccessor detachedCopy = root.getPipeline().pausePipelineAndRun("copy", root::detach);
        assertTrue(root.isDetached(), "root should be detached");
        assertNotNull(detachedCopy);

        original.release();
        copy.release();
        detachedCopy.getDataSource().close();
    }

    @Test
    @DisplayName("Default flush threshold not zero")
    void defaultFlushThresholdTest() {
        final VirtualMapConfig config =
                new TestConfigBuilder().getOrCreateConfig().getConfigData(VirtualMapConfig.class);
        VirtualRootNode root = createRoot();
        assertEquals(config.copyFlushCandidateThreshold(), root.getFlushCandidateThreshold());
        root.release();
    }

    @Test
    @DisplayName("Flush interval is inherited by copies")
    void flushIntervalInheritedTest() {
        final long threshold = 12345678L;
        final VirtualMapConfig config =
                new TestConfigBuilder().getOrCreateConfig().getConfigData(VirtualMapConfig.class);

        final int flushInterval = config.flushInterval();
        VirtualRootNode root = createRoot();
        root.setFlushCandidateThreshold(threshold);
        for (int i = 0; i <= flushInterval; i++) {
            assertEquals(threshold, root.getFlushCandidateThreshold());
            VirtualRootNode copy = root.copy();
            copy.postInit(root.getState());
            root.release();
            root = copy;
        }
        root.release();
    }

    @Test
    @DisplayName("Zero flush threshold enables round based flushes")
    void zeroFlushThresholdTest() {
        final VirtualMapConfig config =
                new TestConfigBuilder().getOrCreateConfig().getConfigData(VirtualMapConfig.class);
        final int flushInterval = config.flushInterval();
        VirtualRootNode root = createRoot();
        root.setFlushCandidateThreshold(0);
        assertFalse(root.shouldBeFlushed()); // the very first copy is never flushed
        for (int i = 0; i < flushInterval; i++) {
            VirtualRootNode copy = root.copy();
            copy.postInit(root.getState());
            root.release();
            root = copy;
        }
        assertTrue(root.shouldBeFlushed());
        root.release();
    }

    @Test
    @DisplayName("Default zero flush threshold")
    void defaultZeroFlushThresholdTest() {
        final Configuration configuration = new TestConfigBuilder()
                .withValue(VirtualMapConfig_.COPY_FLUSH_CANDIDATE_THRESHOLD, "0")
                .getOrCreateConfig();

        VirtualRootNode root = createRoot(configuration);
        assertEquals(0, root.getFlushCandidateThreshold());
        final int flushInterval =
                configuration.getConfigData(VirtualMapConfig.class).flushInterval();
        for (int i = 0; i < flushInterval; i++) {
            VirtualRootNode copy = root.copy();
            copy.postInit(root.getState());
            root.release();
            root = copy;
        }
        final VirtualRootNode copyShouldBeFlushed = root;
        root.setFlushCandidateThreshold(12345678L);
        for (int i = 0; i < flushInterval; i++) {
            VirtualRootNode copy = root.copy();
            copy.postInit(root.getState());
            root.release();
            root = copy;
        }
        final VirtualRootNode copyShouldNotBeFlushed = root;
        // shouldBeFlushed() can only be called on released copies, so create one more copy to
        // release copyShouldNotBeFlushed
        final VirtualRootNode finalCopy = root.copy();
        root.release();

        assertTrue(copyShouldBeFlushed.shouldBeFlushed());
        assertFalse(copyShouldNotBeFlushed.shouldBeFlushed()); // should still have a custom flush threshold

        finalCopy.release();
    }

    @Test
    @DisplayName("Copy of a root node with terminated pipeline")
    void copyOfRootNodeWithTerminatedPipeline() {
        VirtualRootNode root = createRoot();
        root.getPipeline().terminate();
        assertThrows(IllegalStateException.class, () -> root.copy());
    }

    @Test
    @DisplayName("Calculate hashes for persisted leaf nodes")
    void testFullRehash() throws InterruptedException {
        final VirtualRootNode root = prepareRootForFullRehash();

        root.fullLeafRehashIfNecessary();

        // make sure that the elements have hashes
        IntStream.range(1, 101).forEach(index -> {
            assertNotNull(root.getRecords().findHash(index));
        });
    }

    @Test
    @DisplayName("Root node should be hashed after full leaves rehash")
    void testHashedAfterFullRehash() {
        final VirtualRootNode root = prepareRootForFullRehash();
        root.fullLeafRehashIfNecessary();

        assertTrue(root.isHashed());
    }

    @Test
    @DisplayName("Fail to do full rehash because of save failure")
    void testFullRehash_failOnSave() throws InterruptedException {
        final VirtualRootNode root = prepareRootForFullRehash();
        ((InMemoryDataSource) root.getDataSource()).setFailureOnSave(true);

        assertThrows(MerkleSynchronizationException.class, () -> root.fullLeafRehashIfNecessary());
    }

    @Test
    @DisplayName("Fail to do full rehash because of load failure")
    void testFullRehash_failOnLeafLookup() throws InterruptedException {
        final VirtualRootNode root = prepareRootForFullRehash();
        ((InMemoryDataSource) root.getDataSource()).setFailureOnLeafRecordLookup(true);

        assertThrows(MerkleSynchronizationException.class, () -> root.fullLeafRehashIfNecessary());
    }

    @Test
    @DisplayName("Fail to do full rehash because of hash lookup failure")
    void testFullRehash_failOnHashLookup() throws InterruptedException {
        final VirtualRootNode root = prepareRootForFullRehash();
        ((InMemoryDataSource) root.getDataSource()).setFailureOnHashLookup(true);

        assertThrows(UncheckedIOException.class, () -> root.fullLeafRehashIfNecessary());
    }

    private static VirtualRootNode prepareRootForFullRehash() {
        final VirtualRootNode root = createRoot();
        root.enableFlush();

        // add 100 elements
        IntStream.range(1, 101).forEach(index -> {
            root.put(TestKey.longToKey(index), new TestValue(nextInt()), TestValueCodec.INSTANCE);
        });

        // make sure that the elements have no hashes
        IntStream.range(1, 101).forEach(index -> {
            assertNull(root.getRecords().findHash(index));
        });

        // prepare the root for h full leaf rehash
        root.setImmutable(true);
        root.getCache().seal();
        root.flush();

        return root;
    }

    @Test
    void getVersion() {
        assertEquals(4, createRoot().getVersion());
    }

    @Test
    void postInitNoOpIfLearnerTreeViewIsSet() {
        VirtualRootNode root = createRoot();
        VirtualRootNode anotherRoot = createRoot();
        anotherRoot.computeHash();
        root.setupWithOriginalNode(anotherRoot);
        assertDoesNotThrow(() -> root.postInit(null));
    }
}<|MERGE_RESOLUTION|>--- conflicted
+++ resolved
@@ -13,12 +13,9 @@
 import static org.junit.jupiter.api.Assertions.assertThrows;
 import static org.junit.jupiter.api.Assertions.assertTrue;
 
-<<<<<<< HEAD
 import com.hedera.pbj.runtime.io.buffer.Bytes;
 import com.swirlds.common.io.streams.SerializableDataInputStreamImpl;
 import com.swirlds.common.io.streams.SerializableDataOutputStreamImpl;
-=======
->>>>>>> 920eb4d8
 import com.swirlds.common.io.utility.LegacyTemporaryFileBuilder;
 import com.swirlds.common.merkle.synchronization.utility.MerkleSynchronizationException;
 import com.swirlds.config.api.Configuration;
@@ -238,13 +235,8 @@
     private void serializeRoot(String fileName) throws IOException {
         try (FileOutputStream fileOutputStream =
                         new FileOutputStream(tempDir.resolve(fileName).toFile());
-<<<<<<< HEAD
-                SerializableDataOutputStream out = new SerializableDataOutputStreamImpl(fileOutputStream)) {
+                SerializableDataOutputStream out = new SerializableDataOutputStream(fileOutputStream)) {
             VirtualRootNode testKeyTestValueVirtualRootNode = prepareRootForSerialization();
-=======
-                SerializableDataOutputStream out = new SerializableDataOutputStream(fileOutputStream)) {
-            VirtualRootNode<TestKey, TestValue> testKeyTestValueVirtualRootNode = prepareRootForSerialization();
->>>>>>> 920eb4d8
             testKeyTestValueVirtualRootNode.serialize(out, tempDir);
             fileOutputStream.flush();
             testKeyTestValueVirtualRootNode.release();
@@ -282,13 +274,15 @@
     @Tags({@Tag("VMAP-013")})
     void moveDataAcrossMaps() throws InterruptedException {
         final int totalSize = 1_000_000;
-<<<<<<< HEAD
         final VirtualRootNode root1 = createRoot();
-        for (int index = 0; index < totalSize; index++) {
-            final Bytes key = TestKey.longToKey(index);
-            final TestValue value = new TestValue(index);
-            root1.put(key, value, TestValueCodec.INSTANCE);
-        }
+        final VirtualRootNode<TestKey, TestValue> root2 = createRoot();
+
+        try {
+            for (int index = 0; index < totalSize; index++) {
+                final Bytes key = TestKey.longToKey(index);
+                final TestValue value = new TestValue(index);
+                root1.put(key, value, TestValueCodec.INSTANCE);
+            }
 
         final VirtualRootNode root2 = createRoot();
         final long firstLeafPath = root1.getState().getFirstLeafPath();
@@ -300,40 +294,15 @@
             root2.putBytes(key, value);
         }
 
-        for (int index = 0; index < totalSize; index++) {
-            final Bytes key = TestKey.longToKey(index);
-            root1.remove(key, null);
-=======
-        final VirtualRootNode<TestKey, TestValue> root1 = createRoot();
-        final VirtualRootNode<TestKey, TestValue> root2 = createRoot();
-
-        try {
             for (int index = 0; index < totalSize; index++) {
-                final TestKey key = new TestKey(index);
-                final TestValue value = new TestValue(index);
-                root1.put(key, value);
-            }
-
-            final long firstLeafPath = root1.getState().getFirstLeafPath();
-            final long lastLeafPath = root1.getState().getLastLeafPath();
-            for (long index = firstLeafPath; index <= lastLeafPath; index++) {
-                final VirtualLeafRecord<TestKey, TestValue> leaf =
-                        root1.getRecords().findLeafRecord(index, false);
-                final TestKey key = leaf.getKey().copy();
-                final TestValue value = leaf.getValue().copy();
-                root2.put(key, value);
-            }
-
-            for (int index = 0; index < totalSize; index++) {
-                final TestKey key = new TestKey(index);
-                root1.remove(key);
+                final Bytes key = TestKey.longToKey(index);
+                root1.remove(key, null);
             }
 
             assertTrue(root1.isEmpty(), "All elements have been removed");
         } finally {
             root1.release();
             assertTrue(root1.getPipeline().awaitTermination(30, SECONDS), "Pipeline termination timed out");
->>>>>>> 920eb4d8
         }
 
         assertEquals(totalSize, root2.size(), "New map still has all data");
@@ -393,13 +362,8 @@
                 final SerializableDataOutputStream out = new SerializableDataOutputStream(bout)) {
             copy5.serialize(out, snapshotPath);
             try (final ByteArrayInputStream bin = new ByteArrayInputStream(bout.toByteArray());
-<<<<<<< HEAD
-                    final SerializableDataInputStream in = new SerializableDataInputStreamImpl(bin)) {
+                    final SerializableDataInputStream in = new SerializableDataInputStream(bin)) {
                 final VirtualMap restored = new VirtualMap(CONFIGURATION);
-=======
-                    final SerializableDataInputStream in = new SerializableDataInputStream(bin)) {
-                final VirtualMap<TestKey, TestValue> restored = new VirtualMap<>(CONFIGURATION);
->>>>>>> 920eb4d8
                 restored.deserialize(in, snapshotPath, copy0.getVersion());
                 // All keys 1 to 5 should be in the snapshot
                 for (int i = 1; i < 6; i++) {

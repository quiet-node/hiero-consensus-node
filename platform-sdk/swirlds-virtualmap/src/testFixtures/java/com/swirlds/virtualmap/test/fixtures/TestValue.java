--- conflicted
+++ resolved
@@ -1,10 +1,6 @@
 // SPDX-License-Identifier: Apache-2.0
 package com.swirlds.virtualmap.test.fixtures;
 
-<<<<<<< HEAD
-import com.hedera.pbj.runtime.ParseException;
-=======
->>>>>>> b4b97530
 import com.hedera.pbj.runtime.io.ReadableSequentialData;
 import com.hedera.pbj.runtime.io.WritableSequentialData;
 import com.hedera.pbj.runtime.io.buffer.BufferedData;
@@ -24,11 +20,7 @@
         this.s = s;
     }
 
-<<<<<<< HEAD
-    public TestValue(ReadableSequentialData in) throws ParseException {
-=======
     public TestValue(ReadableSequentialData in) {
->>>>>>> b4b97530
         final int len = in.readInt();
         final byte[] value = new byte[len];
         in.readBytes(value);

/*
 * Copyright (C) 2022-2024 Hedera Hashgraph, LLC
 *
 * Licensed under the Apache License, Version 2.0 (the "License");
 * you may not use this file except in compliance with the License.
 * You may obtain a copy of the License at
 *
 *      http://www.apache.org/licenses/LICENSE-2.0
 *
 * Unless required by applicable law or agreed to in writing, software
 * distributed under the License is distributed on an "AS IS" BASIS,
 * WITHOUT WARRANTIES OR CONDITIONS OF ANY KIND, either express or implied.
 * See the License for the specific language governing permissions and
 * limitations under the License.
 */

package com.swirlds.merkledb;

import static org.junit.jupiter.api.Assertions.assertEquals;
import static org.junit.jupiter.api.Assertions.assertFalse;
import static org.junit.jupiter.api.Assertions.assertTrue;

import com.swirlds.common.crypto.DigestType;
import com.swirlds.common.test.fixtures.TestFileSystemManager;
import com.swirlds.config.api.Configuration;
import com.swirlds.config.extensions.test.fixtures.TestConfigBuilder;
import com.swirlds.merkledb.config.MerkleDbConfig;
import com.swirlds.virtualmap.datasource.VirtualDataSource;
import java.io.IOException;
import java.nio.file.Path;
import org.junit.jupiter.api.AfterEach;
import org.junit.jupiter.api.BeforeAll;
import org.junit.jupiter.api.DisplayName;
import org.junit.jupiter.api.Test;
import org.junit.jupiter.api.io.TempDir;

class MerkleDbBuilderTest {

    @TempDir
    private static Path tempDirectory;

    private static Path testDirectory;

    @BeforeAll
    static void setup() throws IOException {
        final var testFileSystemManager = new TestFileSystemManager(tempDirectory);
        testDirectory = testFileSystemManager.resolve(Path.of("MerkleDbBuilderTest"));
    }

    @AfterEach
    public void afterCheckNoDbLeftOpen() {
        // check db count
        assertEquals(0, MerkleDbDataSource.getCountOfOpenDatabases(), "Expected no open dbs");
    }

    private MerkleDbTableConfig createTableConfig() {
        return new MerkleDbTableConfig((short) 1, DigestType.SHA_384);
    }

    @Test
    @DisplayName("Test table config is passed to data source")
    public void testTableConfig() throws IOException {
<<<<<<< HEAD
        final MerkleDbTableConfig<ExampleLongKeyFixedSize, ExampleFixedSizeVirtualValue> tableConfig =
                createTableConfig();
        final MerkleDbDataSourceBuilder<ExampleLongKeyFixedSize, ExampleFixedSizeVirtualValue> builder =
                new MerkleDbDataSourceBuilder<>(testDirectory.resolve("merkledb"), tableConfig);
        VirtualDataSource<ExampleLongKeyFixedSize, ExampleFixedSizeVirtualValue> dataSource = null;
=======
        final MerkleDbTableConfig tableConfig = createTableConfig();
        final MerkleDbDataSourceBuilder builder = new MerkleDbDataSourceBuilder(tableConfig);
        VirtualDataSource dataSource = null;
>>>>>>> 143112ce
        try {
            dataSource = builder.build("test1", false);
            assertTrue(dataSource instanceof MerkleDbDataSource);
            MerkleDbDataSource merkleDbDataSource = (MerkleDbDataSource) dataSource;
            assertEquals(tableConfig, merkleDbDataSource.getTableConfig());
        } finally {
            if (dataSource != null) {
                dataSource.close();
            }
        }
    }

    @Test
    @DisplayName("Test data source config defaults")
    public void testBuilderDefaults() throws IOException {
<<<<<<< HEAD
        final MerkleDbTableConfig<ExampleLongKeyFixedSize, ExampleFixedSizeVirtualValue> tableConfig =
                createTableConfig();
        final MerkleDbDataSourceBuilder<ExampleLongKeyFixedSize, ExampleFixedSizeVirtualValue> builder =
                new MerkleDbDataSourceBuilder<>(testDirectory.resolve("merkledb"), tableConfig);
        MerkleDb.setDefaultPath(testDirectory.resolve("merkledb"));
=======
        final MerkleDbTableConfig tableConfig = createTableConfig();
        final MerkleDbDataSourceBuilder builder = new MerkleDbDataSourceBuilder(tableConfig);
>>>>>>> 143112ce
        final MerkleDb defaultDatabase = MerkleDb.getDefaultInstance();
        VirtualDataSource dataSource = null;
        try {
            dataSource = builder.build("test2", false);
            assertTrue(dataSource instanceof MerkleDbDataSource);
            MerkleDbDataSource merkleDbDataSource = (MerkleDbDataSource) dataSource;
            assertEquals(
                    defaultDatabase
                            .getStorageDir()
                            .resolve("tables")
                            .resolve("test2-" + merkleDbDataSource.getTableId()),
                    merkleDbDataSource.getStorageDir());

            final Configuration configuration = new TestConfigBuilder().getOrCreateConfig();
            final MerkleDbConfig merkleDbConfig = configuration.getConfigData(MerkleDbConfig.class);
            assertFalse(merkleDbDataSource.isPreferDiskBasedIndexes());
            assertEquals(merkleDbConfig.maxNumOfKeys(), merkleDbDataSource.getMaxNumberOfKeys());
            assertEquals(merkleDbConfig.hashesRamToDiskThreshold(), merkleDbDataSource.getHashesRamToDiskThreshold());
            // set explicitly above
            assertFalse(merkleDbDataSource.isCompactionEnabled());
        } finally {
            if (dataSource != null) {
                dataSource.close();
            }
        }
    }

    @Test
    @DisplayName("Test data source config overrides")
    public void testBuilderOverrides() throws IOException {
        final MerkleDbTableConfig tableConfig = createTableConfig();
        tableConfig.preferDiskIndices(true).maxNumberOfKeys(1999).hashesRamToDiskThreshold(Integer.MAX_VALUE >> 4);
<<<<<<< HEAD
=======
        final MerkleDbDataSourceBuilder builder = new MerkleDbDataSourceBuilder(tableConfig);
>>>>>>> 143112ce
        final Path defaultDbPath = testDirectory.resolve("defaultDatabasePath");
        final MerkleDbDataSourceBuilder<ExampleLongKeyFixedSize, ExampleFixedSizeVirtualValue> builder =
                new MerkleDbDataSourceBuilder<>(defaultDbPath, tableConfig);
        MerkleDb.setDefaultPath(defaultDbPath);
        VirtualDataSource dataSource = null;
        try {
            dataSource = builder.build("test3", true);
            assertTrue(dataSource instanceof MerkleDbDataSource);
            MerkleDbDataSource merkleDbDataSource = (MerkleDbDataSource) dataSource;
            assertEquals(
                    defaultDbPath.resolve("tables").resolve("test3-" + merkleDbDataSource.getTableId()),
                    merkleDbDataSource.getStorageDir());
            assertTrue(merkleDbDataSource.isPreferDiskBasedIndexes());
            assertEquals(1999, merkleDbDataSource.getMaxNumberOfKeys());
            assertEquals(Integer.MAX_VALUE >> 4, merkleDbDataSource.getHashesRamToDiskThreshold());
            // set explicitly above
            assertTrue(merkleDbDataSource.isCompactionEnabled());
        } finally {
            if (dataSource != null) {
                dataSource.close();
            }
        }
    }
}<|MERGE_RESOLUTION|>--- conflicted
+++ resolved
@@ -60,17 +60,10 @@
     @Test
     @DisplayName("Test table config is passed to data source")
     public void testTableConfig() throws IOException {
-<<<<<<< HEAD
-        final MerkleDbTableConfig<ExampleLongKeyFixedSize, ExampleFixedSizeVirtualValue> tableConfig =
-                createTableConfig();
-        final MerkleDbDataSourceBuilder<ExampleLongKeyFixedSize, ExampleFixedSizeVirtualValue> builder =
-                new MerkleDbDataSourceBuilder<>(testDirectory.resolve("merkledb"), tableConfig);
-        VirtualDataSource<ExampleLongKeyFixedSize, ExampleFixedSizeVirtualValue> dataSource = null;
-=======
         final MerkleDbTableConfig tableConfig = createTableConfig();
-        final MerkleDbDataSourceBuilder builder = new MerkleDbDataSourceBuilder(tableConfig);
+        final MerkleDbDataSourceBuilder builder =
+                new MerkleDbDataSourceBuilder(testDirectory.resolve("merkledb"), tableConfig);
         VirtualDataSource dataSource = null;
->>>>>>> 143112ce
         try {
             dataSource = builder.build("test1", false);
             assertTrue(dataSource instanceof MerkleDbDataSource);
@@ -86,16 +79,10 @@
     @Test
     @DisplayName("Test data source config defaults")
     public void testBuilderDefaults() throws IOException {
-<<<<<<< HEAD
-        final MerkleDbTableConfig<ExampleLongKeyFixedSize, ExampleFixedSizeVirtualValue> tableConfig =
-                createTableConfig();
-        final MerkleDbDataSourceBuilder<ExampleLongKeyFixedSize, ExampleFixedSizeVirtualValue> builder =
-                new MerkleDbDataSourceBuilder<>(testDirectory.resolve("merkledb"), tableConfig);
+        final MerkleDbTableConfig tableConfig = createTableConfig();
+        final MerkleDbDataSourceBuilder builder =
+                new MerkleDbDataSourceBuilder(testDirectory.resolve("merkledb"), tableConfig);
         MerkleDb.setDefaultPath(testDirectory.resolve("merkledb"));
-=======
-        final MerkleDbTableConfig tableConfig = createTableConfig();
-        final MerkleDbDataSourceBuilder builder = new MerkleDbDataSourceBuilder(tableConfig);
->>>>>>> 143112ce
         final MerkleDb defaultDatabase = MerkleDb.getDefaultInstance();
         VirtualDataSource dataSource = null;
         try {
@@ -128,13 +115,8 @@
     public void testBuilderOverrides() throws IOException {
         final MerkleDbTableConfig tableConfig = createTableConfig();
         tableConfig.preferDiskIndices(true).maxNumberOfKeys(1999).hashesRamToDiskThreshold(Integer.MAX_VALUE >> 4);
-<<<<<<< HEAD
-=======
-        final MerkleDbDataSourceBuilder builder = new MerkleDbDataSourceBuilder(tableConfig);
->>>>>>> 143112ce
         final Path defaultDbPath = testDirectory.resolve("defaultDatabasePath");
-        final MerkleDbDataSourceBuilder<ExampleLongKeyFixedSize, ExampleFixedSizeVirtualValue> builder =
-                new MerkleDbDataSourceBuilder<>(defaultDbPath, tableConfig);
+        final MerkleDbDataSourceBuilder builder = new MerkleDbDataSourceBuilder(defaultDbPath, tableConfig);
         MerkleDb.setDefaultPath(defaultDbPath);
         VirtualDataSource dataSource = null;
         try {

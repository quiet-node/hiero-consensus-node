/**
 * # Response Code Enumeration
 * An enumeration of possible response codes.
 *
 * ### Keywords
 * The key words "MUST", "MUST NOT", "REQUIRED", "SHALL", "SHALL NOT",
 * "SHOULD", "SHOULD NOT", "RECOMMENDED", "MAY", and "OPTIONAL" in this
 * document are to be interpreted as described in
 * [RFC2119](https://www.ietf.org/rfc/rfc2119) and clarified in
 * [RFC8174](https://www.ietf.org/rfc/rfc8174).
 */
syntax = "proto3";

package proto;

// SPDX-License-Identifier: Apache-2.0
option java_package = "com.hederahashgraph.api.proto.java";
// <<<pbj.java_package = "com.hedera.hapi.node.base">>> This comment is special code for setting PBJ Compiler java package
option java_multiple_files = true;

/**
 * An enumeration of possible response codes.
 */
enum ResponseCodeEnum {
    /**
     * The transaction passed the precheck validations.
     */
    OK = 0;

    /**
     * For any error not handled by specific error codes listed below.
     */
    INVALID_TRANSACTION = 1;

    /**
     * Payer account does not exist.
     */
    PAYER_ACCOUNT_NOT_FOUND = 2;

    /**
     * Node Account provided does not match the node account of the node the transaction was submitted
     * to.
     */
    INVALID_NODE_ACCOUNT = 3;

    /**
     * Pre-Check error when TransactionValidStart + transactionValidDuration is less than current
     * consensus time.
     */
    TRANSACTION_EXPIRED = 4;

    /**
     * Transaction start time is greater than current consensus time
     */
    INVALID_TRANSACTION_START = 5;

    /**
     * The given transactionValidDuration was either non-positive, or greater than the maximum
     * valid duration of 180 secs.
     *
     */
    INVALID_TRANSACTION_DURATION = 6;

    /**
     * The transaction signature is not valid
     */
    INVALID_SIGNATURE = 7;

    /**
     * Transaction memo size exceeded 100 bytes
     */
    MEMO_TOO_LONG = 8;

    /**
     * The fee provided in the transaction is insufficient for this type of transaction
     */
    INSUFFICIENT_TX_FEE = 9;

    /**
     * The payer account has insufficient cryptocurrency to pay the transaction fee
     */
    INSUFFICIENT_PAYER_BALANCE = 10;

    /**
     * This transaction ID is a duplicate of one that was submitted to this node or reached consensus
     * in the last 180 seconds (receipt period)
     */
    DUPLICATE_TRANSACTION = 11;

    /**
     * If API is throttled out
     */
    BUSY = 12;

    /**
     * The API is not currently supported
     */
    NOT_SUPPORTED = 13;

    /**
     * The file id is invalid or does not exist
     */
    INVALID_FILE_ID = 14;

    /**
     * The account id is invalid or does not exist
     */
    INVALID_ACCOUNT_ID = 15;

    /**
     * The contract id is invalid or does not exist
     */
    INVALID_CONTRACT_ID = 16;

    /**
     * Transaction id is not valid
     */
    INVALID_TRANSACTION_ID = 17;

    /**
     * Receipt for given transaction id does not exist
     */
    RECEIPT_NOT_FOUND = 18;

    /**
     * Record for given transaction id does not exist
     */
    RECORD_NOT_FOUND = 19;

    /**
     * The solidity id is invalid or entity with this solidity id does not exist
     */
    INVALID_SOLIDITY_ID = 20;

    /**
     * The responding node has submitted the transaction to the network. Its final status is still
     * unknown.
     */
    UNKNOWN = 21;

    /**
     * The transaction succeeded
     */
    SUCCESS = 22;

    /**
     * There was a system error and the transaction failed because of invalid request parameters.
     */
    FAIL_INVALID = 23;

    /**
     * There was a system error while performing fee calculation, reserved for future.
     */
    FAIL_FEE = 24;

    /**
     * There was a system error while performing balance checks, reserved for future.
     */
    FAIL_BALANCE = 25;

    /**
     * Key not provided in the transaction body
     */
    KEY_REQUIRED = 26;

    /**
     * Unsupported algorithm/encoding used for keys in the transaction
     */
    BAD_ENCODING = 27;

    /**
     * When the account balance is not sufficient for the transfer
     */
    INSUFFICIENT_ACCOUNT_BALANCE = 28;

    /**
     * During an update transaction when the system is not able to find the Users Solidity address
     */
    INVALID_SOLIDITY_ADDRESS = 29;

    /**
     * Not enough gas was supplied to execute transaction
     */
    INSUFFICIENT_GAS = 30;

    /**
     * contract byte code size is over the limit
     */
    CONTRACT_SIZE_LIMIT_EXCEEDED = 31;

    /**
     * local execution (query) is requested for a function which changes state
     */
    LOCAL_CALL_MODIFICATION_EXCEPTION = 32;

    /**
     * Contract REVERT OPCODE executed
     */
    CONTRACT_REVERT_EXECUTED = 33;

    /**
     * For any contract execution related error not handled by specific error codes listed above.
     */
    CONTRACT_EXECUTION_EXCEPTION = 34;

    /**
     * In Query validation, account with +ve(amount) value should be Receiving node account, the
     * receiver account should be only one account in the list
     */
    INVALID_RECEIVING_NODE_ACCOUNT = 35;

    /**
     * Header is missing in Query request
     */
    MISSING_QUERY_HEADER = 36;

    /**
     * The update of the account failed
     */
    ACCOUNT_UPDATE_FAILED = 37;

    /**
     * Provided key encoding was not supported by the system
     */
    INVALID_KEY_ENCODING = 38;

    /**
     * null solidity address
     */
    NULL_SOLIDITY_ADDRESS = 39;

    /**
     * update of the contract failed
     */
    CONTRACT_UPDATE_FAILED = 40;

    /**
     * the query header is invalid
     */
    INVALID_QUERY_HEADER = 41;

    /**
     * Invalid fee submitted
     */
    INVALID_FEE_SUBMITTED = 42;

    /**
     * Payer signature is invalid
     */
    INVALID_PAYER_SIGNATURE = 43;

    /**
     * The keys were not provided in the request.
     */
    KEY_NOT_PROVIDED = 44;

    /**
     * Expiration time provided in the transaction was invalid.
     */
    INVALID_EXPIRATION_TIME = 45;

    /**
     * WriteAccess Control Keys are not provided for the file
     */
    NO_WACL_KEY = 46;

    /**
     * The contents of file are provided as empty.
     */
    FILE_CONTENT_EMPTY = 47;

    /**
     * The crypto transfer credit and debit do not sum equal to 0
     */
    INVALID_ACCOUNT_AMOUNTS = 48;

    /**
     * Transaction body provided is empty
     */
    EMPTY_TRANSACTION_BODY = 49;

    /**
     * Invalid transaction body provided
     */
    INVALID_TRANSACTION_BODY = 50;

    /**
     * the type of key (base ed25519 key, KeyList, or ThresholdKey) does not match the type of
     * signature (base ed25519 signature, SignatureList, or ThresholdKeySignature)
     */
    INVALID_SIGNATURE_TYPE_MISMATCHING_KEY = 51;

    /**
     * the number of key (KeyList, or ThresholdKey) does not match that of signature (SignatureList,
     * or ThresholdKeySignature). e.g. if a keyList has 3 base keys, then the corresponding
     * signatureList should also have 3 base signatures.
     */
    INVALID_SIGNATURE_COUNT_MISMATCHING_KEY = 52;

    /**
     * the livehash body is empty
     */
    EMPTY_LIVE_HASH_BODY = 53;

    /**
     * the livehash data is missing
     */
    EMPTY_LIVE_HASH = 54;

    /**
     * the keys for a livehash are missing
     */
    EMPTY_LIVE_HASH_KEYS = 55;

    /**
     * the livehash data is not the output of a SHA-384 digest
     */
    INVALID_LIVE_HASH_SIZE = 56;

    /**
     * the query body is empty
     */
    EMPTY_QUERY_BODY = 57;

    /**
     * the crypto livehash query is empty
     */
    EMPTY_LIVE_HASH_QUERY = 58;

    /**
     * the livehash is not present
     */
    LIVE_HASH_NOT_FOUND = 59;

    /**
     * the account id passed has not yet been created.
     */
    ACCOUNT_ID_DOES_NOT_EXIST = 60;

    /**
     * the livehash already exists for a given account
     */
    LIVE_HASH_ALREADY_EXISTS = 61;

    /**
     * File WACL keys are invalid
     */
    INVALID_FILE_WACL = 62;

    /**
     * Serialization failure
     */
    SERIALIZATION_FAILED = 63;

    /**
     * The size of the Transaction is greater than transactionMaxBytes
     */
    TRANSACTION_OVERSIZE = 64;

    /**
     * The Transaction has more than 50 levels
     */
    TRANSACTION_TOO_MANY_LAYERS = 65;

    /**
     * Contract is marked as deleted
     */
    CONTRACT_DELETED = 66;

    /**
     * the platform node is either disconnected or lagging behind.
     */
    PLATFORM_NOT_ACTIVE = 67;

    /**
     * one public key matches more than one prefixes on the signature map
     */
    KEY_PREFIX_MISMATCH = 68;

    /**
     * transaction not created by platform due to large backlog
     */
    PLATFORM_TRANSACTION_NOT_CREATED = 69;

    /**
     * auto renewal period is not a positive number of seconds
     */
    INVALID_RENEWAL_PERIOD = 70;

    /**
     * the response code when a smart contract id is passed for a crypto API request
     */
    INVALID_PAYER_ACCOUNT_ID = 71;

    /**
     * the account has been marked as deleted
     */
    ACCOUNT_DELETED = 72;

    /**
     * the file has been marked as deleted
     */
    FILE_DELETED = 73;

    /**
     * same accounts repeated in the transfer account list
     */
    ACCOUNT_REPEATED_IN_ACCOUNT_AMOUNTS = 74;

    /**
     * attempting to set negative balance value for crypto account
     */
    SETTING_NEGATIVE_ACCOUNT_BALANCE = 75;

    /**
     * when deleting smart contract that has crypto balance either transfer account or transfer smart
     * contract is required
     */
    OBTAINER_REQUIRED = 76;

    /**
     * when deleting smart contract that has crypto balance you can not use the same contract id as
     * transferContractId as the one being deleted
     */
    OBTAINER_SAME_CONTRACT_ID = 77;

    /**
     * transferAccountId or transferContractId specified for contract delete does not exist
     */
    OBTAINER_DOES_NOT_EXIST = 78;

    /**
     * attempting to modify (update or delete a immutable smart contract, i.e. one created without a
     * admin key)
     */
    MODIFYING_IMMUTABLE_CONTRACT = 79;

    /**
     * Unexpected exception thrown by file system functions
     */
    FILE_SYSTEM_EXCEPTION = 80;

    /**
     * the duration is not a subset of [MINIMUM_AUTORENEW_DURATION,MAXIMUM_AUTORENEW_DURATION]
     */
    AUTORENEW_DURATION_NOT_IN_RANGE = 81;

    /**
     * Decoding the smart contract binary to a byte array failed. Check that the input is a valid hex
     * string.
     */
    ERROR_DECODING_BYTESTRING = 82;

    /**
     * File to create a smart contract was of length zero
     */
    CONTRACT_FILE_EMPTY = 83;

    /**
     * Bytecode for smart contract is of length zero
     */
    CONTRACT_BYTECODE_EMPTY = 84;

    /**
     * Attempt to set negative initial balance
     */
    INVALID_INITIAL_BALANCE = 85;

    /**
     * Attempt to set negative receive record threshold
     */
    INVALID_RECEIVE_RECORD_THRESHOLD = 86 [deprecated = true];

    /**
     * Attempt to set negative send record threshold
     */
    INVALID_SEND_RECORD_THRESHOLD = 87 [deprecated = true];

    /**
     * Special Account Operations should be performed by only Genesis account, return this code if it
     * is not Genesis Account
     */
    ACCOUNT_IS_NOT_GENESIS_ACCOUNT = 88;

    /**
     * The fee payer account doesn't have permission to submit such Transaction
     */
    PAYER_ACCOUNT_UNAUTHORIZED = 89;

    /**
     * FreezeTransactionBody is invalid
     */
    INVALID_FREEZE_TRANSACTION_BODY = 90;

    /**
     * FreezeTransactionBody does not exist
     */
    FREEZE_TRANSACTION_BODY_NOT_FOUND = 91;

    /**
     * Exceeded the number of accounts (both from and to) allowed for crypto transfer list
     */
    TRANSFER_LIST_SIZE_LIMIT_EXCEEDED = 92;

    /**
     * Smart contract result size greater than specified maxResultSize
     */
    RESULT_SIZE_LIMIT_EXCEEDED = 93;

    /**
     * The payer account is not a special account(account 0.0.55)
     */
    NOT_SPECIAL_ACCOUNT = 94;

    /**
     * Negative gas was offered in smart contract call
     */
    CONTRACT_NEGATIVE_GAS = 95;

    /**
     * Negative value / initial balance was specified in a smart contract call / create
     */
    CONTRACT_NEGATIVE_VALUE = 96;

    /**
     * Failed to update fee file
     */
    INVALID_FEE_FILE = 97;

    /**
     * Failed to update exchange rate file
     */
    INVALID_EXCHANGE_RATE_FILE = 98;

    /**
     * Payment tendered for contract local call cannot cover both the fee and the gas
     */
    INSUFFICIENT_LOCAL_CALL_GAS = 99;

    /**
     * Entities with Entity ID below 1000 are not allowed to be deleted
     */
    ENTITY_NOT_ALLOWED_TO_DELETE = 100;

    /**
     * Violating one of these rules: 1) treasury account can update all entities below 0.0.1000, 2)
     * account 0.0.50 can update all entities from 0.0.51 - 0.0.80, 3) Network Function Master Account
     * A/c 0.0.50 - Update all Network Function accounts & perform all the Network Functions listed
     * below, 4) Network Function Accounts: i) A/c 0.0.55 - Update Address Book files (0.0.101/102),
     * ii) A/c 0.0.56 - Update Fee schedule (0.0.111), iii) A/c 0.0.57 - Update Exchange Rate
     * (0.0.112).
     */
    AUTHORIZATION_FAILED = 101;

    /**
     * Fee Schedule Proto uploaded but not valid (append or update is required)
     */
    FILE_UPLOADED_PROTO_INVALID = 102;

    /**
     * Fee Schedule Proto uploaded but not valid (append or update is required)
     */
    FILE_UPLOADED_PROTO_NOT_SAVED_TO_DISK = 103;

    /**
     * Fee Schedule Proto File Part uploaded
     */
    FEE_SCHEDULE_FILE_PART_UPLOADED = 104;

    /**
     * The change on Exchange Rate exceeds Exchange_Rate_Allowed_Percentage
     */
    EXCHANGE_RATE_CHANGE_LIMIT_EXCEEDED = 105;

    /**
     * Contract permanent storage exceeded the currently allowable limit
     */
    MAX_CONTRACT_STORAGE_EXCEEDED = 106;

    /**
     * Transfer Account should not be same as Account to be deleted
     */
    TRANSFER_ACCOUNT_SAME_AS_DELETE_ACCOUNT = 107;

    TOTAL_LEDGER_BALANCE_INVALID = 108;
    /**
     * The expiration date/time on a smart contract may not be reduced
     */
    EXPIRATION_REDUCTION_NOT_ALLOWED = 110;

    /**
     * Gas exceeded currently allowable gas limit per transaction
     */
    MAX_GAS_LIMIT_EXCEEDED = 111;

    /**
     * File size exceeded the currently allowable limit
     */
    MAX_FILE_SIZE_EXCEEDED = 112;

    /**
     * When a valid signature is not provided for operations on account with receiverSigRequired=true
     */
    RECEIVER_SIG_REQUIRED = 113;

    /**
     * The Topic ID specified is not in the system.
     */
    INVALID_TOPIC_ID = 150;

    /**
     * A provided admin key was invalid. Verify the bytes for an Ed25519 public key are exactly 32 bytes; and the bytes for a compressed ECDSA(secp256k1) key are exactly 33 bytes, with the first byte either 0x02 or 0x03..
     */
    INVALID_ADMIN_KEY = 155;

    /**
     * A provided submit key was invalid.
     */
    INVALID_SUBMIT_KEY = 156;

    /**
     * An attempted operation was not authorized (ie - a deleteTopic for a topic with no adminKey).
     */
    UNAUTHORIZED = 157;

    /**
     * A ConsensusService message is empty.
     */
    INVALID_TOPIC_MESSAGE = 158;

    /**
     * The autoRenewAccount specified is not a valid, active account.
     */
    INVALID_AUTORENEW_ACCOUNT = 159;

    /**
     * An adminKey was not specified on the topic, so there must not be an autoRenewAccount.
     */
    AUTORENEW_ACCOUNT_NOT_ALLOWED = 160;

    /**
     * The topic has expired, was not automatically renewed, and is in a 7 day grace period before the
     * topic will be deleted unrecoverably. This error response code will not be returned until
     * autoRenew functionality is supported by HAPI.
     */
    TOPIC_EXPIRED = 162;

    INVALID_CHUNK_NUMBER = 163; // chunk number must be from 1 to total (chunks) inclusive.
    INVALID_CHUNK_TRANSACTION_ID = 164; // For every chunk, the payer account that is part of initialTransactionID must match the Payer Account of this transaction. The entire initialTransactionID should match the transactionID of the first chunk, but this is not checked or enforced by Hedera except when the chunk number is 1.
    ACCOUNT_FROZEN_FOR_TOKEN = 165; // Account is frozen and cannot transact with the token
    TOKENS_PER_ACCOUNT_LIMIT_EXCEEDED = 166; // An involved account already has more than <tt>tokens.maxPerAccount</tt> associations with non-deleted tokens.
    INVALID_TOKEN_ID = 167; // The token is invalid or does not exist
    INVALID_TOKEN_DECIMALS = 168; // Invalid token decimals
    INVALID_TOKEN_INITIAL_SUPPLY = 169; // Invalid token initial supply
    INVALID_TREASURY_ACCOUNT_FOR_TOKEN = 170; // Treasury Account does not exist or is deleted
    INVALID_TOKEN_SYMBOL = 171; // Token Symbol is not UTF-8 capitalized alphabetical string
    TOKEN_HAS_NO_FREEZE_KEY = 172; // Freeze key is not set on token
    TRANSFERS_NOT_ZERO_SUM_FOR_TOKEN = 173; // Amounts in transfer list are not net zero
    MISSING_TOKEN_SYMBOL = 174; // A token symbol was not provided
    TOKEN_SYMBOL_TOO_LONG = 175; // The provided token symbol was too long
    ACCOUNT_KYC_NOT_GRANTED_FOR_TOKEN = 176; // KYC must be granted and account does not have KYC granted
    TOKEN_HAS_NO_KYC_KEY = 177; // KYC key is not set on token
    INSUFFICIENT_TOKEN_BALANCE = 178; // Token balance is not sufficient for the transaction
    TOKEN_WAS_DELETED = 179; // Token transactions cannot be executed on deleted token
    TOKEN_HAS_NO_SUPPLY_KEY = 180; // Supply key is not set on token
    TOKEN_HAS_NO_WIPE_KEY = 181; // Wipe key is not set on token
    INVALID_TOKEN_MINT_AMOUNT = 182; // The requested token mint amount would cause an invalid total supply
    INVALID_TOKEN_BURN_AMOUNT = 183; // The requested token burn amount would cause an invalid total supply
    TOKEN_NOT_ASSOCIATED_TO_ACCOUNT = 184; // A required token-account relationship is missing
    CANNOT_WIPE_TOKEN_TREASURY_ACCOUNT = 185; // The target of a wipe operation was the token treasury account
    INVALID_KYC_KEY = 186; // The provided KYC key was invalid.
    INVALID_WIPE_KEY = 187; // The provided wipe key was invalid.
    INVALID_FREEZE_KEY = 188; // The provided freeze key was invalid.
    INVALID_SUPPLY_KEY = 189; // The provided supply key was invalid.
    MISSING_TOKEN_NAME = 190; // Token Name is not provided
    TOKEN_NAME_TOO_LONG = 191; // Token Name is too long
    INVALID_WIPING_AMOUNT = 192; // The provided wipe amount must not be negative, zero or bigger than the token holder balance
    TOKEN_IS_IMMUTABLE = 193; // Token does not have Admin key set, thus update/delete transactions cannot be performed
    TOKEN_ALREADY_ASSOCIATED_TO_ACCOUNT = 194; // An <tt>associateToken</tt> operation specified a token already associated to the account
    TRANSACTION_REQUIRES_ZERO_TOKEN_BALANCES = 195; // An attempted operation is invalid until all token balances for the target account are zero
    ACCOUNT_IS_TREASURY = 196; // An attempted operation is invalid because the account is a treasury
    TOKEN_ID_REPEATED_IN_TOKEN_LIST = 197; // Same TokenIDs present in the token list
    TOKEN_TRANSFER_LIST_SIZE_LIMIT_EXCEEDED = 198; // Exceeded the number of token transfers (both from and to) allowed for token transfer list
    EMPTY_TOKEN_TRANSFER_BODY = 199; // TokenTransfersTransactionBody has no TokenTransferList
    EMPTY_TOKEN_TRANSFER_ACCOUNT_AMOUNTS = 200; // TokenTransfersTransactionBody has a TokenTransferList with no AccountAmounts

    /**
     * The Scheduled entity does not exist; or has now expired, been deleted, or been executed
     */
    INVALID_SCHEDULE_ID = 201;

    /**
     * The Scheduled entity cannot be modified. Admin key not set
     */
    SCHEDULE_IS_IMMUTABLE = 202;

    /**
     * The provided Scheduled Payer does not exist
     */
    INVALID_SCHEDULE_PAYER_ID = 203;

    /**
     * The Schedule Create Transaction TransactionID account does not exist
     */
    INVALID_SCHEDULE_ACCOUNT_ID = 204;

    /**
     * The provided sig map did not contain any new valid signatures from required signers of the scheduled transaction
     */
    NO_NEW_VALID_SIGNATURES = 205;

    /**
     * The required signers for a scheduled transaction cannot be resolved, for example because they do not exist or have been deleted
     */
    UNRESOLVABLE_REQUIRED_SIGNERS = 206;

    /**
     * Only whitelisted transaction types may be scheduled
     */
    SCHEDULED_TRANSACTION_NOT_IN_WHITELIST = 207;

    /**
     * At least one of the signatures in the provided sig map did not represent a valid signature for any required signer
     */
    SOME_SIGNATURES_WERE_INVALID = 208;

    /**
     * The scheduled field in the TransactionID may not be set to true
     */
    TRANSACTION_ID_FIELD_NOT_ALLOWED = 209;

    /**
     * A schedule already exists with the same identifying fields of an attempted ScheduleCreate (that is, all fields other than scheduledPayerAccountID)
     */
    IDENTICAL_SCHEDULE_ALREADY_CREATED = 210;

    /**
     * A string field in the transaction has a UTF-8 encoding with the prohibited zero byte
     */
    INVALID_ZERO_BYTE_IN_STRING = 211;

    /**
     * A schedule being signed or deleted has already been deleted
     */
    SCHEDULE_ALREADY_DELETED = 212;

    /**
     * A schedule being signed or deleted has already been executed
     */
    SCHEDULE_ALREADY_EXECUTED = 213;

    /**
     * ConsensusSubmitMessage request's message size is larger than allowed.
     */
    MESSAGE_SIZE_TOO_LARGE = 214;

    /**
     * An operation was assigned to more than one throttle group in a given bucket
     */
    OPERATION_REPEATED_IN_BUCKET_GROUPS = 215;

    /**
     * The capacity needed to satisfy all opsPerSec groups in a bucket overflowed a signed 8-byte integral type
     */
    BUCKET_CAPACITY_OVERFLOW = 216;

    /**
     * Given the network size in the address book, the node-level capacity for an operation would never be enough to accept a single request; usually means a bucket burstPeriod should be increased
     */
    NODE_CAPACITY_NOT_SUFFICIENT_FOR_OPERATION = 217;

    /**
     * A bucket was defined without any throttle groups
     */
    BUCKET_HAS_NO_THROTTLE_GROUPS = 218;

    /**
     * A throttle group was granted zero opsPerSec
     */
    THROTTLE_GROUP_HAS_ZERO_OPS_PER_SEC = 219;

    /**
     * The throttle definitions file was updated, but some supported operations were not assigned a bucket
     */
    SUCCESS_BUT_MISSING_EXPECTED_OPERATION = 220;

    /**
     * The new contents for the throttle definitions system file were not valid protobuf
     */
    UNPARSEABLE_THROTTLE_DEFINITIONS = 221;

    /**
     * The new throttle definitions system file were invalid, and no more specific error could be divined
     */
    INVALID_THROTTLE_DEFINITIONS = 222;

    /**
     * The transaction references an account which has passed its expiration without renewal funds available, and currently remains in the ledger only because of the grace period given to expired entities
     */
    ACCOUNT_EXPIRED_AND_PENDING_REMOVAL = 223;

    /**
     * Invalid token max supply
     */
    INVALID_TOKEN_MAX_SUPPLY = 224;

    /**
     * Invalid token nft serial number
     */
    INVALID_TOKEN_NFT_SERIAL_NUMBER = 225;

    /**
     * Invalid nft id
     */
    INVALID_NFT_ID = 226;

    /**
     * Nft metadata is too long
     */
    METADATA_TOO_LONG = 227;

    /**
     * Repeated operations count exceeds the limit
     */
    BATCH_SIZE_LIMIT_EXCEEDED = 228;

    /**
     * The range of data to be gathered is out of the set boundaries
     */
    INVALID_QUERY_RANGE = 229;

    /**
     * A custom fractional fee set a denominator of zero
     */
    FRACTION_DIVIDES_BY_ZERO = 230;

    /**
     * The transaction payer could not afford a custom fee
     */
    INSUFFICIENT_PAYER_BALANCE_FOR_CUSTOM_FEE = 231 [deprecated = true];

    /**
     * More than 10 custom fees were specified
     */
    CUSTOM_FEES_LIST_TOO_LONG = 232;

    /**
     * Any of the feeCollector accounts for customFees is invalid
     */
    INVALID_CUSTOM_FEE_COLLECTOR = 233;

    /**
     * Any of the token Ids in customFees is invalid
     */
    INVALID_TOKEN_ID_IN_CUSTOM_FEES = 234;

    /**
     * Any of the token Ids in customFees are not associated to feeCollector
     */
    TOKEN_NOT_ASSOCIATED_TO_FEE_COLLECTOR = 235;

    /**
     * A token cannot have more units minted due to its configured supply ceiling
     */
    TOKEN_MAX_SUPPLY_REACHED = 236;

    /**
     * The transaction attempted to move an NFT serial number from an account other than its owner
     */
    SENDER_DOES_NOT_OWN_NFT_SERIAL_NO = 237;

    /**
     * A custom fee schedule entry did not specify either a fixed or fractional fee
     */
    CUSTOM_FEE_NOT_FULLY_SPECIFIED = 238;

    /**
     * Only positive fees may be assessed at this time
     */
    CUSTOM_FEE_MUST_BE_POSITIVE = 239;

    /**
     * Fee schedule key is not set on token
     */
    TOKEN_HAS_NO_FEE_SCHEDULE_KEY = 240;

    /**
     * A fractional custom fee exceeded the range of a 64-bit signed integer
     */
    CUSTOM_FEE_OUTSIDE_NUMERIC_RANGE = 241;

    /**
     * A royalty cannot exceed the total fungible value exchanged for an NFT
     */
    ROYALTY_FRACTION_CANNOT_EXCEED_ONE = 242;

    /**
     * Each fractional custom fee must have its maximum_amount, if specified, at least its minimum_amount
     */
    FRACTIONAL_FEE_MAX_AMOUNT_LESS_THAN_MIN_AMOUNT = 243;

    /**
     * A fee schedule update tried to clear the custom fees from a token whose fee schedule was already empty
     */
    CUSTOM_SCHEDULE_ALREADY_HAS_NO_FEES = 244;

    /**
     * Only tokens of type FUNGIBLE_COMMON can be used to as fee schedule denominations
     */
    CUSTOM_FEE_DENOMINATION_MUST_BE_FUNGIBLE_COMMON = 245;

    /**
     * Only tokens of type FUNGIBLE_COMMON can have fractional fees
     */
    CUSTOM_FRACTIONAL_FEE_ONLY_ALLOWED_FOR_FUNGIBLE_COMMON = 246;

    /**
     * The provided custom fee schedule key was invalid
     */
    INVALID_CUSTOM_FEE_SCHEDULE_KEY = 247;

    /**
     * The requested token mint metadata was invalid
     */
    INVALID_TOKEN_MINT_METADATA = 248;

    /**
     * The requested token burn metadata was invalid
     */
    INVALID_TOKEN_BURN_METADATA = 249;

    /**
     * The treasury for a unique token cannot be changed until it owns no NFTs
     */
    CURRENT_TREASURY_STILL_OWNS_NFTS = 250;

    /**
     * An account cannot be dissociated from a unique token if it owns NFTs for the token
     */
    ACCOUNT_STILL_OWNS_NFTS = 251;

    /**
     * A NFT can only be burned when owned by the unique token's treasury
     */
    TREASURY_MUST_OWN_BURNED_NFT = 252;

    /**
     * An account did not own the NFT to be wiped
     */
    ACCOUNT_DOES_NOT_OWN_WIPED_NFT = 253;

    /**
     * An AccountAmount token transfers list referenced a token type other than FUNGIBLE_COMMON
     */
    ACCOUNT_AMOUNT_TRANSFERS_ONLY_ALLOWED_FOR_FUNGIBLE_COMMON = 254;

    /**
     * All the NFTs allowed in the current price regime have already been minted
     */
    MAX_NFTS_IN_PRICE_REGIME_HAVE_BEEN_MINTED = 255;

    /**
     * The payer account has been marked as deleted
     */
    PAYER_ACCOUNT_DELETED = 256;

    /**
     * The reference chain of custom fees for a transferred token exceeded the maximum length of 2
     */
    CUSTOM_FEE_CHARGING_EXCEEDED_MAX_RECURSION_DEPTH = 257;

    /**
     * More than 20 balance adjustments were to satisfy a CryptoTransfer and its implied custom fee payments
     */
    CUSTOM_FEE_CHARGING_EXCEEDED_MAX_ACCOUNT_AMOUNTS = 258;

    /**
     * The sender account in the token transfer transaction could not afford a custom fee
     */
    INSUFFICIENT_SENDER_ACCOUNT_BALANCE_FOR_CUSTOM_FEE = 259;

    /**
     * Currently no more than 4,294,967,295 NFTs may be minted for a given unique token type
     */
    SERIAL_NUMBER_LIMIT_REACHED = 260;

    /**
     * Only tokens of type NON_FUNGIBLE_UNIQUE can have royalty fees
     */
    CUSTOM_ROYALTY_FEE_ONLY_ALLOWED_FOR_NON_FUNGIBLE_UNIQUE = 261;

    /**
     * The account has reached the limit on the automatic associations count.
     */
    NO_REMAINING_AUTOMATIC_ASSOCIATIONS = 262;

    /**
     * Already existing automatic associations are more than the new maximum automatic associations.
     */
    EXISTING_AUTOMATIC_ASSOCIATIONS_EXCEED_GIVEN_LIMIT = 263;

    /**
     * Cannot set the number of automatic associations for an account more than the maximum allowed
     * token associations <tt>tokens.maxPerAccount</tt>.
     */
    REQUESTED_NUM_AUTOMATIC_ASSOCIATIONS_EXCEEDS_ASSOCIATION_LIMIT = 264;

    /**
     * Token is paused. This Token cannot be a part of any kind of Transaction until unpaused.
     */
    TOKEN_IS_PAUSED = 265;

    /**
     * Pause key is not set on token
     */
    TOKEN_HAS_NO_PAUSE_KEY = 266;

    /**
     * The provided pause key was invalid
     */
    INVALID_PAUSE_KEY = 267;

    /**
     * The update file in a freeze transaction body must exist.
     */
    FREEZE_UPDATE_FILE_DOES_NOT_EXIST = 268;

    /**
     * The hash of the update file in a freeze transaction body must match the in-memory hash.
     */
    FREEZE_UPDATE_FILE_HASH_DOES_NOT_MATCH = 269;

    /**
     * A FREEZE_UPGRADE transaction was handled with no previous update prepared.
     */
    NO_UPGRADE_HAS_BEEN_PREPARED = 270;

    /**
     * A FREEZE_ABORT transaction was handled with no scheduled freeze.
     */
    NO_FREEZE_IS_SCHEDULED = 271;

    /**
     * The update file hash when handling a FREEZE_UPGRADE transaction differs from the file
     * hash at the time of handling the PREPARE_UPGRADE transaction.
     */
    UPDATE_FILE_HASH_CHANGED_SINCE_PREPARE_UPGRADE = 272;

    /**
     * The given freeze start time was in the (consensus) past.
     */
    FREEZE_START_TIME_MUST_BE_FUTURE = 273;

    /**
     * The prepared update file cannot be updated or appended until either the upgrade has
     * been completed, or a FREEZE_ABORT has been handled.
     */
    PREPARED_UPDATE_FILE_IS_IMMUTABLE = 274;

    /**
     * Once a freeze is scheduled, it must be aborted before any other type of freeze can
     * can be performed.
     */
    FREEZE_ALREADY_SCHEDULED = 275;

    /**
     * If an NMT upgrade has been prepared, the following operation must be a FREEZE_UPGRADE.
     * (To issue a FREEZE_ONLY, submit a FREEZE_ABORT first.)
     */
    FREEZE_UPGRADE_IN_PROGRESS = 276;

    /**
     * If an NMT upgrade has been prepared, the subsequent FREEZE_UPGRADE transaction must
     * confirm the id of the file to be used in the upgrade.
     */
    UPDATE_FILE_ID_DOES_NOT_MATCH_PREPARED = 277;

    /**
     * If an NMT upgrade has been prepared, the subsequent FREEZE_UPGRADE transaction must
     * confirm the hash of the file to be used in the upgrade.
     */
    UPDATE_FILE_HASH_DOES_NOT_MATCH_PREPARED = 278;

    /**
     * Consensus throttle did not allow execution of this transaction. System is throttled at
     * consensus level.
     */
    CONSENSUS_GAS_EXHAUSTED = 279;

    /**
     * A precompiled contract succeeded, but was later reverted.
     */
    REVERTED_SUCCESS = 280;

    /**
     * All contract storage allocated to the current price regime has been consumed.
     */
    MAX_STORAGE_IN_PRICE_REGIME_HAS_BEEN_USED = 281;

    /**
     * An alias used in a CryptoTransfer transaction is not the serialization of a primitive Key
     * message--that is, a Key with a single Ed25519 or ECDSA(secp256k1) public key and no
     * unknown protobuf fields.
     */
    INVALID_ALIAS_KEY = 282;

    /**
     * A fungible token transfer expected a different number of decimals than the involved
     * type actually has.
     */
    UNEXPECTED_TOKEN_DECIMALS = 283;

    /**
     * The proxy account id is invalid or does not exist.
     */
    INVALID_PROXY_ACCOUNT_ID = 284 [deprecated = true];

    /**
     * The transfer account id in CryptoDelete transaction is invalid or does not exist.
     */
    INVALID_TRANSFER_ACCOUNT_ID = 285;

    /**
     * The fee collector account id in TokenFeeScheduleUpdate is invalid or does not exist.
     */
    INVALID_FEE_COLLECTOR_ACCOUNT_ID = 286;

    /**
     * The alias already set on an account cannot be updated using CryptoUpdate transaction.
     */
    ALIAS_IS_IMMUTABLE = 287;

    /**
     * An approved allowance specifies a spender account that is the same as the hbar/token
     * owner account.
     */
    SPENDER_ACCOUNT_SAME_AS_OWNER = 288;

    /**
     * The establishment or adjustment of an approved allowance cause the token allowance
     * to exceed the token maximum supply.
     */
    AMOUNT_EXCEEDS_TOKEN_MAX_SUPPLY = 289;

    /**
     * The specified amount for an approved allowance cannot be negative.
     */
    NEGATIVE_ALLOWANCE_AMOUNT = 290;

    /**
     * The approveForAll flag cannot be set for a fungible token.
     */
    CANNOT_APPROVE_FOR_ALL_FUNGIBLE_COMMON = 291 [deprecated = true];

    /**
     * The spender does not have an existing approved allowance with the hbar/token owner.
     */
    SPENDER_DOES_NOT_HAVE_ALLOWANCE = 292;

    /**
     * The transfer amount exceeds the current approved allowance for the spender account.
     */
    AMOUNT_EXCEEDS_ALLOWANCE = 293;

    /**
     * The payer account of an approveAllowances or adjustAllowance transaction is attempting
     * to go beyond the maximum allowed number of allowances.
     */
    MAX_ALLOWANCES_EXCEEDED = 294;

    /**
     * No allowances have been specified in the approval transaction.
     */
    EMPTY_ALLOWANCES = 295;

    /**
     * Spender is repeated more than once in Crypto or Token or NFT allowance lists in a single
     * CryptoApproveAllowance transaction.
     */
    SPENDER_ACCOUNT_REPEATED_IN_ALLOWANCES = 296 [deprecated = true];

    /**
     * Serial numbers are repeated in nft allowance for a single spender account
     */
    REPEATED_SERIAL_NUMS_IN_NFT_ALLOWANCES = 297 [deprecated = true];

    /**
     * Fungible common token used in NFT allowances
     */
    FUNGIBLE_TOKEN_IN_NFT_ALLOWANCES = 298;

    /**
     * Non fungible token used in fungible token allowances
     */
    NFT_IN_FUNGIBLE_TOKEN_ALLOWANCES = 299;

    /**
     * The account id specified as the owner is invalid or does not exist.
     */
    INVALID_ALLOWANCE_OWNER_ID = 300;

    /**
     * The account id specified as the spender is invalid or does not exist.
     */
    INVALID_ALLOWANCE_SPENDER_ID = 301;

    /**
     * [Deprecated] If the CryptoDeleteAllowance transaction has repeated crypto or token or Nft allowances to delete.
     */
    REPEATED_ALLOWANCES_TO_DELETE = 302 [deprecated = true];

    /**
     * If the account Id specified as the delegating spender is invalid or does not exist.
     */
    INVALID_DELEGATING_SPENDER = 303;

    /**
     * The delegating Spender cannot grant approveForAll allowance on a NFT token type for another spender.
     */
    DELEGATING_SPENDER_CANNOT_GRANT_APPROVE_FOR_ALL = 304;

    /**
     * The delegating Spender cannot grant allowance on a NFT serial for another spender as it doesnt not have approveForAll
     * granted on token-owner.
     */
    DELEGATING_SPENDER_DOES_NOT_HAVE_APPROVE_FOR_ALL = 305;

    /**
     * The scheduled transaction could not be created because it's expiration_time was too far in the future.
     */
    SCHEDULE_EXPIRATION_TIME_TOO_FAR_IN_FUTURE = 306;

    /**
     * The scheduled transaction could not be created because it's expiration_time was less than or equal to the consensus time.
     */
    SCHEDULE_EXPIRATION_TIME_MUST_BE_HIGHER_THAN_CONSENSUS_TIME = 307;

    /**
     * The scheduled transaction could not be created because it would cause throttles to be violated on the specified expiration_time.
     */
    SCHEDULE_FUTURE_THROTTLE_EXCEEDED = 308;

    /**
     * The scheduled transaction could not be created because it would cause the gas limit to be violated on the specified expiration_time.
     */
    SCHEDULE_FUTURE_GAS_LIMIT_EXCEEDED = 309;

    /**
     * The ethereum transaction either failed parsing or failed signature validation, or some other EthereumTransaction error not covered by another response code.
     */
    INVALID_ETHEREUM_TRANSACTION = 310;

    /**
     * EthereumTransaction was signed against a chainId that this network does not support.
     */
    WRONG_CHAIN_ID = 311;

    /**
     * This transaction specified an ethereumNonce that is not the current ethereumNonce of the account.
     */
    WRONG_NONCE = 312;

    /**
     * The ethereum transaction specified an access list, which the network does not support.
     */
    ACCESS_LIST_UNSUPPORTED = 313;

    /**
     * A schedule being signed or deleted has passed it's expiration date and is pending execution if needed and then expiration.
     */
    SCHEDULE_PENDING_EXPIRATION = 314;

    /**
     * A selfdestruct or ContractDelete targeted a contract that is a token treasury.
     */
    CONTRACT_IS_TOKEN_TREASURY = 315;

    /**
     * A selfdestruct or ContractDelete targeted a contract with non-zero token balances.
     */
    CONTRACT_HAS_NON_ZERO_TOKEN_BALANCES = 316;

    /**
     * A contract referenced by a transaction is "detached"; that is, expired and lacking any
     * hbar funds for auto-renewal payment---but still within its post-expiry grace period.
     */
    CONTRACT_EXPIRED_AND_PENDING_REMOVAL = 317;

    /**
     * A ContractUpdate requested removal of a contract's auto-renew account, but that contract has
     * no auto-renew account.
     */
    CONTRACT_HAS_NO_AUTO_RENEW_ACCOUNT = 318;

    /**
     * A delete transaction submitted via HAPI set permanent_removal=true
     */
    PERMANENT_REMOVAL_REQUIRES_SYSTEM_INITIATION = 319;

    /*
     * A CryptoCreate or ContractCreate used the deprecated proxyAccountID field.
     */
    PROXY_ACCOUNT_ID_FIELD_IS_DEPRECATED = 320;

    /**
     * An account set the staked_account_id to itself in CryptoUpdate or ContractUpdate transactions.
     */
    SELF_STAKING_IS_NOT_ALLOWED = 321;

    /**
     * The staking account id or staking node id given is invalid or does not exist.
     */
    INVALID_STAKING_ID = 322;

    /**
     * Native staking, while implemented, has not yet enabled by the council.
     */
    STAKING_NOT_ENABLED = 323;

    /**
     * The range provided in UtilPrng transaction is negative.
     */
    INVALID_PRNG_RANGE = 324;

    /**
     * The maximum number of entities allowed in the current price regime have been created.
     */
    MAX_ENTITIES_IN_PRICE_REGIME_HAVE_BEEN_CREATED = 325;

    /**
    * The full prefix signature for precompile is not valid
    */
    INVALID_FULL_PREFIX_SIGNATURE_FOR_PRECOMPILE = 326;

    /**
    * The combined balances of a contract and its auto-renew account (if any) did not cover
    * the rent charged for net new storage used in a transaction.
    */
    INSUFFICIENT_BALANCES_FOR_STORAGE_RENT = 327;

    /**
    * A contract transaction tried to use more than the allowed number of child records, via
    * either system contract records or internal contract creations.
    */
    MAX_CHILD_RECORDS_EXCEEDED = 328;

    /**
    * The combined balances of a contract and its auto-renew account (if any) or balance of an account did not cover
    * the auto-renewal fees in a transaction.
    */
    INSUFFICIENT_BALANCES_FOR_RENEWAL_FEES = 329;

    /**
    * A transaction's protobuf message includes unknown fields; could mean that a client
    * expects not-yet-released functionality to be available.
    */
    TRANSACTION_HAS_UNKNOWN_FIELDS = 330;

    /**
     * The account cannot be modified. Account's key is not set
     */
    ACCOUNT_IS_IMMUTABLE = 331;

    /**
     * An alias that is assigned to an account or contract cannot be assigned to another account or contract.
     */
    ALIAS_ALREADY_ASSIGNED = 332;

    /**
     * A provided metadata key was invalid. Verification includes, for example, checking the size of Ed25519 and ECDSA(secp256k1) public keys.
     */
    INVALID_METADATA_KEY = 333;

    /**
     * Metadata key is not set on token
     */
    TOKEN_HAS_NO_METADATA_KEY = 334;

    /**
     * Token Metadata is not provided
     */
    MISSING_TOKEN_METADATA = 335;
    /**
     * NFT serial numbers are missing in the TokenUpdateNftsTransactionBody
     */
    MISSING_SERIAL_NUMBERS = 336;

    /**
     * Admin key is not set on token
     */
    TOKEN_HAS_NO_ADMIN_KEY = 337;

    /**
     * A transaction failed because the consensus node identified is
     * deleted from the address book.
     */
    NODE_DELETED = 338;

    /**
     * A transaction failed because the consensus node identified is not valid or
     * does not exist in state.
     */
    INVALID_NODE_ID = 339;

    /**
     * A transaction failed because one or more entries in the list of
     * service endpoints for the `gossip_endpoint` field is invalid.<br/>
     * The most common cause for this response is a service endpoint that has
     * the domain name (DNS) set rather than address and port.
     */
    INVALID_GOSSIP_ENDPOINT = 340;

    /**
     * A transaction failed because the node account identifier provided
     * does not exist or is not valid.<br/>
     * One common source of this error is providing a node account identifier
     * using the "alias" form rather than "numeric" form.
     * It is also used for atomic batch transaction for child transaction if the node account id is not 0.0.0.
     */
    INVALID_NODE_ACCOUNT_ID = 341;

    /**
     * A transaction failed because the description field cannot be encoded
     * as UTF-8 or is more than 100 bytes when encoded.
     */
    INVALID_NODE_DESCRIPTION = 342;

    /**
     * A transaction failed because one or more entries in the list of
     * service endpoints for the `service_endpoint` field is invalid.<br/>
     * The most common cause for this response is a service endpoint that has
     * the domain name (DNS) set rather than address and port.
     */
    INVALID_SERVICE_ENDPOINT = 343;

    /**
     * A transaction failed because the TLS certificate provided for the
     * node is missing or invalid.
     * <p>
     * #### Probable Causes
     * The certificate MUST be a TLS certificate of a type permitted for gossip
     * signatures.<br/>
     * The value presented MUST be a UTF-8 NFKD encoding of the TLS
     * certificate.<br/>
     * The certificate encoded MUST be in PEM format.<br/>
     * The `gossip_ca_certificate` field is REQUIRED and MUST NOT be empty.
     */
    INVALID_GOSSIP_CA_CERTIFICATE = 344;

    /**
     * A transaction failed because the hash provided for the gRPC certificate
     * is present but invalid.
     * <p>
     * #### Probable Causes
     * The `grpc_certificate_hash` MUST be a SHA-384 hash.<br/>
     * The input hashed MUST be a UTF-8 NFKD encoding of the actual TLS
     * certificate.<br/>
     * The certificate to be encoded MUST be in PEM format.
     */
    INVALID_GRPC_CERTIFICATE = 345;

    /**
     * The maximum automatic associations value is not valid.<br/>
     * The most common cause for this error is a value less than `-1`.
     */
    INVALID_MAX_AUTO_ASSOCIATIONS = 346;

    /**
     * The maximum number of nodes allowed in the address book have been created.
     */
    MAX_NODES_CREATED = 347;

    /**
     * In ServiceEndpoint, domain_name and ipAddressV4 are mutually exclusive
     */
    IP_FQDN_CANNOT_BE_SET_FOR_SAME_ENDPOINT = 348;

    /**
     *  Fully qualified domain name is not allowed in gossip_endpoint
     */
    GOSSIP_ENDPOINT_CANNOT_HAVE_FQDN = 349;

    /**
     * In ServiceEndpoint, domain_name size too large
     */
    FQDN_SIZE_TOO_LARGE = 350;

    /**
     * ServiceEndpoint is invalid
     */
    INVALID_ENDPOINT = 351;

    /**
     * The number of gossip endpoints exceeds the limit
     */
    GOSSIP_ENDPOINTS_EXCEEDED_LIMIT = 352;

    /**
     * The transaction attempted to use duplicate `TokenReference`.<br/>
     * This affects `TokenReject` attempting to reject same token reference more than once.
     */
    TOKEN_REFERENCE_REPEATED = 353;

    /**
     * The account id specified as the owner in `TokenReject` is invalid or does not exist.
     */
    INVALID_OWNER_ID = 354;

    /**
     * The transaction attempted to use more than the allowed number of `TokenReference`.
     */
    TOKEN_REFERENCE_LIST_SIZE_LIMIT_EXCEEDED = 355;

    /**
     * The number of service endpoints exceeds the limit
     */
    SERVICE_ENDPOINTS_EXCEEDED_LIMIT = 356;

    /*
     * The IPv4 address is invalid
     */
    INVALID_IPV4_ADDRESS = 357;

    /**
     * The transaction attempted to use empty `TokenReference` list.
     */
    EMPTY_TOKEN_REFERENCE_LIST = 358;

    /*
     * The node account is not allowed to be updated
     */
    UPDATE_NODE_ACCOUNT_NOT_ALLOWED = 359;

    /*
     * The token has no metadata or supply key
     */
    TOKEN_HAS_NO_METADATA_OR_SUPPLY_KEY = 360;

    /**
    * The list of `PendingAirdropId`s is empty and MUST NOT be empty.
    */
    EMPTY_PENDING_AIRDROP_ID_LIST = 361;

    /**
    * A `PendingAirdropId` is repeated in a `claim` or `cancel` transaction.
    */
    PENDING_AIRDROP_ID_REPEATED = 362;

    /**
    * The number of `PendingAirdropId` values in the list exceeds the maximum
    * allowable number.
    */
    PENDING_AIRDROP_ID_LIST_TOO_LONG = 363;

    /*
    * A pending airdrop already exists for the specified NFT.
    */
    PENDING_NFT_AIRDROP_ALREADY_EXISTS = 364;

    /*
     * The identified account is sender for one or more pending airdrop(s)
     * and cannot be deleted.
     * <p>
     * The requester SHOULD cancel all pending airdrops before resending
     * this transaction.
     */
    ACCOUNT_HAS_PENDING_AIRDROPS = 365;

    /**
     * Consensus throttle did not allow execution of this transaction.<br/>
     * The transaction should be retried after a modest delay.
     */
    THROTTLED_AT_CONSENSUS = 366;

    /**
     * The provided pending airdrop id is invalid.<br/>
     * This pending airdrop MAY already be claimed or cancelled.
     * <p>
     * The client SHOULD query a mirror node to determine the current status of
     * the pending airdrop.
     */
    INVALID_PENDING_AIRDROP_ID = 367;

    /**
     * The token to be airdropped has a fallback royalty fee and cannot be
     * sent or claimed via an airdrop transaction.
     */
    TOKEN_AIRDROP_WITH_FALLBACK_ROYALTY = 368;

    /**
     * This airdrop claim is for a pending airdrop with an invalid token.<br/>
     * The token might be deleted, or the sender may not have enough tokens
     * to fulfill the offer.
     * <p>
     * The client SHOULD query mirror node to determine the status of the
     * pending airdrop and whether the sender can fulfill the offer.
     */
    INVALID_TOKEN_IN_PENDING_AIRDROP = 369;

    /**
     * A scheduled transaction configured to wait for expiry to execute was given
     * an expiry time at which there is already too many transactions scheduled to
     * expire; its creation must be retried with a different expiry.
     */
    SCHEDULE_EXPIRY_IS_BUSY = 370;

    /**
     * The provided gRPC certificate hash is invalid.
     */
    INVALID_GRPC_CERTIFICATE_HASH = 371;

    /**
     * A scheduled transaction configured to wait for expiry to execute was not
     * given an explicit expiration time.
     */
    MISSING_EXPIRY_TIME = 372;

    /**
     * A contract operation attempted to schedule another transaction after it
     * had already scheduled a recursive contract call.
     */
    NO_SCHEDULING_ALLOWED_AFTER_SCHEDULED_RECURSION = 373;

    /**
     * A contract can schedule recursive calls a finite number of times (this is
     * approximately four million times with typical network configuration.)
     */
    RECURSIVE_SCHEDULING_LIMIT_REACHED = 374;

    /**
     * The target network is waiting for the ledger ID to be set, which is a
     * side effect of finishing the network's TSS construction.
     */
    WAITING_FOR_LEDGER_ID = 375;

    /**
     * The provided fee exempt key list size exceeded the limit.
     */
    MAX_ENTRIES_FOR_FEE_EXEMPT_KEY_LIST_EXCEEDED = 376;

    /**
     * The provided fee exempt key list contains duplicated keys.
     */
    FEE_EXEMPT_KEY_LIST_CONTAINS_DUPLICATED_KEYS = 377;

    /**
     * The provided fee exempt key list contains an invalid key.
     */
    INVALID_KEY_IN_FEE_EXEMPT_KEY_LIST = 378;

    /**
     * The provided fee schedule key contains an invalid key.
     */
    INVALID_FEE_SCHEDULE_KEY = 379;

    /**
     * If a fee schedule key is not set when we create a topic
     * we cannot add it on update.
     */
    FEE_SCHEDULE_KEY_CANNOT_BE_UPDATED = 380;

    /**
     * If the topic's custom fees are updated the topic SHOULD have a
     * fee schedule key
     */
    FEE_SCHEDULE_KEY_NOT_SET = 381;

    /**
     * The fee amount is exceeding the amount that the payer
     * is willing to pay.
     */
    MAX_CUSTOM_FEE_LIMIT_EXCEEDED = 382;

    /**
     * There are no corresponding custom fees.
     */
    NO_VALID_MAX_CUSTOM_FEE = 383;

    /**
     * The provided list contains invalid max custom fee.
     */
    INVALID_MAX_CUSTOM_FEES = 384;

    /**
     * The provided max custom fee list contains fees with
     * duplicate denominations.
     */
    DUPLICATE_DENOMINATION_IN_MAX_CUSTOM_FEE_LIST = 385;

    /**
     * The provided max custom fee list contains fees with
     * duplicate account id.
     */
    DUPLICATE_ACCOUNT_ID_IN_MAX_CUSTOM_FEE_LIST = 386;

    /**
     * Max custom fees list is not supported for this operation.
     */
    MAX_CUSTOM_FEES_IS_NOT_SUPPORTED = 387;

    /**
     * The list of batch transactions is empty
     */
    BATCH_LIST_EMPTY = 388;

    /**
     * The list of batch transactions contains duplicated transactions
     */
    BATCH_LIST_CONTAINS_DUPLICATES = 389;

    /**
     * The list of batch transactions contains a transaction type that is
     * in the AtomicBatch blacklist as configured in the network.
     */
    BATCH_TRANSACTION_IN_BLACKLIST = 390;

    /**
     * The inner transaction of a batch transaction failed
     */
    INNER_TRANSACTION_FAILED = 391;

    /**
     * The inner transaction of a batch transaction is missing a batch key
     */
    MISSING_BATCH_KEY = 392;

    /**
     * The batch key is set for a non batch transaction
     */
    BATCH_KEY_SET_ON_NON_INNER_TRANSACTION = 393;

    /**
     * The batch key is not valid
     */
    INVALID_BATCH_KEY = 394;

    /**
     * The provided schedule expiry time is not configurable.
     */
    SCHEDULE_EXPIRY_NOT_CONFIGURABLE = 395;

    /**
     * The network just started at genesis and is creating system entities.
     */
    CREATING_SYSTEM_ENTITIES = 396;

    /**
     * The least common multiple of the throttle group's milliOpsPerSec is
     * too large and it's overflowing.
     */
    THROTTLE_GROUP_LCM_OVERFLOW = 397;

    /**
     * Token airdrop transactions can not contain multiple senders for a single token.
     */
    AIRDROP_CONTAINS_MULTIPLE_SENDERS_FOR_A_TOKEN = 398;

    /**
     * The GRPC proxy endpoint is set in the NodeCreate or NodeUpdate transaction,
     * which the network does not support.
     */
    GRPC_WEB_PROXY_NOT_SUPPORTED = 399;

    /**
     * An NFT transfers list referenced a token type other than NON_FUNGIBLE_UNIQUE.
     */
    NFT_TRANSFERS_ONLY_ALLOWED_FOR_NON_FUNGIBLE_UNIQUE = 400;

    /**
<<<<<<< HEAD
     * An EVM hook execution was throttled due to high network gas utilization.
     */
    EVM_HOOK_GAS_THROTTLED = 500;

    /**
     * A user tried to create a hook with an id already in use.
     */
    HOOK_ID_IN_USE = 501;

    /**
     * A transaction tried to execute a hook that did not match the specified
     * type or was malformed in some other way.
     */
    BAD_HOOK_REQUEST = 502;

    /**
     * A CryptoTransfer relying on a ACCOUNT_ALLOWANCE hook was rejected.
     */
    REJECTED_BY_ACCOUNT_ALLOWANCE_HOOK = 503;

    /**
     * A hook id was not found.
     */
    HOOK_NOT_FOUND = 504;

    /**
     * A lambda storage key was too long.
     */
    LAMBDA_STORAGE_KEY_TOO_LONG = 505;

    /**
     * A lambda storage value was too long.
     */
    LAMBDA_STORAGE_VALUE_TOO_LONG = 506;

    /**
     * A hook id was invalid.
     */
    INVALID_HOOK_ID = 507;

    /**
     * A lambda storage update was invalid.
     */
    INVALID_LAMBDA_STORAGE_UPDATE = 508;

    /**
     * A user repeated the same hook id in a creation details list.
     */
    HOOK_ID_REPEATED_IN_CREATION_DETAILS = 509;
=======
     * A HAPI client cannot set the SignedTransaction#use_serialized_tx_message_hash_algorithm field.
     */
    INVALID_SERIALIZED_TX_MESSAGE_HASH_ALGORITHM = 401;
>>>>>>> 9a25f60a
}<|MERGE_RESOLUTION|>--- conflicted
+++ resolved
@@ -1767,7 +1767,11 @@
     NFT_TRANSFERS_ONLY_ALLOWED_FOR_NON_FUNGIBLE_UNIQUE = 400;
 
     /**
-<<<<<<< HEAD
+     * A HAPI client cannot set the SignedTransaction#use_serialized_tx_message_hash_algorithm field.
+     */
+    INVALID_SERIALIZED_TX_MESSAGE_HASH_ALGORITHM = 401;
+
+    /**
      * An EVM hook execution was throttled due to high network gas utilization.
      */
     EVM_HOOK_GAS_THROTTLED = 500;
@@ -1817,9 +1821,4 @@
      * A user repeated the same hook id in a creation details list.
      */
     HOOK_ID_REPEATED_IN_CREATION_DETAILS = 509;
-=======
-     * A HAPI client cannot set the SignedTransaction#use_serialized_tx_message_hash_algorithm field.
-     */
-    INVALID_SERIALIZED_TX_MESSAGE_HASH_ALGORITHM = 401;
->>>>>>> 9a25f60a
 }
--- conflicted
+++ resolved
@@ -148,11 +148,6 @@
     proto.Key admin_key = 10;
 
     /**
-<<<<<<< HEAD
-
-     */
-    proto.Key tss_encryption_key = 11;
-=======
      * An ALT_BN128 elliptic curve public encryption key.<br/>
      * This is controlled by the node operator and specific to this
      * node's TSS operations.
@@ -174,5 +169,4 @@
      * </ul>
      */
     bytes tss_encryption_key = 11;
->>>>>>> bbfebec6
 }
/**
 * # Transaction
 * A (mostly legacy) wrapper around the bytes of a
 * serialized `SignedTransaction` message.
 *
 * ### Keywords
 * The key words "MUST", "MUST NOT", "REQUIRED", "SHALL", "SHALL NOT",
 * "SHOULD", "SHOULD NOT", "RECOMMENDED", "MAY", and "OPTIONAL" in this
 * document are to be interpreted as described in
 * [RFC2119](https://www.ietf.org/rfc/rfc2119) and clarified in
 * [RFC8174](https://www.ietf.org/rfc/rfc8174).
 */
syntax = "proto3";

package proto;

/*
 * Copyright (C) 2018-2024 Hedera Hashgraph, LLC
 *
 * Licensed under the Apache License, Version 2.0 (the "License");
 * you may not use this file except in compliance with the License.
 * You may obtain a copy of the License at
 *
 *      http://www.apache.org/licenses/LICENSE-2.0
 *
 * Unless required by applicable law or agreed to in writing, software
 * distributed under the License is distributed on an "AS IS" BASIS,
 * WITHOUT WARRANTIES OR CONDITIONS OF ANY KIND, either express or implied.
 * See the License for the specific language governing permissions and
 * limitations under the License.
 */

option java_package = "com.hederahashgraph.api.proto.java";
option java_multiple_files = true;

import "basic_types.proto";

import "system_delete.proto";
import "system_undelete.proto";
import "freeze.proto";

import "contract_call.proto";
import "contract_create.proto";
import "contract_update.proto";

import "crypto_add_live_hash.proto";
import "crypto_create.proto";
import "crypto_delete.proto";
import "crypto_delete_live_hash.proto";
import "crypto_transfer.proto";
import "crypto_update.proto";
import "crypto_approve_allowance.proto";
import "crypto_delete_allowance.proto";

import "ethereum_transaction.proto";

import "file_append.proto";
import "file_create.proto";
import "file_delete.proto";
import "file_update.proto";

import "duration.proto";
import "contract_delete.proto";

import "consensus_create_topic.proto";
import "consensus_update_topic.proto";
import "consensus_delete_topic.proto";
import "consensus_submit_message.proto";

import "unchecked_submit.proto";

import "token_create.proto";
import "token_freeze_account.proto";
import "token_unfreeze_account.proto";
import "token_grant_kyc.proto";
import "token_revoke_kyc.proto";
import "token_delete.proto";
import "token_update.proto";
import "token_mint.proto";
import "token_burn.proto";
import "token_wipe_account.proto";
import "token_associate.proto";
import "token_dissociate.proto";
import "token_fee_schedule_update.proto";
import "token_pause.proto";
import "token_unpause.proto";
import "token_update_nfts.proto";
import "token_reject.proto";
import "token_airdrop.proto";
import "token_cancel_airdrop.proto";
import "token_claim_airdrop.proto";

import "schedule_create.proto";
import "schedule_delete.proto";
import "schedule_sign.proto";

import "node_stake_update.proto";
import "util_prng.proto";

import "node_create.proto";
import "node_update.proto";
import "node_delete.proto";

<<<<<<< HEAD
import "event/state_signature_transaction.proto";
=======
import "custom_fees.proto";
import "event/state_signature_transaction.proto";

import "auxiliary/history/history_proof_signature.proto";
import "auxiliary/history/history_proof_key_publication.proto";
import "auxiliary/history/history_proof_vote.proto";
>>>>>>> bf3c8377

/**
 * A wrapper around signed transaction bytes.<br/>
 * This was originally a transaction with body, signatures, and/or bytes,
 * but is not only a wrapper around a byte array containing signed transction
 * bytes.
 *
 * The `signedTransactionBytes` field is REQUIRED and MUST contain a valid,
 * serialized, `SignedTransaction` message.<br/>
 * All other fields are deprecated and MUST NOT be set.
 *
 * #### Additional Notes
 * The four deprecated fields will be removed and reserved in a future release.
 */
message Transaction {
    // <<<pbj.java_package = "com.hedera.hapi.node.base">>> This comment is special code for setting PBJ Compiler java package
    /**
     * Replaced with `signedTransactionBytes`.<br/>
     * The body of the transaction.
     */
    TransactionBody body = 1 [deprecated = true];

    /**
     * Replaced with `signedTransactionBytes`.<br/>
     * The signatures on the body.
     */
    SignatureList sigs = 2 [deprecated = true];

    /**
     * Replaced with `signedTransactionBytes`.<br/>
     * The signatures on the body with a newer format.
     */
    SignatureMap sigMap = 3 [deprecated = true];

    /**
     * Replaced with `signedTransactionBytes`.<br/>
     * TransactionBody serialized into bytes.
     */
    bytes bodyBytes = 4 [deprecated = true];

    /**
     * A valid, serialized, `SignedTransaction` message.
     * <p>
     * This field MUST be present.
     * This field MUST NOT exceed the current network transaction size limit
     * (currently 6144 bytes).
     */
    bytes signedTransactionBytes = 5;
}

/**
 * A transaction body.
 *
 * Every transaction is structured as a signed byte array. That byte array
 * is a serialized `TransactionBody`.  The transaction body contains the full
 * content of the transaction, while the `SignedTransaction` includes a
 * signature map for signatures authenticating that byte array, and that is
 * serialized and transmitted wrapped in a `Transaction` message.<br/>
 * The bulk of this message is a `oneof` block which offers the option for
 * any one of the transaction messages for the network.
 * This message also includes several additional fields to specify
 * various parameters required to process a transaction.
 */
message TransactionBody {
    // <<<pbj.java_package = "com.hedera.hapi.node.transaction">>> This comment is special code for setting PBJ Compiler java package
<<<<<<< HEAD
    reserved 30, 61, 62, 63, 64;
=======
    reserved 30, 61, 62, 63, 64, 66, 67, 68;
>>>>>>> bf3c8377

    reserved "tssMessage", "tssVote", "tssShareSignature", "tssEncryptionKey";

    /**
     * A transaction identifier.<br/>
     * Each transaction is uniquely identified by its transaction
     * identifier.
     * <p>
     * Each transaction identifier MUST be unique.<br/>
     * Multiple transactions MAY be submitted with the same transaction
     * identifier, but all except the first SHALL be rejected as duplicate
     * transactions.<br/>
     * This identifier MUST specify a `payer` account to be charged
     * all fees associated with the transaction.<br/>
     * This identifier MUST specify a "valid start time".<br/>
     * The "valid start time" MUST be strictly _earlier_ than the current
     * network consensus time.<br/>
     * The "valid start time" MUST NOT be more than the current network
     * configuration value for `transaction.maxValidDuration` seconds
     * before the current network consensus time.<br/>
     * This identifier MUST NOT set the `scheduled` flag.<br/>
     * This identifier MUST NOT set a nonce value.
     */
    TransactionID transactionID = 1;

    /**
     * A node account identifier.
     * <p>
     * This MUST identify the account of the consensus node to which
     * this transaction is submitted.
     */
    AccountID nodeAccountID = 2;

    /**
     * A maximum transaction fee, in tinybar.
     * <p>
     * The network SHALL NOT charge a transaction fee that exceeds this
     * amount.<br/>
     * The network MAY charge up to this amount, and reject the transaction,
     * if the amount offered is insufficient to cover the required fees.<br/>
     * The network MAY charge a minimum fee equal to 80% of the amount offered
     * if the amount offered is much larger than the required fees.
     */
    uint64 transactionFee = 3;

    /**
     * A maximum duration in which to execute this transaction.
     * <p>
     * This transaction SHALL be rejected as expired if the valid start time,
     * extended by this duration, is less than the current network consensus
     * time when the transaction is submitted.<br/>
     * This transaction SHALL be rejected with an invalid duration if this
     * value is greater than the current network configuration value for
     * `transaction.maxValidDuration`.
     */
    Duration transactionValidDuration = 4;

    /**
     * Records are always generated.<br/>
     * Obsolete option to not generate a record.
     * <p>
     * This flag SHALL be ignored. Every transaction SHALL generate a record,
     * or block stream equivalent.
     */
    bool generateRecord = 5 [deprecated = true];

    /**
     * A short description for this transaction.
     * <p>
     * This value, if set, MUST NOT exceed `transaction.maxMemoUtf8Bytes`
     * (default 100) bytes when encoded as UTF-8.
     */
    string memo = 6;
<<<<<<< HEAD
    /**
* The <b>entire public key</b> of the trusted batch assembler.
*
* Only Ed25519 and ECDSA(secp256k1) keys and hence signatures are currently supported.
*/
    Key batchKey = 66;
=======

>>>>>>> bf3c8377
    // The fields here are ordered in strictly ascending field ordinal
    // order due to limitations in PBJ.
    oneof data {
        /**
         * Call a function defined on a smart contract.
         */
        ContractCallTransactionBody contractCall = 7;

        /**
         * Create a smart contract.
         */
        ContractCreateTransactionBody contractCreateInstance = 8;

        /**
         * Update a smart contract.
         */
        ContractUpdateTransactionBody contractUpdateInstance = 9;

        /**
         * An obsolete, and unsupported, operation to add a "live hash" to
         * an account.
         */
        CryptoAddLiveHashTransactionBody cryptoAddLiveHash = 10 [deprecated = true];

        /**
         * Create a new Hedera account.
         */
        CryptoCreateTransactionBody cryptoCreateAccount = 11;

        /**
         * Delete an Hedera account.<br/>
         * This will mark the account as deleted, and transfer all remaining
         * HBAR to a receiver account.
         */
        CryptoDeleteTransactionBody cryptoDelete = 12;

        /**
         * An obsolete, and unsupported, operation to remove a "live hash" from
         * an account.
         */
        CryptoDeleteLiveHashTransactionBody cryptoDeleteLiveHash = 13 [deprecated = true];

        /**
         * Transfer HBAR between accounts.
         */
        CryptoTransferTransactionBody cryptoTransfer = 14;

        /**
         * Modify an Hedera account.
         */
        CryptoUpdateTransactionBody cryptoUpdateAccount = 15;

        /**
         * Append data to the end of a file.
         */
        FileAppendTransactionBody fileAppend = 16;

        /**
         * Create a new file.
         */
        FileCreateTransactionBody fileCreate = 17;

        /**
         * Delete a file.<br/>
         * This will remove the content of the file, and mark the file as
         * deleted.
         */
        FileDeleteTransactionBody fileDelete = 18;

        /**
         * Modify a file.<br/>
         * This may modify any metadata, and/or _replace_ the content.
         */
        FileUpdateTransactionBody fileUpdate = 19;

        /**
         * Delete a file as an Hedera administrative function.<br/>
         * This is a privileged operation.
         */
        SystemDeleteTransactionBody systemDelete = 20;

        /**
         * Restore a file deleted via `systemDelete`.<br/>
         * This is a privileged operation.
         */
        SystemUndeleteTransactionBody systemUndelete = 21;

        /**
         * Delete a smart contract and transfer remaining balance
         * to a specified account.
         */
        ContractDeleteTransactionBody contractDeleteInstance = 22;

        /**
         * Freeze the network.<br/>
         * This is actually several possible operations, and the caller
         * should examine the "freeze service" for more detail.<br/>
         * This is a privileged operation.
         */
        FreezeTransactionBody freeze = 23;

        /**
         * Create a topic.
         */
        ConsensusCreateTopicTransactionBody consensusCreateTopic = 24;

        /**
         * Update a topic.
         */
        ConsensusUpdateTopicTransactionBody consensusUpdateTopic = 25;

        /**
         * Delete a topic.
         */
        ConsensusDeleteTopicTransactionBody consensusDeleteTopic = 26;

        /**
         * Submit a message to a topic.<br/>
         * A message may be "chunked", and submitted in parts, if the total
         * message size exceeds the limit for a single transaction.
         */
        ConsensusSubmitMessageTransactionBody consensusSubmitMessage = 27;

        /**
         * Unsupported system transaction.
         * <p>
         * This transaction MAY be implemented in testing networks, but
         * SHALL NOT be enabled or supported in production environments.<br/>
         * Clients MUST NOT call this method, and any such transaction SHALL
         * be rejected.<br/>
         * A network MAY choose to charge punitive fees for attempting to
         * execute an `uncheckedSubmit`.
         */
        UncheckedSubmitBody uncheckedSubmit = 28;

        /**
         * Create a new Hedera token.
         */
        TokenCreateTransactionBody tokenCreation = 29;

        /**
         * Freeze an account with respect to a token.<br/>
         * A frozen account cannot transact in that token until unfrozen.
         */
        TokenFreezeAccountTransactionBody tokenFreeze = 31;

        /**
         * Unfreeze an account with respect to a token.
         */
        TokenUnfreezeAccountTransactionBody tokenUnfreeze = 32;

        /**
         * Grant KYC to an account with respect to a token.<br/>
         * KYC is generally a "know your customer" assertion that a
         * responsible entity has sufficient information to positively
         * identify the account holder to relevant authorities.
         */
        TokenGrantKycTransactionBody tokenGrantKyc = 33;

        /**
         * Revoke KYC from an account with respect to a token.
         */
        TokenRevokeKycTransactionBody tokenRevokeKyc = 34;

        /**
         * Delete an Hedera token.<br/>
         * The token will be marked deleted.
         */
        TokenDeleteTransactionBody tokenDeletion = 35;

        /**
         * Update an Hedera token.<br/>
         * Depending on what fields are to be modified, the signature
         * requirements will vary. See `TokenUpdateTransactionBody` for
         * further detail.
         */
        TokenUpdateTransactionBody tokenUpdate = 36;

        /**
         * Mint new tokens.<br/>
         * All minted tokens will be delivered to the treasury account for
         * the token type. The "mint key" for the token must sign this
         * transaction.
         */
        TokenMintTransactionBody tokenMint = 37;

        /**
         * Burn tokens from the treasury account.<br/>
         * The "burn key" for the token must sign this transaction.
         */
        TokenBurnTransactionBody tokenBurn = 38;

        /**
         * Wipe tokens from an account.<br/>
         * This will remove a specified amount of fungible/common tokens or
         * a specified list of non-fungible/unique serial numbered tokens
         * of a given token type from an Hedera account. The removed tokens
         * are _burned_ as if by a `tokenBurn` transaction.<br/>
         * The "wipe key" for the token must sign this transaction.
         */
        TokenWipeAccountTransactionBody tokenWipe = 39;

        /**
         * Associate tokens to an account.
         */
        TokenAssociateTransactionBody tokenAssociate = 40;

        /**
         * Dissociate tokens from an account.
         */
        TokenDissociateTransactionBody tokenDissociate = 41;

        /**
         * Create a schedule.<br/>
         * A schedule is a request to execute a specific transaction, included
         * in the create body, in the future. The scheduled transaction may
         * execute as soon as all signature requirements are met with the
         * schedule create or a subsequent schedule sign transaction.
         * A schedule may, alternatively, execute on expiration if
         * long-term schedules are enabled and the schedule meets signature
         * requirements at that time.
         */
        ScheduleCreateTransactionBody scheduleCreate = 42;

        /**
         * Delete a schedule.<br/>
         * The schedule will be marked as deleted.
         */
        ScheduleDeleteTransactionBody scheduleDelete = 43;

        /**
         * Sign a schedule.<br/>
         * Add one or more cryptographic keys to the list of keys that have
         * signed a schedule, and which may serve to meet the signature
         * requirements for the scheduled transaction.
         */
        ScheduleSignTransactionBody scheduleSign = 44;

        /**
         * Update the custom fee schedule for a token.<br/>
         * This transaction must be signed by the "fee schedule key"
         * for the token.
         */
        TokenFeeScheduleUpdateTransactionBody token_fee_schedule_update = 45;

        /**
         * Pause a Token.
         * <p>
         * This transaction MUST be signed by the "pause key" for the token.
         */
        TokenPauseTransactionBody token_pause = 46;

        /**
         * Unpause a Token.
         * <p>
         * This transaction MUST be signed by the "pause key" for the token.
         */
        TokenUnpauseTransactionBody token_unpause = 47;

        /**
         * Add one or more approved allowances for spenders to transfer the
         * paying account's hbar or tokens.
         */
        CryptoApproveAllowanceTransactionBody cryptoApproveAllowance = 48;

        /**
         * Delete one or more approvals for spenders to transfer the
         * paying account's hbar or tokens.
         */
        CryptoDeleteAllowanceTransactionBody cryptoDeleteAllowance = 49;

        /**
         * Perform an Ethereum encoded transaction.
         */
        EthereumTransactionBody ethereumTransaction = 50;

        /**
         * Update the staking information.<br/>
         * This internal transaction is performed at the end of a staking
         * period to complete staking calculations and indicate that new
         * staking period has started.
         */
        NodeStakeUpdateTransactionBody node_stake_update = 51;

        /**
         * Provide a deterministic pseudorandom number based on network state.
         */
        UtilPrngTransactionBody util_prng = 52;

        /**
         * Update one or more non-fungible/unique tokens.<br/>
         * This will update metadata for one or more serial numbers within
         * a collection (token type).
         */
        TokenUpdateNftsTransactionBody token_update_nfts = 53;

        /**
         * Create a new node in the network address book.<br/>
         * This is a privileged operation.
         * <p>
         * This transaction SHALL create a new consensus node record and add
         * that record to the network address book.
         */
        com.hedera.hapi.node.addressbook.NodeCreateTransactionBody nodeCreate = 54;

        /**
         * Update a node in the network address book.<br/>
         * This is a privileged operation.
         * <p>
         * This transaction SHALL update an existing consensus node record in
         * the network address book.
         */
        com.hedera.hapi.node.addressbook.NodeUpdateTransactionBody nodeUpdate = 55;

        /**
         * Delete a node from the network address book.<br/>
         * This is a privileged operation.
         * <p>
         * This transaction SHALL mark an existing consensus node record as
         * deleted and remove that node from the network address book.
         */
        com.hedera.hapi.node.addressbook.NodeDeleteTransactionBody nodeDelete = 56;

        /**
         * Reject and return a token to treasury.<br/>
         * This transaction will transfer one or more tokens or token
         * balances held by the requesting account to the treasury
         * for each token type.
         * <p>
         * Each transfer MUST be one of the following:
         * <ul>
         *   <li>A single non-fungible/unique token.</li>
         *   <li>The full balance held for a fungible/common
         *       token type.</li>
         * </ul>
         * When complete, the requesting account SHALL NOT hold the
         * rejected tokens.<br/>
         * Custom fees and royalties defined for the tokens rejected
         * SHALL NOT be charged for this transaction.
         */
        TokenRejectTransactionBody tokenReject = 57;

        /**
         * "Airdrop" tokens.<br/>
         * This transaction sends tokens from one or more "sender" accounts
         * to one or more "recipient" accounts.
         * <p>
         * If a recipient account cannot immediately receive the token(s) sent,
         * a "pending" airdrop SHALL be created and MUST be claimed.
         */
        TokenAirdropTransactionBody tokenAirdrop = 58;

        /**
        * Cancel one or more "pending" airdrops that are not yet claimed.
        */
        TokenCancelAirdropTransactionBody tokenCancelAirdrop = 59;

        /**
        * Claim one or more "pending" airdrops.
         */
        TokenClaimAirdropTransactionBody tokenClaimAirdrop = 60;

        /**
         * A transaction body for signature of a state root hash gossiped to other nodes
         */
        com.hedera.hapi.platform.event.StateSignatureTransaction state_signature_transaction = 65;

<<<<<<< HEAD
        AtomicBatchTransactionBody atomicBatch = 67;
    }
}

/**
 * Create an atomic batch.
 */
message AtomicBatchTransactionBody {
    // <<<pbj.java_package = "com.hedera.hapi.node.util">>> This comment is special code for setting PBJ Compiler java package
    repeated Transaction transactions = 1;
=======
        /**
         * A transaction body for contributed a signature with a node's proof key to a history proof.
         */
        com.hedera.hapi.services.auxiliary.history.HistoryProofSignatureTransactionBody history_proof_signature = 69;

        /**
         * A transaction body for publishing a node's metadata proof key.
         */
        com.hedera.hapi.services.auxiliary.history.HistoryProofKeyPublicationTransactionBody history_proof_key_publication = 70;

        /**
         * A transaction body for voting on a metadata proof descending from the ledger id.
         */
        com.hedera.hapi.services.auxiliary.history.HistoryProofVoteTransactionBody history_proof_vote = 71;
    }

    /**
     * A list of maximum custom fees that the users are willing to pay.
     * <p>
     * This field is OPTIONAL.<br/>
     * If left empty, the users are accepting to pay any custom fee.<br/>
     * If used with a transaction type that does not support custom fee limits, the transaction will fail.
     */
    repeated CustomFeeLimit max_custom_fees = 1001;
>>>>>>> bf3c8377
}<|MERGE_RESOLUTION|>--- conflicted
+++ resolved
@@ -31,6 +31,7 @@
  */
 
 option java_package = "com.hederahashgraph.api.proto.java";
+// <<<pbj.java_package = "com.hedera.hapi.node.base">>> This comment is special code for setting PBJ Compiler java package
 option java_multiple_files = true;
 
 import "basic_types.proto";
@@ -101,16 +102,12 @@
 import "node_update.proto";
 import "node_delete.proto";
 
-<<<<<<< HEAD
-import "event/state_signature_transaction.proto";
-=======
 import "custom_fees.proto";
 import "event/state_signature_transaction.proto";
 
 import "auxiliary/history/history_proof_signature.proto";
 import "auxiliary/history/history_proof_key_publication.proto";
 import "auxiliary/history/history_proof_vote.proto";
->>>>>>> bf3c8377
 
 /**
  * A wrapper around signed transaction bytes.<br/>
@@ -126,7 +123,6 @@
  * The four deprecated fields will be removed and reserved in a future release.
  */
 message Transaction {
-    // <<<pbj.java_package = "com.hedera.hapi.node.base">>> This comment is special code for setting PBJ Compiler java package
     /**
      * Replaced with `signedTransactionBytes`.<br/>
      * The body of the transaction.
@@ -176,11 +172,7 @@
  */
 message TransactionBody {
     // <<<pbj.java_package = "com.hedera.hapi.node.transaction">>> This comment is special code for setting PBJ Compiler java package
-<<<<<<< HEAD
-    reserved 30, 61, 62, 63, 64;
-=======
     reserved 30, 61, 62, 63, 64, 66, 67, 68;
->>>>>>> bf3c8377
 
     reserved "tssMessage", "tssVote", "tssShareSignature", "tssEncryptionKey";
 
@@ -254,16 +246,14 @@
      * (default 100) bytes when encoded as UTF-8.
      */
     string memo = 6;
-<<<<<<< HEAD
-    /**
-* The <b>entire public key</b> of the trusted batch assembler.
-*
-* Only Ed25519 and ECDSA(secp256k1) keys and hence signatures are currently supported.
-*/
-    Key batchKey = 66;
-=======
-
->>>>>>> bf3c8377
+
+    /**
+     * The <b>entire public key</b> of the trusted batch assembler.
+     *
+     * Only Ed25519 and ECDSA(secp256k1) keys and hence signatures are currently supported.
+     */
+    Key batchKey = 72;
+
     // The fields here are ordered in strictly ascending field ordinal
     // order due to limitations in PBJ.
     oneof data {
@@ -631,41 +621,38 @@
          */
         com.hedera.hapi.platform.event.StateSignatureTransaction state_signature_transaction = 65;
 
-<<<<<<< HEAD
-        AtomicBatchTransactionBody atomicBatch = 67;
+        /**
+         * A transaction body for contributed a signature with a node's proof key to a history proof.
+         */
+        com.hedera.hapi.services.auxiliary.history.HistoryProofSignatureTransactionBody history_proof_signature = 69;
+
+        /**
+         * A transaction body for publishing a node's metadata proof key.
+         */
+        com.hedera.hapi.services.auxiliary.history.HistoryProofKeyPublicationTransactionBody history_proof_key_publication = 70;
+
+        /**
+         * A transaction body for voting on a metadata proof descending from the ledger id.
+         */
+        com.hedera.hapi.services.auxiliary.history.HistoryProofVoteTransactionBody history_proof_vote = 71;
+
+        AtomicBatchTransactionBody atomicBatch = 73;
     }
+
+    /**
+     * A list of maximum custom fees that the users are willing to pay.
+     * <p>
+     * This field is OPTIONAL.<br/>
+     * If left empty, the users are accepting to pay any custom fee.<br/>
+     * If used with a transaction type that does not support custom fee limits, the transaction will fail.
+     */
+    repeated CustomFeeLimit max_custom_fees = 1001;
 }
 
 /**
  * Create an atomic batch.
  */
 message AtomicBatchTransactionBody {
-    // <<<pbj.java_package = "com.hedera.hapi.node.util">>> This comment is special code for setting PBJ Compiler java package
-    repeated Transaction transactions = 1;
-=======
-        /**
-         * A transaction body for contributed a signature with a node's proof key to a history proof.
-         */
-        com.hedera.hapi.services.auxiliary.history.HistoryProofSignatureTransactionBody history_proof_signature = 69;
-
-        /**
-         * A transaction body for publishing a node's metadata proof key.
-         */
-        com.hedera.hapi.services.auxiliary.history.HistoryProofKeyPublicationTransactionBody history_proof_key_publication = 70;
-
-        /**
-         * A transaction body for voting on a metadata proof descending from the ledger id.
-         */
-        com.hedera.hapi.services.auxiliary.history.HistoryProofVoteTransactionBody history_proof_vote = 71;
-    }
-
-    /**
-     * A list of maximum custom fees that the users are willing to pay.
-     * <p>
-     * This field is OPTIONAL.<br/>
-     * If left empty, the users are accepting to pay any custom fee.<br/>
-     * If used with a transaction type that does not support custom fee limits, the transaction will fail.
-     */
-    repeated CustomFeeLimit max_custom_fees = 1001;
->>>>>>> bf3c8377
+  // <<<pbj.java_package = "com.hedera.hapi.node.util">>> This comment is special code for setting PBJ Compiler java package
+  repeated Transaction transactions = 1;
 }
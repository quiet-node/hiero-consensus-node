/**
 * # Response Code Enumeration
 * An enumeration of possible response codes.
 *
 * ### Keywords
 * The key words "MUST", "MUST NOT", "REQUIRED", "SHALL", "SHALL NOT",
 * "SHOULD", "SHOULD NOT", "RECOMMENDED", "MAY", and "OPTIONAL" in this
 * document are to be interpreted as described in
 * [RFC2119](https://www.ietf.org/rfc/rfc2119) and clarified in
 * [RFC8174](https://www.ietf.org/rfc/rfc8174).
 */
syntax = "proto3";

package proto;

/*
 * Copyright (C) 2018-2024 Hedera Hashgraph, LLC
 *
 * Licensed under the Apache License, Version 2.0 (the "License");
 * you may not use this file except in compliance with the License.
 * You may obtain a copy of the License at
 *
 *      http://www.apache.org/licenses/LICENSE-2.0
 *
 * Unless required by applicable law or agreed to in writing, software
 * distributed under the License is distributed on an "AS IS" BASIS,
 * WITHOUT WARRANTIES OR CONDITIONS OF ANY KIND, either express or implied.
 * See the License for the specific language governing permissions and
 * limitations under the License.
 */

option java_package = "com.hederahashgraph.api.proto.java";
// <<<pbj.java_package = "com.hedera.hapi.node.base">>> This comment is special code for setting PBJ Compiler java package
option java_multiple_files = true;

/**
 * An enumeration of possible response codes.
 */
enum ResponseCodeEnum {
    /**
     * The transaction passed the precheck validations.
     */
    OK = 0;

    /**
     * For any error not handled by specific error codes listed below.
     */
    INVALID_TRANSACTION = 1;

    /**
     * Payer account does not exist.
     */
    PAYER_ACCOUNT_NOT_FOUND = 2;

    /**
     * Node Account provided does not match the node account of the node the transaction was submitted
     * to.
     */
    INVALID_NODE_ACCOUNT = 3;

    /**
     * Pre-Check error when TransactionValidStart + transactionValidDuration is less than current
     * consensus time.
     */
    TRANSACTION_EXPIRED = 4;

    /**
     * Transaction start time is greater than current consensus time
     */
    INVALID_TRANSACTION_START = 5;

    /**
     * The given transactionValidDuration was either non-positive, or greater than the maximum
     * valid duration of 180 secs.
     *
     */
    INVALID_TRANSACTION_DURATION = 6;

    /**
     * The transaction signature is not valid
     */
    INVALID_SIGNATURE = 7;

    /**
     * Transaction memo size exceeded 100 bytes
     */
    MEMO_TOO_LONG = 8;

    /**
     * The fee provided in the transaction is insufficient for this type of transaction
     */
    INSUFFICIENT_TX_FEE = 9;

    /**
     * The payer account has insufficient cryptocurrency to pay the transaction fee
     */
    INSUFFICIENT_PAYER_BALANCE = 10;

    /**
     * This transaction ID is a duplicate of one that was submitted to this node or reached consensus
     * in the last 180 seconds (receipt period)
     */
    DUPLICATE_TRANSACTION = 11;

    /**
     * If API is throttled out
     */
    BUSY = 12;

    /**
     * The API is not currently supported
     */
    NOT_SUPPORTED = 13;

    /**
     * The file id is invalid or does not exist
     */
    INVALID_FILE_ID = 14;

    /**
     * The account id is invalid or does not exist
     */
    INVALID_ACCOUNT_ID = 15;

    /**
     * The contract id is invalid or does not exist
     */
    INVALID_CONTRACT_ID = 16;

    /**
     * Transaction id is not valid
     */
    INVALID_TRANSACTION_ID = 17;

    /**
     * Receipt for given transaction id does not exist
     */
    RECEIPT_NOT_FOUND = 18;

    /**
     * Record for given transaction id does not exist
     */
    RECORD_NOT_FOUND = 19;

    /**
     * The solidity id is invalid or entity with this solidity id does not exist
     */
    INVALID_SOLIDITY_ID = 20;

    /**
     * The responding node has submitted the transaction to the network. Its final status is still
     * unknown.
     */
    UNKNOWN = 21;

    /**
     * The transaction succeeded
     */
    SUCCESS = 22;

    /**
     * There was a system error and the transaction failed because of invalid request parameters.
     */
    FAIL_INVALID = 23;

    /**
     * There was a system error while performing fee calculation, reserved for future.
     */
    FAIL_FEE = 24;

    /**
     * There was a system error while performing balance checks, reserved for future.
     */
    FAIL_BALANCE = 25;

    /**
     * Key not provided in the transaction body
     */
    KEY_REQUIRED = 26;

    /**
     * Unsupported algorithm/encoding used for keys in the transaction
     */
    BAD_ENCODING = 27;

    /**
     * When the account balance is not sufficient for the transfer
     */
    INSUFFICIENT_ACCOUNT_BALANCE = 28;

    /**
     * During an update transaction when the system is not able to find the Users Solidity address
     */
    INVALID_SOLIDITY_ADDRESS = 29;

    /**
     * Not enough gas was supplied to execute transaction
     */
    INSUFFICIENT_GAS = 30;

    /**
     * contract byte code size is over the limit
     */
    CONTRACT_SIZE_LIMIT_EXCEEDED = 31;

    /**
     * local execution (query) is requested for a function which changes state
     */
    LOCAL_CALL_MODIFICATION_EXCEPTION = 32;

    /**
     * Contract REVERT OPCODE executed
     */
    CONTRACT_REVERT_EXECUTED = 33;

    /**
     * For any contract execution related error not handled by specific error codes listed above.
     */
    CONTRACT_EXECUTION_EXCEPTION = 34;

    /**
     * In Query validation, account with +ve(amount) value should be Receiving node account, the
     * receiver account should be only one account in the list
     */
    INVALID_RECEIVING_NODE_ACCOUNT = 35;

    /**
     * Header is missing in Query request
     */
    MISSING_QUERY_HEADER = 36;

    /**
     * The update of the account failed
     */
    ACCOUNT_UPDATE_FAILED = 37;

    /**
     * Provided key encoding was not supported by the system
     */
    INVALID_KEY_ENCODING = 38;

    /**
     * null solidity address
     */
    NULL_SOLIDITY_ADDRESS = 39;

    /**
     * update of the contract failed
     */
    CONTRACT_UPDATE_FAILED = 40;

    /**
     * the query header is invalid
     */
    INVALID_QUERY_HEADER = 41;

    /**
     * Invalid fee submitted
     */
    INVALID_FEE_SUBMITTED = 42;

    /**
     * Payer signature is invalid
     */
    INVALID_PAYER_SIGNATURE = 43;

    /**
     * The keys were not provided in the request.
     */
    KEY_NOT_PROVIDED = 44;

    /**
     * Expiration time provided in the transaction was invalid.
     */
    INVALID_EXPIRATION_TIME = 45;

    /**
     * WriteAccess Control Keys are not provided for the file
     */
    NO_WACL_KEY = 46;

    /**
     * The contents of file are provided as empty.
     */
    FILE_CONTENT_EMPTY = 47;

    /**
     * The crypto transfer credit and debit do not sum equal to 0
     */
    INVALID_ACCOUNT_AMOUNTS = 48;

    /**
     * Transaction body provided is empty
     */
    EMPTY_TRANSACTION_BODY = 49;

    /**
     * Invalid transaction body provided
     */
    INVALID_TRANSACTION_BODY = 50;

    /**
     * the type of key (base ed25519 key, KeyList, or ThresholdKey) does not match the type of
     * signature (base ed25519 signature, SignatureList, or ThresholdKeySignature)
     */
    INVALID_SIGNATURE_TYPE_MISMATCHING_KEY = 51;

    /**
     * the number of key (KeyList, or ThresholdKey) does not match that of signature (SignatureList,
     * or ThresholdKeySignature). e.g. if a keyList has 3 base keys, then the corresponding
     * signatureList should also have 3 base signatures.
     */
    INVALID_SIGNATURE_COUNT_MISMATCHING_KEY = 52;

    /**
     * the livehash body is empty
     */
    EMPTY_LIVE_HASH_BODY = 53;

    /**
     * the livehash data is missing
     */
    EMPTY_LIVE_HASH = 54;

    /**
     * the keys for a livehash are missing
     */
    EMPTY_LIVE_HASH_KEYS = 55;

    /**
     * the livehash data is not the output of a SHA-384 digest
     */
    INVALID_LIVE_HASH_SIZE = 56;

    /**
     * the query body is empty
     */
    EMPTY_QUERY_BODY = 57;

    /**
     * the crypto livehash query is empty
     */
    EMPTY_LIVE_HASH_QUERY = 58;

    /**
     * the livehash is not present
     */
    LIVE_HASH_NOT_FOUND = 59;

    /**
     * the account id passed has not yet been created.
     */
    ACCOUNT_ID_DOES_NOT_EXIST = 60;

    /**
     * the livehash already exists for a given account
     */
    LIVE_HASH_ALREADY_EXISTS = 61;

    /**
     * File WACL keys are invalid
     */
    INVALID_FILE_WACL = 62;

    /**
     * Serialization failure
     */
    SERIALIZATION_FAILED = 63;

    /**
     * The size of the Transaction is greater than transactionMaxBytes
     */
    TRANSACTION_OVERSIZE = 64;

    /**
     * The Transaction has more than 50 levels
     */
    TRANSACTION_TOO_MANY_LAYERS = 65;

    /**
     * Contract is marked as deleted
     */
    CONTRACT_DELETED = 66;

    /**
     * the platform node is either disconnected or lagging behind.
     */
    PLATFORM_NOT_ACTIVE = 67;

    /**
     * one public key matches more than one prefixes on the signature map
     */
    KEY_PREFIX_MISMATCH = 68;

    /**
     * transaction not created by platform due to large backlog
     */
    PLATFORM_TRANSACTION_NOT_CREATED = 69;

    /**
     * auto renewal period is not a positive number of seconds
     */
    INVALID_RENEWAL_PERIOD = 70;

    /**
     * the response code when a smart contract id is passed for a crypto API request
     */
    INVALID_PAYER_ACCOUNT_ID = 71;

    /**
     * the account has been marked as deleted
     */
    ACCOUNT_DELETED = 72;

    /**
     * the file has been marked as deleted
     */
    FILE_DELETED = 73;

    /**
     * same accounts repeated in the transfer account list
     */
    ACCOUNT_REPEATED_IN_ACCOUNT_AMOUNTS = 74;

    /**
     * attempting to set negative balance value for crypto account
     */
    SETTING_NEGATIVE_ACCOUNT_BALANCE = 75;

    /**
     * when deleting smart contract that has crypto balance either transfer account or transfer smart
     * contract is required
     */
    OBTAINER_REQUIRED = 76;

    /**
     * when deleting smart contract that has crypto balance you can not use the same contract id as
     * transferContractId as the one being deleted
     */
    OBTAINER_SAME_CONTRACT_ID = 77;

    /**
     * transferAccountId or transferContractId specified for contract delete does not exist
     */
    OBTAINER_DOES_NOT_EXIST = 78;

    /**
     * attempting to modify (update or delete a immutable smart contract, i.e. one created without a
     * admin key)
     */
    MODIFYING_IMMUTABLE_CONTRACT = 79;

    /**
     * Unexpected exception thrown by file system functions
     */
    FILE_SYSTEM_EXCEPTION = 80;

    /**
     * the duration is not a subset of [MINIMUM_AUTORENEW_DURATION,MAXIMUM_AUTORENEW_DURATION]
     */
    AUTORENEW_DURATION_NOT_IN_RANGE = 81;

    /**
     * Decoding the smart contract binary to a byte array failed. Check that the input is a valid hex
     * string.
     */
    ERROR_DECODING_BYTESTRING = 82;

    /**
     * File to create a smart contract was of length zero
     */
    CONTRACT_FILE_EMPTY = 83;

    /**
     * Bytecode for smart contract is of length zero
     */
    CONTRACT_BYTECODE_EMPTY = 84;

    /**
     * Attempt to set negative initial balance
     */
    INVALID_INITIAL_BALANCE = 85;

    /**
     * Attempt to set negative receive record threshold
     */
    INVALID_RECEIVE_RECORD_THRESHOLD = 86 [deprecated = true];

    /**
     * Attempt to set negative send record threshold
     */
    INVALID_SEND_RECORD_THRESHOLD = 87 [deprecated = true];

    /**
     * Special Account Operations should be performed by only Genesis account, return this code if it
     * is not Genesis Account
     */
    ACCOUNT_IS_NOT_GENESIS_ACCOUNT = 88;

    /**
     * The fee payer account doesn't have permission to submit such Transaction
     */
    PAYER_ACCOUNT_UNAUTHORIZED = 89;

    /**
     * FreezeTransactionBody is invalid
     */
    INVALID_FREEZE_TRANSACTION_BODY = 90;

    /**
     * FreezeTransactionBody does not exist
     */
    FREEZE_TRANSACTION_BODY_NOT_FOUND = 91;

    /**
     * Exceeded the number of accounts (both from and to) allowed for crypto transfer list
     */
    TRANSFER_LIST_SIZE_LIMIT_EXCEEDED = 92;

    /**
     * Smart contract result size greater than specified maxResultSize
     */
    RESULT_SIZE_LIMIT_EXCEEDED = 93;

    /**
     * The payer account is not a special account(account 0.0.55)
     */
    NOT_SPECIAL_ACCOUNT = 94;

    /**
     * Negative gas was offered in smart contract call
     */
    CONTRACT_NEGATIVE_GAS = 95;

    /**
     * Negative value / initial balance was specified in a smart contract call / create
     */
    CONTRACT_NEGATIVE_VALUE = 96;

    /**
     * Failed to update fee file
     */
    INVALID_FEE_FILE = 97;

    /**
     * Failed to update exchange rate file
     */
    INVALID_EXCHANGE_RATE_FILE = 98;

    /**
     * Payment tendered for contract local call cannot cover both the fee and the gas
     */
    INSUFFICIENT_LOCAL_CALL_GAS = 99;

    /**
     * Entities with Entity ID below 1000 are not allowed to be deleted
     */
    ENTITY_NOT_ALLOWED_TO_DELETE = 100;

    /**
     * Violating one of these rules: 1) treasury account can update all entities below 0.0.1000, 2)
     * account 0.0.50 can update all entities from 0.0.51 - 0.0.80, 3) Network Function Master Account
     * A/c 0.0.50 - Update all Network Function accounts & perform all the Network Functions listed
     * below, 4) Network Function Accounts: i) A/c 0.0.55 - Update Address Book files (0.0.101/102),
     * ii) A/c 0.0.56 - Update Fee schedule (0.0.111), iii) A/c 0.0.57 - Update Exchange Rate
     * (0.0.112).
     */
    AUTHORIZATION_FAILED = 101;

    /**
     * Fee Schedule Proto uploaded but not valid (append or update is required)
     */
    FILE_UPLOADED_PROTO_INVALID = 102;

    /**
     * Fee Schedule Proto uploaded but not valid (append or update is required)
     */
    FILE_UPLOADED_PROTO_NOT_SAVED_TO_DISK = 103;

    /**
     * Fee Schedule Proto File Part uploaded
     */
    FEE_SCHEDULE_FILE_PART_UPLOADED = 104;

    /**
     * The change on Exchange Rate exceeds Exchange_Rate_Allowed_Percentage
     */
    EXCHANGE_RATE_CHANGE_LIMIT_EXCEEDED = 105;

    /**
     * Contract permanent storage exceeded the currently allowable limit
     */
    MAX_CONTRACT_STORAGE_EXCEEDED = 106;

    /**
     * Transfer Account should not be same as Account to be deleted
     */
    TRANSFER_ACCOUNT_SAME_AS_DELETE_ACCOUNT = 107;

    TOTAL_LEDGER_BALANCE_INVALID = 108;
    /**
     * The expiration date/time on a smart contract may not be reduced
     */
    EXPIRATION_REDUCTION_NOT_ALLOWED = 110;

    /**
     * Gas exceeded currently allowable gas limit per transaction
     */
    MAX_GAS_LIMIT_EXCEEDED = 111;

    /**
     * File size exceeded the currently allowable limit
     */
    MAX_FILE_SIZE_EXCEEDED = 112;

    /**
     * When a valid signature is not provided for operations on account with receiverSigRequired=true
     */
    RECEIVER_SIG_REQUIRED = 113;

    /**
     * The Topic ID specified is not in the system.
     */
    INVALID_TOPIC_ID = 150;

    /**
     * A provided admin key was invalid. Verify the bytes for an Ed25519 public key are exactly 32 bytes; and the bytes for a compressed ECDSA(secp256k1) key are exactly 33 bytes, with the first byte either 0x02 or 0x03..
     */
    INVALID_ADMIN_KEY = 155;

    /**
     * A provided submit key was invalid.
     */
    INVALID_SUBMIT_KEY = 156;

    /**
     * An attempted operation was not authorized (ie - a deleteTopic for a topic with no adminKey).
     */
    UNAUTHORIZED = 157;

    /**
     * A ConsensusService message is empty.
     */
    INVALID_TOPIC_MESSAGE = 158;

    /**
     * The autoRenewAccount specified is not a valid, active account.
     */
    INVALID_AUTORENEW_ACCOUNT = 159;

    /**
     * An adminKey was not specified on the topic, so there must not be an autoRenewAccount.
     */
    AUTORENEW_ACCOUNT_NOT_ALLOWED = 160;

    /**
     * The topic has expired, was not automatically renewed, and is in a 7 day grace period before the
     * topic will be deleted unrecoverably. This error response code will not be returned until
     * autoRenew functionality is supported by HAPI.
     */
    TOPIC_EXPIRED = 162;

    INVALID_CHUNK_NUMBER = 163; // chunk number must be from 1 to total (chunks) inclusive.
    INVALID_CHUNK_TRANSACTION_ID = 164; // For every chunk, the payer account that is part of initialTransactionID must match the Payer Account of this transaction. The entire initialTransactionID should match the transactionID of the first chunk, but this is not checked or enforced by Hedera except when the chunk number is 1.
    ACCOUNT_FROZEN_FOR_TOKEN = 165; // Account is frozen and cannot transact with the token
    TOKENS_PER_ACCOUNT_LIMIT_EXCEEDED = 166; // An involved account already has more than <tt>tokens.maxPerAccount</tt> associations with non-deleted tokens.
    INVALID_TOKEN_ID = 167; // The token is invalid or does not exist
    INVALID_TOKEN_DECIMALS = 168; // Invalid token decimals
    INVALID_TOKEN_INITIAL_SUPPLY = 169; // Invalid token initial supply
    INVALID_TREASURY_ACCOUNT_FOR_TOKEN = 170; // Treasury Account does not exist or is deleted
    INVALID_TOKEN_SYMBOL = 171; // Token Symbol is not UTF-8 capitalized alphabetical string
    TOKEN_HAS_NO_FREEZE_KEY = 172; // Freeze key is not set on token
    TRANSFERS_NOT_ZERO_SUM_FOR_TOKEN = 173; // Amounts in transfer list are not net zero
    MISSING_TOKEN_SYMBOL = 174; // A token symbol was not provided
    TOKEN_SYMBOL_TOO_LONG = 175; // The provided token symbol was too long
    ACCOUNT_KYC_NOT_GRANTED_FOR_TOKEN = 176; // KYC must be granted and account does not have KYC granted
    TOKEN_HAS_NO_KYC_KEY = 177; // KYC key is not set on token
    INSUFFICIENT_TOKEN_BALANCE = 178; // Token balance is not sufficient for the transaction
    TOKEN_WAS_DELETED = 179; // Token transactions cannot be executed on deleted token
    TOKEN_HAS_NO_SUPPLY_KEY = 180; // Supply key is not set on token
    TOKEN_HAS_NO_WIPE_KEY = 181; // Wipe key is not set on token
    INVALID_TOKEN_MINT_AMOUNT = 182; // The requested token mint amount would cause an invalid total supply
    INVALID_TOKEN_BURN_AMOUNT = 183; // The requested token burn amount would cause an invalid total supply
    TOKEN_NOT_ASSOCIATED_TO_ACCOUNT = 184; // A required token-account relationship is missing
    CANNOT_WIPE_TOKEN_TREASURY_ACCOUNT = 185; // The target of a wipe operation was the token treasury account
    INVALID_KYC_KEY = 186; // The provided KYC key was invalid.
    INVALID_WIPE_KEY = 187; // The provided wipe key was invalid.
    INVALID_FREEZE_KEY = 188; // The provided freeze key was invalid.
    INVALID_SUPPLY_KEY = 189; // The provided supply key was invalid.
    MISSING_TOKEN_NAME = 190; // Token Name is not provided
    TOKEN_NAME_TOO_LONG = 191; // Token Name is too long
    INVALID_WIPING_AMOUNT = 192; // The provided wipe amount must not be negative, zero or bigger than the token holder balance
    TOKEN_IS_IMMUTABLE = 193; // Token does not have Admin key set, thus update/delete transactions cannot be performed
    TOKEN_ALREADY_ASSOCIATED_TO_ACCOUNT = 194; // An <tt>associateToken</tt> operation specified a token already associated to the account
    TRANSACTION_REQUIRES_ZERO_TOKEN_BALANCES = 195; // An attempted operation is invalid until all token balances for the target account are zero
    ACCOUNT_IS_TREASURY = 196; // An attempted operation is invalid because the account is a treasury
    TOKEN_ID_REPEATED_IN_TOKEN_LIST = 197; // Same TokenIDs present in the token list
    TOKEN_TRANSFER_LIST_SIZE_LIMIT_EXCEEDED = 198; // Exceeded the number of token transfers (both from and to) allowed for token transfer list
    EMPTY_TOKEN_TRANSFER_BODY = 199; // TokenTransfersTransactionBody has no TokenTransferList
    EMPTY_TOKEN_TRANSFER_ACCOUNT_AMOUNTS = 200; // TokenTransfersTransactionBody has a TokenTransferList with no AccountAmounts

    /**
     * The Scheduled entity does not exist; or has now expired, been deleted, or been executed
     */
    INVALID_SCHEDULE_ID = 201;

    /**
     * The Scheduled entity cannot be modified. Admin key not set
     */
    SCHEDULE_IS_IMMUTABLE = 202;

    /**
     * The provided Scheduled Payer does not exist
     */
    INVALID_SCHEDULE_PAYER_ID = 203;

    /**
     * The Schedule Create Transaction TransactionID account does not exist
     */
    INVALID_SCHEDULE_ACCOUNT_ID = 204;

    /**
     * The provided sig map did not contain any new valid signatures from required signers of the scheduled transaction
     */
    NO_NEW_VALID_SIGNATURES = 205;

    /**
     * The required signers for a scheduled transaction cannot be resolved, for example because they do not exist or have been deleted
     */
    UNRESOLVABLE_REQUIRED_SIGNERS = 206;

    /**
     * Only whitelisted transaction types may be scheduled
     */
    SCHEDULED_TRANSACTION_NOT_IN_WHITELIST = 207;

    /**
     * At least one of the signatures in the provided sig map did not represent a valid signature for any required signer
     */
    SOME_SIGNATURES_WERE_INVALID = 208;

    /**
     * The scheduled field in the TransactionID may not be set to true
     */
    TRANSACTION_ID_FIELD_NOT_ALLOWED = 209;

    /**
     * A schedule already exists with the same identifying fields of an attempted ScheduleCreate (that is, all fields other than scheduledPayerAccountID)
     */
    IDENTICAL_SCHEDULE_ALREADY_CREATED = 210;

    /**
     * A string field in the transaction has a UTF-8 encoding with the prohibited zero byte
     */
    INVALID_ZERO_BYTE_IN_STRING = 211;

    /**
     * A schedule being signed or deleted has already been deleted
     */
    SCHEDULE_ALREADY_DELETED = 212;

    /**
     * A schedule being signed or deleted has already been executed
     */
    SCHEDULE_ALREADY_EXECUTED = 213;

    /**
     * ConsensusSubmitMessage request's message size is larger than allowed.
     */
    MESSAGE_SIZE_TOO_LARGE = 214;

    /**
     * An operation was assigned to more than one throttle group in a given bucket
     */
    OPERATION_REPEATED_IN_BUCKET_GROUPS = 215;

    /**
     * The capacity needed to satisfy all opsPerSec groups in a bucket overflowed a signed 8-byte integral type
     */
    BUCKET_CAPACITY_OVERFLOW = 216;

    /**
     * Given the network size in the address book, the node-level capacity for an operation would never be enough to accept a single request; usually means a bucket burstPeriod should be increased
     */
    NODE_CAPACITY_NOT_SUFFICIENT_FOR_OPERATION = 217;

    /**
     * A bucket was defined without any throttle groups
     */
    BUCKET_HAS_NO_THROTTLE_GROUPS = 218;

    /**
     * A throttle group was granted zero opsPerSec
     */
    THROTTLE_GROUP_HAS_ZERO_OPS_PER_SEC = 219;

    /**
     * The throttle definitions file was updated, but some supported operations were not assigned a bucket
     */
    SUCCESS_BUT_MISSING_EXPECTED_OPERATION = 220;

    /**
     * The new contents for the throttle definitions system file were not valid protobuf
     */
    UNPARSEABLE_THROTTLE_DEFINITIONS = 221;

    /**
     * The new throttle definitions system file were invalid, and no more specific error could be divined
     */
    INVALID_THROTTLE_DEFINITIONS = 222;

    /**
     * The transaction references an account which has passed its expiration without renewal funds available, and currently remains in the ledger only because of the grace period given to expired entities
     */
    ACCOUNT_EXPIRED_AND_PENDING_REMOVAL = 223;

    /**
     * Invalid token max supply
     */
    INVALID_TOKEN_MAX_SUPPLY = 224;

    /**
     * Invalid token nft serial number
     */
    INVALID_TOKEN_NFT_SERIAL_NUMBER = 225;

    /**
     * Invalid nft id
     */
    INVALID_NFT_ID = 226;

    /**
     * Nft metadata is too long
     */
    METADATA_TOO_LONG = 227;

    /**
     * Repeated operations count exceeds the limit
     */
    BATCH_SIZE_LIMIT_EXCEEDED = 228;

    /**
     * The range of data to be gathered is out of the set boundaries
     */
    INVALID_QUERY_RANGE = 229;

    /**
     * A custom fractional fee set a denominator of zero
     */
    FRACTION_DIVIDES_BY_ZERO = 230;

    /**
     * The transaction payer could not afford a custom fee
     */
    INSUFFICIENT_PAYER_BALANCE_FOR_CUSTOM_FEE = 231 [deprecated = true];

    /**
     * More than 10 custom fees were specified
     */
    CUSTOM_FEES_LIST_TOO_LONG = 232;

    /**
     * Any of the feeCollector accounts for customFees is invalid
     */
    INVALID_CUSTOM_FEE_COLLECTOR = 233;

    /**
     * Any of the token Ids in customFees is invalid
     */
    INVALID_TOKEN_ID_IN_CUSTOM_FEES = 234;

    /**
     * Any of the token Ids in customFees are not associated to feeCollector
     */
    TOKEN_NOT_ASSOCIATED_TO_FEE_COLLECTOR = 235;

    /**
     * A token cannot have more units minted due to its configured supply ceiling
     */
    TOKEN_MAX_SUPPLY_REACHED = 236;

    /**
     * The transaction attempted to move an NFT serial number from an account other than its owner
     */
    SENDER_DOES_NOT_OWN_NFT_SERIAL_NO = 237;

    /**
     * A custom fee schedule entry did not specify either a fixed or fractional fee
     */
    CUSTOM_FEE_NOT_FULLY_SPECIFIED = 238;

    /**
     * Only positive fees may be assessed at this time
     */
    CUSTOM_FEE_MUST_BE_POSITIVE = 239;

    /**
     * Fee schedule key is not set on token
     */
    TOKEN_HAS_NO_FEE_SCHEDULE_KEY = 240;

    /**
     * A fractional custom fee exceeded the range of a 64-bit signed integer
     */
    CUSTOM_FEE_OUTSIDE_NUMERIC_RANGE = 241;

    /**
     * A royalty cannot exceed the total fungible value exchanged for an NFT
     */
    ROYALTY_FRACTION_CANNOT_EXCEED_ONE = 242;

    /**
     * Each fractional custom fee must have its maximum_amount, if specified, at least its minimum_amount
     */
    FRACTIONAL_FEE_MAX_AMOUNT_LESS_THAN_MIN_AMOUNT = 243;

    /**
     * A fee schedule update tried to clear the custom fees from a token whose fee schedule was already empty
     */
    CUSTOM_SCHEDULE_ALREADY_HAS_NO_FEES = 244;

    /**
     * Only tokens of type FUNGIBLE_COMMON can be used to as fee schedule denominations
     */
    CUSTOM_FEE_DENOMINATION_MUST_BE_FUNGIBLE_COMMON = 245;

    /**
     * Only tokens of type FUNGIBLE_COMMON can have fractional fees
     */
    CUSTOM_FRACTIONAL_FEE_ONLY_ALLOWED_FOR_FUNGIBLE_COMMON = 246;

    /**
     * The provided custom fee schedule key was invalid
     */
    INVALID_CUSTOM_FEE_SCHEDULE_KEY = 247;

    /**
     * The requested token mint metadata was invalid
     */
    INVALID_TOKEN_MINT_METADATA = 248;

    /**
     * The requested token burn metadata was invalid
     */
    INVALID_TOKEN_BURN_METADATA = 249;

    /**
     * The treasury for a unique token cannot be changed until it owns no NFTs
     */
    CURRENT_TREASURY_STILL_OWNS_NFTS = 250;

    /**
     * An account cannot be dissociated from a unique token if it owns NFTs for the token
     */
    ACCOUNT_STILL_OWNS_NFTS = 251;

    /**
     * A NFT can only be burned when owned by the unique token's treasury
     */
    TREASURY_MUST_OWN_BURNED_NFT = 252;

    /**
     * An account did not own the NFT to be wiped
     */
    ACCOUNT_DOES_NOT_OWN_WIPED_NFT = 253;

    /**
     * An AccountAmount token transfers list referenced a token type other than FUNGIBLE_COMMON
     */
    ACCOUNT_AMOUNT_TRANSFERS_ONLY_ALLOWED_FOR_FUNGIBLE_COMMON = 254;

    /**
     * All the NFTs allowed in the current price regime have already been minted
     */
    MAX_NFTS_IN_PRICE_REGIME_HAVE_BEEN_MINTED = 255;

    /**
     * The payer account has been marked as deleted
     */
    PAYER_ACCOUNT_DELETED = 256;

    /**
     * The reference chain of custom fees for a transferred token exceeded the maximum length of 2
     */
    CUSTOM_FEE_CHARGING_EXCEEDED_MAX_RECURSION_DEPTH = 257;

    /**
     * More than 20 balance adjustments were to satisfy a CryptoTransfer and its implied custom fee payments
     */
    CUSTOM_FEE_CHARGING_EXCEEDED_MAX_ACCOUNT_AMOUNTS = 258;

    /**
     * The sender account in the token transfer transaction could not afford a custom fee
     */
    INSUFFICIENT_SENDER_ACCOUNT_BALANCE_FOR_CUSTOM_FEE = 259;

    /**
     * Currently no more than 4,294,967,295 NFTs may be minted for a given unique token type
     */
    SERIAL_NUMBER_LIMIT_REACHED = 260;

    /**
     * Only tokens of type NON_FUNGIBLE_UNIQUE can have royalty fees
     */
    CUSTOM_ROYALTY_FEE_ONLY_ALLOWED_FOR_NON_FUNGIBLE_UNIQUE = 261;

    /**
     * The account has reached the limit on the automatic associations count.
     */
    NO_REMAINING_AUTOMATIC_ASSOCIATIONS = 262;

    /**
     * Already existing automatic associations are more than the new maximum automatic associations.
     */
    EXISTING_AUTOMATIC_ASSOCIATIONS_EXCEED_GIVEN_LIMIT = 263;

    /**
     * Cannot set the number of automatic associations for an account more than the maximum allowed
     * token associations <tt>tokens.maxPerAccount</tt>.
     */
    REQUESTED_NUM_AUTOMATIC_ASSOCIATIONS_EXCEEDS_ASSOCIATION_LIMIT = 264;

    /**
     * Token is paused. This Token cannot be a part of any kind of Transaction until unpaused.
     */
    TOKEN_IS_PAUSED = 265;

    /**
     * Pause key is not set on token
     */
    TOKEN_HAS_NO_PAUSE_KEY = 266;

    /**
     * The provided pause key was invalid
     */
    INVALID_PAUSE_KEY = 267;

    /**
     * The update file in a freeze transaction body must exist.
     */
    FREEZE_UPDATE_FILE_DOES_NOT_EXIST = 268;

    /**
     * The hash of the update file in a freeze transaction body must match the in-memory hash.
     */
    FREEZE_UPDATE_FILE_HASH_DOES_NOT_MATCH = 269;

    /**
     * A FREEZE_UPGRADE transaction was handled with no previous update prepared.
     */
    NO_UPGRADE_HAS_BEEN_PREPARED = 270;

    /**
     * A FREEZE_ABORT transaction was handled with no scheduled freeze.
     */
    NO_FREEZE_IS_SCHEDULED = 271;

    /**
     * The update file hash when handling a FREEZE_UPGRADE transaction differs from the file
     * hash at the time of handling the PREPARE_UPGRADE transaction.
     */
    UPDATE_FILE_HASH_CHANGED_SINCE_PREPARE_UPGRADE = 272;

    /**
     * The given freeze start time was in the (consensus) past.
     */
    FREEZE_START_TIME_MUST_BE_FUTURE = 273;

    /**
     * The prepared update file cannot be updated or appended until either the upgrade has
     * been completed, or a FREEZE_ABORT has been handled.
     */
    PREPARED_UPDATE_FILE_IS_IMMUTABLE = 274;

    /**
     * Once a freeze is scheduled, it must be aborted before any other type of freeze can
     * can be performed.
     */
    FREEZE_ALREADY_SCHEDULED = 275;

    /**
     * If an NMT upgrade has been prepared, the following operation must be a FREEZE_UPGRADE.
     * (To issue a FREEZE_ONLY, submit a FREEZE_ABORT first.)
     */
    FREEZE_UPGRADE_IN_PROGRESS = 276;

    /**
     * If an NMT upgrade has been prepared, the subsequent FREEZE_UPGRADE transaction must
     * confirm the id of the file to be used in the upgrade.
     */
    UPDATE_FILE_ID_DOES_NOT_MATCH_PREPARED = 277;

    /**
     * If an NMT upgrade has been prepared, the subsequent FREEZE_UPGRADE transaction must
     * confirm the hash of the file to be used in the upgrade.
     */
    UPDATE_FILE_HASH_DOES_NOT_MATCH_PREPARED = 278;

    /**
     * Consensus throttle did not allow execution of this transaction. System is throttled at
     * consensus level.
     */
    CONSENSUS_GAS_EXHAUSTED = 279;

    /**
     * A precompiled contract succeeded, but was later reverted.
     */
    REVERTED_SUCCESS = 280;

    /**
     * All contract storage allocated to the current price regime has been consumed.
     */
    MAX_STORAGE_IN_PRICE_REGIME_HAS_BEEN_USED = 281;

    /**
     * An alias used in a CryptoTransfer transaction is not the serialization of a primitive Key
     * message--that is, a Key with a single Ed25519 or ECDSA(secp256k1) public key and no
     * unknown protobuf fields.
     */
    INVALID_ALIAS_KEY = 282;

    /**
     * A fungible token transfer expected a different number of decimals than the involved
     * type actually has.
     */
    UNEXPECTED_TOKEN_DECIMALS = 283;

    /**
     * The proxy account id is invalid or does not exist.
     */
    INVALID_PROXY_ACCOUNT_ID = 284 [deprecated = true];

    /**
     * The transfer account id in CryptoDelete transaction is invalid or does not exist.
     */
    INVALID_TRANSFER_ACCOUNT_ID = 285;

    /**
     * The fee collector account id in TokenFeeScheduleUpdate is invalid or does not exist.
     */
    INVALID_FEE_COLLECTOR_ACCOUNT_ID = 286;

    /**
     * The alias already set on an account cannot be updated using CryptoUpdate transaction.
     */
    ALIAS_IS_IMMUTABLE = 287;

    /**
     * An approved allowance specifies a spender account that is the same as the hbar/token
     * owner account.
     */
    SPENDER_ACCOUNT_SAME_AS_OWNER = 288;

    /**
     * The establishment or adjustment of an approved allowance cause the token allowance
     * to exceed the token maximum supply.
     */
    AMOUNT_EXCEEDS_TOKEN_MAX_SUPPLY = 289;

    /**
     * The specified amount for an approved allowance cannot be negative.
     */
    NEGATIVE_ALLOWANCE_AMOUNT = 290;

    /**
     * The approveForAll flag cannot be set for a fungible token.
     */
    CANNOT_APPROVE_FOR_ALL_FUNGIBLE_COMMON = 291 [deprecated = true];

    /**
     * The spender does not have an existing approved allowance with the hbar/token owner.
     */
    SPENDER_DOES_NOT_HAVE_ALLOWANCE = 292;

    /**
     * The transfer amount exceeds the current approved allowance for the spender account.
     */
    AMOUNT_EXCEEDS_ALLOWANCE = 293;

    /**
     * The payer account of an approveAllowances or adjustAllowance transaction is attempting
     * to go beyond the maximum allowed number of allowances.
     */
    MAX_ALLOWANCES_EXCEEDED = 294;

    /**
     * No allowances have been specified in the approval transaction.
     */
    EMPTY_ALLOWANCES = 295;

    /**
     * Spender is repeated more than once in Crypto or Token or NFT allowance lists in a single
     * CryptoApproveAllowance transaction.
     */
    SPENDER_ACCOUNT_REPEATED_IN_ALLOWANCES = 296 [deprecated = true];

    /**
     * Serial numbers are repeated in nft allowance for a single spender account
     */
    REPEATED_SERIAL_NUMS_IN_NFT_ALLOWANCES = 297 [deprecated = true];

    /**
     * Fungible common token used in NFT allowances
     */
    FUNGIBLE_TOKEN_IN_NFT_ALLOWANCES = 298;

    /**
     * Non fungible token used in fungible token allowances
     */
    NFT_IN_FUNGIBLE_TOKEN_ALLOWANCES = 299;

    /**
     * The account id specified as the owner is invalid or does not exist.
     */
    INVALID_ALLOWANCE_OWNER_ID = 300;

    /**
     * The account id specified as the spender is invalid or does not exist.
     */
    INVALID_ALLOWANCE_SPENDER_ID = 301;

    /**
     * [Deprecated] If the CryptoDeleteAllowance transaction has repeated crypto or token or Nft allowances to delete.
     */
    REPEATED_ALLOWANCES_TO_DELETE = 302 [deprecated = true];

    /**
     * If the account Id specified as the delegating spender is invalid or does not exist.
     */
    INVALID_DELEGATING_SPENDER = 303;

    /**
     * The delegating Spender cannot grant approveForAll allowance on a NFT token type for another spender.
     */
    DELEGATING_SPENDER_CANNOT_GRANT_APPROVE_FOR_ALL = 304;

    /**
     * The delegating Spender cannot grant allowance on a NFT serial for another spender as it doesnt not have approveForAll
     * granted on token-owner.
     */
    DELEGATING_SPENDER_DOES_NOT_HAVE_APPROVE_FOR_ALL = 305;

    /**
     * The scheduled transaction could not be created because it's expiration_time was too far in the future.
     */
    SCHEDULE_EXPIRATION_TIME_TOO_FAR_IN_FUTURE = 306;

    /**
     * The scheduled transaction could not be created because it's expiration_time was less than or equal to the consensus time.
     */
    SCHEDULE_EXPIRATION_TIME_MUST_BE_HIGHER_THAN_CONSENSUS_TIME = 307;

    /**
     * The scheduled transaction could not be created because it would cause throttles to be violated on the specified expiration_time.
     */
    SCHEDULE_FUTURE_THROTTLE_EXCEEDED = 308;

    /**
     * The scheduled transaction could not be created because it would cause the gas limit to be violated on the specified expiration_time.
     */
    SCHEDULE_FUTURE_GAS_LIMIT_EXCEEDED = 309;

    /**
     * The ethereum transaction either failed parsing or failed signature validation, or some other EthereumTransaction error not covered by another response code.
     */
    INVALID_ETHEREUM_TRANSACTION = 310;

    /**
     * EthereumTransaction was signed against a chainId that this network does not support.
     */
    WRONG_CHAIN_ID = 311;

    /**
     * This transaction specified an ethereumNonce that is not the current ethereumNonce of the account.
     */
    WRONG_NONCE = 312;

    /**
     * The ethereum transaction specified an access list, which the network does not support.
     */
    ACCESS_LIST_UNSUPPORTED = 313;

    /**
     * A schedule being signed or deleted has passed it's expiration date and is pending execution if needed and then expiration.
     */
    SCHEDULE_PENDING_EXPIRATION = 314;

    /**
     * A selfdestruct or ContractDelete targeted a contract that is a token treasury.
     */
    CONTRACT_IS_TOKEN_TREASURY = 315;

    /**
     * A selfdestruct or ContractDelete targeted a contract with non-zero token balances.
     */
    CONTRACT_HAS_NON_ZERO_TOKEN_BALANCES = 316;

    /**
     * A contract referenced by a transaction is "detached"; that is, expired and lacking any
     * hbar funds for auto-renewal payment---but still within its post-expiry grace period.
     */
    CONTRACT_EXPIRED_AND_PENDING_REMOVAL = 317;

    /**
     * A ContractUpdate requested removal of a contract's auto-renew account, but that contract has
     * no auto-renew account.
     */
    CONTRACT_HAS_NO_AUTO_RENEW_ACCOUNT = 318;

    /**
     * A delete transaction submitted via HAPI set permanent_removal=true
     */
    PERMANENT_REMOVAL_REQUIRES_SYSTEM_INITIATION = 319;

    /*
     * A CryptoCreate or ContractCreate used the deprecated proxyAccountID field.
     */
    PROXY_ACCOUNT_ID_FIELD_IS_DEPRECATED = 320;

    /**
     * An account set the staked_account_id to itself in CryptoUpdate or ContractUpdate transactions.
     */
    SELF_STAKING_IS_NOT_ALLOWED = 321;

    /**
     * The staking account id or staking node id given is invalid or does not exist.
     */
    INVALID_STAKING_ID = 322;

    /**
     * Native staking, while implemented, has not yet enabled by the council.
     */
    STAKING_NOT_ENABLED = 323;

    /**
     * The range provided in UtilPrng transaction is negative.
     */
    INVALID_PRNG_RANGE = 324;

    /**
     * The maximum number of entities allowed in the current price regime have been created.
     */
    MAX_ENTITIES_IN_PRICE_REGIME_HAVE_BEEN_CREATED = 325;

    /**
    * The full prefix signature for precompile is not valid
    */
    INVALID_FULL_PREFIX_SIGNATURE_FOR_PRECOMPILE = 326;

    /**
    * The combined balances of a contract and its auto-renew account (if any) did not cover
    * the rent charged for net new storage used in a transaction.
    */
    INSUFFICIENT_BALANCES_FOR_STORAGE_RENT = 327;

    /**
    * A contract transaction tried to use more than the allowed number of child records, via
    * either system contract records or internal contract creations.
    */
    MAX_CHILD_RECORDS_EXCEEDED = 328;

    /**
    * The combined balances of a contract and its auto-renew account (if any) or balance of an account did not cover
    * the auto-renewal fees in a transaction.
    */
    INSUFFICIENT_BALANCES_FOR_RENEWAL_FEES = 329;

    /**
    * A transaction's protobuf message includes unknown fields; could mean that a client
    * expects not-yet-released functionality to be available.
    */
    TRANSACTION_HAS_UNKNOWN_FIELDS = 330;

    /**
     * The account cannot be modified. Account's key is not set
     */
    ACCOUNT_IS_IMMUTABLE = 331;

    /**
     * An alias that is assigned to an account or contract cannot be assigned to another account or contract.
     */
    ALIAS_ALREADY_ASSIGNED = 332;

    /**
     * A provided metadata key was invalid. Verification includes, for example, checking the size of Ed25519 and ECDSA(secp256k1) public keys.
     */
    INVALID_METADATA_KEY = 333;

    /**
     * Metadata key is not set on token
     */
    TOKEN_HAS_NO_METADATA_KEY = 334;

    /**
     * Token Metadata is not provided
     */
    MISSING_TOKEN_METADATA = 335;
    /**
     * NFT serial numbers are missing in the TokenUpdateNftsTransactionBody
     */
    MISSING_SERIAL_NUMBERS = 336;

    /**
     * Admin key is not set on token
     */
    TOKEN_HAS_NO_ADMIN_KEY = 337;

    /**
     * A transaction failed because the consensus node identified is
     * deleted from the address book.
     */
    NODE_DELETED = 338;

    /**
     * A transaction failed because the consensus node identified is not valid or
     * does not exist in state.
     */
    INVALID_NODE_ID = 339;

    /**
     * A transaction failed because one or more entries in the list of
     * service endpoints for the `gossip_endpoint` field is invalid.<br/>
     * The most common cause for this response is a service endpoint that has
     * the domain name (DNS) set rather than address and port.
     */
    INVALID_GOSSIP_ENDPOINT = 340;

    /**
     * A transaction failed because the node account identifier provided
     * does not exist or is not valid.<br/>
     * One common source of this error is providing a node account identifier
     * using the "alias" form rather than "numeric" form.
     */
    INVALID_NODE_ACCOUNT_ID = 341;

    /**
     * A transaction failed because the description field cannot be encoded
     * as UTF-8 or is more than 100 bytes when encoded.
     */
    INVALID_NODE_DESCRIPTION = 342;

    /**
     * A transaction failed because one or more entries in the list of
     * service endpoints for the `service_endpoint` field is invalid.<br/>
     * The most common cause for this response is a service endpoint that has
     * the domain name (DNS) set rather than address and port.
     */
    INVALID_SERVICE_ENDPOINT = 343;

    /**
     * A transaction failed because the TLS certificate provided for the
     * node is missing or invalid.
     * <p>
     * #### Probable Causes
     * The certificate MUST be a TLS certificate of a type permitted for gossip
     * signatures.<br/>
     * The value presented MUST be a UTF-8 NFKD encoding of the TLS
     * certificate.<br/>
     * The certificate encoded MUST be in PEM format.<br/>
     * The `gossip_ca_certificate` field is REQUIRED and MUST NOT be empty.
     */
    INVALID_GOSSIP_CA_CERTIFICATE = 344;

    /**
     * A transaction failed because the hash provided for the gRPC certificate
     * is present but invalid.
     * <p>
     * #### Probable Causes
     * The `grpc_certificate_hash` MUST be a SHA-384 hash.<br/>
     * The input hashed MUST be a UTF-8 NFKD encoding of the actual TLS
     * certificate.<br/>
     * The certificate to be encoded MUST be in PEM format.
     */
    INVALID_GRPC_CERTIFICATE = 345;

    /**
     * The maximum automatic associations value is not valid.<br/>
     * The most common cause for this error is a value less than `-1`.
     */
    INVALID_MAX_AUTO_ASSOCIATIONS = 346;

    /**
     * The maximum number of nodes allowed in the address book have been created.
     */
    MAX_NODES_CREATED = 347;

    /**
     * In ServiceEndpoint, domain_name and ipAddressV4 are mutually exclusive
     */
    IP_FQDN_CANNOT_BE_SET_FOR_SAME_ENDPOINT = 348;

    /**
     *  Fully qualified domain name is not allowed in gossip_endpoint
     */
    GOSSIP_ENDPOINT_CANNOT_HAVE_FQDN = 349;

    /**
     * In ServiceEndpoint, domain_name size too large
     */
    FQDN_SIZE_TOO_LARGE = 350;

    /**
     * ServiceEndpoint is invalid
     */
    INVALID_ENDPOINT = 351;

    /**
     * The number of gossip endpoints exceeds the limit
     */
    GOSSIP_ENDPOINTS_EXCEEDED_LIMIT = 352;

    /**
     * The transaction attempted to use duplicate `TokenReference`.<br/>
     * This affects `TokenReject` attempting to reject same token reference more than once.
     */
    TOKEN_REFERENCE_REPEATED = 353;

    /**
     * The account id specified as the owner in `TokenReject` is invalid or does not exist.
     */
    INVALID_OWNER_ID = 354;

    /**
     * The transaction attempted to use more than the allowed number of `TokenReference`.
     */
    TOKEN_REFERENCE_LIST_SIZE_LIMIT_EXCEEDED = 355;

    /**
     * The number of service endpoints exceeds the limit
     */
    SERVICE_ENDPOINTS_EXCEEDED_LIMIT = 356;

    /*
     * The IPv4 address is invalid
     */
    INVALID_IPV4_ADDRESS = 357;

    /**
     * The transaction attempted to use empty `TokenReference` list.
     */
    EMPTY_TOKEN_REFERENCE_LIST = 358;

    /*
     * The node account is not allowed to be updated
     */
    UPDATE_NODE_ACCOUNT_NOT_ALLOWED = 359;

    /*
     * The token has no metadata or supply key
     */
    TOKEN_HAS_NO_METADATA_OR_SUPPLY_KEY = 360;

    /**
    * The list of `PendingAirdropId`s is empty and MUST NOT be empty.
    */
    EMPTY_PENDING_AIRDROP_ID_LIST = 361;

    /**
    * A `PendingAirdropId` is repeated in a `claim` or `cancel` transaction.
    */
    PENDING_AIRDROP_ID_REPEATED = 362;

    /**
    * The number of `PendingAirdropId` values in the list exceeds the maximum
    * allowable number.
    */
    PENDING_AIRDROP_ID_LIST_TOO_LONG = 363;

    /*
    * A pending airdrop already exists for the specified NFT.
    */
    PENDING_NFT_AIRDROP_ALREADY_EXISTS = 364;

    /*
     * The identified account is sender for one or more pending airdrop(s)
     * and cannot be deleted.
     * <p>
     * The requester SHOULD cancel all pending airdrops before resending
     * this transaction.
     */
    ACCOUNT_HAS_PENDING_AIRDROPS = 365;

    /**
     * Consensus throttle did not allow execution of this transaction.<br/>
     * The transaction should be retried after a modest delay.
     */
    THROTTLED_AT_CONSENSUS = 366;

    /**
     * The provided pending airdrop id is invalid.<br/>
     * This pending airdrop MAY already be claimed or cancelled.
     * <p>
     * The client SHOULD query a mirror node to determine the current status of
     * the pending airdrop.
     */
    INVALID_PENDING_AIRDROP_ID = 367;

    /**
     * The token to be airdropped has a fallback royalty fee and cannot be
     * sent or claimed via an airdrop transaction.
     */
    TOKEN_AIRDROP_WITH_FALLBACK_ROYALTY = 368;

    /**
     * This airdrop claim is for a pending airdrop with an invalid token.<br/>
     * The token might be deleted, or the sender may not have enough tokens
     * to fulfill the offer.
     * <p>
     * The client SHOULD query mirror node to determine the status of the
     * pending airdrop and whether the sender can fulfill the offer.
     */
    INVALID_TOKEN_IN_PENDING_AIRDROP = 369;

    /**
     * A scheduled transaction configured to wait for expiry to execute was given
     * an expiry time at which there is already too many transactions scheduled to
     * expire; its creation must be retried with a different expiry.
     */
    SCHEDULE_EXPIRY_IS_BUSY = 370;

    /**
     * The provided gRPC certificate hash is invalid.
     */
    INVALID_GRPC_CERTIFICATE_HASH = 371;

    /**
     * A scheduled transaction configured to wait for expiry to execute was not
     * given an explicit expiration time.
     */
    MISSING_EXPIRY_TIME = 372;

    /**
     * A contract operation attempted to schedule another transaction after it
     * had already scheduled a recursive contract call.
     */
    NO_SCHEDULING_ALLOWED_AFTER_SCHEDULED_RECURSION = 373;

    /**
     * A contract can schedule recursive calls a finite number of times (this is
     * approximately four million times with typical network configuration.)
     */
    RECURSIVE_SCHEDULING_LIMIT_REACHED = 374;

    /**
     * The target network is waiting for the ledger ID to be set, which is a
     * side effect of finishing the network's TSS construction.
     */
    WAITING_FOR_LEDGER_ID = 375;

    /**
     * The provided fee exempt key list size exceeded the limit.
     */
    MAX_ENTRIES_FOR_FEE_EXEMPT_KEY_LIST_EXCEEDED = 376;

    /**
     * The provided fee exempt key list contains duplicated keys.
     */
    FEE_EXEMPT_KEY_LIST_CONTAINS_DUPLICATED_KEYS = 377;

    /**
     * The provided fee exempt key list contains an invalid key.
     */
    INVALID_KEY_IN_FEE_EXEMPT_KEY_LIST = 378;

    /**
     * The provided fee schedule key contains an invalid key.
     */
    INVALID_FEE_SCHEDULE_KEY = 379;

    /**
     * If a fee schedule key is not set when we create a topic
     * we cannot add it on update.
     */
    FEE_SCHEDULE_KEY_CANNOT_BE_UPDATED = 380;

    /**
     * If the topic's custom fees are updated the topic SHOULD have a
     * fee schedule key
     */
    FEE_SCHEDULE_KEY_NOT_SET = 381;

    /**
     * The fee amount is exceeding the amount that the payer
     * is willing to pay.
     */
    MAX_CUSTOM_FEE_LIMIT_EXCEEDED = 382;

    /**
     * There are no corresponding custom fees.
     */
    NO_VALID_MAX_CUSTOM_FEE = 383;

    /**
     * The provided list contains invalid max custom fee.
     */
    INVALID_MAX_CUSTOM_FEES = 384;

    /**
     * The provided max custom fee list contains fees with
     * duplicate denominations.
     */
    DUPLICATE_DENOMINATION_IN_MAX_CUSTOM_FEE_LIST = 385;

    /**
     * The provided max custom fee list contains fees with
     * duplicate account id.
     */
    DUPLICATE_ACCOUNT_ID_IN_MAX_CUSTOM_FEE_LIST = 386;

    /**
     * Max custom fees list is not supported for this operation.
     */
    MAX_CUSTOM_FEES_IS_NOT_SUPPORTED = 387;

    /**
    * The list of batch transactions is empty
    */
    BATCH_LIST_EMPTY = 388;

    /**
    * The list of batch transactions contains duplicated transactions
    */
    BATCH_LIST_CONTAINS_DUPLICATES = 389;

    /**
    * The list of batch transactions contains null values
    */
<<<<<<< HEAD
  BATCH_LIST_CONTAINS_NULL_VALUES = 377;

  /**
   * The inner transaction failed
   */
  INNER_TRANSACTION_FAILED = 378;
=======
    BATCH_LIST_CONTAINS_NULL_VALUES = 390;
>>>>>>> 86bf0946
}<|MERGE_RESOLUTION|>--- conflicted
+++ resolved
@@ -1725,14 +1725,10 @@
     /**
     * The list of batch transactions contains null values
     */
-<<<<<<< HEAD
-  BATCH_LIST_CONTAINS_NULL_VALUES = 377;
-
-  /**
-   * The inner transaction failed
-   */
-  INNER_TRANSACTION_FAILED = 378;
-=======
     BATCH_LIST_CONTAINS_NULL_VALUES = 390;
->>>>>>> 86bf0946
+
+    /**
+     * The inner transaction failed
+     */
+    INNER_TRANSACTION_FAILED = 391;
 }
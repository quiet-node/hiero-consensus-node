--- conflicted
+++ resolved
@@ -1597,39 +1597,16 @@
     /**
     * The provided fee exempt key list size exceeded the limit.
     */
-<<<<<<< HEAD
-    MAX_ENTRIES_FOR_FEE_EXEMPT_KEY_LIST_EXCEEDED = 370;
-=======
     MAX_ENTRIES_FOR_FEKL_EXCEEDED = 370;
->>>>>>> dea8af1f
 
     /**
     * The provided fee exempt key list contains duplicated keys.
     */
-<<<<<<< HEAD
-    FEE_EXEMPT_KEY_LIST_CONTAINS_DUPLICATED_KEYS = 371;
-=======
     FEKL_CONTAINS_DUPLICATED_KEYS = 371;
->>>>>>> dea8af1f
 
     /**
     * The provided fee exempt key list contains an invalid key.
     */
-<<<<<<< HEAD
-    INVALID_KEY_IN_FEE_EXEMPT_KEY_LIST = 372;
-
-    /**
-    * The provided fee schedule key contains an invalid key.
-    */
-    INVALID_FEE_SCHEDULE_KEY = 374;
-
-    /**
-    * If a fee schedule key is not set when we create a topic
-    * we cannot add it on update.
-    */
-    FEE_SCHEDULE_KEY_CANNOT_BE_UPDATED = 375;
-
-=======
     INVALID_KEY_IN_FEKL = 372;
 
     /**
@@ -1658,5 +1635,4 @@
      * The account receiving allowance is a smart contract.
      */
     ACCOUNT_IS_CONTRACT = 377;
->>>>>>> dea8af1f
 }
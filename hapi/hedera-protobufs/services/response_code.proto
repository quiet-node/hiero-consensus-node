--- conflicted
+++ resolved
@@ -1613,48 +1613,47 @@
     MISSING_EXPIRY_TIME = 372;
 
     /**
-<<<<<<< HEAD
+     * A contract operation attempted to schedule another transaction after it
+     * had already scheduled a recursive contract call.
+     */
+    NO_SCHEDULING_ALLOWED_AFTER_SCHEDULED_RECURSION = 373;
+
+    /**
+     * A contract can schedule recursive calls a finite number of times (this is
+     * approximately four million times with typical network configuration.)
+     */
+    RECURSIVE_SCHEDULING_LIMIT_REACHED = 374;
+
+    /**
     * The provided fee exempt key list size exceeded the limit.
     */
-    MAX_ENTRIES_FOR_FEE_EXEMPT_KEY_LIST_EXCEEDED = 373;
+    MAX_ENTRIES_FOR_FEE_EXEMPT_KEY_LIST_EXCEEDED = 375;
 
     /**
     * The provided fee exempt key list contains duplicated keys.
     */
-    FEE_EXEMPT_KEY_LIST_CONTAINS_DUPLICATED_KEYS = 374;
+    FEE_EXEMPT_KEY_LIST_CONTAINS_DUPLICATED_KEYS = 376;
 
     /**
     * The provided fee exempt key list contains an invalid key.
     */
-    INVALID_KEY_IN_FEE_EXEMPT_KEY_LIST = 375;
+    INVALID_KEY_IN_FEE_EXEMPT_KEY_LIST = 377;
 
     /**
     * The provided fee schedule key contains an invalid key.
     */
-    INVALID_FEE_SCHEDULE_KEY = 376;
+    INVALID_FEE_SCHEDULE_KEY = 378;
 
     /**
     * If a fee schedule key is not set when we create a topic
     * we cannot add it on update.
     */
-    FEE_SCHEDULE_KEY_CANNOT_BE_UPDATED = 377;
-  
+    FEE_SCHEDULE_KEY_CANNOT_BE_UPDATED = 379;
+
     /**
     * If the topic's custom fees are updated the topic SHOULD have a
     * fee schedule key
      */
-    FEE_SCHEDULE_KEY_NOT_SET = 378;
-    
-=======
-     * A contract operation attempted to schedule another transaction after it
-     * had already scheduled a recursive contract call.
-     */
-    NO_SCHEDULING_ALLOWED_AFTER_SCHEDULED_RECURSION = 373;
-
-    /**
-     * A contract can schedule recursive calls a finite number of times (this is
-     * approximately four million times with typical network configuration.)
-     */
-    RECURSIVE_SCHEDULING_LIMIT_REACHED = 374;
->>>>>>> 1128c741
+    FEE_SCHEDULE_KEY_NOT_SET = 380;
+
 }
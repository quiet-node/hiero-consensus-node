--- conflicted
+++ resolved
@@ -69,11 +69,8 @@
 import "state/tss/tss_encryption_keys.proto";
 import "state/tss/tss_message_map_key.proto";
 import "state/tss/tss_vote_map_key.proto";
-<<<<<<< HEAD
+import "state/hints/hints_types.proto";
 import "state/entity/entity_counts.proto";
-=======
-import "state/hints/hints_types.proto";
->>>>>>> a37e5a40
 
 /**
  * A set of state changes.
@@ -405,30 +402,29 @@
     STATE_ID_TSS_STATUS = 36;
 
     /**
-<<<<<<< HEAD
+     * A state identifier for hinTS key sets.
+     */
+    STATE_ID_HINTS_KEY_SETS = 37;
+
+    /**
+     * A state identifier for the active hinTS construction.
+     */
+    STATE_ID_ACTIVE_CONSTRUCTION = 38;
+
+    /**
+     * A state identifier for the next hinTS construction.
+     */
+    STATE_ID_NEXT_CONSTRUCTION = 39;
+
+    /**
+     * A state identifier for hinTS preprocessing output votes.
+     */
+    STATE_ID_PREPROCESSING_VOTES = 40;
+
+    /**
      * A state identifier for the entity counts.
      */
-    STATE_ID_ENTITY_COUNTS = 37;
-=======
-     * A state identifier for hinTS key sets.
-     */
-    STATE_ID_HINTS_KEY_SETS = 37;
-
-    /**
-     * A state identifier for the active hinTS construction.
-     */
-    STATE_ID_ACTIVE_CONSTRUCTION = 38;
-
-    /**
-     * A state identifier for the next hinTS construction.
-     */
-    STATE_ID_NEXT_CONSTRUCTION = 39;
-
-    /**
-     * A state identifier for hinTS preprocessing output votes.
-     */
-    STATE_ID_PREPROCESSING_VOTES = 40;
->>>>>>> a37e5a40
+    STATE_ID_ENTITY_COUNTS = 41;
 
     /**
      * A state identifier for the round receipts queue.
@@ -641,15 +637,14 @@
         com.hedera.hapi.node.state.roster.RosterState roster_state_value = 13;
 
         /**
-<<<<<<< HEAD
+         * A change to a hinTS construction singleton.
+         */
+        com.hedera.hapi.node.state.hints.HintsConstruction hints_construction_value = 14;
+
+        /**
          * A change to the Entity counts singleton.
          */
-        com.hedera.hapi.node.state.entity.EntityCounts entity_counts_value = 14;
-=======
-         * A change to a hinTS construction singleton.
-         */
-        com.hedera.hapi.node.state.hints.HintsConstruction hints_construction_value = 14;
->>>>>>> a37e5a40
+        com.hedera.hapi.node.state.entity.EntityCounts entity_counts_value = 15;
     }
 }
 

--- conflicted
+++ resolved
@@ -376,11 +376,6 @@
     STATE_ID_TSS_VOTES = 32;
 
     /**
-<<<<<<< HEAD
-    * A state identifier for TSS Encryption Key
-     */
-    STATE_ID_TSS_ENCRYPTION_KEY = 33;
-=======
     * A state identifier for the ordering of scheduled transactions.
     */
     STATE_ID_SCHEDULED_ORDERS = 33;
@@ -389,7 +384,11 @@
      * A state identifier for scheduled throttle usage snapshots.
      */
     STATE_ID_SCHEDULED_USAGES = 34;
->>>>>>> 186b8393
+
+    /**
+    * A state identifier for TSS Encryption Key
+     */
+    STATE_ID_TSS_ENCRYPTION_KEY = 35;
 
     /**
      * A state identifier for the round receipts queue.
@@ -861,15 +860,14 @@
         proto.ScheduleID schedule_id_value = 18;
 
         /**
-<<<<<<< HEAD
+         * A change to the scheduled throttle usage snapshots.
+         */
+        proto.ThrottleUsageSnapshots throttle_usage_snapshots_value = 19;
+
+        /**
          * A TSS Encryption Key Transaction Body value.
          */
-        com.hedera.hapi.services.auxiliary.tss.TssEncryptionKeyTransactionBody tss_encryption_key_value = 19;
-=======
-         * A change to the scheduled throttle usage snapshots.
-         */
-        proto.ThrottleUsageSnapshots throttle_usage_snapshots_value = 19;
->>>>>>> 186b8393
+        com.hedera.hapi.services.auxiliary.tss.TssEncryptionKeyTransactionBody tss_encryption_key_value = 20;
     }
 }
 

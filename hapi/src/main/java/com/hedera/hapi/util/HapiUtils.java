--- conflicted
+++ resolved
@@ -233,20 +233,14 @@
             case TOKEN_CANCEL_AIRDROP -> HederaFunctionality.TOKEN_CANCEL_AIRDROP;
             case TOKEN_CLAIM_AIRDROP -> HederaFunctionality.TOKEN_CLAIM_AIRDROP;
             case STATE_SIGNATURE_TRANSACTION -> HederaFunctionality.STATE_SIGNATURE_TRANSACTION;
-<<<<<<< HEAD
-            case HISTORY_PROOF_SIGNATURE -> HederaFunctionality.HISTORY_ASSEMBLY_SIGNATURE;
-            case HISTORY_PROOF_KEY_PUBLICATION -> HederaFunctionality.HISTORY_PROOF_KEY_PUBLICATION;
-            case HISTORY_PROOF_VOTE -> HederaFunctionality.HISTORY_PROOF_VOTE;
-            case LAMBDA_SSTORE -> HederaFunctionality.LAMBDA_S_STORE;
-            case LAMBDA_DISPATCH -> HederaFunctionality.LAMBDA_DISPATCH;
-=======
             case HINTS_PREPROCESSING_VOTE -> HederaFunctionality.HINTS_PREPROCESSING_VOTE;
             case HINTS_KEY_PUBLICATION -> HederaFunctionality.HINTS_KEY_PUBLICATION;
             case HINTS_PARTIAL_SIGNATURE -> HederaFunctionality.HINTS_PARTIAL_SIGNATURE;
             case HISTORY_PROOF_SIGNATURE -> HederaFunctionality.HISTORY_ASSEMBLY_SIGNATURE;
             case HISTORY_PROOF_KEY_PUBLICATION -> HederaFunctionality.HISTORY_PROOF_KEY_PUBLICATION;
             case HISTORY_PROOF_VOTE -> HederaFunctionality.HISTORY_PROOF_VOTE;
->>>>>>> 5377ab4c
+            case LAMBDA_SSTORE -> HederaFunctionality.LAMBDA_S_STORE;
+            case LAMBDA_DISPATCH -> HederaFunctionality.LAMBDA_DISPATCH;
             case UNSET -> throw new UnknownHederaFunctionality();
         };
     }

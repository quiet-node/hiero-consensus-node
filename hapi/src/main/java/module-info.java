--- conflicted
+++ resolved
@@ -23,9 +23,6 @@
     exports com.hedera.hapi.node.token;
     exports com.hedera.hapi.node.token.codec;
     exports com.hedera.hapi.node.token.schema;
-    exports com.hedera.hapi.node.tss;
-    exports com.hedera.hapi.node.tss.codec;
-    exports com.hedera.hapi.node.tss.schema;
     exports com.hedera.hapi.node.transaction;
     exports com.hedera.hapi.node.transaction.codec;
     exports com.hedera.hapi.node.transaction.schema;
@@ -66,10 +63,8 @@
     exports com.hedera.hapi.node.state.roster;
     exports com.hedera.hapi.block.stream.schema;
     exports com.hedera.hapi.node.state.tss;
-<<<<<<< HEAD
-=======
     exports com.hedera.hapi.services.auxiliary.tss;
->>>>>>> 90fdb0c5
+    exports com.hedera.hapi.node.tss;
 
     requires transitive com.google.common;
     requires transitive com.google.protobuf;

/**
 * # Block Node Connections
 * A representation of the configuration for connecting to a set of block nodes.
 *
 * ### Keywords
 * The key words "MUST", "MUST NOT", "REQUIRED", "SHALL", "SHALL NOT",
 * "SHOULD", "SHOULD NOT", "RECOMMENDED", "MAY", and "OPTIONAL" in this
 * document are to be interpreted as described in
 * [RFC2119](https://www.ietf.org/rfc/rfc2119) and clarified in
 * [RFC8174](https://www.ietf.org/rfc/rfc8174).
 */

syntax = "proto3";

package com.hedera.hapi.network;

option java_package = "com.hedera.node.internal.network.legacy";
// <<<pbj.java_package = "com.hedera.node.internal.network">>> This comment is special code for setting PBJ Compiler java package
option java_multiple_files = true;

/**
 * A single block node connection configuration.<br/>
 *
 * This message provides the necessary details for a consensus node to
 * establish a connection and stream blocks to a block node.</br>
 * Each instance of this message represents one block node connection.
 * Multiple instances may be included in {@link BlockNodeConnectionInfo}.
 * - Each instance SHALL contain a valid address and port.<br/>
 * - A consensus node SHALL connect to all listed block nodes.<br/>
 * - The address MUST be a valid DNS hostname or IP address.<br/>
 * - The port SHALL be within the valid TCP/UDP port range.<br/>
 */
message BlockNodeConfig {
    /**
     * The network address of the block node.<br/>
     * This MAY be an IP address or a DNS hostname.
     */
    string address = 1;

    /**
     * The port of the block node.<br/>
     * Valid port range is 1 to 65535.
     */
    int32 port = 2;

  /**
   * The priority of the block node.<br/>
   * A lower number indicates a higher priority (e.g., priority 1 is highest).
   * This field SHALL be strictly positive.
   * Priority MAY be unique, or shared with multiple nodes. Nodes with the same priority belong
   * to the same priority group.
   * In choosing which connections to establish and maintain, the consensus node SHALL
   * prefer the highest-priority block node(s) over any belonging to a lower priority group.
   * If all nodes in the highest priority group are unresponsive, the consensus node SHALL connect
   * to a node in the next-highest available priority group.
   */
    int32 priority = 3;
}

/**
 * Overall connection configuration for block nodes.<br/>
 *
 * The BlockNodeConnectionInfo message SHOULD encapsulate all the information needed
 * for a consensus node to connect to a set of block nodes and stream blocks.
 */
message BlockNodeConnectionInfo {
    /**
     * A list of block node configurations.<br/>
     * This field SHALL list all block node configurations
     * to which the consensus node could connect.
     * The consensus node MUST connect to at least one block node to stream blocks.
     */
    repeated BlockNodeConfig nodes = 1;
<<<<<<< HEAD

    /**
     * The number of block items to stream in a single publish stream request.<br/>
     * This value applies network-wide. It is not specific to any single block node.<br/>
     */
    int32 block_item_batch_size = 2;
=======
>>>>>>> 8cd27dd2
}<|MERGE_RESOLUTION|>--- conflicted
+++ resolved
@@ -71,13 +71,4 @@
      * The consensus node MUST connect to at least one block node to stream blocks.
      */
     repeated BlockNodeConfig nodes = 1;
-<<<<<<< HEAD
-
-    /**
-     * The number of block items to stream in a single publish stream request.<br/>
-     * This value applies network-wide. It is not specific to any single block node.<br/>
-     */
-    int32 block_item_batch_size = 2;
-=======
->>>>>>> 8cd27dd2
 }
// SPDX-License-Identifier: Apache-2.0
module com.hedera.node.hapi {
    exports com.hedera.hapi.node.base;
    exports com.hedera.hapi.node.base.codec;
    exports com.hedera.hapi.node.base.schema;
    exports com.hedera.hapi.node.consensus;
    exports com.hedera.hapi.node.consensus.codec;
    exports com.hedera.hapi.node.consensus.schema;
    exports com.hedera.hapi.node.contract;
    exports com.hedera.hapi.node.contract.codec;
    exports com.hedera.hapi.node.contract.schema;
    exports com.hedera.hapi.node.file;
    exports com.hedera.hapi.node.file.codec;
    exports com.hedera.hapi.node.file.schema;
    exports com.hedera.hapi.node.freeze;
    exports com.hedera.hapi.node.freeze.codec;
    exports com.hedera.hapi.node.freeze.schema;
    exports com.hedera.hapi.node.network;
    exports com.hedera.node.internal.network;
    exports com.hedera.hapi.node.network.codec;
    exports com.hedera.hapi.node.network.schema;
    exports com.hedera.hapi.node.scheduled;
    exports com.hedera.hapi.node.scheduled.codec;
    exports com.hedera.hapi.node.scheduled.schema;
    exports com.hedera.hapi.node.token;
    exports com.hedera.hapi.node.token.codec;
    exports com.hedera.hapi.node.token.schema;
    exports com.hedera.hapi.node.transaction;
    exports com.hedera.hapi.node.transaction.codec;
    exports com.hedera.hapi.node.transaction.schema;
    exports com.hedera.hapi.node.util;
    exports com.hedera.hapi.node.util.codec;
    exports com.hedera.hapi.node.util.schema;
    exports com.hedera.hapi.streams;
    exports com.hedera.hapi.streams.codec;
    exports com.hedera.hapi.streams.schema;
    exports com.hedera.hapi.node.addressbook;
    exports com.hedera.hapi.node.state.addressbook.codec;
    exports com.hedera.hapi.node.state.addressbook;
    exports com.hedera.hapi.node.state.consensus.codec;
    exports com.hedera.hapi.node.state.consensus;
    exports com.hedera.hapi.node.state.token;
    exports com.hedera.hapi.node.state.common;
    exports com.hedera.hapi.node.state.contract;
    exports com.hedera.hapi.node.state.file;
    exports com.hedera.hapi.node.state.hints;
    exports com.hedera.hapi.node.state.history;
    exports com.hedera.hapi.node.state.recordcache;
    exports com.hedera.hapi.node.state.recordcache.codec;
    exports com.hedera.hapi.node.state.blockrecords;
    exports com.hedera.hapi.node.state.blockrecords.codec;
    exports com.hedera.hapi.node.state.blockrecords.schema;
    exports com.hedera.hapi.node.state.blockstream;
    exports com.hedera.hapi.node.state.schedule;
    exports com.hedera.hapi.node.state.primitives;
    exports com.hedera.hapi.node.state.throttles;
    exports com.hedera.hapi.node.state.congestion;
    exports com.hedera.hapi.platform.event;
    exports com.hedera.services.stream.proto;
    exports com.hederahashgraph.api.proto.java;
    exports com.hederahashgraph.service.proto.java;
    exports com.hedera.hapi.util;
    exports com.hedera.hapi.block.stream;
    exports com.hedera.hapi.block.stream.input;
    exports com.hedera.hapi.block.stream.output;
    exports com.hedera.hapi.platform.state;
    exports com.hedera.hapi.node.state.roster;
    exports com.hedera.hapi.block.stream.schema;
    exports com.hedera.hapi.node.state.tss;
    exports com.hedera.hapi.services.auxiliary.tss;
    exports com.hedera.hapi.block.stream.protoc;
    exports com.hedera.hapi.block.stream.output.protoc;
    exports com.hedera.hapi.services.auxiliary.tss.legacy;
    exports com.hedera.hapi.services.auxiliary.hints;
    exports com.hedera.hapi.services.auxiliary.history;
    exports com.hedera.hapi.platform.event.legacy;
    exports com.hedera.hapi.node.state.entity;
    exports org.hiero.block.api;
    exports org.hiero.block.api.codec;
<<<<<<< HEAD
    exports org.hiero.block.api.protoc;
=======
    exports com.hedera.hapi.block.stream.trace;
    exports com.hedera.hapi.block.stream.trace.protoc;
>>>>>>> de83d2df

    // for testing against Google protobuf
    opens com.hedera.hapi.block.stream.input.protoc;
    opens com.hedera.hapi.node.state.tss.legacy;
    opens com.hedera.hapi.platform.state.legacy;
    opens com.hedera.hapi.services.auxiliary.hints.legacy;
    opens com.hedera.hapi.services.auxiliary.history.legacy;
    opens com.hedera.node.internal.network.legacy;

    // for reflective access when asserting object equality
    opens com.hedera.hapi.platform.state to
            org.assertj.core;
    opens com.hedera.hapi.node.state.schedule to
            org.assertj.core;
    opens com.hedera.hapi.node.token to
            org.assertj.core;

    requires transitive com.hedera.pbj.runtime;
    requires transitive com.google.common;
    requires transitive com.google.protobuf;
    requires transitive io.grpc.stub;
    requires transitive io.grpc;
    requires io.grpc.protobuf;
    requires org.antlr.antlr4.runtime;
    requires static transitive com.github.spotbugs.annotations;
}<|MERGE_RESOLUTION|>--- conflicted
+++ resolved
@@ -77,12 +77,9 @@
     exports com.hedera.hapi.node.state.entity;
     exports org.hiero.block.api;
     exports org.hiero.block.api.codec;
-<<<<<<< HEAD
     exports org.hiero.block.api.protoc;
-=======
     exports com.hedera.hapi.block.stream.trace;
     exports com.hedera.hapi.block.stream.trace.protoc;
->>>>>>> de83d2df
 
     // for testing against Google protobuf
     opens com.hedera.hapi.block.stream.input.protoc;

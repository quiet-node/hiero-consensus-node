networks:
  largeperfnet:
    bootstrap: 2
    defaultNode: 3
    ensureScenarioPayerHbars: 25
    nodes:
    - {account: 3, ipv4Addr: 34.95.133.166}
    scenarioPayer: 1065
    scenarios:
      sysFilesDown:
        evalMode: snapshot
        numsToFetch: [121]
      sysFilesUp:
        updates:
        - {num: 121, payer: 2}
  perfnet:
    bootstrap: 2
    defaultNode: 3
    ensureScenarioPayerHbars: 25
    nodes:
    - {account: 3, ipv4Addr: 34.74.82.254}
<<<<<<< HEAD
    scenarioPayer: 1039
=======
    scenarioPayer: 1021
>>>>>>> 6a29dbb7
    scenarios:
      sysFilesDown:
        evalMode: snapshot
        numsToFetch: [121]
      sysFilesUp:
        updates:
        - {num: 121, payer: 2}
  integration:
    bootstrap: 2
    defaultNode: 3
    ensureScenarioPayerHbars: 25
    nodes:
    - {account: 3, ipv4Addr: 35.196.146.2}
    - {account: 4, ipv4Addr: 35.245.91.14}
    - {account: 5, ipv4Addr: 34.67.95.76}
    - {account: 6, ipv4Addr: 35.203.145.150}
    - {account: 7, ipv4Addr: 34.94.112.161}
    - {account: 8, ipv4Addr: 34.95.37.183}
    - {account: 9, ipv4Addr: 34.76.213.6}
    - {account: 10, ipv4Addr: 34.89.53.144}
    - {account: 11, ipv4Addr: 35.198.144.75}
    - {account: 12, ipv4Addr: 34.90.15.85}
    - {account: 13, ipv4Addr: 34.92.29.237}
    - {account: 14, ipv4Addr: 35.194.216.81}
    - {account: 15, ipv4Addr: 34.84.108.224}
    scenarioPayer: 7378
    scenarios:
      sysFilesDown:
        evalMode: snapshot
        numsToFetch: [121]
  previewtestnet:
    bootstrap: 2
    defaultNode: 3
    ensureScenarioPayerHbars: 300
    nodes:
    - {account: 3, ipv4Addr: 35.231.208.148}
    - {account: 4, ipv4Addr: 35.199.15.177}
    - {account: 5, ipv4Addr: 35.225.201.195}
    - {account: 6, ipv4Addr: 35.247.109.135}
    scenarioPayer: 16111
    scenarios:
      feeSnapshots:
        appendToSnapshotCsv: true
        ignoreCostAnswer: true
        opsConfig: {bytecode: 7490, memoLength: 32}
        scheduleDesc: Bootstrap
        tinyBarsToOffer: 10000000000
      sysFilesDown:
        evalMode: snapshot
        numsToFetch: [122]
  stabletestnet:
    bootstrap: 50
    defaultNode: 3
    ensureScenarioPayerHbars: 300
    nodes:
    - {account: 3, ipv4Addr: 34.94.106.61}
    - {account: 4, ipv4Addr: 35.237.119.55}
    - {account: 5, ipv4Addr: 35.245.27.193}
    - {account: 6, ipv4Addr: 34.83.112.116}
    scenarioPayer: 48559
    scenarios:
      sysFilesDown:
        evalMode: snapshot
        numsToFetch: [121]
  mainnet:
    bootstrap: 950
    defaultNode: 3
    ensureScenarioPayerHbars: 100
    nodes:
    - {account: 5, ipv4Addr: 35.192.2.25}
    - {account: 6, ipv4Addr: 35.199.161.108}
    - {account: 14, ipv4Addr: 35.236.2.27}
    - {account: 15, ipv4Addr: 35.228.11.53}
    - {account: 3, ipv4Addr: 35.237.200.180}
    - {account: 4, ipv4Addr: 35.186.191.247}
    - {account: 7, ipv4Addr: 35.203.82.240}
    - {account: 8, ipv4Addr: 35.236.5.219}
    - {account: 10, ipv4Addr: 35.242.233.154}
    - {account: 11, ipv4Addr: 35.240.118.96}
    - {account: 12, ipv4Addr: 35.204.86.32}
    - {account: 13, ipv4Addr: 35.234.132.107}
    scenarioPayer: 45385
    scenarios:
      consensus: {persistent: 39286}
      contract:
        persistent: {bytecode: 39290, luckyNo: 42, num: 39291, source: Multipurpose.sol}
      crypto: {receiver: 45397, sender: 45396}
      file:
        persistent: {contents: MrBleaney.txt, num: 39283}
      sysFilesDown:
        evalMode: snapshot
        numsToFetch: [121]
  localhost:
    bootstrap: 2
    defaultNode: 3
    ensureScenarioPayerHbars: 100000
    nodes:
    - {account: 3, ipv4Addr: '127.0.0.1:50211'}
    scenarioPayer: 1001
    scenarios:
      consensus: {persistent: 1010}
      contract:
        persistent: {bytecode: 1007, luckyNo: 42, num: 1008, source: Multipurpose.sol}
      crypto: {receiver: 1003, sender: 1002}
      file:
        persistent: {contents: MrBleaney.txt, num: 1005}
  staging:
    bootstrap: 2
    defaultNode: 3
    ensureScenarioPayerHbars: 25
    nodes:
    - {account: 3, ipv4Addr: 35.237.182.66}
    - {account: 4, ipv4Addr: 35.245.226.22}
    - {account: 5, ipv4Addr: 34.68.9.203}
    - {account: 6, ipv4Addr: 34.83.131.197}
    - {account: 7, ipv4Addr: 34.94.236.63}
    - {account: 8, ipv4Addr: 35.203.26.115}
    - {account: 9, ipv4Addr: 34.77.3.213}
    - {account: 10, ipv4Addr: 35.197.237.44}
    - {account: 11, ipv4Addr: 35.246.250.176}
    - {account: 12, ipv4Addr: 34.90.117.105}
    - {account: 13, ipv4Addr: 35.200.57.21}
    - {account: 14, ipv4Addr: 34.92.120.143}
    - {account: 15, ipv4Addr: 34.87.47.168}
    scenarios:
      sysFilesDown:
        evalMode: snapshot
        numsToFetch: []
  stagingsm:
    bootstrap: 50
    defaultNode: 3
    ensureScenarioPayerHbars: 300
    nodes:
    - {account: 3, ipv4Addr: 104.196.48.231}
    - {account: 4, ipv4Addr: 35.245.168.191}
    - {account: 5, ipv4Addr: 35.192.152.7}
    - {account: 6, ipv4Addr: 35.203.163.15}
    scenarioPayer: 49542
    scenarios:
      consensus: {persistent: 39045}
      contract:
        persistent: {bytecode: 39042, luckyNo: 42, num: 39043, source: Multipurpose.sol}
      crypto: {receiver: 39038, sender: 39037}
      file:
        persistent: {contents: MrBleaney.txt, num: 39040}
  staginglg:
    bootstrap: 950
    defaultNode: 3
    ensureScenarioPayerHbars: 200
    nodes:
    - {account: 3, ipv4Addr: 35.237.208.135}
    - {account: 4, ipv4Addr: 35.236.222.232}
    - {account: 5, ipv4Addr: 34.68.193.194}
    - {account: 6, ipv4Addr: 34.83.9.37}
    - {account: 7, ipv4Addr: 34.94.94.224}
    - {account: 8, ipv4Addr: 35.203.83.23}
    - {account: 9, ipv4Addr: 34.77.100.22}
    - {account: 10, ipv4Addr: 35.242.186.231}
    - {account: 11, ipv4Addr: 35.246.141.12}
    - {account: 12, ipv4Addr: 34.90.168.32}
    - {account: 13, ipv4Addr: 35.200.13.38}
    - {account: 14, ipv4Addr: 34.92.103.251}
    - {account: 15, ipv4Addr: 35.198.224.198}
    scenarioPayer: 53186
    scenarios:
      consensus: {persistent: 39286}
      contract:
        persistent: {bytecode: 39290, luckyNo: 42, num: 39291, source: Multipurpose.sol}
      crypto: {receiver: 44771, sender: 44770}
      file:
        persistent: {contents: MrBleaney.txt, num: 39283}
      sysFilesDown:
        evalMode: snapshot
        numsToFetch: [121]
sleepMsBeforeNextNode: 2000<|MERGE_RESOLUTION|>--- conflicted
+++ resolved
@@ -19,11 +19,7 @@
     ensureScenarioPayerHbars: 25
     nodes:
     - {account: 3, ipv4Addr: 34.74.82.254}
-<<<<<<< HEAD
-    scenarioPayer: 1039
-=======
     scenarioPayer: 1021
->>>>>>> 6a29dbb7
     scenarios:
       sysFilesDown:
         evalMode: snapshot

/*
 * Copyright (C) 2020-2022 Hedera Hashgraph, LLC
 *
 * Licensed under the Apache License, Version 2.0 (the "License");
 * you may not use this file except in compliance with the License.
 * You may obtain a copy of the License at
 *
 *      http://www.apache.org/licenses/LICENSE-2.0
 *
 * Unless required by applicable law or agreed to in writing, software
 * distributed under the License is distributed on an "AS IS" BASIS,
 * WITHOUT WARRANTIES OR CONDITIONS OF ANY KIND, either express or implied.
 * See the License for the specific language governing permissions and
 * limitations under the License.
 */
package com.hedera.services.bdd.spec.transactions.contract;

import static com.hedera.services.bdd.spec.keys.TrieSigMapGenerator.uniqueWithFullPrefixesFor;
import static com.hedera.services.bdd.spec.queries.QueryVerbs.getTxnRecord;
import static com.hedera.services.bdd.spec.transactions.TxnUtils.extractTxnId;
import static com.hedera.services.bdd.spec.utilops.CustomSpecAssert.allRunFor;
import static com.hedera.services.bdd.suites.HapiApiSuite.GENESIS;

import com.google.common.base.MoreObjects;
import com.google.protobuf.ByteString;
import com.hedera.services.bdd.spec.HapiApiSpec;
import com.hedera.services.bdd.spec.infrastructure.meta.ActionableContractCall;
import com.hedera.services.bdd.spec.transactions.TxnUtils;
<<<<<<< HEAD
import com.hederahashgraph.api.proto.java.*;
import com.swirlds.common.utility.CommonUtils;
import java.util.*;
import java.util.function.*;
=======
import com.hederahashgraph.api.proto.java.AccountID;
import com.hederahashgraph.api.proto.java.ContractCallTransactionBody;
import com.hederahashgraph.api.proto.java.HederaFunctionality;
import com.hederahashgraph.api.proto.java.Key;
import com.hederahashgraph.api.proto.java.ResponseCodeEnum;
import com.hederahashgraph.api.proto.java.Transaction;
import com.hederahashgraph.api.proto.java.TransactionBody;
import com.hederahashgraph.api.proto.java.TransactionRecord;
import com.hederahashgraph.api.proto.java.TransactionResponse;
import java.util.ArrayList;
import java.util.Arrays;
import java.util.Collections;
import java.util.List;
import java.util.Optional;
import java.util.OptionalDouble;
import java.util.function.Consumer;
import java.util.function.Function;
import java.util.function.LongConsumer;
import java.util.function.ObjLongConsumer;
import java.util.function.Supplier;
>>>>>>> 6f806782
import org.ethereum.core.CallTransaction;

public class HapiContractCall extends HapiBaseCall<HapiContractCall> {
    protected List<String> otherSigs = Collections.emptyList();
<<<<<<< HEAD
    private Optional<Long> gas = Optional.empty();
    private Optional<String> details = Optional.empty();
    private Optional<Function<HapiApiSpec, Object[]>> paramsFn = Optional.empty();
    private Optional<ObjLongConsumer<ResponseCodeEnum>> gasObserver = Optional.empty();
    private Optional<Supplier<String>> explicitHexedParams = Optional.empty();
=======
    private Optional<String> details = Optional.empty();
    private Optional<Function<HapiApiSpec, Object[]>> paramsFn = Optional.empty();
    private Optional<ObjLongConsumer<ResponseCodeEnum>> gasObserver = Optional.empty();
>>>>>>> 6f806782
    private Optional<Long> valueSent = Optional.of(0L);
    private boolean convertableToEthCall = true;
    private Consumer<Object[]> resultObserver = null;

    public HapiContractCall withExplicitParams(final Supplier<String> supplier) {
        explicitHexedParams = Optional.of(supplier);
        return this;
    }

    public static HapiContractCall fromDetails(String actionable) {
        HapiContractCall call = new HapiContractCall();
        call.details = Optional.of(actionable);
        return call;
    }

    private HapiContractCall() {}

    public HapiContractCall(String contract) {
        this.abi = FALLBACK_ABI;
        this.params = new Object[0];
        this.contract = contract;
    }

    public HapiContractCall notTryingAsHexedliteral() {
        tryAsHexedAddressIfLenMatches = false;
        return this;
    }

    public HapiContractCall(String abi, String contract, Object... params) {
        this.abi = abi;
        this.params = params;
        this.contract = contract;
    }

    public HapiContractCall(String abi, String contract, Function<HapiApiSpec, Object[]> fn) {
        this(abi, contract);
        paramsFn = Optional.of(fn);
    }

    public HapiContractCall exposingResultTo(final Consumer<Object[]> observer) {
        resultObserver = observer;
        return this;
    }

    public HapiContractCall exposingGasTo(ObjLongConsumer<ResponseCodeEnum> gasObserver) {
        this.gasObserver = Optional.of(gasObserver);
        return this;
    }

    public HapiContractCall refusingEthConversion() {
        convertableToEthCall = false;
        return this;
    }

    public HapiContractCall gas(long amount) {
        gas = Optional.of(amount);
        return this;
    }

    public HapiContractCall alsoSigningWithFullPrefix(String... keys) {
        otherSigs = List.of(keys);
        return sigMapPrefixes(uniqueWithFullPrefixesFor(keys));
    }

    public HapiContractCall sending(long amount) {
        valueSent = Optional.of(amount);
        return this;
    }

    public HapiContractCall signingWith(String signingWith) {
        privateKeyRef = signingWith;
        return this;
    }

    @Override
    protected HapiContractCall self() {
        return this;
    }

    @Override
    public HederaFunctionality type() {
        return HederaFunctionality.ContractCall;
    }

    public boolean isConvertableToEthCall() {
        return convertableToEthCall;
    }

    public Consumer<Object[]> getResultObserver() {
        return resultObserver;
    }

    public String getContract() {
        return contract;
    }

    public String getAbi() {
        return abi;
    }

    public Object[] getParams() {
        return params;
    }

    public String getTxnName() {
        return txnName;
    }

    public Optional<Long> getGas() {
        return gas;
    }

    public List<String> getOtherSigs() {
        return otherSigs;
    }

<<<<<<< HEAD
=======
    @Override
>>>>>>> 6f806782
    public Optional<String> getPayer() {
        return payer;
    }

    public Optional<String> getMemo() {
        return memo;
    }

    public Optional<Long> getValueSent() {
        return valueSent;
    }

    public Optional<Function<Transaction, Transaction>> getFiddler() {
        return fiddler;
    }

    public Optional<Long> getFee() {
        return fee;
    }

    public Optional<Long> getSubmitDelay() {
        return submitDelay;
    }

    public Optional<Long> getValidDurationSeconds() {
        return validDurationSecs;
    }

    public Optional<String> getCustomTxnId() {
        return customTxnId;
    }

    public Optional<AccountID> getNode() {
        return node;
    }

    public OptionalDouble getUsdFee() {
        return usdFee;
    }

    public Optional<Integer> getRetryLimits() {
        return retryLimits;
    }

    public Optional<Supplier<String>> getExplicitHexedParams() {
        return explicitHexedParams;
    }

    public String getPrivateKeyRef() {
        return privateKeyRef;
    }

    public boolean getDeferStatusResolution() {
        return deferStatusResolution;
    }

    @Override
    protected Function<Transaction, TransactionResponse> callToUse(HapiApiSpec spec) {
        return spec.clients().getScSvcStub(targetNodeFor(spec), useTls)::contractCallMethod;
    }

    @Override
    protected long feeFor(HapiApiSpec spec, Transaction txn, int numPayerKeys) throws Throwable {
        return spec.fees()
                .forActivityBasedOp(
                        HederaFunctionality.ContractCall,
                        scFees::getContractCallTxFeeMatrices,
                        txn,
                        numPayerKeys);
    }

    @Override
    protected Consumer<TransactionBody.Builder> opBodyDef(HapiApiSpec spec) throws Throwable {
        if (details.isPresent()) {
            ActionableContractCall actionable = spec.registry().getActionableCall(details.get());
            contract = actionable.getContract();
            abi = actionable.getDetails().getAbi();
            params = actionable.getDetails().getExampleArgs();
<<<<<<< HEAD
        } else if (paramsFn.isPresent()) {
            params = paramsFn.get().apply(spec);
        }

        byte[] callData;
        if (explicitHexedParams.isPresent()) {
            callData = explicitHexedParams.map(Supplier::get).map(CommonUtils::unhex).get();
        } else {
            final var paramsList = Arrays.asList(params);
            final var tupleExist =
                    paramsList.stream().anyMatch(p -> p instanceof Tuple || p instanceof Tuple[]);
            if (tupleExist) {
                callData = encodeParametersWithTuple(params);
            } else {
                callData =
                        (!abi.equals(FALLBACK_ABI))
                                ? CallTransaction.Function.fromJsonInterface(abi).encode(params)
                                : new byte[] {};
            }
        }
=======
        } else paramsFn.ifPresent(hapiApiSpecFunction -> params = hapiApiSpecFunction.apply(spec));

        byte[] callData = initializeCallData();
>>>>>>> 6f806782

        ContractCallTransactionBody opBody =
                spec.txns()
                        .<ContractCallTransactionBody, ContractCallTransactionBody.Builder>body(
                                ContractCallTransactionBody.class,
                                builder -> {
                                    if (!tryAsHexedAddressIfLenMatches) {
                                        builder.setContractID(
                                                spec.registry().getContractId(contract));
                                    } else {
                                        builder.setContractID(
                                                TxnUtils.asContractId(contract, spec));
                                    }
                                    builder.setFunctionParameters(ByteString.copyFrom(callData));
                                    valueSent.ifPresent(builder::setAmount);
                                    gas.ifPresent(builder::setGas);
                                });
        return b -> b.setContractCall(opBody);
    }

    @Override
    protected void updateStateOf(HapiApiSpec spec) throws Throwable {
        if (gasObserver.isPresent()) {
            doGasLookup(
<<<<<<< HEAD
                    gas -> gasObserver.get().accept(actualStatus, gas), spec, txnSubmitted, false);
=======
                    gasValue -> gasObserver.get().accept(actualStatus, gasValue),
                    spec,
                    txnSubmitted,
                    false);
>>>>>>> 6f806782
        }
        if (resultObserver != null) {
            doObservedLookup(
                    spec,
                    txnSubmitted,
<<<<<<< HEAD
                    record -> {
                        final var function = CallTransaction.Function.fromJsonInterface(abi);
                        final var result =
                                function.decodeResult(
                                        record.getContractCallResult()
=======
                    txnRecord -> {
                        final var function = CallTransaction.Function.fromJsonInterface(abi);
                        final var result =
                                function.decodeResult(
                                        txnRecord
                                                .getContractCallResult()
>>>>>>> 6f806782
                                                .getContractCallResult()
                                                .toByteArray());
                        resultObserver.accept(result);
                    });
        }
    }

    @Override
    protected List<Function<HapiApiSpec, Key>> defaultSigners() {
        final var signers = new ArrayList<Function<HapiApiSpec, Key>>();
        signers.add(spec -> spec.registry().getKey(effectivePayer(spec)));
        for (final var added : otherSigs) {
            signers.add(spec -> spec.registry().getKey(added));
        }
        return signers;
    }

    static void doGasLookup(
            final LongConsumer gasObserver,
            final HapiApiSpec spec,
            final Transaction txn,
            final boolean isCreate)
            throws Throwable {
        doObservedLookup(
                spec,
                txn,
<<<<<<< HEAD
                record -> {
                    final var gasUsed =
                            isCreate
                                    ? record.getContractCreateResult().getGasUsed()
                                    : record.getContractCallResult().getGasUsed();
=======
                txnRecord -> {
                    final var gasUsed =
                            isCreate
                                    ? txnRecord.getContractCreateResult().getGasUsed()
                                    : txnRecord.getContractCallResult().getGasUsed();
>>>>>>> 6f806782
                    gasObserver.accept(gasUsed);
                });
    }

    static void doObservedLookup(
            final HapiApiSpec spec, final Transaction txn, Consumer<TransactionRecord> observer)
            throws Throwable {
        final var txnId = extractTxnId(txn);
        final var lookup =
                getTxnRecord(txnId)
                        .assertingNothing()
                        .noLogging()
                        .payingWith(GENESIS)
                        .nodePayment(1)
                        .exposingTo(observer);
        allRunFor(spec, lookup);
    }

    @Override
    protected MoreObjects.ToStringHelper toStringHelper() {
        return super.toStringHelper()
                .add("contract", contract)
                .add("abi", abi)
                .add("params", Arrays.toString(params));
    }
}<|MERGE_RESOLUTION|>--- conflicted
+++ resolved
@@ -26,12 +26,6 @@
 import com.hedera.services.bdd.spec.HapiApiSpec;
 import com.hedera.services.bdd.spec.infrastructure.meta.ActionableContractCall;
 import com.hedera.services.bdd.spec.transactions.TxnUtils;
-<<<<<<< HEAD
-import com.hederahashgraph.api.proto.java.*;
-import com.swirlds.common.utility.CommonUtils;
-import java.util.*;
-import java.util.function.*;
-=======
 import com.hederahashgraph.api.proto.java.AccountID;
 import com.hederahashgraph.api.proto.java.ContractCallTransactionBody;
 import com.hederahashgraph.api.proto.java.HederaFunctionality;
@@ -52,22 +46,13 @@
 import java.util.function.LongConsumer;
 import java.util.function.ObjLongConsumer;
 import java.util.function.Supplier;
->>>>>>> 6f806782
 import org.ethereum.core.CallTransaction;
 
 public class HapiContractCall extends HapiBaseCall<HapiContractCall> {
     protected List<String> otherSigs = Collections.emptyList();
-<<<<<<< HEAD
-    private Optional<Long> gas = Optional.empty();
     private Optional<String> details = Optional.empty();
     private Optional<Function<HapiApiSpec, Object[]>> paramsFn = Optional.empty();
     private Optional<ObjLongConsumer<ResponseCodeEnum>> gasObserver = Optional.empty();
-    private Optional<Supplier<String>> explicitHexedParams = Optional.empty();
-=======
-    private Optional<String> details = Optional.empty();
-    private Optional<Function<HapiApiSpec, Object[]>> paramsFn = Optional.empty();
-    private Optional<ObjLongConsumer<ResponseCodeEnum>> gasObserver = Optional.empty();
->>>>>>> 6f806782
     private Optional<Long> valueSent = Optional.of(0L);
     private boolean convertableToEthCall = true;
     private Consumer<Object[]> resultObserver = null;
@@ -184,10 +169,7 @@
         return otherSigs;
     }
 
-<<<<<<< HEAD
-=======
-    @Override
->>>>>>> 6f806782
+    @Override
     public Optional<String> getPayer() {
         return payer;
     }
@@ -266,32 +248,9 @@
             contract = actionable.getContract();
             abi = actionable.getDetails().getAbi();
             params = actionable.getDetails().getExampleArgs();
-<<<<<<< HEAD
-        } else if (paramsFn.isPresent()) {
-            params = paramsFn.get().apply(spec);
-        }
-
-        byte[] callData;
-        if (explicitHexedParams.isPresent()) {
-            callData = explicitHexedParams.map(Supplier::get).map(CommonUtils::unhex).get();
-        } else {
-            final var paramsList = Arrays.asList(params);
-            final var tupleExist =
-                    paramsList.stream().anyMatch(p -> p instanceof Tuple || p instanceof Tuple[]);
-            if (tupleExist) {
-                callData = encodeParametersWithTuple(params);
-            } else {
-                callData =
-                        (!abi.equals(FALLBACK_ABI))
-                                ? CallTransaction.Function.fromJsonInterface(abi).encode(params)
-                                : new byte[] {};
-            }
-        }
-=======
         } else paramsFn.ifPresent(hapiApiSpecFunction -> params = hapiApiSpecFunction.apply(spec));
 
         byte[] callData = initializeCallData();
->>>>>>> 6f806782
 
         ContractCallTransactionBody opBody =
                 spec.txns()
@@ -316,33 +275,21 @@
     protected void updateStateOf(HapiApiSpec spec) throws Throwable {
         if (gasObserver.isPresent()) {
             doGasLookup(
-<<<<<<< HEAD
-                    gas -> gasObserver.get().accept(actualStatus, gas), spec, txnSubmitted, false);
-=======
                     gasValue -> gasObserver.get().accept(actualStatus, gasValue),
                     spec,
                     txnSubmitted,
                     false);
->>>>>>> 6f806782
         }
         if (resultObserver != null) {
             doObservedLookup(
                     spec,
                     txnSubmitted,
-<<<<<<< HEAD
-                    record -> {
-                        final var function = CallTransaction.Function.fromJsonInterface(abi);
-                        final var result =
-                                function.decodeResult(
-                                        record.getContractCallResult()
-=======
                     txnRecord -> {
                         final var function = CallTransaction.Function.fromJsonInterface(abi);
                         final var result =
                                 function.decodeResult(
                                         txnRecord
                                                 .getContractCallResult()
->>>>>>> 6f806782
                                                 .getContractCallResult()
                                                 .toByteArray());
                         resultObserver.accept(result);
@@ -369,19 +316,11 @@
         doObservedLookup(
                 spec,
                 txn,
-<<<<<<< HEAD
-                record -> {
-                    final var gasUsed =
-                            isCreate
-                                    ? record.getContractCreateResult().getGasUsed()
-                                    : record.getContractCallResult().getGasUsed();
-=======
                 txnRecord -> {
                     final var gasUsed =
                             isCreate
                                     ? txnRecord.getContractCreateResult().getGasUsed()
                                     : txnRecord.getContractCallResult().getGasUsed();
->>>>>>> 6f806782
                     gasObserver.accept(gasUsed);
                 });
     }

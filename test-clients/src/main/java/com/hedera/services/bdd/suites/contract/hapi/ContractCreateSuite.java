--- conflicted
+++ resolved
@@ -158,11 +158,7 @@
 						contractWithAutoRenewNeedSignatures(),
 						autoAssociationSlotsAppearsInInfo(),
 						getsInsufficientPayerBalanceIfSendingAccountCanPayEverythingButServiceFee(),
-<<<<<<< HEAD
-//						canCallPendingContractSafely(),
-=======
 						canCallPendingContractSafely(),
->>>>>>> a0098650
 						createContractWithStakingFields()
 				}
 		);
@@ -214,9 +210,6 @@
 										.isDeclinedReward(false)
 										.noStakingNodeId()
 										.stakedAccountId("0.0.10"))
-<<<<<<< HEAD
-								.logged()
-=======
 								.logged(),
 						/*-- sentinel values throw ---*/
 						contractCreate(contract)
@@ -229,7 +222,6 @@
 								.declinedReward(false)
 								.stakedNodeId(-1L)
 								.hasPrecheck(INVALID_STAKING_ID)
->>>>>>> a0098650
 				);
 	}
 

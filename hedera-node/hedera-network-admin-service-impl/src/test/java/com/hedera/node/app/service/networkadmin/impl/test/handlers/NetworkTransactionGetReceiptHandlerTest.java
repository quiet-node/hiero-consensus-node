--- conflicted
+++ resolved
@@ -39,7 +39,6 @@
 import com.hedera.hapi.node.base.TransactionID;
 import com.hedera.hapi.node.transaction.Query;
 import com.hedera.hapi.node.transaction.Response;
-import com.hedera.hapi.node.transaction.TransactionBody;
 import com.hedera.hapi.node.transaction.TransactionGetReceiptQuery;
 import com.hedera.hapi.node.transaction.TransactionGetReceiptResponse;
 import com.hedera.hapi.node.transaction.TransactionReceipt;
@@ -201,15 +200,7 @@
     }
 
     private SingleTransactionRecord singleRecordWith(final TransactionRecord transactionRecord) {
-<<<<<<< HEAD
-        return new SingleTransactionRecord(
-                Transaction.DEFAULT,
-                transactionRecord,
-                List.of(),
-                new SingleTransactionRecord.TransactionOutputs(null, TransactionBody.DataOneOfType.UNSET));
-=======
         return new SingleTransactionRecord(Transaction.DEFAULT, transactionRecord, List.of(), null);
->>>>>>> 2e5f9b2f
     }
 
     @Test

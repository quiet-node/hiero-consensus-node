--- conflicted
+++ resolved
@@ -92,11 +92,7 @@
         Set<TransactionID> txIds = new HashSet<>();
         for (final var innerTx : innerTxs) {
             if (!innerTx.hasBody()) {
-<<<<<<< HEAD
-                throw new WorkflowException(BATCH_TRANSACTION_NOT_IN_WHITELIST);
-=======
-                throw new PreCheckException(BATCH_TRANSACTION_IN_BLACKLIST);
->>>>>>> 9b5fbd3b
+                throw new WorkflowException(BATCH_TRANSACTION_IN_BLACKLIST);
             }
             final var txBody = innerTx.bodyOrThrow(); // inner txs are required to use body
 
@@ -125,11 +121,7 @@
         // not using stream below as throwing exception from middle of functional pipeline is a terrible idea
         for (final var txn : txns) {
             final var innerTxBody = txn.bodyOrThrow();
-<<<<<<< HEAD
-            validateFalse(isNotAllowedFunction(innerTxBody, atomicBatchConfig), BATCH_TRANSACTION_NOT_IN_WHITELIST);
-=======
-            validateFalsePreCheck(isNotAllowedFunction(innerTxBody, atomicBatchConfig), BATCH_TRANSACTION_IN_BLACKLIST);
->>>>>>> 9b5fbd3b
+            validateFalse(isNotAllowedFunction(innerTxBody, atomicBatchConfig), BATCH_TRANSACTION_IN_BLACKLIST);
             context.requireKeyOrThrow(innerTxBody.batchKey(), INVALID_BATCH_KEY);
             // the inner prehandle of each inner transaction happens in the prehandle workflow.
         }

--- conflicted
+++ resolved
@@ -131,13 +131,8 @@
         final var transaction = Transaction.newBuilder().body(innerTxnBody).build();
         final var txnBody = newAtomicBatch(payerId1, consensusTimestamp, transaction);
         given(preHandleContext.body()).willReturn(txnBody);
-<<<<<<< HEAD
-        final var msg = assertThrows(WorkflowException.class, () -> subject.preHandle(preHandleContext));
-        assertEquals(BATCH_TRANSACTION_NOT_IN_WHITELIST, msg.getStatus());
-=======
-        final var msg = assertThrows(PreCheckException.class, () -> subject.preHandle(preHandleContext));
-        assertEquals(BATCH_TRANSACTION_IN_BLACKLIST, msg.responseCode());
->>>>>>> 9b5fbd3b
+        final var msg = assertThrows(WorkflowException.class, () -> subject.preHandle(preHandleContext));
+        assertEquals(BATCH_TRANSACTION_IN_BLACKLIST, msg.getStatus());
     }
 
     @Test
@@ -150,13 +145,8 @@
         final var transaction = Transaction.newBuilder().body(innerTxnBody).build();
         final var txnBody = newAtomicBatch(payerId1, consensusTimestamp, transaction);
         given(preHandleContext.body()).willReturn(txnBody);
-<<<<<<< HEAD
-        final var msg = assertThrows(WorkflowException.class, () -> subject.preHandle(preHandleContext));
-        assertEquals(BATCH_TRANSACTION_NOT_IN_WHITELIST, msg.getStatus());
-=======
-        final var msg = assertThrows(PreCheckException.class, () -> subject.preHandle(preHandleContext));
-        assertEquals(BATCH_TRANSACTION_IN_BLACKLIST, msg.responseCode());
->>>>>>> 9b5fbd3b
+        final var msg = assertThrows(WorkflowException.class, () -> subject.preHandle(preHandleContext));
+        assertEquals(BATCH_TRANSACTION_IN_BLACKLIST, msg.getStatus());
     }
 
     @Test
@@ -252,13 +242,8 @@
         final var transaction1 = Transaction.newBuilder().body(innerTxnBody1).build();
         final var txnBody = newAtomicBatch(payerId1, consensusTimestamp, transaction1, transaction2);
         given(preHandleContext.body()).willReturn(txnBody);
-<<<<<<< HEAD
-        final var msg = assertThrows(WorkflowException.class, () -> subject.preHandle(preHandleContext));
-        assertEquals(BATCH_TRANSACTION_NOT_IN_WHITELIST, msg.getStatus());
-=======
-        final var msg = assertThrows(PreCheckException.class, () -> subject.preHandle(preHandleContext));
-        assertEquals(BATCH_TRANSACTION_IN_BLACKLIST, msg.responseCode());
->>>>>>> 9b5fbd3b
+        final var msg = assertThrows(WorkflowException.class, () -> subject.preHandle(preHandleContext));
+        assertEquals(BATCH_TRANSACTION_IN_BLACKLIST, msg.getStatus());
     }
 
     @Test
@@ -271,13 +256,8 @@
         final var transaction1 = Transaction.newBuilder().body(innerTxnBody1).build();
         final var txnBody = newAtomicBatch(payerId1, consensusTimestamp, transaction1, transaction2);
         given(preHandleContext.body()).willReturn(txnBody);
-<<<<<<< HEAD
-        final var msg = assertThrows(WorkflowException.class, () -> subject.preHandle(preHandleContext));
-        assertEquals(BATCH_TRANSACTION_NOT_IN_WHITELIST, msg.getStatus());
-=======
-        final var msg = assertThrows(PreCheckException.class, () -> subject.preHandle(preHandleContext));
-        assertEquals(BATCH_TRANSACTION_IN_BLACKLIST, msg.responseCode());
->>>>>>> 9b5fbd3b
+        final var msg = assertThrows(WorkflowException.class, () -> subject.preHandle(preHandleContext));
+        assertEquals(BATCH_TRANSACTION_IN_BLACKLIST, msg.getStatus());
     }
 
     @Test

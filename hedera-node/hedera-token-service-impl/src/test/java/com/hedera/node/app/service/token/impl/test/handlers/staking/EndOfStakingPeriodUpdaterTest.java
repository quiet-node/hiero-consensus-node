--- conflicted
+++ resolved
@@ -36,7 +36,6 @@
 import com.hedera.hapi.node.transaction.ExchangeRateSet;
 import com.hedera.node.app.ids.WritableEntityIdStore;
 import com.hedera.node.app.service.token.ReadableAccountStore;
-import com.hedera.node.app.service.token.TokenService;
 import com.hedera.node.app.service.token.impl.WritableNetworkStakingRewardsStore;
 import com.hedera.node.app.service.token.impl.WritableStakingInfoStore;
 import com.hedera.node.app.service.token.impl.handlers.staking.EndOfStakingPeriodUpdater;
@@ -64,12 +63,6 @@
 import java.util.Map;
 import java.util.Set;
 import java.util.concurrent.atomic.AtomicReference;
-<<<<<<< HEAD
-import java.util.function.BiConsumer;
-
-import org.jetbrains.annotations.NotNull;
-=======
->>>>>>> ba1c8d94
 import org.junit.jupiter.api.BeforeEach;
 import org.junit.jupiter.api.Test;
 import org.junit.jupiter.api.extension.ExtendWith;
@@ -171,7 +164,7 @@
 
         // Create staking info store (with data)
         MapWritableKVState<EntityNumber, StakingNodeInfo> stakingInfosState = new MapWritableKVState.Builder<
-                        EntityNumber, StakingNodeInfo>(TokenService.NAME, STAKING_INFO_KEY)
+                        EntityNumber, StakingNodeInfo>(STAKING_INFO_KEY)
                 .value(NODE_NUM_1, info1)
                 .value(NODE_NUM_2, info2)
                 .value(NODE_NUM_3, info3)
@@ -188,22 +181,7 @@
         // Create staking reward store (with data)
         final var backingValue = new AtomicReference<>(new NetworkStakingRewards(true, totalStakeRewardStart, 0, 0));
         WritableSingletonState<NetworkStakingRewards> stakingRewardsState =
-                new WritableSingletonStateBase<>(TokenService.NAME, STAKING_NETWORK_REWARDS_KEY) {
-                    @Override
-                    protected NetworkStakingRewards readFromDataSource() {
-                        return backingValue.get();
-                    }
-
-                    @Override
-                    protected void putIntoDataSource(@NotNull NetworkStakingRewards value) {
-                        backingValue.set(value);
-                    }
-
-                    @Override
-                    protected void removeFromDataSource() {
-                        backingValue.set(null);
-                    }
-                };
+                new WritableSingletonStateBase<>(STAKING_NETWORK_REWARDS_KEY, backingValue::get, backingValue::set);
         final var states = mock(WritableStates.class);
         given(states.getSingleton(STAKING_NETWORK_REWARDS_KEY))
                 .willReturn((WritableSingletonState) stakingRewardsState);

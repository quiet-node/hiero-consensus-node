// SPDX-License-Identifier: Apache-2.0
package com.hedera.node.app.service.token.impl.test.schemas;

import static com.hedera.node.app.ids.schemas.V0590EntityIdSchema.ENTITY_COUNTS_KEY;
import static com.hedera.node.app.service.token.impl.schemas.V0490TokenSchema.ALIASES_KEY;
import static com.hedera.node.app.service.token.impl.schemas.V0490TokenSchema.STAKING_INFO_KEY;
import static com.hedera.node.app.service.token.impl.schemas.V0490TokenSchema.STAKING_NETWORK_REWARDS_KEY;
import static com.hedera.node.app.service.token.impl.test.handlers.staking.EndOfStakingPeriodUpdaterTest.NODE_NUM_1;
import static com.hedera.node.app.service.token.impl.test.handlers.staking.EndOfStakingPeriodUpdaterTest.NODE_NUM_2;
import static com.hedera.node.app.service.token.impl.test.handlers.staking.EndOfStakingPeriodUpdaterTest.NODE_NUM_3;
import static com.hedera.node.app.service.token.impl.test.handlers.staking.EndOfStakingPeriodUpdaterTest.STAKING_INFO_1;
import static com.hedera.node.app.service.token.impl.test.handlers.staking.EndOfStakingPeriodUpdaterTest.STAKING_INFO_2;
import static com.hedera.node.app.service.token.impl.test.handlers.staking.EndOfStakingPeriodUpdaterTest.STAKING_INFO_3;
import static com.hedera.node.app.service.token.impl.test.schemas.SyntheticAccountsData.DEFAULT_NUM_SYSTEM_ACCOUNTS;
import static com.hedera.node.app.service.token.impl.test.schemas.SyntheticAccountsData.buildConfig;
import static org.assertj.core.api.Assertions.assertThat;

import com.hedera.hapi.node.base.AccountID;
import com.hedera.hapi.node.base.PendingAirdropId;
import com.hedera.hapi.node.state.common.EntityNumber;
import com.hedera.hapi.node.state.entity.EntityCounts;
import com.hedera.hapi.node.state.token.Account;
import com.hedera.hapi.node.state.token.AccountPendingAirdrop;
import com.hedera.hapi.node.state.token.StakingNodeInfo;
<<<<<<< HEAD
import com.hedera.node.app.ids.AppEntityIdFactory;
import com.hedera.node.app.ids.EntityIdService;
import com.hedera.node.app.ids.WritableEntityIdStore;
=======
>>>>>>> afa51b03
import com.hedera.node.app.ids.schemas.V0490EntityIdSchema;
import com.hedera.node.app.service.token.TokenService;
import com.hedera.node.app.service.token.impl.schemas.V0490TokenSchema;
import com.hedera.node.app.service.token.impl.schemas.V0530TokenSchema;
import com.hedera.node.app.services.MigrationContextImpl;
import com.hedera.pbj.runtime.io.buffer.Bytes;
import com.swirlds.state.lifecycle.StartupNetworks;
import com.swirlds.state.lifecycle.StateDefinition;
import com.swirlds.state.spi.WritableSingletonState;
import com.swirlds.state.test.fixtures.FunctionWritableSingletonState;
import com.swirlds.state.test.fixtures.MapWritableKVState;
import com.swirlds.state.test.fixtures.MapWritableStates;
import java.util.Comparator;
import java.util.HashMap;
import org.junit.jupiter.api.DisplayName;
import org.junit.jupiter.api.Test;
import org.junit.jupiter.api.extension.ExtendWith;
import org.mockito.Mock;
import org.mockito.junit.jupiter.MockitoExtension;

@ExtendWith(MockitoExtension.class)
class V0530TokenSchemaTest {

    private final V0530TokenSchema subject = new V0530TokenSchema();

    @Mock
    private StartupNetworks startupNetworks;

    @Test
    @DisplayName("verify states to create")
    void verifyStatesToCreate() {
        var sortedResult = subject.statesToCreate().stream()
                .sorted(Comparator.comparing(StateDefinition::stateKey))
                .toList();

        final var firstStateDef = sortedResult.getFirst();
        assertThat(firstStateDef.stateKey()).isEqualTo("PENDING_AIRDROPS");
        assertThat(firstStateDef.keyCodec()).isEqualTo(PendingAirdropId.PROTOBUF);
        assertThat(firstStateDef.valueCodec()).isEqualTo(AccountPendingAirdrop.PROTOBUF);
    }

    @Test
    void setsStakingInfoMinStakeToZero() {
        final var accounts = MapWritableKVState.<AccountID, Account>builder(
                        TokenService.NAME, V0490TokenSchema.ACCOUNTS_KEY)
                .build();
        final var entityIdState = new FunctionWritableSingletonState<>(
                TokenService.NAME, V0490EntityIdSchema.ENTITY_ID_STATE_KEY, () -> new EntityNumber(1000), c -> {});

        final var stakingInfosState = new MapWritableKVState.Builder<EntityNumber, StakingNodeInfo>(
                        TokenService.NAME, STAKING_INFO_KEY)
                .value(NODE_NUM_1, STAKING_INFO_1)
                .value(NODE_NUM_2, STAKING_INFO_2)
                .value(NODE_NUM_3, STAKING_INFO_3)
                .build();
        final var previousStates = newStatesInstance(
                accounts,
                MapWritableKVState.<Bytes, AccountID>builder(TokenService.NAME, ALIASES_KEY)
                        .build(),
                entityIdState,
                stakingInfosState,
                new FunctionWritableSingletonState<>(
                        EntityIdService.NAME,
                        ENTITY_COUNTS_KEY,
                        () -> EntityCounts.newBuilder().build(),
                        c -> {}));
        final var newStates = newStatesInstance(
                accounts,
                MapWritableKVState.<Bytes, AccountID>builder(TokenService.NAME, ALIASES_KEY)
                        .build(),
                entityIdState,
                stakingInfosState,
<<<<<<< HEAD
                new FunctionWritableSingletonState<>(
                        EntityIdService.NAME,
                        ENTITY_COUNTS_KEY,
                        () -> EntityCounts.newBuilder().build(),
                        c -> {}));
        final var entityIdStore = new WritableEntityIdStore(newStates);

        final var networkInfo = new FakeNetworkInfo();
=======
                new WritableSingletonStateBase<>(
                        ENTITY_COUNTS_KEY, () -> EntityCounts.newBuilder().build(), c -> {}));
>>>>>>> afa51b03
        final var config = buildConfig(DEFAULT_NUM_SYSTEM_ACCOUNTS, true);

        final var schema = new V0530TokenSchema();
        schema.migrate(new MigrationContextImpl(
                previousStates, newStates, config, config, null, 0L, new HashMap<>(), startupNetworks));

        final var updatedStates = newStates.get(STAKING_INFO_KEY);
        // sets minStake on all nodes to 0
        assertThat(updatedStates
                .get(NODE_NUM_1)
                .equals(STAKING_INFO_1.copyBuilder().minStake(0).build()));
        assertThat(updatedStates
                .get(NODE_NUM_2)
                .equals(STAKING_INFO_2.copyBuilder().minStake(0).build()));
        assertThat(updatedStates
                .get(NODE_NUM_3)
                .equals(STAKING_INFO_3.copyBuilder().minStake(0).build()));
    }

    private MapWritableStates newStatesInstance(
            final MapWritableKVState<AccountID, Account> accts,
            final MapWritableKVState<Bytes, AccountID> aliases,
            final WritableSingletonState<EntityNumber> entityIdState,
            final MapWritableKVState<EntityNumber, StakingNodeInfo> stakingInfo,
            final WritableSingletonState<EntityCounts> entityCounts) {
        //noinspection ReturnOfNull
        return MapWritableStates.builder()
                .state(accts)
                .state(aliases)
                .state(stakingInfo)
                .state(new FunctionWritableSingletonState<>(
                        TokenService.NAME, STAKING_NETWORK_REWARDS_KEY, () -> null, c -> {}))
                .state(entityIdState)
                .state(entityCounts)
                .build();
    }
}<|MERGE_RESOLUTION|>--- conflicted
+++ resolved
@@ -22,12 +22,7 @@
 import com.hedera.hapi.node.state.token.Account;
 import com.hedera.hapi.node.state.token.AccountPendingAirdrop;
 import com.hedera.hapi.node.state.token.StakingNodeInfo;
-<<<<<<< HEAD
-import com.hedera.node.app.ids.AppEntityIdFactory;
 import com.hedera.node.app.ids.EntityIdService;
-import com.hedera.node.app.ids.WritableEntityIdStore;
-=======
->>>>>>> afa51b03
 import com.hedera.node.app.ids.schemas.V0490EntityIdSchema;
 import com.hedera.node.app.service.token.TokenService;
 import com.hedera.node.app.service.token.impl.schemas.V0490TokenSchema;
@@ -100,19 +95,11 @@
                         .build(),
                 entityIdState,
                 stakingInfosState,
-<<<<<<< HEAD
                 new FunctionWritableSingletonState<>(
                         EntityIdService.NAME,
                         ENTITY_COUNTS_KEY,
                         () -> EntityCounts.newBuilder().build(),
                         c -> {}));
-        final var entityIdStore = new WritableEntityIdStore(newStates);
-
-        final var networkInfo = new FakeNetworkInfo();
-=======
-                new WritableSingletonStateBase<>(
-                        ENTITY_COUNTS_KEY, () -> EntityCounts.newBuilder().build(), c -> {}));
->>>>>>> afa51b03
         final var config = buildConfig(DEFAULT_NUM_SYSTEM_ACCOUNTS, true);
 
         final var schema = new V0530TokenSchema();

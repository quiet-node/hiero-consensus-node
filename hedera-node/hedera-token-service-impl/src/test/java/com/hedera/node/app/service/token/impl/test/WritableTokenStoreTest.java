--- conflicted
+++ resolved
@@ -61,21 +61,6 @@
     }
 
     @Test
-<<<<<<< HEAD
-    void getForModifyReturnsImmutableToken() {
-        token = createToken();
-
-        writableTokenStore.put(token);
-
-        final var readToken = writableTokenStore.get(tokenId);
-
-        assertNotNull(readToken);
-        assertEquals(token, readToken);
-    }
-
-    @Test
-=======
->>>>>>> 63cdf34b
     void putsTokenChangesToStateInModifications() {
         token = createToken();
         assertFalse(writableTokenState.contains(tokenId));

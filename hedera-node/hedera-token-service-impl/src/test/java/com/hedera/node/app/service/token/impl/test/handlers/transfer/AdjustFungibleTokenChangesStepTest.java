--- conflicted
+++ resolved
@@ -46,12 +46,8 @@
 import com.hedera.node.app.service.token.impl.handlers.transfer.ReplaceAliasesWithIDsInOp;
 import com.hedera.node.app.service.token.impl.handlers.transfer.TransferContextImpl;
 import com.hedera.node.app.spi.workflows.HandleException;
-<<<<<<< HEAD
 import com.hedera.node.app.spi.workflows.record.StreamBuilder;
 import com.hedera.node.app.workflows.handle.record.RecordBuilderImpl;
-=======
-import com.hedera.node.app.workflows.handle.record.SingleTransactionRecordBuilderImpl;
->>>>>>> 292358d1
 import java.util.List;
 import org.junit.jupiter.api.BeforeEach;
 import org.junit.jupiter.api.Test;
@@ -71,11 +67,7 @@
         associateTokenRecepientsStep = new AssociateTokenRecipientsStep(body);
         transferContext = new TransferContextImpl(handleContext);
         writableTokenStore.put(givenValidFungibleToken(ownerId, false, false, false, false, false));
-<<<<<<< HEAD
         given(handleContext.dispatchRemovablePrecedingTransaction(any(), eq(StreamBuilder.class), eq(null), any()))
-=======
-        given(handleContext.dispatchRemovablePrecedingTransaction(any(), any(), eq(null), any()))
->>>>>>> 292358d1
                 .will((invocation) -> {
                     final var relation =
                             new TokenRelation(fungibleTokenId, tokenReceiverId, 1, false, true, true, null, null);
@@ -157,7 +149,7 @@
         assertThat(receiverAccountBefore.numberPositiveBalances()).isEqualTo(2);
         assertThat(senderRelBefore.balance()).isEqualTo(1000L);
         // There is an association happening during the transfer for auto creation
-        assertThat(receiverRelBefore.balance()).isEqualTo(1);
+        assertThat(receiverRelBefore.balance()).isEqualTo(0);
 
         assertThat(senderAccountBefore.tokenAllowances()).hasSize(1);
 
@@ -173,7 +165,7 @@
         assertThat(senderAccountAfter.numberPositiveBalances())
                 .isEqualTo(senderAccountBefore.numberPositiveBalances() - 1);
         assertThat(receiverAccountAfter.numberPositiveBalances())
-                .isEqualTo(receiverAccountBefore.numberPositiveBalances());
+                .isEqualTo(receiverAccountBefore.numberPositiveBalances() + 1);
         assertThat(senderRelAfter.balance()).isEqualTo(senderRelBefore.balance() - 1000);
         assertThat(receiverRelAfter.balance()).isEqualTo(receiverRelBefore.balance() + 1000);
 

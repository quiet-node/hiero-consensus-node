/*
 * Copyright (C) 2023-2024 Hedera Hashgraph, LLC
 *
 * Licensed under the Apache License, Version 2.0 (the "License");
 * you may not use this file except in compliance with the License.
 * You may obtain a copy of the License at
 *
 *      http://www.apache.org/licenses/LICENSE-2.0
 *
 * Unless required by applicable law or agreed to in writing, software
 * distributed under the License is distributed on an "AS IS" BASIS,
 * WITHOUT WARRANTIES OR CONDITIONS OF ANY KIND, either express or implied.
 * See the License for the specific language governing permissions and
 * limitations under the License.
 */

package com.hedera.node.app.service.token.impl.handlers.transfer;

import static com.hedera.hapi.node.base.ResponseCodeEnum.ACCOUNT_FROZEN_FOR_TOKEN;
import static com.hedera.hapi.node.base.ResponseCodeEnum.ACCOUNT_KYC_NOT_GRANTED_FOR_TOKEN;
import static com.hedera.hapi.node.base.ResponseCodeEnum.AMOUNT_EXCEEDS_ALLOWANCE;
import static com.hedera.hapi.node.base.ResponseCodeEnum.INSUFFICIENT_PAYER_BALANCE;
import static com.hedera.hapi.node.base.ResponseCodeEnum.INVALID_ACCOUNT_ID;
import static com.hedera.hapi.node.base.ResponseCodeEnum.INVALID_NFT_ID;
import static com.hedera.hapi.node.base.ResponseCodeEnum.NO_REMAINING_AUTOMATIC_ASSOCIATIONS;
import static com.hedera.hapi.node.base.ResponseCodeEnum.SPENDER_DOES_NOT_HAVE_ALLOWANCE;
import static com.hedera.hapi.node.base.ResponseCodeEnum.TOKEN_NOT_ASSOCIATED_TO_ACCOUNT;
import static com.hedera.node.app.service.token.impl.handlers.transfer.NFTOwnersChangeStep.validateSpenderHasAllowance;
import static com.hedera.node.app.service.token.impl.util.TokenHandlerHelper.getIfUsable;
import static com.hedera.node.app.service.token.impl.util.TokenHandlerHelper.getIfUsableForAliasedId;
import static com.hedera.node.app.spi.workflows.HandleException.validateFalse;
import static com.hedera.node.app.spi.workflows.HandleException.validateTrue;
import static java.util.Objects.requireNonNull;

import com.hedera.hapi.node.base.AccountAmount;
import com.hedera.hapi.node.base.AccountID;
import com.hedera.hapi.node.base.NftTransfer;
import com.hedera.hapi.node.base.TokenAssociation;
import com.hedera.hapi.node.base.TokenID;
import com.hedera.hapi.node.state.token.Account;
import com.hedera.hapi.node.state.token.Token;
import com.hedera.hapi.node.token.CryptoTransferTransactionBody;
import com.hedera.hapi.node.token.TokenAssociateTransactionBody;
import com.hedera.hapi.node.transaction.TransactionBody;
import com.hedera.node.app.service.token.impl.WritableAccountStore;
import com.hedera.node.app.service.token.impl.WritableNftStore;
import com.hedera.node.app.service.token.impl.WritableTokenRelationStore;
import com.hedera.node.app.service.token.impl.WritableTokenStore;
import com.hedera.node.app.service.token.impl.handlers.BaseTokenHandler;
import com.hedera.node.app.spi.workflows.ComputeDispatchFeesAsTopLevel;
import com.hedera.node.app.spi.workflows.HandleContext;
import com.hedera.node.app.spi.workflows.HandleException;
import com.hedera.node.app.spi.workflows.record.StreamBuilder;
import com.hedera.node.config.data.EntitiesConfig;
import edu.umd.cs.findbugs.annotations.NonNull;
import java.util.ArrayList;
import java.util.List;

/**
 * Associates the token with the sender and receiver accounts if they are not already associated.
 * They are auto-associated only if there are open auto-associations available on the account.
 */
public class AssociateTokenRecipientsStep extends BaseTokenHandler implements TransferStep {
    /**
     * With unlimited associations enabled, the fee computed by TokenAssociateToAccountHandler depends
     * only on the number of tokens associated and nothing else; so a placeholder transaction body works
     * fine for us when calling dispatchComputeFees()
     */
    private static final TransactionBody PLACEHOLDER_SYNTHETIC_ASSOCIATION = TransactionBody.newBuilder()
            .tokenAssociate(TokenAssociateTransactionBody.newBuilder()
                    .account(AccountID.DEFAULT)
                    .tokens(TokenID.DEFAULT)
                    .build())
            .build();

    private final CryptoTransferTransactionBody op;

    /**
     * Constructs the step with the operation.
     * @param op the operation
     */
    public AssociateTokenRecipientsStep(@NonNull final CryptoTransferTransactionBody op) {
        this.op = requireNonNull(op);
    }

    @Override
    public void doIn(@NonNull final TransferContext transferContext) {
        requireNonNull(transferContext);
        final var handleContext = transferContext.getHandleContext();
        final var storeFactory = handleContext.storeFactory();
        final var tokenStore = storeFactory.writableStore(WritableTokenStore.class);
        final var tokenRelStore = storeFactory.writableStore(WritableTokenRelationStore.class);
        final var accountStore = storeFactory.writableStore(WritableAccountStore.class);
        final var nftStore = storeFactory.writableStore(WritableNftStore.class);
        final List<TokenAssociation> newAssociations = new ArrayList<>();

        for (final var xfers : op.tokenTransfers()) {
            final var tokenId = xfers.tokenOrThrow();
            final var token = getIfUsable(tokenId, tokenStore);

            for (final var aa : xfers.transfers()) {
                final var accountId = aa.accountIDOrElse(AccountID.DEFAULT);
                final TokenAssociation newAssociation;
                try {
                    newAssociation = validateAndBuildAutoAssociation(
                            accountId, tokenId, token, accountStore, tokenRelStore, handleContext);
                } catch (HandleException e) {
                    // (FUTURE) Remove this catch and stop translating TOKEN_NOT_ASSOCIATED_TO_ACCOUNT
                    // into e.g. SPENDER_DOES_NOT_HAVE_ALLOWANCE; we need this only for mono-service
                    // fidelity during diff testing
                    if (mayNeedTranslation(e, aa)) {
                        validateFungibleAllowance(
                                requireNonNull(accountStore.getAccountById(aa.accountIDOrThrow())),
                                handleContext.payer(),
                                tokenId,
                                aa.amount());
                    }
                    throw e;
                }
                if (newAssociation != null) {
                    newAssociations.add(newAssociation);
                }
            }

            for (final var nftTransfer : xfers.nftTransfers()) {
                final var receiverId = nftTransfer.receiverAccountIDOrElse(AccountID.DEFAULT);
                final var senderId = nftTransfer.senderAccountIDOrElse(AccountID.DEFAULT);
                // sender should be associated already. If not throw exception
                final var nft = nftStore.get(tokenId, nftTransfer.serialNumber());
                try {
                    validateTrue(tokenRelStore.get(senderId, tokenId) != null, TOKEN_NOT_ASSOCIATED_TO_ACCOUNT);
                } catch (HandleException e) {
                    // (FUTURE) Remove this catch and stop translating TOKEN_NOT_ASSOCIATED_TO_ACCOUNT
                    // into e.g. SPENDER_DOES_NOT_HAVE_ALLOWANCE; we need this only for mono-service
                    // fidelity during diff testing
                    if (nft != null && mayNeedTranslation(e, nftTransfer)) {
                        validateSpenderHasAllowance(
                                requireNonNull(accountStore.getAccountById(senderId)),
                                handleContext.payer(),
                                tokenId,
                                nft);
                    }
                    throw e;
                }
                validateTrue(nft != null, INVALID_NFT_ID);
                final var newAssociation = validateAndBuildAutoAssociation(
                        receiverId, tokenId, token, accountStore, tokenRelStore, handleContext);
                if (newAssociation != null) {
                    newAssociations.add(newAssociation);
                }
            }
        }

        for (TokenAssociation newAssociation : newAssociations) {
            transferContext.addToAutomaticAssociations(newAssociation);
        }
    }

    private boolean mayNeedTranslation(final HandleException e, final AccountAmount adjustment) {
        return e.getStatus() == TOKEN_NOT_ASSOCIATED_TO_ACCOUNT && adjustment.isApproval() && adjustment.amount() < 0;
    }

    private boolean mayNeedTranslation(final HandleException e, final NftTransfer nftTransfer) {
        return e.getStatus() == TOKEN_NOT_ASSOCIATED_TO_ACCOUNT && nftTransfer.isApproval();
    }

    /**
     * Associates the token with the account if it is not already associated. It is auto-associated only if there are
     * open auto-associations available on the account.
     *
     * @param accountId The account to associate the token with
     * @param tokenId The tokenID of the token to associate with the account
     * @param token The token to associate with the account
     * @param accountStore The account store
     * @param tokenRelStore The token relation store
     * @param context The context
     */
    private TokenAssociation validateAndBuildAutoAssociation(
            @NonNull final AccountID accountId,
            @NonNull final TokenID tokenId,
            @NonNull final Token token,
            @NonNull final WritableAccountStore accountStore,
            @NonNull final WritableTokenRelationStore tokenRelStore,
            @NonNull final HandleContext context) {
        final var account =
                getIfUsableForAliasedId(accountId, accountStore, context.expiryValidator(), INVALID_ACCOUNT_ID);
        final var tokenRel = tokenRelStore.get(account.accountIdOrThrow(), tokenId);
        final var config = context.configuration();
        final var entitiesConfig = config.getConfigData(EntitiesConfig.class);

        if (tokenRel == null && account.maxAutoAssociations() != 0) {
            boolean validAssociations = hasUnlimitedAutoAssociations(account, entitiesConfig)
                    || account.usedAutoAssociations() < account.maxAutoAssociations();
            validateTrue(validAssociations, NO_REMAINING_AUTOMATIC_ASSOCIATIONS);
            validateFalse(token.hasKycKey(), ACCOUNT_KYC_NOT_GRANTED_FOR_TOKEN);
            validateFalse(token.accountsFrozenByDefault(), ACCOUNT_FROZEN_FOR_TOKEN);

            // We only charge auto-association fees inline if this is a user dispatch; for internal dispatches,
            // the contract service will take the auto-association costs from the remaining EVM gas
            if (context.savepointStack()
                    .getBaseBuilder(SingleTransactionRecordBuilder.class)
                    .isUserDispatch()) {
                final var unlimitedAssociationsEnabled =
                        config.getConfigData(EntitiesConfig.class).unlimitedAutoAssociationsEnabled();
                // And the "sender pays" fee model only applies when using unlimited auto-associations
                if (unlimitedAssociationsEnabled) {
                    final var autoAssociationFee = associationFeeFor(context, PLACEHOLDER_SYNTHETIC_ASSOCIATION);
                    if (!context.tryToChargePayer(autoAssociationFee)) {
                        throw new HandleException(INSUFFICIENT_PAYER_BALANCE);
                    }
                }
            }
            final var newRelation = autoAssociate(account, token, accountStore, tokenRelStore, config);
            return asTokenAssociation(newRelation.tokenId(), newRelation.accountId());
        } else {
            validateTrue(tokenRel != null, TOKEN_NOT_ASSOCIATED_TO_ACCOUNT);
            validateFalse(tokenRel.frozen(), ACCOUNT_FROZEN_FOR_TOKEN);
            return null;
        }
    }

<<<<<<< HEAD
    /**
     * Dispatches a synthetic transaction to associate the token with the account. It will increment the usedAutoAssociations
     * count on the account and set the token relation as automaticAssociation.
     * This is done only if the unlimitedAutoAssociationsEnabled is enabled.
     * @param token The token to associate with the account
     * @param accountStore The account store
     * @param tokenRelStore The token relation store
     * @param context The context
     * @param account The account to associate the token with
     */
    private void dispatchAutoAssociation(
            final @NonNull Token token,
            final @NonNull WritableAccountStore accountStore,
            final @NonNull WritableTokenRelationStore tokenRelStore,
            final @NonNull HandleContext context,
            final @NonNull Account account) {
        final var accountId = account.accountIdOrThrow();
        final var tokenId = token.tokenIdOrThrow();
        final var syntheticAssociation = TransactionBody.newBuilder()
                .tokenAssociate(TokenAssociateTransactionBody.newBuilder()
                        .account(account.accountId())
                        .tokens(token.tokenId())
                        .build())
                .build();
        // We don't need to verify signatures for this internal dispatch. So we specify the keyVerifier to null
        final var streamBuilder = context.dispatchRemovablePrecedingTransaction(
                syntheticAssociation, StreamBuilder.class, null, context.payer());
        validateTrue(streamBuilder.status() == SUCCESS, streamBuilder.status());
        // increment the usedAutoAssociations count
        final var accountModified = requireNonNull(accountStore.getAliasedAccountById(accountId))
                .copyBuilder()
                .usedAutoAssociations(account.usedAutoAssociations() + 1)
                .build();
        accountStore.put(accountModified);
        // We need to set this as auto-association
        final var newTokenRel = requireNonNull(tokenRelStore.get(accountId, tokenId))
                .copyBuilder()
                .automaticAssociation(true)
                .build();
        tokenRelStore.put(newTokenRel);
=======
    private long associationFeeFor(@NonNull final HandleContext context, @NonNull final TransactionBody txnBody) {
        return context.dispatchComputeFees(txnBody, context.payer(), ComputeDispatchFeesAsTopLevel.NO)
                .totalFee();
>>>>>>> 292358d1
    }

    private void validateFungibleAllowance(
            @NonNull final Account account,
            @NonNull final AccountID topLevelPayer,
            @NonNull final TokenID tokenId,
            final long amount) {
        final var tokenAllowances = account.tokenAllowances();
        for (final var allowance : tokenAllowances) {
            if (topLevelPayer.equals(allowance.spenderId()) && tokenId.equals(allowance.tokenId())) {
                final var newAllowanceAmount = allowance.amount() + amount;
                validateTrue(newAllowanceAmount >= 0, AMOUNT_EXCEEDS_ALLOWANCE);
                return;
            }
        }
        throw new HandleException(SPENDER_DOES_NOT_HAVE_ALLOWANCE);
    }
}<|MERGE_RESOLUTION|>--- conflicted
+++ resolved
@@ -197,9 +197,7 @@
 
             // We only charge auto-association fees inline if this is a user dispatch; for internal dispatches,
             // the contract service will take the auto-association costs from the remaining EVM gas
-            if (context.savepointStack()
-                    .getBaseBuilder(SingleTransactionRecordBuilder.class)
-                    .isUserDispatch()) {
+            if (context.savepointStack().getBaseBuilder(StreamBuilder.class).isUserDispatch()) {
                 final var unlimitedAssociationsEnabled =
                         config.getConfigData(EntitiesConfig.class).unlimitedAutoAssociationsEnabled();
                 // And the "sender pays" fee model only applies when using unlimited auto-associations
@@ -219,52 +217,9 @@
         }
     }
 
-<<<<<<< HEAD
-    /**
-     * Dispatches a synthetic transaction to associate the token with the account. It will increment the usedAutoAssociations
-     * count on the account and set the token relation as automaticAssociation.
-     * This is done only if the unlimitedAutoAssociationsEnabled is enabled.
-     * @param token The token to associate with the account
-     * @param accountStore The account store
-     * @param tokenRelStore The token relation store
-     * @param context The context
-     * @param account The account to associate the token with
-     */
-    private void dispatchAutoAssociation(
-            final @NonNull Token token,
-            final @NonNull WritableAccountStore accountStore,
-            final @NonNull WritableTokenRelationStore tokenRelStore,
-            final @NonNull HandleContext context,
-            final @NonNull Account account) {
-        final var accountId = account.accountIdOrThrow();
-        final var tokenId = token.tokenIdOrThrow();
-        final var syntheticAssociation = TransactionBody.newBuilder()
-                .tokenAssociate(TokenAssociateTransactionBody.newBuilder()
-                        .account(account.accountId())
-                        .tokens(token.tokenId())
-                        .build())
-                .build();
-        // We don't need to verify signatures for this internal dispatch. So we specify the keyVerifier to null
-        final var streamBuilder = context.dispatchRemovablePrecedingTransaction(
-                syntheticAssociation, StreamBuilder.class, null, context.payer());
-        validateTrue(streamBuilder.status() == SUCCESS, streamBuilder.status());
-        // increment the usedAutoAssociations count
-        final var accountModified = requireNonNull(accountStore.getAliasedAccountById(accountId))
-                .copyBuilder()
-                .usedAutoAssociations(account.usedAutoAssociations() + 1)
-                .build();
-        accountStore.put(accountModified);
-        // We need to set this as auto-association
-        final var newTokenRel = requireNonNull(tokenRelStore.get(accountId, tokenId))
-                .copyBuilder()
-                .automaticAssociation(true)
-                .build();
-        tokenRelStore.put(newTokenRel);
-=======
     private long associationFeeFor(@NonNull final HandleContext context, @NonNull final TransactionBody txnBody) {
         return context.dispatchComputeFees(txnBody, context.payer(), ComputeDispatchFeesAsTopLevel.NO)
                 .totalFee();
->>>>>>> 292358d1
     }
 
     private void validateFungibleAllowance(

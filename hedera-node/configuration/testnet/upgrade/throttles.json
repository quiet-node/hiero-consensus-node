{
  "buckets": [
    {
      "burstPeriod": 0,
      "burstPeriodMs": 15000,
      "name": "ThroughputLimits",
      "throttleGroups": [
        {
          "opsPerSec": 0,
          "milliOpsPerSec": 10500000,
          "operations": [
            "ScheduleCreate",
            "CryptoCreate",
            "CryptoTransfer",
            "TokenAirdrop",
            "CryptoUpdate",
            "CryptoDelete",
            "CryptoGetInfo",
            "CryptoGetAccountRecords",
            "ConsensusCreateTopic",
            "ConsensusSubmitMessage",
            "ConsensusUpdateTopic",
            "ConsensusDeleteTopic",
            "ConsensusGetTopicInfo",
            "TokenGetNftInfo",
            "TokenGetInfo",
            "ScheduleDelete",
            "ScheduleGetInfo",
            "FileGetContents",
            "FileGetInfo",
            "ContractUpdate",
            "ContractDelete",
            "ContractGetInfo",
            "ContractGetBytecode",
            "ContractGetRecords",
            "ContractCallLocal",
            "TransactionGetRecord",
            "GetVersionInfo",
            "TokenGetAccountNftInfos",
            "TokenGetNftInfos",
            "CryptoApproveAllowance",
            "CryptoDeleteAllowance",
            "UtilPrng",
            "NodeCreate",
            "NodeUpdate",
            "NodeDelete",
<<<<<<< HEAD
            "LambdaSStore"
=======
            "AtomicBatch"
>>>>>>> ccc98093
          ]
        },
        {
          "opsPerSec": 0,
          "milliOpsPerSec": 13000,
          "operations": [
            "FileCreate",
            "FileUpdate",
            "FileAppend",
            "FileDelete"
          ]
        },
        {
          "opsPerSec": 0,
          "milliOpsPerSec": 100000,
          "operations": [
            "ScheduleSign"
          ]
        },
        {
          "opsPerSec": 0,
          "milliOpsPerSec": 125000,
          "operations": [
            "TokenMint"
          ]
        },
        {
          "opsPerSec": 0,
          "milliOpsPerSec": 350000,
          "operations": [
            "ContractCall",
            "ContractCreate",
            "EthereumTransaction"
          ]
        },
        {
          "opsPerSec": 0,
          "milliOpsPerSec": 3000000,
          "operations": [
            "TokenCreate",
            "TokenDelete",
            "TokenBurn",
            "TokenUpdate",
            "TokenFeeScheduleUpdate",
            "TokenAssociateToAccount",
            "TokenAccountWipe",
            "TokenDissociateFromAccount",
            "TokenFreezeAccount",
            "TokenUnfreezeAccount",
            "TokenGrantKycToAccount",
            "TokenRevokeKycFromAccount",
            "TokenPause",
            "TokenUnpause",
            "TokenUpdateNfts",
            "TokenClaimAirdrop",
            "TokenReject",
            "TokenCancelAirdrop"
          ]
        }
      ]
    },
    {
      "burstPeriod": 0,
      "burstPeriodMs": 1000,
      "name": "OffHeapQueryLimits",
      "throttleGroups": [
        {
          "opsPerSec": 0,
          "milliOpsPerSec": 700000,
          "operations": [
            "FileGetContents",
            "FileGetInfo",
            "ContractGetInfo",
            "ContractGetBytecode",
            "ContractCallLocal"
          ]
        }
      ]
    },
    {
      "burstPeriod": 0,
      "burstPeriodMs": 3000,
      "name": "PriorityReservations",
      "throttleGroups": [
        {
          "opsPerSec": 0,
          "milliOpsPerSec": 10000,
          "operations": [
            "FileCreate",
            "FileUpdate",
            "FileAppend",
            "FileDelete"
          ]
        }
      ]
    },
    {
      "burstPeriod": 0,
      "burstPeriodMs": 15000,
      "name": "CreationLimits",
      "throttleGroups": [
        {
          "opsPerSec": 0,
          "milliOpsPerSec": 2000,
          "operations": [
            "CryptoCreate",
            "NodeCreate"
          ]
        },
        {
          "opsPerSec": 0,
          "milliOpsPerSec": 5000,
          "operations": [
            "ConsensusCreateTopic"
          ]
        },
        {
          "opsPerSec": 0,
          "milliOpsPerSec": 100000,
          "operations": [
            "TokenCreate",
            "TokenAssociateToAccount",
            "ScheduleCreate",
            "TokenAirdrop"
          ]
        }
      ]
    },
    {
      "burstPeriod": 0,
      "burstPeriodMs": 1000,
      "name": "FreeQueryLimits",
      "throttleGroups": [
        {
          "opsPerSec": 0,
          "milliOpsPerSec": 1000000000,
          "operations": [
            "TransactionGetReceipt"
          ]
        }
      ]
    },
    {
      "burstPeriod": 0,
      "burstPeriodMs": 1000,
      "name": "BalanceQueryLimits",
      "throttleGroups": [
        {
          "opsPerSec": 0,
          "milliOpsPerSec": 10000000,
          "operations": [
            "CryptoGetAccountBalance"
          ]
        }
      ]
    }
  ]
}<|MERGE_RESOLUTION|>--- conflicted
+++ resolved
@@ -44,11 +44,8 @@
             "NodeCreate",
             "NodeUpdate",
             "NodeDelete",
-<<<<<<< HEAD
-            "LambdaSStore"
-=======
+            "LambdaSStore",
             "AtomicBatch"
->>>>>>> ccc98093
           ]
         },
         {

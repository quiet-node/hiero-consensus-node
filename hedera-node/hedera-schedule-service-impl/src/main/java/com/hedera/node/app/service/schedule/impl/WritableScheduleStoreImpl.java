--- conflicted
+++ resolved
@@ -36,8 +36,6 @@
 import edu.umd.cs.findbugs.annotations.NonNull;
 import edu.umd.cs.findbugs.annotations.Nullable;
 import java.time.Instant;
-import java.util.ArrayList;
-import java.util.List;
 import java.util.Objects;
 import org.apache.logging.log4j.LogManager;
 import org.apache.logging.log4j.Logger;
@@ -186,52 +184,4 @@
                 schedule.originalCreateTransaction(),
                 schedule.signatories());
     }
-<<<<<<< HEAD
-
-    /**
-     * {@inheritDoc}
-     */
-    @Override
-    public void purgeExpiredSchedulesBetween(long firstSecondToExpire, long lastSecondToExpire) {
-        for (long i = firstSecondToExpire; i <= lastSecondToExpire; i++) {
-            final var second = new ProtoLong(i);
-            final var scheduleIdList = scheduleIdsByExpirationMutable.get(second);
-            if (scheduleIdList != null) {
-                for (final var scheduleId : scheduleIdList.scheduleIds()) {
-                    final var schedule = schedulesByIdMutable.get(scheduleId);
-                    if (schedule != null) {
-                        final ProtoBytes hash = new ProtoBytes(ScheduleStoreUtility.calculateBytesHash(schedule));
-                        scheduleIdByEqualityMutable.remove(hash);
-                    } else {
-                        logger.error("Schedule {} not found in state schedulesByIdMutable.", scheduleId);
-                    }
-                    schedulesByIdMutable.remove(scheduleId);
-                    logger.debug("Purging expired schedule {} from state.", scheduleId);
-                }
-                scheduleIdsByExpirationMutable.remove(second);
-            }
-        }
-    }
-
-    public List<Schedule> getByExpirationBetween(long firstSecondToExpire, long lastSecondToExpire) {
-        final var schedules = new ArrayList<Schedule>();
-        for (long i = firstSecondToExpire; i <= lastSecondToExpire; i++) {
-            final var second = new ProtoLong(i);
-
-            final var scheduleIdList = scheduleIdsByExpirationMutable.get(second);
-            if (scheduleIdList != null) {
-                for (final var scheduleId : scheduleIdList.scheduleIds()) {
-                    final var schedule = schedulesByIdMutable.get(scheduleId);
-                    if (schedule != null) {
-                        schedules.add(schedule);
-                    } else {
-                        logger.error("Schedule {} not found in state schedulesByIdMutable.", scheduleId);
-                    }
-                }
-            }
-        }
-        return schedules;
-    }
-=======
->>>>>>> a1fc4607
 }
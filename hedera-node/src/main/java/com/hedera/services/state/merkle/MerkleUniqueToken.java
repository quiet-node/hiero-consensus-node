package com.hedera.services.state.merkle;

/*
 * ‌
 * Hedera Services Node
 * ​
 * Copyright (C) 2018 - 2020 Hedera Hashgraph, LLC
 * ​
 * Licensed under the Apache License, Version 2.0 (the "License");
 * you may not use this file except in compliance with the License.
 * You may obtain a copy of the License at
 *
 *     http://www.apache.org/licenses/LICENSE-2.0
 *
 * Unless required by applicable law or agreed to in writing, software
 * distributed under the License is distributed on an "AS IS" BASIS,
 * WITHOUT WARRANTIES OR CONDITIONS OF ANY KIND, either express or implied.
 * See the License for the specific language governing permissions and
 * limitations under the License.
 * ‍
 */

import com.google.common.base.MoreObjects;
import com.hedera.services.state.merkle.internals.BitPackUtils;
import com.hedera.services.state.submerkle.EntityId;
import com.hedera.services.state.submerkle.RichInstant;
<<<<<<< HEAD
import com.hedera.services.utils.PermHashLong;
=======
import com.hedera.services.utils.EntityNumPair;
>>>>>>> 56c2f253
import com.hedera.services.utils.EntityIdUtils;
import com.swirlds.common.io.SerializableDataInputStream;
import com.swirlds.common.io.SerializableDataOutputStream;
import com.swirlds.common.merkle.utility.AbstractMerkleLeaf;
import com.swirlds.common.merkle.utility.Keyed;

import java.io.IOException;
import java.time.Instant;
import java.util.Arrays;
import java.util.Objects;

import static com.hedera.services.state.merkle.internals.BitPackUtils.signedLowOrder32From;
import static com.hedera.services.state.merkle.internals.BitPackUtils.packedTime;
import static com.hedera.services.state.merkle.internals.BitPackUtils.unsignedHighOrder32From;

/**
 * Represents an uniqueToken entity. Part of the nft implementation.
 */
<<<<<<< HEAD
public class MerkleUniqueToken extends AbstractMerkleLeaf implements Keyed<PermHashLong> {
=======
public class MerkleUniqueToken extends AbstractMerkleLeaf implements Keyed<EntityNumPair> {
>>>>>>> 56c2f253
	private static final int TREASURY_OWNER_CODE = 0;

	static final int PRE_RELEASE_0180_VERSION = 1;
	static final int RELEASE_0180_VERSION = 2;

	static final int CURRENT_VERSION = RELEASE_0180_VERSION;
	static final long RUNTIME_CONSTRUCTABLE_ID = 0x899641dafcc39164L;

	public static final int UPPER_BOUND_METADATA_BYTES = 1024;

	private int ownerCode;
	private long packedCreationTime;
	private byte[] metadata;
	private long numbers;

	/**
	 * Constructs a Merkle-usable unique token from an explicit owner id.
	 *
	 * @param owner
	 * 		the id of the entity which owns the unique token
	 * @param metadata
	 * 		metadata about the token
	 * @param creationTime
	 * 		the consensus time at which the token was created
	 */
	public MerkleUniqueToken(
			EntityId owner,
			byte[] metadata,
			RichInstant creationTime
	) {
		this.ownerCode = owner.identityCode();
		this.metadata = metadata;
		this.packedCreationTime = packedTime(creationTime.getSeconds(), creationTime.getNanos());
	}

	/**
	 * Constructs a Merkle-usable unique token (NFT) from primitive values.
	 *
	 * @param ownerCode the number of the owning entity as an unsigned {@code int}
	 * @param metadata the metadata of the unique token
	 * @param packedCreationTime the "packed" representation of the consensus time at which the token was minted
	 * @param numbers the packed representation of the token type number and serial number
	 */
	public MerkleUniqueToken(
			int ownerCode,
			byte[] metadata,
			long packedCreationTime,
			long numbers
	) {
		this.numbers = numbers;
		this.ownerCode = ownerCode;
		this.metadata = metadata;
		this.packedCreationTime = packedCreationTime;
	}

	public MerkleUniqueToken() {
		/* RuntimeConstructable */
	}

	/* Object */
	@Override
	public boolean equals(Object o) {
		if (this == o) {
			return true;
		}
		if (o == null || MerkleUniqueToken.class != o.getClass()) {
			return false;
		}

		var that = (MerkleUniqueToken) o;
		return this.numbers == that.numbers &&
				this.ownerCode == that.ownerCode &&
				this.packedCreationTime == that.packedCreationTime &&
				Objects.deepEquals(this.metadata, that.metadata);
	}

	@Override
	public int hashCode() {
		return Objects.hash(
				numbers,
				ownerCode,
				packedCreationTime,
				Arrays.hashCode(metadata));
	}

	@Override
	public String toString() {
		final var then = Instant.ofEpochSecond(
				unsignedHighOrder32From(packedCreationTime),
				signedLowOrder32From(packedCreationTime));
		return MoreObjects.toStringHelper(MerkleUniqueToken.class)
				.add("id", EntityIdUtils.asScopedSerialNoLiteral(numbers))
				.add("owner", EntityId.fromIdentityCode(ownerCode).toAbbrevString())
				.add("creationTime", then)
				.add("metadata", metadata)
				.toString();
	}

	/* --- MerkleLeaf --- */
	@Override
	public long getClassId() {
		return RUNTIME_CONSTRUCTABLE_ID;
	}

	@Override
	public int getVersion() {
		return CURRENT_VERSION;
	}

	@Override
	public void deserialize(SerializableDataInputStream in, int version) throws IOException {
		ownerCode = in.readInt();
		packedCreationTime = in.readLong();
		metadata = in.readByteArray(UPPER_BOUND_METADATA_BYTES);
		if (version >= RELEASE_0180_VERSION) {
			numbers = in.readLong();
		}
	}

	@Override
	public void serialize(SerializableDataOutputStream out) throws IOException {
		out.writeInt(ownerCode);
		out.writeLong(packedCreationTime);
		out.writeByteArray(metadata);
		out.writeLong(numbers);
	}

	/* --- FastCopyable --- */
	@Override
	public MerkleUniqueToken copy() {
		setImmutable(true);
		return new MerkleUniqueToken(ownerCode, metadata, packedCreationTime, numbers);
	}

	public void setOwner(EntityId owner) {
		throwIfImmutable("Cannot change this unique token's owner if it's immutable.");
		this.ownerCode = owner.identityCode();
	}

	public EntityId getOwner() {
		return new EntityId(0, 0, BitPackUtils.numFromCode(ownerCode));
	}

	public byte[] getMetadata() {
		return metadata;
	}

	public RichInstant getCreationTime() {
		return new RichInstant(unsignedHighOrder32From(packedCreationTime), signedLowOrder32From(packedCreationTime));
	}

	public boolean isTreasuryOwned() {
		return ownerCode == TREASURY_OWNER_CODE;
	}

	@Override
<<<<<<< HEAD
	public PermHashLong getKey() {
		return new PermHashLong(numbers);
	}

	@Override
	public void setKey(PermHashLong phl) {
=======
	public EntityNumPair getKey() {
		return new EntityNumPair(numbers);
	}

	@Override
	public void setKey(EntityNumPair phl) {
>>>>>>> 56c2f253
		this.numbers = phl.getValue();
	}
}<|MERGE_RESOLUTION|>--- conflicted
+++ resolved
@@ -24,11 +24,7 @@
 import com.hedera.services.state.merkle.internals.BitPackUtils;
 import com.hedera.services.state.submerkle.EntityId;
 import com.hedera.services.state.submerkle.RichInstant;
-<<<<<<< HEAD
-import com.hedera.services.utils.PermHashLong;
-=======
 import com.hedera.services.utils.EntityNumPair;
->>>>>>> 56c2f253
 import com.hedera.services.utils.EntityIdUtils;
 import com.swirlds.common.io.SerializableDataInputStream;
 import com.swirlds.common.io.SerializableDataOutputStream;
@@ -47,11 +43,7 @@
 /**
  * Represents an uniqueToken entity. Part of the nft implementation.
  */
-<<<<<<< HEAD
-public class MerkleUniqueToken extends AbstractMerkleLeaf implements Keyed<PermHashLong> {
-=======
 public class MerkleUniqueToken extends AbstractMerkleLeaf implements Keyed<EntityNumPair> {
->>>>>>> 56c2f253
 	private static final int TREASURY_OWNER_CODE = 0;
 
 	static final int PRE_RELEASE_0180_VERSION = 1;
@@ -208,21 +200,12 @@
 	}
 
 	@Override
-<<<<<<< HEAD
-	public PermHashLong getKey() {
-		return new PermHashLong(numbers);
-	}
-
-	@Override
-	public void setKey(PermHashLong phl) {
-=======
 	public EntityNumPair getKey() {
 		return new EntityNumPair(numbers);
 	}
 
 	@Override
 	public void setKey(EntityNumPair phl) {
->>>>>>> 56c2f253
 		this.numbers = phl.getValue();
 	}
 }
package com.hedera.services.state.merkle;

/*-
 * ‌
 * Hedera Services Node
 * ​
 * Copyright (C) 2018 - 2021 Hedera Hashgraph, LLC
 * ​
 * Licensed under the Apache License, Version 2.0 (the "License");
 * you may not use this file except in compliance with the License.
 * You may obtain a copy of the License at
 *
 *      http://www.apache.org/licenses/LICENSE-2.0
 *
 * Unless required by applicable law or agreed to in writing, software
 * distributed under the License is distributed on an "AS IS" BASIS,
 * WITHOUT WARRANTIES OR CONDITIONS OF ANY KIND, either express or implied.
 * See the License for the specific language governing permissions and
 * limitations under the License.
 * ‍
 */

import com.google.common.base.MoreObjects;
import com.hedera.services.legacy.core.jproto.JKey;
import com.hedera.services.state.enums.TokenSupplyType;
import com.hedera.services.state.enums.TokenType;
import com.hedera.services.state.serdes.DomainSerdes;
import com.hedera.services.state.submerkle.EntityId;
import com.hedera.services.state.submerkle.FcCustomFee;
<<<<<<< HEAD
import com.hedera.services.utils.PermHashInteger;
=======
import com.hedera.services.utils.EntityNum;
>>>>>>> 56c2f253
import com.hedera.services.utils.EntityIdUtils;
import com.hederahashgraph.api.proto.java.CustomFee;
import com.swirlds.common.io.SerializableDataInputStream;
import com.swirlds.common.io.SerializableDataOutputStream;
import com.swirlds.common.merkle.utility.AbstractMerkleLeaf;
import com.swirlds.common.merkle.utility.Keyed;

import java.io.IOException;
import java.util.ArrayList;
import java.util.Collections;
import java.util.List;
import java.util.Objects;
import java.util.Optional;

import static com.hedera.services.legacy.core.jproto.JKey.equalUpToDecodability;
import static com.hedera.services.state.merkle.MerkleAccountState.DEFAULT_MEMO;
import static com.hedera.services.utils.MiscUtils.describe;
import static java.util.Collections.unmodifiableList;
import static java.util.stream.Collectors.toList;

<<<<<<< HEAD
public class MerkleToken extends AbstractMerkleLeaf implements Keyed<PermHashInteger> {
=======
public class MerkleToken extends AbstractMerkleLeaf implements Keyed<EntityNum> {
>>>>>>> 56c2f253
	static final int PRE_RELEASE_0120_VERSION = 1;
	static final int RELEASE_0120_VERSION = 2;
	static final int RELEASE_0160_VERSION = 3;
	static final int RELEASE_0180_VERSION = 4;

	static final int CURRENT_VERSION = RELEASE_0180_VERSION;
	static final long RUNTIME_CONSTRUCTABLE_ID = 0xd23ce8814b35fc2fL;

	static DomainSerdes serdes = new DomainSerdes();

	private static final long UNUSED_AUTO_RENEW_PERIOD = -1L;
	private static final int UPPER_BOUND_MEMO_UTF8_BYTES = 1024;

	public static final JKey UNUSED_KEY = null;
	public static final int UPPER_BOUND_SYMBOL_UTF8_BYTES = 1024;
	public static final int UPPER_BOUND_TOKEN_NAME_UTF8_BYTES = 1024;

	private TokenType tokenType;
	private TokenSupplyType supplyType;
	private int decimals;
	private long lastUsedSerialNumber;
	private long expiry;
	private long maxSupply;
	private long totalSupply;
	private long autoRenewPeriod = UNUSED_AUTO_RENEW_PERIOD;
	private JKey adminKey = UNUSED_KEY;
	private JKey kycKey = UNUSED_KEY;
	private JKey wipeKey = UNUSED_KEY;
	private JKey supplyKey = UNUSED_KEY;
	private JKey freezeKey = UNUSED_KEY;
	private JKey feeScheduleKey = UNUSED_KEY;
	private String symbol;
	private String name;
	private String memo = DEFAULT_MEMO;
	private boolean deleted;
	private boolean accountsFrozenByDefault;
	private boolean accountsKycGrantedByDefault;
	private EntityId treasury;
	private EntityId autoRenewAccount = null;
	private List<FcCustomFee> feeSchedule = Collections.emptyList();
	private int number;

	public MerkleToken() {
		/* No-op. */
	}

	public MerkleToken(
			long expiry,
			long totalSupply,
			int decimals,
			String symbol,
			String name,
			boolean accountsFrozenByDefault,
			boolean accountKycGrantedByDefault,
			EntityId treasury
	) {
		this.expiry = expiry;
		this.totalSupply = totalSupply;
		this.decimals = decimals;
		this.symbol = symbol;
		this.name = name;
		this.accountsFrozenByDefault = accountsFrozenByDefault;
		this.accountsKycGrantedByDefault = accountKycGrantedByDefault;
		this.treasury = treasury;
	}

	public MerkleToken(
			long expiry,
			long totalSupply,
			int decimals,
			String symbol,
			String name,
			boolean accountsFrozenByDefault,
			boolean accountKycGrantedByDefault,
			EntityId treasury,
			int number
	) {
		this.expiry = expiry;
		this.totalSupply = totalSupply;
		this.decimals = decimals;
		this.symbol = symbol;
		this.name = name;
		this.accountsFrozenByDefault = accountsFrozenByDefault;
		this.accountsKycGrantedByDefault = accountKycGrantedByDefault;
		this.treasury = treasury;
		this.number = number;
	}

	/* Object */
	@Override
	public boolean equals(Object o) {
		if (this == o) {
			return true;
		}
		if (o == null || MerkleToken.class != o.getClass()) {
			return false;
		}

		var that = (MerkleToken) o;
		return this.tokenType == that.tokenType &&
				this.supplyType == that.supplyType &&
				this.expiry == that.expiry &&
				this.autoRenewPeriod == that.autoRenewPeriod &&
				this.deleted == that.deleted &&
				this.maxSupply == that.maxSupply &&
				this.totalSupply == that.totalSupply &&
				this.decimals == that.decimals &&
				this.lastUsedSerialNumber == that.lastUsedSerialNumber &&
				this.accountsFrozenByDefault == that.accountsFrozenByDefault &&
				this.accountsKycGrantedByDefault == that.accountsKycGrantedByDefault &&
				this.number == that.number &&
				Objects.equals(this.symbol, that.symbol) &&
				Objects.equals(this.name, that.name) &&
				Objects.equals(this.memo, that.memo) &&
				Objects.equals(this.treasury, that.treasury) &&
				Objects.equals(this.autoRenewAccount, that.autoRenewAccount) &&
				equalUpToDecodability(this.wipeKey, that.wipeKey) &&
				equalUpToDecodability(this.supplyKey, that.supplyKey) &&
				equalUpToDecodability(this.adminKey, that.adminKey) &&
				equalUpToDecodability(this.freezeKey, that.freezeKey) &&
				equalUpToDecodability(this.kycKey, that.kycKey) &&
				equalUpToDecodability(this.feeScheduleKey, that.feeScheduleKey) &&
				Objects.equals(this.feeSchedule, that.feeSchedule);
	}

	@Override
	public int hashCode() {
		return Objects.hash(
				tokenType,
				supplyType,
				expiry,
				deleted,
				maxSupply,
				totalSupply,
				decimals,
				lastUsedSerialNumber,
				number,
				adminKey,
				freezeKey,
				kycKey,
				wipeKey,
				supplyKey,
				symbol,
				name,
				memo,
				accountsFrozenByDefault,
				accountsKycGrantedByDefault,
				treasury,
				autoRenewAccount,
				autoRenewPeriod,
				feeSchedule,
				feeScheduleKey);
	}

	/* --- Bean --- */
	@Override
	public String toString() {
		return MoreObjects.toStringHelper(MerkleToken.class)
				.omitNullValues()
				.add("number", number + " <-> " + EntityIdUtils.asIdLiteral(number))
				.add("tokenType", tokenType)
				.add("supplyType", supplyType)
				.add("deleted", deleted)
				.add("expiry", expiry)
				.add("symbol", symbol)
				.add("name", name)
				.add("memo", memo)
				.add("treasury", treasury.toAbbrevString())
				.add("maxSupply", maxSupply)
				.add("totalSupply", totalSupply)
				.add("decimals", decimals)
				.add("lastUsedSerialNumber", lastUsedSerialNumber)
				.add("autoRenewAccount", readableAutoRenewAccount())
				.add("autoRenewPeriod", autoRenewPeriod)
				.add("adminKey", describe(adminKey))
				.add("kycKey", describe(kycKey))
				.add("wipeKey", describe(wipeKey))
				.add("supplyKey", describe(supplyKey))
				.add("freezeKey", describe(freezeKey))
				.add("accountsKycGrantedByDefault", accountsKycGrantedByDefault)
				.add("accountsFrozenByDefault", accountsFrozenByDefault)
				.add("feeSchedules", feeSchedule)
				.add("feeScheduleKey", feeScheduleKey)
				.toString();
	}

	private String readableAutoRenewAccount() {
		return Optional.ofNullable(autoRenewAccount).map(EntityId::toAbbrevString).orElse("<N/A>");
	}

	/* --- MerkleLeaf --- */
	@Override
	public long getClassId() {
		return RUNTIME_CONSTRUCTABLE_ID;
	}

	@Override
	public int getVersion() {
		return CURRENT_VERSION;
	}

	@Override
	public void deserialize(SerializableDataInputStream in, int version) throws IOException {
		deleted = in.readBoolean();
		expiry = in.readLong();
		autoRenewAccount = serdes.readNullableSerializable(in);
		autoRenewPeriod = in.readLong();
		symbol = in.readNormalisedString(UPPER_BOUND_SYMBOL_UTF8_BYTES);
		name = in.readNormalisedString(UPPER_BOUND_TOKEN_NAME_UTF8_BYTES);
		treasury = in.readSerializable();
		totalSupply = in.readLong();
		decimals = in.readInt();
		accountsFrozenByDefault = in.readBoolean();
		accountsKycGrantedByDefault = in.readBoolean();
		adminKey = serdes.readNullable(in, serdes::deserializeKey);
		freezeKey = serdes.readNullable(in, serdes::deserializeKey);
		kycKey = serdes.readNullable(in, serdes::deserializeKey);
		supplyKey = serdes.readNullable(in, serdes::deserializeKey);
		wipeKey = serdes.readNullable(in, serdes::deserializeKey);
		/* Memo present since 0.12.0 */
		memo = in.readNormalisedString(UPPER_BOUND_MEMO_UTF8_BYTES);
		if (version >= RELEASE_0160_VERSION) {
			tokenType = TokenType.values()[in.readInt()];
			supplyType = TokenSupplyType.values()[in.readInt()];
			maxSupply = in.readLong();
			lastUsedSerialNumber = in.readLong();
			feeSchedule = unmodifiableList(in.readSerializableList(Integer.MAX_VALUE, true, FcCustomFee::new));
			feeScheduleKey = serdes.readNullable(in, serdes::deserializeKey);
		}
		if (version >= RELEASE_0180_VERSION) {
			number = in.readInt();
		}
		if (tokenType == null) {
			tokenType = TokenType.FUNGIBLE_COMMON;
		}
		if (supplyType == null) {
			supplyType = TokenSupplyType.INFINITE;
		}
	}

	@Override
	public void serialize(SerializableDataOutputStream out) throws IOException {
		out.writeBoolean(deleted);
		out.writeLong(expiry);
		serdes.writeNullableSerializable(autoRenewAccount, out);
		out.writeLong(autoRenewPeriod);
		out.writeNormalisedString(symbol);
		out.writeNormalisedString(name);
		out.writeSerializable(treasury, true);
		out.writeLong(totalSupply);
		out.writeInt(decimals);
		out.writeBoolean(accountsFrozenByDefault);
		out.writeBoolean(accountsKycGrantedByDefault);
		serdes.writeNullable(adminKey, out, serdes::serializeKey);
		serdes.writeNullable(freezeKey, out, serdes::serializeKey);
		serdes.writeNullable(kycKey, out, serdes::serializeKey);
		serdes.writeNullable(supplyKey, out, serdes::serializeKey);
		serdes.writeNullable(wipeKey, out, serdes::serializeKey);
		out.writeNormalisedString(memo);
		out.writeInt(tokenType.ordinal());
		out.writeInt(supplyType.ordinal());
		out.writeLong(maxSupply);
		out.writeLong(lastUsedSerialNumber);
		out.writeSerializableList(feeSchedule, true, true);
		serdes.writeNullable(feeScheduleKey, out, serdes::serializeKey);
		out.writeInt(number);
	}

	/* --- FastCopyable --- */
	@Override
	public MerkleToken copy() {
		setImmutable(true);
		var fc = new MerkleToken(
				expiry,
				totalSupply,
				decimals,
				symbol,
				name,
				accountsFrozenByDefault,
				accountsKycGrantedByDefault,
				treasury,
				number);
		fc.setMemo(memo);
		fc.setDeleted(deleted);
		fc.setFeeSchedule(feeSchedule);
		fc.setAutoRenewPeriod(autoRenewPeriod);
		fc.setAutoRenewAccount(autoRenewAccount);
		fc.lastUsedSerialNumber = lastUsedSerialNumber;
		fc.setTokenType(tokenType);
		fc.setSupplyType(supplyType);
		fc.setMaxSupply(maxSupply);
		if (adminKey != UNUSED_KEY) {
			fc.setAdminKey(adminKey);
		}
		if (freezeKey != UNUSED_KEY) {
			fc.setFreezeKey(freezeKey);
		}
		if (kycKey != UNUSED_KEY) {
			fc.setKycKey(kycKey);
		}
		if (wipeKey != UNUSED_KEY) {
			fc.setWipeKey(wipeKey);
		}
		if (supplyKey != UNUSED_KEY) {
			fc.setSupplyKey(supplyKey);
		}
		if (feeScheduleKey != UNUSED_KEY) {
			fc.setFeeScheduleKey(feeScheduleKey);
		}
		return fc;
	}

	/* --- Bean --- */
	public long totalSupply() {
		return totalSupply;
	}

	public int decimals() {
		return decimals;
	}

	public boolean hasAdminKey() {
		return adminKey != UNUSED_KEY;
	}

	public Optional<JKey> adminKey() {
		return Optional.ofNullable(adminKey);
	}

	public Optional<JKey> freezeKey() {
		return Optional.ofNullable(freezeKey);
	}

	public boolean hasFreezeKey() {
		return freezeKey != UNUSED_KEY;
	}

	public Optional<JKey> kycKey() {
		return Optional.ofNullable(kycKey);
	}

	public boolean hasKycKey() {
		return kycKey != UNUSED_KEY;
	}

	public void setFreezeKey(JKey freezeKey) {
		throwIfImmutable("Cannot change this token's freeze key if it's immutable.");
		this.freezeKey = freezeKey;
	}

	public void setKycKey(JKey kycKey) {
		throwIfImmutable("Cannot change this token's kyc key if it's immutable.");
		this.kycKey = kycKey;
	}

	public Optional<JKey> supplyKey() {
		return Optional.ofNullable(supplyKey);
	}

	public Optional<JKey> feeScheduleKey() {
		return Optional.ofNullable(feeScheduleKey);
	}

	public boolean hasSupplyKey() {
		return supplyKey != UNUSED_KEY;
	}

	public void setSupplyKey(JKey supplyKey) {
		throwIfImmutable("Cannot change this token's supply key if it's immutable.");
		this.supplyKey = supplyKey;
	}

	public Optional<JKey> wipeKey() {
		return Optional.ofNullable(wipeKey);
	}

	public boolean hasWipeKey() {
		return wipeKey != UNUSED_KEY;
	}

	public void setWipeKey(JKey wipeKey) {
		throwIfImmutable("Cannot change this token's wipe key if it's immutable.");
		this.wipeKey = wipeKey;
	}

	public boolean isDeleted() {
		return deleted;
	}

	public void setDeleted(boolean deleted) {
		throwIfImmutable("Cannot change this token's to be deleted if it's immutable.");
		this.deleted = deleted;
	}

	public String symbol() {
		return symbol;
	}

	public void setSymbol(String symbol) {
		throwIfImmutable("Cannot change this token's symbol if it's immutable.");
		this.symbol = symbol;
	}

	public String name() {
		return name;
	}

	public void setName(String name) {
		throwIfImmutable("Cannot change this token's name if it's immutable.");
		this.name = name;
	}

	public void setTreasury(EntityId treasury) {
		throwIfImmutable("Cannot change this token's treasure account if it's immutable.");
		this.treasury = treasury;
	}

	public void setAdminKey(JKey adminKey) {
		throwIfImmutable("Cannot change this token's admin key if it's immutable.");
		this.adminKey = adminKey;
	}

	public boolean accountsAreFrozenByDefault() {
		return accountsFrozenByDefault;
	}

	public boolean accountsKycGrantedByDefault() {
		return accountsKycGrantedByDefault;
	}

	public EntityId treasury() {
		return treasury;
	}

	public long expiry() {
		return expiry;
	}

	public void setExpiry(long expiry) {
		throwIfImmutable("Cannot change this token's expiry time if it's immutable.");
		this.expiry = expiry;
	}

	public long autoRenewPeriod() {
		return autoRenewPeriod;
	}

	public void setAutoRenewPeriod(long autoRenewPeriod) {
		throwIfImmutable("Cannot change this token's auto renewal period if it's immutable.");
		this.autoRenewPeriod = autoRenewPeriod;
	}

	public EntityId autoRenewAccount() {
		return autoRenewAccount;
	}

	public boolean hasAutoRenewAccount() {
		return autoRenewAccount != null;
	}

	public void setAutoRenewAccount(EntityId autoRenewAccount) {
		throwIfImmutable("Cannot change this token's auto renewal account if it's immutable.");
		this.autoRenewAccount = autoRenewAccount;
	}

	public void adjustTotalSupplyBy(long amount) {
		throwIfImmutable("Cannot adjust this token's total supply if it's immutable.");
		var newTotalSupply = totalSupply + amount;
		if (newTotalSupply < 0) {
			throw new IllegalArgumentException(String.format(
					"Argument 'amount=%d' would negate totalSupply=%d!",
					amount, totalSupply));
		}
		if (maxSupply != 0 && maxSupply < newTotalSupply) {
			throw new IllegalArgumentException(String.format(
					"Argument 'amount=%d' would exceed maxSupply=%d!",
					amount, maxSupply));
		}
		totalSupply += amount;
	}

	public JKey getSupplyKey() {
		return supplyKey;
	}

	public JKey getWipeKey() {
		return wipeKey;
	}

	public JKey getAdminKey() {
		return adminKey;
	}

	public JKey getKycKey() {
		return kycKey;
	}

	public JKey getFreezeKey() {
		return freezeKey;
	}

	public void setTotalSupply(long totalSupply) {
		throwIfImmutable("Cannot change this token's total supply if it's immutable.");
		this.totalSupply = totalSupply;
	}

	public String memo() {
		return memo;
	}

	public void setMemo(String memo) {
		throwIfImmutable("Cannot change this token's memo if it's immutable.");
		this.memo = memo;
	}

	public void setAccountsFrozenByDefault(boolean accountsFrozenByDefault) {
		throwIfImmutable("Cannot change this token's default frozen status if it's immutable.");
		this.accountsFrozenByDefault = accountsFrozenByDefault;
	}

	public long getLastUsedSerialNumber() {
		return lastUsedSerialNumber;
	}

	public void setLastUsedSerialNumber(long serialNum) {
		throwIfImmutable("Cannot change this token's last used serial number if it's immutable.");
		this.lastUsedSerialNumber = serialNum;
	}

	public TokenType tokenType() {
		return tokenType;
	}

	public void setTokenType(TokenType tokenType) {
		throwIfImmutable("Cannot change this token's token type if it's immutable.");
		this.tokenType = tokenType;
	}

	public void setTokenType(int tokenTypeInt) {
		throwIfImmutable("Cannot change this token's token type through value if it's immutable.");
		this.tokenType = TokenType.values()[tokenTypeInt];
	}

	public TokenSupplyType supplyType() {
		return supplyType;
	}

	public void setSupplyType(TokenSupplyType supplyType) {
		throwIfImmutable("Cannot change this token's supply type if it's immutable.");
		this.supplyType = supplyType;
	}

	public void setSupplyType(int supplyTypeInt) {
		throwIfImmutable("Cannot change this token's supply type through value if it's immutable.");
		this.supplyType = TokenSupplyType.values()[supplyTypeInt];
	}

	public long maxSupply() {
		return maxSupply;
	}

	public void setMaxSupply(long maxSupply) {
		throwIfImmutable("Cannot change this token's max supply if it's immutable.");
		this.maxSupply = maxSupply;
	}

	public List<FcCustomFee> customFeeSchedule() {
		return feeSchedule;
	}

	public void setFeeSchedule(List<FcCustomFee> feeSchedule) {
		throwIfImmutable("Cannot change this token's fee schedule if it's immutable.");
		this.feeSchedule = feeSchedule;
	}

	public List<CustomFee> grpcFeeSchedule() {
		final List<CustomFee> grpcList = new ArrayList<>();
		for (var customFee : feeSchedule) {
			grpcList.add(customFee.asGrpc());
		}
		return grpcList;
	}

	public void setFeeScheduleFrom(List<CustomFee> grpcFeeSchedule) {
		throwIfImmutable("Cannot change this token's fee schedule from grpc if it's immutable.");
		feeSchedule = grpcFeeSchedule.stream().map(FcCustomFee::fromGrpc).collect(toList());
	}

	public void setFeeScheduleKey(final JKey feeScheduleKey) {
		throwIfImmutable("Cannot change this token's fee schedule key if it's immutable.");
		this.feeScheduleKey = feeScheduleKey;
	}

	public JKey getFeeScheduleKey() {
		return feeScheduleKey;
	}

	public boolean hasFeeScheduleKey() {
		return feeScheduleKey != UNUSED_KEY;
	}

	@Override
<<<<<<< HEAD
	public PermHashInteger getKey() {
		return new PermHashInteger(number);
	}

	@Override
	public void setKey(PermHashInteger phi) {
=======
	public EntityNum getKey() {
		return new EntityNum(number);
	}

	@Override
	public void setKey(EntityNum phi) {
>>>>>>> 56c2f253
		this.number = phi.intValue();
	}
}<|MERGE_RESOLUTION|>--- conflicted
+++ resolved
@@ -27,11 +27,7 @@
 import com.hedera.services.state.serdes.DomainSerdes;
 import com.hedera.services.state.submerkle.EntityId;
 import com.hedera.services.state.submerkle.FcCustomFee;
-<<<<<<< HEAD
-import com.hedera.services.utils.PermHashInteger;
-=======
 import com.hedera.services.utils.EntityNum;
->>>>>>> 56c2f253
 import com.hedera.services.utils.EntityIdUtils;
 import com.hederahashgraph.api.proto.java.CustomFee;
 import com.swirlds.common.io.SerializableDataInputStream;
@@ -52,11 +48,7 @@
 import static java.util.Collections.unmodifiableList;
 import static java.util.stream.Collectors.toList;
 
-<<<<<<< HEAD
-public class MerkleToken extends AbstractMerkleLeaf implements Keyed<PermHashInteger> {
-=======
 public class MerkleToken extends AbstractMerkleLeaf implements Keyed<EntityNum> {
->>>>>>> 56c2f253
 	static final int PRE_RELEASE_0120_VERSION = 1;
 	static final int RELEASE_0120_VERSION = 2;
 	static final int RELEASE_0160_VERSION = 3;
@@ -659,21 +651,12 @@
 	}
 
 	@Override
-<<<<<<< HEAD
-	public PermHashInteger getKey() {
-		return new PermHashInteger(number);
-	}
-
-	@Override
-	public void setKey(PermHashInteger phi) {
-=======
 	public EntityNum getKey() {
 		return new EntityNum(number);
 	}
 
 	@Override
 	public void setKey(EntityNum phi) {
->>>>>>> 56c2f253
 		this.number = phi.intValue();
 	}
 }
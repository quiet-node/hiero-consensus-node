--- conflicted
+++ resolved
@@ -148,14 +148,9 @@
     for (Map.Entry<MerkleEntityId, MerkleAccount> item : accountMap.entrySet()) {
       MerkleEntityId currKey = item.getKey();
       MerkleAccount currMv = item.getValue();
-<<<<<<< HEAD
-      totalBalance += currMv.getBalance();
-      exAccObj = new AccountBalance(currKey.getShard(), currKey.getRealm(), currKey.getNum(), currMv.getBalance());
-=======
       totalBalance = totalBalance.add(BigInteger.valueOf(currMv.getBalance()));
       exAccObj = new AccountBalance(
               currKey.getShard(), currKey.getRealm(), currKey.getNum(), currMv.getBalance());
->>>>>>> 9cc54f3b
       acctObjList.add(exAccObj);
       //check if the account is a node account
       long nodeId = nodeAccounts.getOrDefault(currKey.toAbbrevString(), -1l);

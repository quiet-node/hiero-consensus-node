--- conflicted
+++ resolved
@@ -111,15 +111,8 @@
 		return transferListSizeLimit;
 	}
 
-<<<<<<< HEAD
 	static int getTokenTransfersListSizeLimit() { return tokenTransfersListSizeLimit; }
 
-	static long getNodeAccountBalanceValidity() {
-		return nodeAccountBalanceValidity;
-	}
-
-=======
->>>>>>> 1b873f89
 	static int getLocalCallEstReturnBytes() {
 		return localCallEstReturnBytes;
 	}

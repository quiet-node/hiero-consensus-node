--- conflicted
+++ resolved
@@ -155,7 +155,7 @@
 				tokens().size());
 		log.info("  (@ {}) # scheduled txns     = {}",
 				StateChildIndices.SCHEDULE_TXS,
-				scheduleTxs().size());
+				scheduleTxs().getNumSchedules());
 		log.info("  (@ {}) # contract K/V pairs = {}",
 				StateChildIndices.CONTRACT_STORAGE,
 				contractStorage().size());
@@ -221,17 +221,15 @@
 			final var app = getMetadata().app();
 			app.workingState().updatePrimitiveChildrenFrom(this);
 		}
-<<<<<<< HEAD
 
 		// we know for a fact that we need to migrate scheduled transactions if they are a MerkleMap, the version
 		// doesn't really matter.
 		if (getChild(StateChildIndices.SCHEDULE_TXS) instanceof MerkleMap) {
 			scheduledTxnsMigrator.accept(this);
 		}
-=======
+
 		log.info("Migration completed.");
 		logStateChildrenSizes();
->>>>>>> b5f511c2
 	}
 
 	/* --- SwirldState --- */

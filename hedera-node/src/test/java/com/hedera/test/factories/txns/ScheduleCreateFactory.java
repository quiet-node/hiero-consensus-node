/*
 * Copyright (C) 2020-2022 Hedera Hashgraph, LLC
 *
 * Licensed under the Apache License, Version 2.0 (the "License");
 * you may not use this file except in compliance with the License.
 * You may obtain a copy of the License at
 *
 *      http://www.apache.org/licenses/LICENSE-2.0
 *
 * Unless required by applicable law or agreed to in writing, software
 * distributed under the License is distributed on an "AS IS" BASIS,
 * WITHOUT WARRANTIES OR CONDITIONS OF ANY KIND, either express or implied.
 * See the License for the specific language governing permissions and
 * limitations under the License.
 */
package com.hedera.test.factories.txns;

import com.google.protobuf.InvalidProtocolBufferException;
import com.hedera.services.utils.accessors.SignedTxnAccessor;
import com.hedera.test.factories.scenarios.TxnHandlingScenario;
import com.hederahashgraph.api.proto.java.AccountID;
import com.hederahashgraph.api.proto.java.SchedulableTransactionBody;
import com.hederahashgraph.api.proto.java.ScheduleCreateTransactionBody;
import com.hederahashgraph.api.proto.java.Transaction;
import com.hederahashgraph.api.proto.java.TransactionBody;
import java.util.Optional;

public class ScheduleCreateFactory extends SignedTxnFactory<ScheduleCreateFactory> {
    private boolean omitAdmin = false;
    private boolean scheduleNonsense = false;
    private Optional<AccountID> payer = Optional.empty();
    private Transaction scheduled = Transaction.getDefaultInstance();

    private ScheduleCreateFactory() {}

    public static ScheduleCreateFactory newSignedScheduleCreate() {
        return new ScheduleCreateFactory();
    }

    public ScheduleCreateFactory schedulingNonsense() {
        scheduleNonsense = true;
        return this;
    }

    public ScheduleCreateFactory missingAdmin() {
        omitAdmin = true;
        return this;
    }

    public ScheduleCreateFactory designatingPayer(AccountID id) {
        payer = Optional.of(id);
        return this;
    }

    public ScheduleCreateFactory creating(Transaction scheduled) {
        this.scheduled = scheduled;
        return this;
    }

    @Override
    protected ScheduleCreateFactory self() {
        return this;
    }

    @Override
    protected long feeFor(Transaction signedTxn, int numPayerKeys) {
        return 0;
    }

    @Override
    protected void customizeTxn(TransactionBody.Builder txn) {
        var op = ScheduleCreateTransactionBody.newBuilder();
        if (!omitAdmin) {
            op.setAdminKey(TxnHandlingScenario.SCHEDULE_ADMIN_KT.asKey());
        }
        payer.ifPresent(op::setPayerAccountID);
        if (scheduleNonsense) {
            op.setScheduledTransactionBody(SchedulableTransactionBody.getDefaultInstance());
        } else {
            try {
<<<<<<< HEAD
                var accessor = new SignedTxnAccessor(scheduled);
=======
                var accessor = SignedTxnAccessor.from(scheduled.toByteArray());
>>>>>>> 6f806782
                var scheduled = ScheduleUtils.fromOrdinary(accessor.getTxn());
                op.setScheduledTransactionBody(scheduled);
            } catch (InvalidProtocolBufferException e) {
                throw new IllegalStateException(
                        "ScheduleCreate test used unparseable transaction!", e);
            }
        }
        txn.setScheduleCreate(op);
    }
}<|MERGE_RESOLUTION|>--- conflicted
+++ resolved
@@ -78,11 +78,7 @@
             op.setScheduledTransactionBody(SchedulableTransactionBody.getDefaultInstance());
         } else {
             try {
-<<<<<<< HEAD
-                var accessor = new SignedTxnAccessor(scheduled);
-=======
                 var accessor = SignedTxnAccessor.from(scheduled.toByteArray());
->>>>>>> 6f806782
                 var scheduled = ScheduleUtils.fromOrdinary(accessor.getTxn());
                 op.setScheduledTransactionBody(scheduled);
             } catch (InvalidProtocolBufferException e) {

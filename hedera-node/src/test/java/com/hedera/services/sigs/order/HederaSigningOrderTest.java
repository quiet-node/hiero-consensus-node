--- conflicted
+++ resolved
@@ -1985,11 +1985,7 @@
 		);
 	}
 
-<<<<<<< HEAD
-	public static List<Key> sanityRestored(List<JKey> jKeys) {
-=======
 	static List<Key> sanityRestored(List<JKey> jKeys) {
->>>>>>> fe9f2b05
 		return jKeys.stream().map(jKey -> {
 					try {
 						return JKey.mapJKey(jKey);

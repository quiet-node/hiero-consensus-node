/*
 * Copyright (C) 2020-2022 Hedera Hashgraph, LLC
 *
 * Licensed under the Apache License, Version 2.0 (the "License");
 * you may not use this file except in compliance with the License.
 * You may obtain a copy of the License at
 *
 *      http://www.apache.org/licenses/LICENSE-2.0
 *
 * Unless required by applicable law or agreed to in writing, software
 * distributed under the License is distributed on an "AS IS" BASIS,
 * WITHOUT WARRANTIES OR CONDITIONS OF ANY KIND, either express or implied.
 * See the License for the specific language governing permissions and
 * limitations under the License.
 */
package com.hedera.services.context.properties;

import static com.hedera.services.sysfiles.domain.KnownBlockValues.MISSING_BLOCK_VALUES;
import static com.hederahashgraph.api.proto.java.HederaFunctionality.ConsensusSubmitMessage;
import static com.hederahashgraph.api.proto.java.HederaFunctionality.CryptoTransfer;
import static com.hederahashgraph.api.proto.java.HederaFunctionality.TokenBurn;
import static com.hederahashgraph.api.proto.java.HederaFunctionality.TokenMint;
import static java.util.Map.entry;
import static org.hamcrest.MatcherAssert.assertThat;
import static org.hamcrest.collection.IsIterableContainingInOrder.contains;
import static org.junit.jupiter.api.Assertions.assertDoesNotThrow;
import static org.junit.jupiter.api.Assertions.assertEquals;
import static org.junit.jupiter.api.Assertions.assertThrows;
import static org.junit.jupiter.api.Assertions.assertTrue;

import com.hedera.services.fees.calculation.CongestionMultipliers;
import com.hedera.services.sysfiles.domain.throttling.ThrottleReqOpsScaleFactor;
import com.hedera.test.extensions.LogCaptor;
import com.hedera.test.extensions.LogCaptureExtension;
import com.hedera.test.extensions.LoggingSubject;
import com.hedera.test.extensions.LoggingTarget;
import java.io.IOException;
import java.util.EnumSet;
import java.util.List;
import java.util.Map;
import java.util.Set;
import org.apache.commons.lang3.tuple.Pair;
import org.hamcrest.Matchers;
import org.junit.jupiter.api.BeforeEach;
import org.junit.jupiter.api.Test;
import org.junit.jupiter.api.extension.ExtendWith;

@ExtendWith({LogCaptureExtension.class})
class BootstrapPropertiesTest {
    @LoggingTarget private LogCaptor logCaptor;
    @LoggingSubject private BootstrapProperties subject = new BootstrapProperties();

    private static final String STD_PROPS_RESOURCE = "bootstrap/standard.properties";
    private static final String INVALID_PROPS_RESOURCE = "bootstrap/not.properties";
    private static final String UNREADABLE_PROPS_RESOURCE = "bootstrap/unreadable.properties";
    private static final String INCOMPLETE_STD_PROPS_RESOURCE = "bootstrap/incomplete.properties";

    private static final String OVERRIDE_PROPS_LOC =
            "src/test/resources/bootstrap/override.properties";
    private static final String EMPTY_OVERRIDE_PROPS_LOC =
            "src/test/resources/bootstrap/empty-override.properties";

    private static final Map<String, Object> expectedProps =
            Map.ofEntries(
                    entry("bootstrap.feeSchedulesJson.resource", "feeSchedules.json"),
                    entry(
                            "bootstrap.genesisPublicKey",
                            "0aa8e21064c61eab86e2a9c164565b4e7a9a4146106e0a6cd03a8c395a110e92"),
                    entry(
                            "bootstrap.hapiPermissions.path",
                            "data/config/api-permission.properties"),
                    entry("bootstrap.networkProperties.path", "data/config/application.properties"),
                    entry("bootstrap.rates.currentHbarEquiv", 1),
                    entry("bootstrap.rates.currentCentEquiv", 12),
                    entry("bootstrap.rates.currentExpiry", 4102444800L),
                    entry("bootstrap.rates.nextHbarEquiv", 1),
                    entry("bootstrap.rates.nextCentEquiv", 15),
                    entry("bootstrap.rates.nextExpiry", 4102444800L),
                    entry("bootstrap.system.entityExpiry", 1812637686L),
                    entry("bootstrap.throttleDefsJson.resource", "throttles.json"),
                    entry("accounts.addressBookAdmin", 55L),
                    entry("balances.exportDir.path", "/opt/hgcapp/accountBalances/"),
                    entry("balances.exportEnabled", true),
                    entry("balances.exportPeriodSecs", 900),
                    entry("balances.exportTokenBalances", true),
                    entry("balances.nodeBalanceWarningThreshold", 0L),
                    entry("accounts.exchangeRatesAdmin", 57L),
                    entry("accounts.feeSchedulesAdmin", 56L),
                    entry("accounts.nodeRewardAccount", 801L),
                    entry("accounts.stakingRewardAccount", 800L),
                    entry("accounts.freezeAdmin", 58L),
                    entry("accounts.systemAdmin", 50L),
                    entry("accounts.systemDeleteAdmin", 59L),
                    entry("accounts.systemUndeleteAdmin", 60L),
                    entry("accounts.treasury", 2L),
                    entry("contracts.allowCreate2", true),
                    entry("contracts.allowAutoAssociations", false),
                    entry("contracts.defaultLifetime", 7890000L),
                    entry("contracts.localCall.estRetBytes", 32),
                    entry("contracts.maxGasPerSec", 15000000L),
                    entry("contracts.maxKvPairs.aggregate", 500_000_000L),
                    entry("contracts.maxKvPairs.individual", 163_840),
                    entry("contracts.chainId", 1),
                    entry("contracts.enableTraceability", true),
                    entry("contracts.throttle.throttleByGas", true),
                    entry("contracts.knownBlockHash", MISSING_BLOCK_VALUES),
                    entry("contracts.maxRefundPercentOfGasLimit", 20),
                    entry("contracts.scheduleThrottleMaxGasLimit", 5000000L),
                    entry("contracts.redirectTokenCalls", true),
                    entry("contracts.precompile.exchangeRateGasCost", 100L),
                    entry("contracts.precompile.htsDefaultGasCost", 10000L),
                    entry("contracts.precompile.exportRecordResults", true),
                    entry("contracts.precompile.htsEnableTokenCreate", true),
                    entry("dev.onlyDefaultNodeListens", true),
                    entry("dev.defaultListeningNodeAccount", "0.0.3"),
                    entry("entities.maxLifetime", 3153600000L),
                    entry("entities.systemDeletable", EnumSet.of(EntityType.FILE)),
                    entry(
                            "fees.percentCongestionMultipliers",
                            CongestionMultipliers.from("90,10x,95,25x,99,100x")),
                    entry("fees.minCongestionPeriod", 60),
                    entry("files.addressBook", 101L),
                    entry("files.networkProperties", 121L),
                    entry("files.exchangeRates", 112L),
                    entry("files.feeSchedules", 111L),
                    entry("files.hapiPermissions", 122L),
                    entry("files.throttleDefinitions", 123L),
                    entry("files.nodeDetails", 102L),
                    entry("files.softwareUpdateRange", Pair.of(150L, 159L)),
                    entry("grpc.port", 50211),
                    entry("grpc.tlsPort", 50212),
                    entry("hedera.accountsExportPath", "data/onboard/exportedAccount.txt"),
                    entry("hedera.exportAccountsOnStartup", false),
                    entry("hedera.firstUserEntity", 1001L),
                    entry("hedera.prefetch.queueCapacity", 10000),
                    entry("hedera.prefetch.threadPoolSize", 2),
                    entry("hedera.prefetch.codeCacheTtlSecs", 120),
                    entry("hedera.profiles.active", Profile.PROD),
                    entry("hedera.realm", 0L),
                    entry("hedera.recordStream.logDir", "/opt/hgcapp/recordStreams"),
                    entry("hedera.recordStream.logPeriod", 2L),
                    entry("hedera.recordStream.isEnabled", true),
                    entry("hedera.recordStream.queueCapacity", 5000),
                    entry("hedera.shard", 0L),
                    entry("hedera.transaction.maxMemoUtf8Bytes", 100),
                    entry("hedera.transaction.minValidDuration", 15L),
                    entry("hedera.transaction.maxValidDuration", 180L),
                    entry("hedera.transaction.minValidityBufferSecs", 10),
                    entry("ledger.id", "0x03"),
                    entry("ledger.changeHistorian.memorySecs", 20),
                    entry("ledger.fundingAccount", 98L),
                    entry("ledger.numSystemAccounts", 100),
                    entry("ledger.records.maxQueryableByAccount", 180),
                    entry("ledger.transfers.maxLen", 10),
                    entry("ledger.tokenTransfers.maxLen", 10),
                    entry("ledger.totalTinyBarFloat", 5000000000000000000L),
                    entry("autoCreation.enabled", true),
                    entry("autoRemove.maxPurgedKvPairsPerTouch", 10),
                    entry("autoRemove.maxReturnedNftsPerTouch", 10),
                    entry("autoRenew.targetTypes", EnumSet.noneOf(EntityType.class)),
                    entry("autorenew.numberOfEntitiesToScan", 100),
                    entry("autorenew.maxNumberOfEntitiesToRenewOrDelete", 2),
                    entry("autorenew.gracePeriod", 604800L),
                    entry("ledger.autoRenewPeriod.maxDuration", 8000001L),
                    entry("ledger.autoRenewPeriod.minDuration", 6999999L),
                    entry("ledger.schedule.txExpiryTimeSecs", 1800),
                    entry("iss.resetPeriod", 60),
                    entry("iss.roundsToLog", 5000),
                    entry("netty.mode", Profile.PROD),
                    entry("netty.prod.flowControlWindow", 10240),
                    entry("netty.prod.maxConcurrentCalls", 10),
                    entry("netty.prod.maxConnectionAge", 15L),
                    entry("netty.prod.maxConnectionAgeGrace", 5L),
                    entry("netty.prod.maxConnectionIdle", 10L),
                    entry("netty.prod.keepAliveTime", 10L),
                    entry("netty.prod.keepAliveTimeout", 3L),
                    entry("netty.startRetries", 90),
                    entry("netty.startRetryIntervalMs", 1_000L),
                    entry("netty.tlsCrt.path", "hedera.crt"),
                    entry("netty.tlsKey.path", "hedera.key"),
                    entry("queries.blob.lookupRetries", 3),
                    entry("tokens.maxRelsPerInfoQuery", 1_000),
                    entry("tokens.maxPerAccount", 1_000),
                    entry("tokens.maxSymbolUtf8Bytes", 100),
                    entry("tokens.maxTokenNameUtf8Bytes", 100),
                    entry("tokens.maxCustomFeesAllowed", 10),
                    entry("tokens.maxCustomFeeDepth", 2),
                    entry("files.maxSizeKb", 1024),
                    entry("fees.tokenTransferUsageMultiplier", 380),
                    entry("cache.records.ttl", 180),
                    entry("rates.intradayChangeLimitPercent", 25),
                    entry("rates.midnightCheckInterval", 1L),
                    entry("scheduling.longTermEnabled", false),
                    entry("scheduling.maxTxnPerSecond", 100L),
                    entry("scheduling.maxExpirationFutureSeconds", 5356800L),
                    entry(
                            "scheduling.whitelist",
                            Set.of(CryptoTransfer, TokenMint, TokenBurn, ConsensusSubmitMessage)),
                    entry("sigs.expandFromLastSignedState", true),
                    entry(
                            "stats.consThrottlesToSample",
                            List.of("<GAS>", "ThroughputLimits", "CreationLimits")),
                    entry(
                            "stats.hapiThrottlesToSample",
                            List.of(
                                    "<GAS>",
                                    "ThroughputLimits",
                                    "OffHeapQueryLimits",
                                    "CreationLimits",
                                    "FreeQueryLimits")),
                    entry("stats.runningAvgHalfLifeSecs", 10.0),
                    entry("stats.entityUtils.gaugeUpdateIntervalMs", 3_000L),
                    entry("stats.hapiOps.speedometerUpdateIntervalMs", 3_000L),
                    entry("stats.throttleUtils.gaugeUpdateIntervalMs", 1_000L),
                    entry("stats.speedometerHalfLifeSecs", 10.0),
                    entry("stats.executionTimesToTrack", 0),
                    entry("staking.isEnabled", true),
                    entry("staking.periodMins", 1440L),
                    entry("staking.rewardHistory.numStoredPeriods", 365),
                    entry("staking.rewardRate", 0L),
                    entry("staking.startThreshold", 25000000000000000L),
                    entry("staking.fees.nodeRewardPercentage", 0),
                    entry("staking.fees.stakingRewardPercentage", 100),
                    entry("staking.maxDailyStakeRewardThPerH", 17808L),
                    entry("consensus.message.maxBytesAllowed", 1024),
                    entry("consensus.handle.maxPrecedingRecords", 3L),
                    entry("consensus.handle.maxFollowingRecords", 50L),
                    entry("ledger.nftTransfers.maxLen", 10),
                    entry("ledger.xferBalanceChanges.maxLen", 20),
                    entry("tokens.nfts.areEnabled", true),
                    entry("tokens.nfts.useTreasuryWildcards", true),
                    entry("tokens.nfts.maxQueryRange", 100L),
                    entry("tokens.nfts.maxBatchSizeWipe", 10),
                    entry("tokens.nfts.maxBatchSizeMint", 10),
                    entry("tokens.nfts.maxBatchSizeBurn", 10),
                    entry("tokens.nfts.maxMetadataBytes", 100),
                    entry("tokens.nfts.maxAllowedMints", 5000000L),
                    entry(
                            "tokens.nfts.mintThrottleScaleFactor",
                            ThrottleReqOpsScaleFactor.from("5:2")),
                    entry(
                            "upgrade.artifacts.path",
                            "/opt/hgcapp/services-hedera/HapiApp2.0/data/upgrade/current"),
                    entry("hedera.allowances.maxTransactionLimit", 20),
                    entry("hedera.allowances.maxAccountLimit", 100),
                    entry("hedera.allowances.isEnabled", true),
                    entry("entities.limitTokenAssociations", false),
                    entry("hedera.recordStream.recordFileVersion", 5),
                    entry("hedera.recordStream.signatureFileVersion", 5),
                    entry("accounts.maxNumber", 5_000_000L),
                    entry("contracts.maxNumber", 5_000_000L),
                    entry("files.maxNumber", 1_000_000L),
                    entry("scheduling.maxNumber", 10_000_000L),
                    entry("tokens.maxNumber", 1_000_000L),
                    entry("topics.maxNumber", 1_000_000L),
                    entry("tokens.maxAggregateRels", 10_000_000L),
<<<<<<< HEAD
                    entry("prng.isEnabled", true));
=======
                    entry("utilPrng.isEnabled", true));
>>>>>>> a3f1854c

    @Test
    void containsProperty() {
        assertTrue(subject.containsProperty("tokens.nfts.maxQueryRange"));
    }

    @BeforeEach
    void setUp() {
        subject.bootstrapOverridePropsLoc = EMPTY_OVERRIDE_PROPS_LOC;
    }

    @Test
    void throwsIseIfUnreadable() {
        subject.bootstrapPropsResource = UNREADABLE_PROPS_RESOURCE;

        final var ise = assertThrows(IllegalStateException.class, subject::ensureProps);
        final var msg =
                String.format("'%s' contains unrecognized properties:", UNREADABLE_PROPS_RESOURCE);
        assertTrue(ise.getMessage().startsWith(msg));
    }

    @Test
    void throwsIseIfIoExceptionOccurs() {
        final var bkup = BootstrapProperties.resourceStreamProvider;
        subject.bootstrapPropsResource = STD_PROPS_RESOURCE;
        BootstrapProperties.resourceStreamProvider =
                ignore -> {
                    throw new IOException("Oops!");
                };

        final var ise = assertThrows(IllegalStateException.class, subject::ensureProps);
        final var msg = String.format("'%s' could not be loaded!", STD_PROPS_RESOURCE);
        assertEquals(msg, ise.getMessage());

        BootstrapProperties.resourceStreamProvider = bkup;
    }

    @Test
    void throwsIseIfInvalid() {
        subject.bootstrapPropsResource = INVALID_PROPS_RESOURCE;

        final var ise = assertThrows(IllegalStateException.class, subject::ensureProps);
        final var msg =
                String.format("'%s' contains unrecognized properties:", INVALID_PROPS_RESOURCE);
        assertTrue(ise.getMessage().startsWith(msg));
    }

    @Test
    void ensuresFilePropsFromExtant() {
        subject.bootstrapPropsResource = STD_PROPS_RESOURCE;

        subject.ensureProps();

        for (String name : BootstrapProperties.BOOTSTRAP_PROP_NAMES) {
            assertEquals(
                    expectedProps.get(name),
                    subject.getProperty(name),
                    name + " has the wrong value!");
        }
        for (final var key : expectedProps.keySet()) {
            if (!BootstrapProperties.BOOTSTRAP_PROP_NAMES.contains(key)) {
                System.out.println(key);
            }
        }
        assertEquals(expectedProps, subject.bootstrapProps);
    }

    @Test
    void includesOverrides() {
        subject.bootstrapPropsResource = STD_PROPS_RESOURCE;
        subject.bootstrapOverridePropsLoc = OVERRIDE_PROPS_LOC;

        subject.ensureProps();

        assertEquals(30, subject.getProperty("tokens.maxRelsPerInfoQuery"));
        assertEquals(30, subject.getProperty("tokens.maxPerAccount"));
    }

    @Test
    void doesntThrowOnMissingOverridesFile() {
        subject.bootstrapPropsResource = STD_PROPS_RESOURCE;
        subject.bootstrapOverridePropsLoc = "im-not-here";

        assertDoesNotThrow(subject::ensureProps);
    }

    @Test
    void throwsIaeOnMissingPropRequest() {
        subject.bootstrapPropsResource = STD_PROPS_RESOURCE;

        subject.ensureProps();

        final var ise =
                assertThrows(
                        IllegalArgumentException.class,
                        () -> subject.getProperty("not-a-real-prop"));
        assertEquals("Argument 'name=not-a-real-prop' is invalid!", ise.getMessage());
    }

    @Test
    void throwsIseIfMissingProps() {
        subject.bootstrapPropsResource = INCOMPLETE_STD_PROPS_RESOURCE;

        final var ise = assertThrows(IllegalStateException.class, subject::ensureProps);
        final var msg = String.format("'%s' is missing properties:", INCOMPLETE_STD_PROPS_RESOURCE);
        assertTrue(ise.getMessage().startsWith(msg));
    }

    @Test
    void logsLoadedPropsOnInit() {
        subject.bootstrapPropsResource = STD_PROPS_RESOURCE;
        subject.getProperty("bootstrap.feeSchedulesJson.resource");

        assertThat(
                logCaptor.infoLogs(),
                contains(Matchers.startsWith(("Resolved bootstrap properties:"))));
    }
}<|MERGE_RESOLUTION|>--- conflicted
+++ resolved
@@ -254,11 +254,7 @@
                     entry("tokens.maxNumber", 1_000_000L),
                     entry("topics.maxNumber", 1_000_000L),
                     entry("tokens.maxAggregateRels", 10_000_000L),
-<<<<<<< HEAD
-                    entry("prng.isEnabled", true));
-=======
                     entry("utilPrng.isEnabled", true));
->>>>>>> a3f1854c
 
     @Test
     void containsProperty() {

--- conflicted
+++ resolved
@@ -25,11 +25,8 @@
 import static com.hedera.services.ledger.accounts.staking.StakingUtils.updateBalance;
 import static com.hedera.services.ledger.accounts.staking.StakingUtils.updateStakedToMe;
 import static com.hedera.services.ledger.properties.AccountProperty.BALANCE;
-<<<<<<< HEAD
-=======
 import static com.hedera.services.ledger.properties.AccountProperty.DECLINE_REWARD;
 import static com.hedera.services.ledger.properties.AccountProperty.STAKED_ID;
->>>>>>> 6f806782
 import static com.hedera.services.state.migration.ReleaseTwentySevenMigration.buildStakingInfoMap;
 import static org.junit.jupiter.api.Assertions.assertEquals;
 import static org.junit.jupiter.api.Assertions.assertFalse;
@@ -73,10 +70,6 @@
 
     @Test
     void validatesIfAnyStakedFieldChanges() {
-<<<<<<< HEAD
-        assertTrue(hasStakeMetaChanges(randomStakeFieldChanges(100L)));
-        assertFalse(hasStakeMetaChanges(randomNotStakeFieldChanges()));
-=======
         final var account = new MerkleAccount();
         assertTrue(hasStakeMetaChanges(randomStakeFieldChanges(100L), account));
         assertFalse(hasStakeMetaChanges(randomNotStakeFieldChanges(), account));
@@ -101,7 +94,6 @@
     void stakeMetaAlwaysChangesIfNullAccount() {
         assertTrue(hasStakeMetaChanges(Map.of(DECLINE_REWARD, false), null));
         assertTrue(hasStakeMetaChanges(Map.of(STAKED_ID, -1L), null));
->>>>>>> 6f806782
     }
 
     @Test

package com.hedera.services.txns.customfees;

/*-
 * ‌
 * Hedera Services Node
 * ​
 * Copyright (C) 2018 - 2021 Hedera Hashgraph, LLC
 * ​
 * Licensed under the Apache License, Version 2.0 (the "License");
 * you may not use this file except in compliance with the License.
 * You may obtain a copy of the License at
 *
 *      http://www.apache.org/licenses/LICENSE-2.0
 *
 * Unless required by applicable law or agreed to in writing, software
 * distributed under the License is distributed on an "AS IS" BASIS,
 * WITHOUT WARRANTIES OR CONDITIONS OF ANY KIND, either express or implied.
 * See the License for the specific language governing permissions and
 * limitations under the License.
 * ‍
 */

import com.hedera.services.state.merkle.MerkleToken;
import com.hedera.services.state.submerkle.EntityId;
import com.hedera.services.state.submerkle.FcCustomFee;
<<<<<<< HEAD
import com.hedera.services.utils.PermHashInteger;
=======
import com.hedera.services.utils.EntityNum;
>>>>>>> 56c2f253
import com.swirlds.merkle.map.MerkleMap;
import org.junit.jupiter.api.BeforeEach;
import org.junit.jupiter.api.Test;
import org.junit.jupiter.api.extension.ExtendWith;
import org.mockito.junit.jupiter.MockitoExtension;

import java.util.Collections;
import java.util.List;

import static org.junit.jupiter.api.Assertions.assertEquals;
import static org.junit.jupiter.api.Assertions.assertNotEquals;
import static org.junit.jupiter.api.Assertions.assertSame;

@ExtendWith(MockitoExtension.class)
class FcmCustomFeeSchedulesTest {
	private FcmCustomFeeSchedules subject;

<<<<<<< HEAD
	MerkleMap<PermHashInteger, MerkleToken> tokens = new MerkleMap<>();
=======
	MerkleMap<EntityNum, MerkleToken> tokens = new MerkleMap<>();
>>>>>>> 56c2f253

	private final EntityId aTreasury = new EntityId(0, 0, 12);
	private final EntityId bTreasury = new EntityId(0, 0, 13);
	private final EntityId tokenA = new EntityId(0,0,1);
	private final EntityId tokenB = new EntityId(0,0,2);
	private final EntityId feeCollector = new EntityId(0,0,3);
	private final EntityId missingToken = new EntityId(0,0,4);
	private final MerkleToken aToken = new MerkleToken();
	private final MerkleToken bToken = new MerkleToken();

	@BeforeEach
	void setUp() {
		// setup:
		final var tokenAFees = List.of(FcCustomFee.fixedFee(20L, tokenA, feeCollector).asGrpc());
		final var tokenBFees = List.of(FcCustomFee.fixedFee(40L, tokenB, feeCollector).asGrpc());
		aToken.setFeeScheduleFrom(tokenAFees);
		aToken.setTreasury(aTreasury);
		bToken.setFeeScheduleFrom(tokenBFees);
		bToken.setTreasury(bTreasury);

<<<<<<< HEAD
		tokens.put(PermHashInteger.fromLong(tokenA.num()), aToken);
		tokens.put(PermHashInteger.fromLong(tokenB.num()), bToken);
=======
		tokens.put(EntityNum.fromLong(tokenA.num()), aToken);
		tokens.put(EntityNum.fromLong(tokenB.num()), bToken);
>>>>>>> 56c2f253
		subject = new FcmCustomFeeSchedules(() -> tokens);
	}

	@Test
	void validateLookUpScheduleFor() {
		// then:
		final var tokenAFees = subject.lookupMetaFor(tokenA.asId());
		final var tokenBFees = subject.lookupMetaFor(tokenB.asId());
		final var missingTokenFees = subject.lookupMetaFor(missingToken.asId());

		// expect:
		assertEquals(aToken.customFeeSchedule(), tokenAFees.getCustomFees());
		assertEquals(aTreasury, tokenAFees.getTreasuryId().asEntityId());
		assertEquals(bToken.customFeeSchedule(), tokenBFees.getCustomFees());
		assertEquals(bTreasury, tokenBFees.getTreasuryId().asEntityId());
		assertSame(Collections.emptyList(), missingTokenFees.getCustomFees());
	}

	@Test
	void getterWorks() {
		assertEquals(tokens, subject.getTokens().get());
	}

	@Test
	void testObjectContract() {
		// given:
<<<<<<< HEAD
		MerkleMap<PermHashInteger, MerkleToken> secondMerkleMap = new MerkleMap<>();
=======
		MerkleMap<EntityNum, MerkleToken> secondMerkleMap = new MerkleMap<>();
>>>>>>> 56c2f253
		MerkleToken token = new MerkleToken();
		final var missingFees = List.of(
				FcCustomFee.fixedFee(50L, missingToken, feeCollector).asGrpc());

		token.setFeeScheduleFrom(missingFees);
<<<<<<< HEAD
		secondMerkleMap.put(PermHashInteger.fromLong(missingToken.num()), new MerkleToken());
=======
		secondMerkleMap.put(EntityNum.fromLong(missingToken.num()), new MerkleToken());
>>>>>>> 56c2f253
		final var fees1 = new FcmCustomFeeSchedules(() -> tokens);
		final var fees2 = new FcmCustomFeeSchedules(() -> secondMerkleMap);

		// expect:
		assertNotEquals(fees1, fees2);
		assertNotEquals(fees1.hashCode(), fees2.hashCode());
	}
}<|MERGE_RESOLUTION|>--- conflicted
+++ resolved
@@ -23,11 +23,7 @@
 import com.hedera.services.state.merkle.MerkleToken;
 import com.hedera.services.state.submerkle.EntityId;
 import com.hedera.services.state.submerkle.FcCustomFee;
-<<<<<<< HEAD
-import com.hedera.services.utils.PermHashInteger;
-=======
 import com.hedera.services.utils.EntityNum;
->>>>>>> 56c2f253
 import com.swirlds.merkle.map.MerkleMap;
 import org.junit.jupiter.api.BeforeEach;
 import org.junit.jupiter.api.Test;
@@ -45,11 +41,7 @@
 class FcmCustomFeeSchedulesTest {
 	private FcmCustomFeeSchedules subject;
 
-<<<<<<< HEAD
-	MerkleMap<PermHashInteger, MerkleToken> tokens = new MerkleMap<>();
-=======
 	MerkleMap<EntityNum, MerkleToken> tokens = new MerkleMap<>();
->>>>>>> 56c2f253
 
 	private final EntityId aTreasury = new EntityId(0, 0, 12);
 	private final EntityId bTreasury = new EntityId(0, 0, 13);
@@ -70,13 +62,8 @@
 		bToken.setFeeScheduleFrom(tokenBFees);
 		bToken.setTreasury(bTreasury);
 
-<<<<<<< HEAD
-		tokens.put(PermHashInteger.fromLong(tokenA.num()), aToken);
-		tokens.put(PermHashInteger.fromLong(tokenB.num()), bToken);
-=======
 		tokens.put(EntityNum.fromLong(tokenA.num()), aToken);
 		tokens.put(EntityNum.fromLong(tokenB.num()), bToken);
->>>>>>> 56c2f253
 		subject = new FcmCustomFeeSchedules(() -> tokens);
 	}
 
@@ -103,21 +90,13 @@
 	@Test
 	void testObjectContract() {
 		// given:
-<<<<<<< HEAD
-		MerkleMap<PermHashInteger, MerkleToken> secondMerkleMap = new MerkleMap<>();
-=======
 		MerkleMap<EntityNum, MerkleToken> secondMerkleMap = new MerkleMap<>();
->>>>>>> 56c2f253
 		MerkleToken token = new MerkleToken();
 		final var missingFees = List.of(
 				FcCustomFee.fixedFee(50L, missingToken, feeCollector).asGrpc());
 
 		token.setFeeScheduleFrom(missingFees);
-<<<<<<< HEAD
-		secondMerkleMap.put(PermHashInteger.fromLong(missingToken.num()), new MerkleToken());
-=======
 		secondMerkleMap.put(EntityNum.fromLong(missingToken.num()), new MerkleToken());
->>>>>>> 56c2f253
 		final var fees1 = new FcmCustomFeeSchedules(() -> tokens);
 		final var fees2 = new FcmCustomFeeSchedules(() -> secondMerkleMap);
 

package com.hedera.services.utils;

/*-
 * ‌
 * Hedera Services Node
 * ​
 * Copyright (C) 2018 - 2021 Hedera Hashgraph, LLC
 * ​
 * Licensed under the Apache License, Version 2.0 (the "License");
 * you may not use this file except in compliance with the License.
 * You may obtain a copy of the License at
 *
 *      http://www.apache.org/licenses/LICENSE-2.0
 *
 * Unless required by applicable law or agreed to in writing, software
 * distributed under the License is distributed on an "AS IS" BASIS,
 * WITHOUT WARRANTIES OR CONDITIONS OF ANY KIND, either express or implied.
 * See the License for the specific language governing permissions and
 * limitations under the License.
 * ‍
 */

import com.hedera.services.context.domain.security.PermissionFileUtils;
import com.hedera.services.context.properties.PropUtils;
import com.hedera.services.contracts.execution.CallLocalExecutor;
import com.hedera.services.contracts.gascalculator.GasCalculatorHederaUtil;
import com.hedera.services.contracts.operation.HederaOperationUtil;
import com.hedera.services.contracts.sources.AddressKeyedMapFactory;
import com.hedera.services.exceptions.ValidationUtils;
import com.hedera.services.fees.calculation.FeeCalcUtils;
import com.hedera.services.fees.calculation.consensus.ConsensusFeesModule;
import com.hedera.services.fees.calculation.contract.ContractFeesModule;
import com.hedera.services.fees.calculation.crypto.CryptoFeesModule;
import com.hedera.services.fees.calculation.ethereum.EthereumFeesModule;
import com.hedera.services.fees.calculation.file.FileFeesModule;
import com.hedera.services.fees.calculation.meta.FixedUsageEstimates;
import com.hedera.services.fees.calculation.schedule.ScheduleFeesModule;
import com.hedera.services.fees.calculation.token.TokenFeesModule;
import com.hedera.services.files.HFileMetaSerde;
import com.hedera.services.files.MetadataMapFactory;
import com.hedera.services.grpc.marshalling.AdjustmentUtils;
import com.hedera.services.keys.HederaKeyActivation;
import com.hedera.services.keys.HederaKeyTraversal;
import com.hedera.services.keys.KeysModule;
import com.hedera.services.keys.RevocationServiceCharacteristics;
import com.hedera.services.ledger.accounts.staking.StakingUtils;
import com.hedera.services.queries.QueriesModule;
import com.hedera.services.sigs.HederaToPlatformSigOps;
import com.hedera.services.sigs.PlatformSigOps;
import com.hedera.services.sigs.factories.PlatformSigFactory;
import com.hedera.services.sigs.metadata.TokenMetaUtils;
import com.hedera.services.sigs.utils.ImmutableKeyUtils;
import com.hedera.services.sigs.utils.MiscCryptoUtils;
import com.hedera.services.sigs.utils.PrecheckUtils;
import com.hedera.services.state.merkle.MerkleAccount;
import com.hedera.services.state.merkle.internals.BitPackUtils;
import com.hedera.services.state.merkle.internals.ByteUtils;
import com.hedera.services.state.migration.LegacyStateChildIndices;
import com.hedera.services.state.migration.ReleaseTwentyFiveMigration;
import com.hedera.services.state.migration.ReleaseTwentySevenMigration;
import com.hedera.services.state.migration.ReleaseTwentySixMigration;
import com.hedera.services.state.migration.StateChildIndices;
import com.hedera.services.state.migration.StateVersions;
import com.hedera.services.state.serdes.IoUtils;
import com.hedera.services.state.virtual.IterableStorageUtils;
import com.hedera.services.state.virtual.KeyPackingUtils;
import com.hedera.services.stats.MiscRunningAvgs;
import com.hedera.services.stats.MiscSpeedometers;
import com.hedera.services.stats.ServicesStatsConfig;
import com.hedera.services.stats.StatsModule;
import com.hedera.services.store.contracts.precompile.DescriptorUtils;
import com.hedera.services.store.models.TopicConversion;
import com.hedera.services.throttling.ThrottlingModule;
import com.hedera.services.txns.consensus.ConsensusLogicModule;
import com.hedera.services.txns.contract.ContractLogicModule;
import com.hedera.services.txns.crypto.CryptoLogicModule;
import com.hedera.services.txns.ethereum.EthereumLogicModule;
import com.hedera.services.txns.file.FileLogicModule;
import com.hedera.services.txns.network.NetworkLogicModule;
import com.hedera.services.txns.schedule.ScheduleLogicModule;
import com.hedera.services.txns.submission.PresolvencyFlaws;
import com.hedera.services.txns.submission.SubmissionModule;
import com.hedera.services.txns.token.TokenLogicModule;
import com.hedera.services.txns.token.TokenOpsValidator;
import com.hedera.services.txns.token.process.NewRels;
import com.hedera.services.txns.validation.PureValidation;
import com.hedera.services.txns.validation.TokenListChecks;
import com.hedera.services.txns.validation.TransferListChecks;
import org.junit.jupiter.api.Assertions;
import org.junit.jupiter.api.Test;

import java.lang.reflect.InvocationTargetException;
import java.util.Arrays;
import java.util.HashSet;
import java.util.Set;

class UtilsConstructorTest {
	private static final Set<Class<?>> toBeTested = new HashSet<>(Arrays.asList(
			Units.class,
			ReleaseTwentyFiveMigration.class,
			MapValueListUtils.class,
			HFileMetaSerde.class,
			IoUtils.class,
			DescriptorUtils.class,
			TokenMetaUtils.class,
			MiscCryptoUtils.class,
			NewRels.class,
			PermissionFileUtils.class,
			PropUtils.class,
			AddressKeyedMapFactory.class,
			ValidationUtils.class,
			FeeCalcUtils.class,
			FixedUsageEstimates.class,
			AdjustmentUtils.class,
			HederaKeyActivation.class,
			HederaKeyTraversal.class,
			RevocationServiceCharacteristics.class,
			HederaToPlatformSigOps.class,
			PlatformSigOps.class,
			PlatformSigFactory.class,
			ImmutableKeyUtils.class,
			PrecheckUtils.class,
			MerkleAccount.ChildIndices.class,
			BitPackUtils.class,
			LegacyStateChildIndices.class,
			ReleaseTwentySixMigration.class,
			StateChildIndices.class,
			StateVersions.class,
			MiscRunningAvgs.Names.class,
			MiscRunningAvgs.Descriptions.class,
			MiscSpeedometers.Names.class,
			MiscSpeedometers.Descriptions.class,
			ServicesStatsConfig.class,
			PresolvencyFlaws.class,
			PureValidation.class,
			TokenListChecks.class,
			TransferListChecks.class,
			EntityIdUtils.class,
			HederaDateTimeFormatter.class,
			TokenTypesMapper.class,
			UnzipUtility.class,
			MiscUtils.class,
			MetadataMapFactory.class,
			TokenOpsValidator.class,
			SubmissionModule.class,
			ConsensusFeesModule.class,
			ContractFeesModule.class,
			EthereumFeesModule.class,
			CryptoFeesModule.class,
			FileFeesModule.class,
			ScheduleFeesModule.class,
			TokenFeesModule.class,
			KeysModule.class,
			QueriesModule.class,
			StatsModule.class,
			ThrottlingModule.class,
			ConsensusLogicModule.class,
			ContractLogicModule.class,
			CryptoLogicModule.class,
			FileLogicModule.class,
			NetworkLogicModule.class,
			ScheduleLogicModule.class,
			TokenLogicModule.class,
			TopicConversion.class,
			CallLocalExecutor.class,
			HederaOperationUtil.class,
			GasCalculatorHederaUtil.class,
			SerializationUtils.class,
			KeyPackingUtils.class,
			IterableStorageUtils.class,
			EthereumLogicModule.class,
			ReleaseTwentySevenMigration.class,
			ByteUtils.class,
<<<<<<< HEAD
			Units.class
=======
			Units.class,
			StakingUtils.class
>>>>>>> 8be2f480
	));

	@Test
	void throwsInConstructor() {
		for (final var clazz : toBeTested) {
			assertFor(clazz);
		}
	}

	private static final String UNEXPECTED_THROW = "Unexpected `%s` was thrown in `%s` constructor!";
	private static final String NO_THROW = "No exception was thrown in `%s` constructor!";

	private void assertFor(final Class<?> clazz) {
		try {
			final var constructor = clazz.getDeclaredConstructor();
			constructor.setAccessible(true);

			constructor.newInstance();
		} catch (final InvocationTargetException expected) {
			final var cause = expected.getCause();
			Assertions.assertTrue(cause instanceof UnsupportedOperationException,
					String.format(UNEXPECTED_THROW, cause, clazz));
			return;
		} catch (final Exception e) {
			Assertions.fail(String.format(UNEXPECTED_THROW, e, clazz));
		}
		Assertions.fail(String.format(NO_THROW, clazz));
	}
}<|MERGE_RESOLUTION|>--- conflicted
+++ resolved
@@ -171,12 +171,8 @@
 			EthereumLogicModule.class,
 			ReleaseTwentySevenMigration.class,
 			ByteUtils.class,
-<<<<<<< HEAD
-			Units.class
-=======
 			Units.class,
 			StakingUtils.class
->>>>>>> 8be2f480
 	));
 
 	@Test

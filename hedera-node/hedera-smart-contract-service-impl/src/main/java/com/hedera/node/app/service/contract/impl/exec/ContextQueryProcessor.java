--- conflicted
+++ resolved
@@ -80,13 +80,8 @@
                     hevmTransaction, worldUpdater, feesOnlyUpdater, hederaEvmContext, tracer, context.configuration());
 
             // Return the outcome (which cannot include sidecars to be externalized, since this is a query)
-<<<<<<< HEAD
-            return CallOutcome.fromResultsWithoutSidecars(result.asQueryResult(), result);
+            return CallOutcome.fromResultsWithoutSidecars(result.asQueryResult(worldUpdater), result);
         } catch (final WorkflowException e) {
-=======
-            return CallOutcome.fromResultsWithoutSidecars(result.asQueryResult(worldUpdater), result);
-        } catch (final HandleException e) {
->>>>>>> 10d41975
             final var op = context.query().contractCallLocalOrThrow();
             final var senderId = op.hasSenderId() ? op.senderIdOrThrow() : context.payer();
 

// SPDX-License-Identifier: Apache-2.0
package com.hedera.node.app.service.contract.impl.exec.systemcontracts;

import static com.hedera.node.app.service.contract.impl.exec.failure.CustomExceptionalHaltReason.NOT_SUPPORTED;
import static com.hedera.node.app.service.contract.impl.exec.systemcontracts.FullResult.haltResult;
import static com.hedera.node.app.service.contract.impl.exec.utils.FrameUtils.contractsConfigOf;
import static com.hedera.node.app.service.contract.impl.utils.ConversionUtils.numberOfLongZero;
import static java.util.Objects.requireNonNull;

import com.hedera.hapi.node.base.ContractID;
import com.hedera.node.app.service.contract.impl.exec.metrics.ContractMetrics;
import com.hedera.node.app.service.contract.impl.exec.metrics.OpsDurationMetrics;
import com.hedera.node.app.service.contract.impl.exec.systemcontracts.common.AbstractNativeSystemContract;
import com.hedera.node.app.service.contract.impl.exec.systemcontracts.has.HasCallFactory;
import com.hedera.node.app.service.contract.impl.exec.utils.FrameUtils;
import com.hedera.node.app.service.contract.impl.exec.utils.FrameUtils.EntityType;
import com.hedera.node.app.service.contract.impl.hevm.HederaOpsDuration;
import edu.umd.cs.findbugs.annotations.NonNull;
import javax.inject.Inject;
import javax.inject.Singleton;
import org.apache.tuweni.bytes.Bytes;
import org.hyperledger.besu.datatypes.Address;
import org.hyperledger.besu.evm.frame.MessageFrame;
import org.hyperledger.besu.evm.gascalculator.GasCalculator;

@Singleton
public class HasSystemContract extends AbstractNativeSystemContract implements HederaSystemContract {
    public static final String HAS_SYSTEM_CONTRACT_NAME = "HAS";
    public static final String HAS_EVM_ADDRESS = "0x16a";
    // The system contract ID always uses shard 0 and realm 0 so we cannot use ConversionUtils methods for this
    public static final ContractID HAS_CONTRACT_ID = ContractID.newBuilder()
            .contractNum(numberOfLongZero(Address.fromHexString(HAS_EVM_ADDRESS)))
            .build();

    @Inject
    public HasSystemContract(
            @NonNull final GasCalculator gasCalculator,
            @NonNull final HasCallFactory callFactory,
            @NonNull final ContractMetrics contractMetrics,
<<<<<<< HEAD
            @NonNull final HederaOpsDuration hederaOpsDuration) {
        super(HAS_SYSTEM_CONTRACT_NAME, callFactory, gasCalculator, contractMetrics, hederaOpsDuration);
=======
            @NonNull final OpsDurationMetrics opsDurationMetrics,
            @NonNull final HederaOpsDuration hederaOpsDuration) {
        super(
                HAS_SYSTEM_CONTRACT_NAME,
                callFactory,
                gasCalculator,
                contractMetrics,
                opsDurationMetrics,
                hederaOpsDuration);
>>>>>>> 86703ebc
    }

    @Override
    protected FrameUtils.CallType callTypeOf(@NonNull MessageFrame frame) {
        return FrameUtils.callTypeOf(frame, EntityType.REGULAR_ACCOUNT);
    }

    @Override
    public FullResult computeFully(
            @NonNull ContractID contractID, @NonNull final Bytes input, @NonNull final MessageFrame frame) {
        requireNonNull(input);
        requireNonNull(frame);

        // Check if calls to hedera account service is enabled
        if (!contractsConfigOf(frame).systemContractAccountServiceEnabled()) {
            return haltResult(NOT_SUPPORTED, frame.getRemainingGas());
        }

        return super.computeFully(contractID, input, frame);
    }
}<|MERGE_RESOLUTION|>--- conflicted
+++ resolved
@@ -37,10 +37,6 @@
             @NonNull final GasCalculator gasCalculator,
             @NonNull final HasCallFactory callFactory,
             @NonNull final ContractMetrics contractMetrics,
-<<<<<<< HEAD
-            @NonNull final HederaOpsDuration hederaOpsDuration) {
-        super(HAS_SYSTEM_CONTRACT_NAME, callFactory, gasCalculator, contractMetrics, hederaOpsDuration);
-=======
             @NonNull final OpsDurationMetrics opsDurationMetrics,
             @NonNull final HederaOpsDuration hederaOpsDuration) {
         super(
@@ -50,7 +46,6 @@
                 contractMetrics,
                 opsDurationMetrics,
                 hederaOpsDuration);
->>>>>>> 86703ebc
     }
 
     @Override

// SPDX-License-Identifier: Apache-2.0
package com.hedera.node.app.service.contract.impl.exec.systemcontracts.common;

import static com.hedera.hapi.node.base.ResponseCodeEnum.INSUFFICIENT_GAS;
import static com.hedera.hapi.node.base.ResponseCodeEnum.INVALID_TRANSACTION_BODY;
import static com.hedera.hapi.node.base.ResponseCodeEnum.MAX_CHILD_RECORDS_EXCEEDED;
import static com.hedera.hapi.node.base.ResponseCodeEnum.SUCCESS;
import static com.hedera.node.app.service.contract.impl.exec.systemcontracts.FullResult.haltResult;
import static com.hedera.node.app.service.contract.impl.exec.systemcontracts.FullResult.revertResult;
import static com.hedera.node.app.service.contract.impl.exec.systemcontracts.FullResult.successResult;
import static com.hedera.node.app.service.contract.impl.exec.utils.FrameUtils.CallType.UNQUALIFIED_DELEGATE;
import static com.hedera.node.app.service.contract.impl.exec.utils.FrameUtils.contractsConfigOf;
import static com.hedera.node.app.service.contract.impl.exec.utils.FrameUtils.proxyUpdaterFor;
import static com.hedera.node.app.service.contract.impl.utils.ConversionUtils.tuweniToPbjBytes;
import static com.hedera.node.app.service.contract.impl.utils.SystemContractUtils.contractFunctionResultFailedFor;
import static com.hedera.node.app.service.contract.impl.utils.SystemContractUtils.successResultOf;
import static com.hedera.node.app.spi.workflows.HandleException.validateTrue;
import static java.util.Objects.requireNonNull;
import static org.hyperledger.besu.evm.frame.ExceptionalHaltReason.INVALID_OPERATION;
import static org.hyperledger.besu.evm.frame.ExceptionalHaltReason.PRECOMPILE_ERROR;

import com.hedera.hapi.node.base.ContractID;
import com.hedera.hapi.node.base.ResponseCodeEnum;
import com.hedera.node.app.service.contract.impl.exec.failure.CustomExceptionalHaltReason;
import com.hedera.node.app.service.contract.impl.exec.metrics.ContractMetrics;
import com.hedera.node.app.service.contract.impl.exec.metrics.OpsDurationMetrics;
import com.hedera.node.app.service.contract.impl.exec.systemcontracts.AbstractFullContract;
import com.hedera.node.app.service.contract.impl.exec.systemcontracts.FullResult;
import com.hedera.node.app.service.contract.impl.exec.systemcontracts.HasSystemContract;
import com.hedera.node.app.service.contract.impl.exec.systemcontracts.HederaSystemContract;
import com.hedera.node.app.service.contract.impl.exec.systemcontracts.HtsSystemContract;
import com.hedera.node.app.service.contract.impl.exec.utils.FrameUtils;
import com.hedera.node.app.service.contract.impl.hevm.HederaOpsDuration;
import com.hedera.node.app.service.contract.impl.hevm.HederaWorldUpdater;
import com.hedera.node.app.spi.workflows.HandleException;
import edu.umd.cs.findbugs.annotations.NonNull;
import javax.inject.Singleton;
import org.apache.logging.log4j.LogManager;
import org.apache.logging.log4j.Logger;
import org.apache.tuweni.bytes.Bytes;
import org.hyperledger.besu.evm.frame.MessageFrame;
import org.hyperledger.besu.evm.gascalculator.GasCalculator;

/**
 * Abstract class for native system contracts.
 * Descendants are {@link HtsSystemContract} and
 * {@link HasSystemContract}.
 */
@Singleton
public abstract class AbstractNativeSystemContract extends AbstractFullContract implements HederaSystemContract {
    private static final Logger log = LogManager.getLogger(AbstractNativeSystemContract.class);
    /**
     * Function selector byte length
     */
    public static final int FUNCTION_SELECTOR_LENGTH = 4;

    private final CallFactory callFactory;
    private final ContractMetrics contractMetrics;
<<<<<<< HEAD
=======
    private final OpsDurationMetrics opsDurationMetrics;
>>>>>>> 86703ebc
    private final HederaOpsDuration duration;

    protected AbstractNativeSystemContract(
            @NonNull final String name,
            @NonNull final CallFactory callFactory,
            @NonNull final GasCalculator gasCalculator,
            @NonNull final ContractMetrics contractMetrics,
<<<<<<< HEAD
=======
            @NonNull final OpsDurationMetrics opsDurationMetrics,
>>>>>>> 86703ebc
            @NonNull final HederaOpsDuration duration) {
        super(name, gasCalculator);
        this.callFactory = requireNonNull(callFactory);
        this.contractMetrics = requireNonNull(contractMetrics);
        this.duration = requireNonNull(duration);
<<<<<<< HEAD
=======
        this.opsDurationMetrics = requireNonNull(opsDurationMetrics);
>>>>>>> 86703ebc
    }

    @Override
    public FullResult computeFully(
            @NonNull final ContractID contractID, @NonNull final Bytes input, @NonNull final MessageFrame frame) {
        requireNonNull(input);
        requireNonNull(frame);
        final var callType = callTypeOf(frame);
        if (callType == UNQUALIFIED_DELEGATE) {
            return haltResult(PRECOMPILE_ERROR, frame.getRemainingGas());
        }
        final Call call;
        AbstractCallAttempt<?> attempt = null;
        try {
            validateTrue(input.size() >= FUNCTION_SELECTOR_LENGTH, INVALID_TRANSACTION_BODY);
            attempt = callFactory.createCallAttemptFrom(contractID, input, callType, frame);
            call = attempt.asExecutableCall();
            if (call == null) {
                return successResult(Bytes.EMPTY, 0);
            }
            if (frame.isStatic() && !call.allowsStaticFrame()) {
                // FUTURE - we should really set an explicit halt reason here; instead we just halt the frame
                // without setting a halt reason to simulate mono-service for differential testing
                return haltResult(contractsConfigOf(frame).precompileHtsDefaultGasCost());
            }
        } catch (final HandleException exception) {
            if (exception.getStatus().equals(INVALID_TRANSACTION_BODY)) {
                return haltResult(INVALID_OPERATION, frame.getRemainingGas());
            } else {
                final var enhancement = proxyUpdaterFor(frame).enhancement();
                externalizeFailure(
                        frame.getRemainingGas(),
                        input,
                        Bytes.EMPTY,
                        requireNonNull(attempt),
                        exception.getStatus(),
                        enhancement,
                        contractID);
                return revertResult(exception.getStatus(), frame.getRemainingGas());
            }
        } catch (final Exception ignore) {
            // Input that cannot be translated to an executable call, for any
            // reason, halts the frame and consumes all remaining gas
            return haltResult(INVALID_OPERATION, frame.getRemainingGas());
        }
        return resultOfExecuting(attempt, call, input, frame, contractID);
    }

    @SuppressWarnings({"java:S2637", "java:S2259"}) // this function is going to be refactored soon.
    private FullResult resultOfExecuting(
            @NonNull final AbstractCallAttempt<?> attempt,
            @NonNull final Call call,
            @NonNull final Bytes input,
            @NonNull final MessageFrame frame,
            @NonNull final ContractID contractID) {
        final Call.PricedResult pricedResult;
        try {
            pricedResult = call.execute(frame);
            final var gasRequirement = pricedResult.fullResult().gasRequirement();
            final var insufficientGas = frame.getRemainingGas() < gasRequirement;
            final var dispatchedRecordBuilder = pricedResult.fullResult().recordBuilder();
            if (dispatchedRecordBuilder != null) {
                if (insufficientGas) {
                    dispatchedRecordBuilder.status(INSUFFICIENT_GAS);
                    dispatchedRecordBuilder.contractCallResult(pricedResult.asResultOfInsufficientGasRemaining(
                            attempt.senderId(), contractID, tuweniToPbjBytes(input), frame.getRemainingGas()));
                } else {
                    dispatchedRecordBuilder.contractCallResult(pricedResult.asResultOfCall(
                            attempt.senderId(), contractID, tuweniToPbjBytes(input), frame.getRemainingGas()));
                }
            } else if (pricedResult.isViewCall()) {
                final var proxyWorldUpdater = proxyUpdaterFor(frame);
                final var enhancement = proxyWorldUpdater.enhancement();
                // Insufficient gas preempts any other response code
                final var status = insufficientGas ? INSUFFICIENT_GAS : pricedResult.responseCode();
                if (status == SUCCESS) {
                    enhancement
                            .systemOperations()
                            .externalizeResult(
                                    successResultOf(
                                            attempt.senderId(),
                                            pricedResult.fullResult(),
                                            frame,
                                            !call.allowsStaticFrame()),
                                    pricedResult.responseCode(),
                                    enhancement
                                            .systemOperations()
                                            .syntheticTransactionForNativeCall(input, contractID, true));
                } else {
                    externalizeFailure(
                            gasRequirement,
                            input,
                            insufficientGas
                                    ? Bytes.EMPTY
                                    : pricedResult.fullResult().output(),
                            attempt,
                            status,
                            enhancement,
                            contractID);
                }
            }
        } catch (final HandleException handleException) {
            final var fullResult = haltHandleException(handleException, frame.getRemainingGas());
            reportToMetrics(call, fullResult);
            return fullResult;
        } catch (final Exception internal) {
            log.error("Unhandled failure for input {} to native system contract", input, internal);
            final var fullResult = haltResult(PRECOMPILE_ERROR, frame.getRemainingGas());
            reportToMetrics(call, fullResult);
            return fullResult;
        }
        final var fullResult = pricedResult.fullResult();
        reportToMetrics(call, fullResult);
        return fullResult;
    }

    private void reportToMetrics(@NonNull final Call call, @NonNull final FullResult fullResult) {
        contractMetrics.incrementSystemMethodCall(
                call.getSystemContractMethod(), fullResult.result().getState());
<<<<<<< HEAD
        contractMetrics.recordSystemContractDuration(
=======
        opsDurationMetrics.recordSystemContractOpsDuration(
>>>>>>> 86703ebc
                call.getSystemContractMethod(),
                Math.round(fullResult.gasRequirement() * duration.systemContractDurationMultiplier()));
    }

    private static void externalizeFailure(
            final long gasRequirement,
            @NonNull final Bytes input,
            @NonNull final Bytes output,
            @NonNull final AbstractCallAttempt<?> attempt,
            @NonNull final ResponseCodeEnum status,
            @NonNull final HederaWorldUpdater.Enhancement enhancement,
            @NonNull final ContractID contractID) {
        enhancement
                .systemOperations()
                .externalizeResult(
                        contractFunctionResultFailedFor(
                                attempt.senderId(), output, gasRequirement, status.toString(), contractID),
                        status,
                        enhancement.systemOperations().syntheticTransactionForNativeCall(input, contractID, true));
    }

    // potentially other cases could be handled here if necessary
    private static FullResult haltHandleException(
            @NonNull final HandleException handleException, final long remainingGas) {
        if (handleException.getStatus().equals(MAX_CHILD_RECORDS_EXCEEDED)) {
            return haltResult(CustomExceptionalHaltReason.INSUFFICIENT_CHILD_RECORDS, remainingGas);
        }
        throw handleException;
    }

    //
    protected abstract FrameUtils.CallType callTypeOf(@NonNull final MessageFrame frame);
}<|MERGE_RESOLUTION|>--- conflicted
+++ resolved
@@ -56,10 +56,7 @@
 
     private final CallFactory callFactory;
     private final ContractMetrics contractMetrics;
-<<<<<<< HEAD
-=======
     private final OpsDurationMetrics opsDurationMetrics;
->>>>>>> 86703ebc
     private final HederaOpsDuration duration;
 
     protected AbstractNativeSystemContract(
@@ -67,19 +64,13 @@
             @NonNull final CallFactory callFactory,
             @NonNull final GasCalculator gasCalculator,
             @NonNull final ContractMetrics contractMetrics,
-<<<<<<< HEAD
-=======
             @NonNull final OpsDurationMetrics opsDurationMetrics,
->>>>>>> 86703ebc
             @NonNull final HederaOpsDuration duration) {
         super(name, gasCalculator);
         this.callFactory = requireNonNull(callFactory);
         this.contractMetrics = requireNonNull(contractMetrics);
         this.duration = requireNonNull(duration);
-<<<<<<< HEAD
-=======
         this.opsDurationMetrics = requireNonNull(opsDurationMetrics);
->>>>>>> 86703ebc
     }
 
     @Override
@@ -199,11 +190,7 @@
     private void reportToMetrics(@NonNull final Call call, @NonNull final FullResult fullResult) {
         contractMetrics.incrementSystemMethodCall(
                 call.getSystemContractMethod(), fullResult.result().getState());
-<<<<<<< HEAD
-        contractMetrics.recordSystemContractDuration(
-=======
         opsDurationMetrics.recordSystemContractOpsDuration(
->>>>>>> 86703ebc
                 call.getSystemContractMethod(),
                 Math.round(fullResult.gasRequirement() * duration.systemContractDurationMultiplier()));
     }

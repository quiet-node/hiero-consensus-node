/*
 * Copyright (C) 2023-2024 Hedera Hashgraph, LLC
 *
 * Licensed under the Apache License, Version 2.0 (the "License");
 * you may not use this file except in compliance with the License.
 * You may obtain a copy of the License at
 *
 *      http://www.apache.org/licenses/LICENSE-2.0
 *
 * Unless required by applicable law or agreed to in writing, software
 * distributed under the License is distributed on an "AS IS" BASIS,
 * WITHOUT WARRANTIES OR CONDITIONS OF ANY KIND, either express or implied.
 * See the License for the specific language governing permissions and
 * limitations under the License.
 */

package com.hedera.node.app.service.contract.impl.exec.systemcontracts.hss;

import static com.hedera.node.app.service.contract.impl.utils.ConversionUtils.isLongZeroAddress;
import static com.hedera.node.app.service.contract.impl.utils.ConversionUtils.maybeMissingNumberOf;
import static com.hedera.node.app.service.contract.impl.utils.ConversionUtils.numberOfLongZero;
import static java.util.Objects.requireNonNull;

import com.esaulpaugh.headlong.abi.Function;
import com.hedera.hapi.node.base.ContractID;
import com.hedera.hapi.node.base.Key;
import com.hedera.hapi.node.base.ScheduleID;
import com.hedera.hapi.node.state.schedule.Schedule;
import com.hedera.node.app.service.contract.impl.exec.gas.SystemContractGasCalculator;
import com.hedera.node.app.service.contract.impl.exec.scope.VerificationStrategies;
import com.hedera.node.app.service.contract.impl.exec.systemcontracts.HssSystemContract;
import com.hedera.node.app.service.contract.impl.exec.systemcontracts.common.AbstractCall;
import com.hedera.node.app.service.contract.impl.exec.systemcontracts.common.AbstractCallAttempt;
import com.hedera.node.app.service.contract.impl.exec.systemcontracts.common.Call;
import com.hedera.node.app.service.contract.impl.exec.systemcontracts.common.CallTranslator;
import com.hedera.node.app.service.contract.impl.exec.systemcontracts.hts.AddressIdConverter;
import com.hedera.node.app.service.contract.impl.hevm.HederaWorldUpdater;
import com.hedera.node.app.spi.signatures.SignatureVerifier;
import com.swirlds.config.api.Configuration;
import edu.umd.cs.findbugs.annotations.NonNull;
import edu.umd.cs.findbugs.annotations.Nullable;
import java.util.List;
import java.util.Set;
import org.apache.tuweni.bytes.Bytes;
import org.hyperledger.besu.datatypes.Address;

/**
 * Manages the call attempted by a {@link Bytes} payload received by the {@link HssSystemContract}.
 * Translates a valid attempt into an appropriate {@link AbstractCall} subclass, giving the {@link Call}
 * everything it will need to execute.
 */
public class HssCallAttempt extends AbstractCallAttempt<HssCallAttempt> {
    /** Selector for redirectForScheduleTxn(address,bytes) method. */
    public static final Function REDIRECT_FOR_SCHEDULE_TXN = new Function("redirectForScheduleTxn(address,bytes)");

    @Nullable
    private final Schedule redirectScheduleTxn;

    @NonNull
    private final SignatureVerifier signatureVerifier;

    // too many parameters
    @SuppressWarnings("java:S107")
    public HssCallAttempt(
            @NonNull final Bytes input,
            @NonNull final Address senderAddress,
            final boolean onlyDelegatableContractKeysActive,
            @NonNull final HederaWorldUpdater.Enhancement enhancement,
            @NonNull final Configuration configuration,
            @NonNull final AddressIdConverter addressIdConverter,
            @NonNull final VerificationStrategies verificationStrategies,
            @NonNull final SignatureVerifier signatureVerifier,
            @NonNull final SystemContractGasCalculator gasCalculator,
            @NonNull final List<CallTranslator<HssCallAttempt>> callTranslators,
            final boolean isStaticCall) {
        super(
                input,
                senderAddress,
                senderAddress,
                onlyDelegatableContractKeysActive,
                enhancement,
                configuration,
                addressIdConverter,
                verificationStrategies,
                gasCalculator,
                callTranslators,
                isStaticCall,
                REDIRECT_FOR_SCHEDULE_TXN);
        if (isRedirect()) {
            this.redirectScheduleTxn = linkedSchedule(requireNonNull(redirectAddress));
        } else {
            this.redirectScheduleTxn = null;
        }
        this.signatureVerifier = signatureVerifier;
    }

    @Override
    protected HssCallAttempt self() {
        return this;
    }

    /**
     * Returns whether this is a schedule transaction redirect.
     *
     * @return whether this is a schedule transaction redirect
     * @throws IllegalStateException if this is not a valid call
     */
    public boolean isScheduleRedirect() {
        return isRedirect();
    }

    /**
     * Returns the schedule transaction that is the target of this redirect, if it existed.
     *
     * @return the schedule transaction that is the target of this redirect, or null if it didn't exist
     * @throws IllegalStateException if this is not an schedule transaction redirect
     */
    public @Nullable Schedule redirectScheduleTxn() {
        if (!isRedirect()) {
            throw new IllegalStateException("Not an schedule transaction redirect");
        }
        return redirectScheduleTxn;
    }

    /**
     * Returns the id of the {@link Schedule} that is the target of this redirect, if it existed.
     *
     * @return the id of the schedule that is the target of this redirect, or null if it didn't exist
     * @throws IllegalStateException if this is not a schedule redirect
     */
    public @Nullable ScheduleID redirectScheduleId() {
        if (!isRedirect()) {
            throw new IllegalStateException("Not a schedule redirect");
        }
        return redirectScheduleTxn == null ? null : redirectScheduleTxn.scheduleId();
    }

    /**
     * Returns the {@link Schedule} at the given Besu address, if it exists.
     *
     * @param scheduleAddress the Besu address of the schedule to look up
     * @return the schedule that is the target of this redirect, or null if it didn't exist
     */
    public @Nullable Schedule linkedSchedule(@NonNull final Address scheduleAddress) {
        requireNonNull(scheduleAddress);
        return linkedSchedule(scheduleAddress.toArray());
    }

    /**
     * Returns the {@link Schedule} at the given EVM address, if it exists.
     *
     * @param evmAddress the headlong address of the schedule to look up. This should be encoded as a long zero
     * @return the schedule that is the target of this redirect, or null if it didn't exist
     */
    public @Nullable Schedule linkedSchedule(@NonNull final byte[] evmAddress) {
        requireNonNull(evmAddress);
        if (isLongZeroAddress(evmAddress)) {
            return enhancement.nativeOperations().getSchedule(numberOfLongZero(evmAddress));
        }
        return null;
    }

    /**
<<<<<<< HEAD
     * Returns the {@link SignatureVerifier} used for this call.
     *
     * @return the {@link SignatureVerifier} used for this call
     */
    public @NonNull SignatureVerifier signatureVerifier() {
        return signatureVerifier;
=======
     * Extracts the key set for scheduled calls.
     *
     * @return the key set
     */
    public Set<Key> keySetFor() {
        final var sender = nativeOperations().getAccount(senderId());
        requireNonNull(sender);
        if (sender.smartContract()) {
            return getKeysForContractSender();
        } else {
            return getKeysForEOASender();
        }
    }

    @NonNull
    private Set<Key> getKeysForEOASender() {
        // For a top-level EthereumTransaction, use the Ethereum sender key; otherwise,
        // use the full set of simple keys authorizing the ContractCall dispatching this
        // HSS call attempt
        Key key = enhancement.systemOperations().maybeEthSenderKey();
        if (key != null) {
            return Set.of(key);
        }
        return nativeOperations().authorizingSimpleKeys();
    }

    @NonNull
    public Set<Key> getKeysForContractSender() {
        final var contractNum = maybeMissingNumberOf(senderAddress(), nativeOperations());
        if (isOnlyDelegatableContractKeysActive()) {
            return Set.of(Key.newBuilder()
                    .delegatableContractId(
                            ContractID.newBuilder().contractNum(contractNum).build())
                    .build());
        } else {
            return Set.of(Key.newBuilder()
                    .contractID(ContractID.newBuilder().contractNum(contractNum).build())
                    .build());
        }
>>>>>>> d47af541
    }
}<|MERGE_RESOLUTION|>--- conflicted
+++ resolved
@@ -35,7 +35,6 @@
 import com.hedera.node.app.service.contract.impl.exec.systemcontracts.common.CallTranslator;
 import com.hedera.node.app.service.contract.impl.exec.systemcontracts.hts.AddressIdConverter;
 import com.hedera.node.app.service.contract.impl.hevm.HederaWorldUpdater;
-import com.hedera.node.app.spi.signatures.SignatureVerifier;
 import com.swirlds.config.api.Configuration;
 import edu.umd.cs.findbugs.annotations.NonNull;
 import edu.umd.cs.findbugs.annotations.Nullable;
@@ -56,9 +55,6 @@
     @Nullable
     private final Schedule redirectScheduleTxn;
 
-    @NonNull
-    private final SignatureVerifier signatureVerifier;
-
     // too many parameters
     @SuppressWarnings("java:S107")
     public HssCallAttempt(
@@ -69,7 +65,6 @@
             @NonNull final Configuration configuration,
             @NonNull final AddressIdConverter addressIdConverter,
             @NonNull final VerificationStrategies verificationStrategies,
-            @NonNull final SignatureVerifier signatureVerifier,
             @NonNull final SystemContractGasCalculator gasCalculator,
             @NonNull final List<CallTranslator<HssCallAttempt>> callTranslators,
             final boolean isStaticCall) {
@@ -91,7 +86,6 @@
         } else {
             this.redirectScheduleTxn = null;
         }
-        this.signatureVerifier = signatureVerifier;
     }
 
     @Override
@@ -161,14 +155,6 @@
     }
 
     /**
-<<<<<<< HEAD
-     * Returns the {@link SignatureVerifier} used for this call.
-     *
-     * @return the {@link SignatureVerifier} used for this call
-     */
-    public @NonNull SignatureVerifier signatureVerifier() {
-        return signatureVerifier;
-=======
      * Extracts the key set for scheduled calls.
      *
      * @return the key set
@@ -208,6 +194,5 @@
                     .contractID(ContractID.newBuilder().contractNum(contractNum).build())
                     .build());
         }
->>>>>>> d47af541
     }
 }
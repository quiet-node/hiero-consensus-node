--- conflicted
+++ resolved
@@ -28,11 +28,7 @@
 import com.hedera.node.app.service.contract.impl.exec.ActionSidecarContentTracer;
 import com.hedera.node.app.service.contract.impl.exec.AddressChecks;
 import com.hedera.node.app.service.contract.impl.exec.FeatureFlags;
-<<<<<<< HEAD
-import com.hedera.node.app.service.contract.impl.exec.metrics.ContractMetrics;
-=======
 import com.hedera.node.app.service.contract.impl.exec.metrics.OpsDurationMetrics;
->>>>>>> 86703ebc
 import com.hedera.node.app.service.contract.impl.exec.systemcontracts.HederaSystemContract;
 import com.hedera.node.app.service.contract.impl.hevm.HederaOpsDuration;
 import com.hedera.node.app.service.contract.impl.state.ProxyEvmContract;
@@ -71,11 +67,7 @@
     private final PrecompileContractRegistry precompiles;
     private final Map<Address, HederaSystemContract> systemContracts;
     private final HederaOpsDuration hederaOpsDuration;
-<<<<<<< HEAD
-    private final ContractMetrics contractMetrics;
-=======
     private final OpsDurationMetrics opsDurationMetrics;
->>>>>>> 86703ebc
 
     private enum ForLazyCreation {
         YES,
@@ -97,22 +89,14 @@
             @NonNull final AddressChecks addressChecks,
             @NonNull final Map<Address, HederaSystemContract> systemContracts,
             @NonNull final HederaOpsDuration hederaOpsDuration,
-<<<<<<< HEAD
-            @NonNull final ContractMetrics contractMetrics) {
-=======
             @NonNull final OpsDurationMetrics opsDurationMetrics) {
->>>>>>> 86703ebc
         super(evm, precompiles);
         this.featureFlags = Objects.requireNonNull(featureFlags);
         this.precompiles = Objects.requireNonNull(precompiles);
         this.addressChecks = Objects.requireNonNull(addressChecks);
         this.systemContracts = Objects.requireNonNull(systemContracts);
         this.hederaOpsDuration = Objects.requireNonNull(hederaOpsDuration);
-<<<<<<< HEAD
-        this.contractMetrics = Objects.requireNonNull(contractMetrics);
-=======
         this.opsDurationMetrics = Objects.requireNonNull(opsDurationMetrics);
->>>>>>> 86703ebc
     }
 
     /**
@@ -242,11 +226,7 @@
             frame.decrementRemainingGas(gasRequirement);
             final var duration = gasRequirement * hederaOpsDuration.precompileDurationMultiplier() / MULTIPLIER_FACTOR;
             incrementOpsDuration(frame, duration);
-<<<<<<< HEAD
-            contractMetrics.recordPrecompileDuration(precompile.getName(), duration);
-=======
             opsDurationMetrics.recordPrecompileOpsDuration(precompile.getName(), duration);
->>>>>>> 86703ebc
             result = precompile.computePrecompile(frame.getInputData(), frame);
             if (result.isRefundGas()) {
                 frame.incrementRemainingGas(gasRequirement);

// SPDX-License-Identifier: Apache-2.0
package com.hedera.node.app.service.contract.impl.exec.systemcontracts;

import static com.hedera.node.app.service.contract.impl.exec.failure.CustomExceptionalHaltReason.NOT_SUPPORTED;
import static com.hedera.node.app.service.contract.impl.exec.systemcontracts.FullResult.haltResult;
import static com.hedera.node.app.service.contract.impl.exec.utils.FrameUtils.contractsConfigOf;
import static com.hedera.node.app.service.contract.impl.utils.ConversionUtils.numberOfLongZero;
import static java.util.Objects.requireNonNull;

import com.hedera.hapi.node.base.ContractID;
import com.hedera.node.app.service.contract.impl.exec.metrics.ContractMetrics;
import com.hedera.node.app.service.contract.impl.exec.metrics.OpsDurationMetrics;
import com.hedera.node.app.service.contract.impl.exec.systemcontracts.common.AbstractNativeSystemContract;
import com.hedera.node.app.service.contract.impl.exec.systemcontracts.hss.HssCallFactory;
import com.hedera.node.app.service.contract.impl.exec.utils.FrameUtils;
import com.hedera.node.app.service.contract.impl.exec.utils.FrameUtils.EntityType;
import com.hedera.node.app.service.contract.impl.hevm.HederaOpsDuration;
import edu.umd.cs.findbugs.annotations.NonNull;
import javax.inject.Inject;
import javax.inject.Singleton;
import org.apache.tuweni.bytes.Bytes;
import org.hyperledger.besu.datatypes.Address;
import org.hyperledger.besu.evm.frame.MessageFrame;
import org.hyperledger.besu.evm.gascalculator.GasCalculator;

/**
 * System contract for the Hedera Schedule Service (HSS) system contract.
 */
@Singleton
public class HssSystemContract extends AbstractNativeSystemContract implements HederaSystemContract {
    public static final String HSS_SYSTEM_CONTRACT_NAME = "HSS";
    public static final String HSS_EVM_ADDRESS = "0x16b";
    // The system contract ID always uses shard 0 and realm 0 so we cannot use ConversionUtils methods for this
    public static final ContractID HSS_CONTRACT_ID = ContractID.newBuilder()
            .contractNum(numberOfLongZero(Address.fromHexString(HSS_EVM_ADDRESS)))
            .build();

    @Inject
    public HssSystemContract(
            @NonNull final GasCalculator gasCalculator,
            @NonNull final HssCallFactory callFactory,
            @NonNull final ContractMetrics contractMetrics,
<<<<<<< HEAD
            @NonNull final HederaOpsDuration hederaOpsDuration) {
        super(HSS_SYSTEM_CONTRACT_NAME, callFactory, gasCalculator, contractMetrics, hederaOpsDuration);
=======
            @NonNull final OpsDurationMetrics opsDurationMetrics,
            @NonNull final HederaOpsDuration hederaOpsDuration) {
        super(
                HSS_SYSTEM_CONTRACT_NAME,
                callFactory,
                gasCalculator,
                contractMetrics,
                opsDurationMetrics,
                hederaOpsDuration);
>>>>>>> 86703ebc
    }

    @Override
    protected FrameUtils.CallType callTypeOf(@NonNull MessageFrame frame) {
        return FrameUtils.callTypeOf(frame, EntityType.SCHEDULE_TXN);
    }

    @Override
    public FullResult computeFully(
            @NonNull ContractID contractID, @NonNull final Bytes input, @NonNull final MessageFrame frame) {
        requireNonNull(input);
        requireNonNull(frame);

        // Check if calls to hedera schedule service is enabled
        if (!contractsConfigOf(frame).systemContractScheduleServiceEnabled()) {
            return haltResult(NOT_SUPPORTED, frame.getRemainingGas());
        }

        return super.computeFully(contractID, input, frame);
    }
}<|MERGE_RESOLUTION|>--- conflicted
+++ resolved
@@ -40,10 +40,6 @@
             @NonNull final GasCalculator gasCalculator,
             @NonNull final HssCallFactory callFactory,
             @NonNull final ContractMetrics contractMetrics,
-<<<<<<< HEAD
-            @NonNull final HederaOpsDuration hederaOpsDuration) {
-        super(HSS_SYSTEM_CONTRACT_NAME, callFactory, gasCalculator, contractMetrics, hederaOpsDuration);
-=======
             @NonNull final OpsDurationMetrics opsDurationMetrics,
             @NonNull final HederaOpsDuration hederaOpsDuration) {
         super(
@@ -53,7 +49,6 @@
                 contractMetrics,
                 opsDurationMetrics,
                 hederaOpsDuration);
->>>>>>> 86703ebc
     }
 
     @Override

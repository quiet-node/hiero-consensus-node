// SPDX-License-Identifier: Apache-2.0
package com.hedera.node.app.service.contract.impl.exec;

import static com.hedera.hapi.node.base.ResponseCodeEnum.INVALID_ACCOUNT_ID;
import static com.hedera.hapi.node.base.ResponseCodeEnum.INVALID_CONTRACT_ID;
import static com.hedera.hapi.node.base.ResponseCodeEnum.INVALID_TRANSACTION_BODY;
import static com.hedera.hapi.node.base.ResponseCodeEnum.WRONG_NONCE;
import static com.hedera.node.app.service.contract.impl.hevm.HederaEvmTransactionResult.resourceExhaustionFrom;
import static com.hedera.node.app.service.contract.impl.utils.ConversionUtils.contractIDToBesuAddress;
import static com.hedera.node.app.service.contract.impl.utils.ConversionUtils.isEvmAddress;
import static com.hedera.node.app.service.contract.impl.utils.ConversionUtils.pbjToBesuAddress;
import static com.hedera.node.app.service.contract.impl.utils.ConversionUtils.sponsorCustomizedCreation;
import static com.hedera.node.app.spi.workflows.HandleException.validateTrue;
import static java.util.Objects.requireNonNull;

import com.hedera.hapi.node.base.AccountID;
import com.hedera.hapi.node.contract.ContractCreateTransactionBody;
import com.hedera.node.app.service.contract.impl.exec.gas.CustomGasCharging;
import com.hedera.node.app.service.contract.impl.exec.processors.CustomMessageCallProcessor;
import com.hedera.node.app.service.contract.impl.exec.utils.FrameBuilder;
import com.hedera.node.app.service.contract.impl.hevm.HederaEvmContext;
import com.hedera.node.app.service.contract.impl.hevm.HederaEvmTransaction;
import com.hedera.node.app.service.contract.impl.hevm.HederaEvmTransactionResult;
import com.hedera.node.app.service.contract.impl.hevm.HederaWorldUpdater;
import com.hedera.node.app.service.contract.impl.state.HederaEvmAccount;
import com.hedera.node.app.spi.workflows.HandleException;
import com.hedera.node.app.spi.workflows.ResourceExhaustedException;
import com.hedera.node.config.data.ContractsConfig;
import com.swirlds.config.api.Configuration;
import edu.umd.cs.findbugs.annotations.NonNull;
import edu.umd.cs.findbugs.annotations.Nullable;
import org.hyperledger.besu.datatypes.Address;
import org.hyperledger.besu.evm.code.CodeFactory;
import org.hyperledger.besu.evm.processor.ContractCreationProcessor;

/**
 * Modeled after the Besu {@code MainnetTransactionProcessor}, so that all four HAPI
 * contract operations ({@code ContractCall}, {@code ContractCreate}, {@code EthereumTransaction},
 * {@code ContractCallLocal}) can reduce to a single code path.
 */
public class TransactionProcessor {
    private final FrameBuilder frameBuilder;
    private final FrameRunner frameRunner;
    private final CustomGasCharging gasCharging;
    private final CustomMessageCallProcessor messageCall;
    private final ContractCreationProcessor contractCreation;
    private final FeatureFlags featureFlags;
    private final CodeFactory codeFactory;

    public TransactionProcessor(
            @NonNull final FrameBuilder frameBuilder,
            @NonNull final FrameRunner frameRunner,
            @NonNull final CustomGasCharging gasCharging,
            @NonNull final CustomMessageCallProcessor messageCall,
            @NonNull final ContractCreationProcessor contractCreation,
            @NonNull final FeatureFlags featureFlags,
            @NonNull final CodeFactory codeFactory) {
        this.frameBuilder = requireNonNull(frameBuilder);
        this.frameRunner = requireNonNull(frameRunner);
        this.gasCharging = requireNonNull(gasCharging);
        this.messageCall = requireNonNull(messageCall);
        this.contractCreation = requireNonNull(contractCreation);
        this.featureFlags = requireNonNull(featureFlags);
        this.codeFactory = codeFactory;
    }

    /**
     * Records the two or three parties involved in a transaction.
     *
     * @param sender the externally-operated account that signed the transaction (AKA the "origin")
     * @param relayer if non-null, the account relayed an Ethereum transaction on behalf of the sender
     * @param receiverAddress the address of the account receiving the top-level call
     */
    private record InvolvedParties(
            @NonNull HederaEvmAccount sender, @Nullable HederaEvmAccount relayer, @NonNull Address receiverAddress) {
        @NonNull
        AccountID senderId() {
            return sender.hederaId();
        }
    }

    /**
     * Returns the feature flags used by this processor.
     *
     * @return the feature flags
     */
    public FeatureFlags featureFlags() {
        return featureFlags;
    }

    /**
     * Process the given transaction, returning the result of running it to completion
     * and committing to the given updater.
     *
     * @param transaction the transaction to process
     * @param updater the world updater to commit to
     * @param context the context to use
     * @param tracer the tracer to use
     * @param config the node configuration
     * @return the result of running the transaction to completion
     */
    public HederaEvmTransactionResult processTransaction(
            @NonNull final HederaEvmTransaction transaction,
            @NonNull final HederaWorldUpdater updater,
            @NonNull final HederaEvmContext context,
            @NonNull final ActionSidecarContentTracer tracer,
            @NonNull final Configuration config) {
        final var parties = computeInvolvedPartiesOrAbort(transaction, updater, config);
        return processTransactionWithParties(transaction, updater, context, tracer, config, parties);
    }

    private HederaEvmTransactionResult processTransactionWithParties(
            @NonNull final HederaEvmTransaction transaction,
            @NonNull final HederaWorldUpdater updater,
            @NonNull final HederaEvmContext context,
            @NonNull final ActionSidecarContentTracer tracer,
            @NonNull final Configuration config,
            @NonNull final InvolvedParties parties) {
        final var gasCharges =
                gasCharging.chargeForGas(parties.sender(), parties.relayer(), context, updater, transaction);
        final var initialFrame = frameBuilder.buildInitialFrameWith(
                transaction,
                updater,
                context,
                config,
                featureFlags,
                parties.sender().getAddress(),
                parties.receiverAddress(),
                gasCharges.intrinsicGas(),
                codeFactory);

        // Compute the result of running the frame to completion
        final var result = frameRunner.runToCompletion(
                transaction.gasLimit(), parties.senderId(), initialFrame, tracer, messageCall, contractCreation);

        // Maybe refund some of the charged fees before committing
        gasCharging.maybeRefundGiven(
                transaction.unusedGas(result.gasUsed()),
                gasCharges.relayerAllowanceUsed(),
                parties.sender(),
                parties.relayer(),
                context,
                updater);
        initialFrame.getSelfDestructs().forEach(updater::deleteAccount);

        // Tries to commit and return the original result; returns a fees-only result on resource exhaustion
        return safeCommit(result, transaction, updater, context);
    }

    private InvolvedParties computeInvolvedPartiesOrAbort(
            @NonNull final HederaEvmTransaction transaction,
            @NonNull final HederaWorldUpdater updater,
            @NonNull final Configuration config) {
        try {
            return computeInvolvedParties(transaction, updater, config);
        } catch (final HandleException e) {
            throw e;
<<<<<<< HEAD
        } catch (final Exception e) {
            throw new HandleException(ResponseCodeEnum.INVALID_TRANSACTION_BODY);
=======
        } catch (Exception e) {
            throw new HandleException(INVALID_TRANSACTION_BODY);
>>>>>>> 3038736b
        }
    }

    private HederaEvmTransactionResult safeCommit(
            @NonNull final HederaEvmTransactionResult result,
            @NonNull final HederaEvmTransaction transaction,
            @NonNull final HederaWorldUpdater updater,
            @NonNull final HederaEvmContext context) {
        try {
            updater.commit();
<<<<<<< HEAD
        } catch (final ResourceExhaustedException e) {

            // Behind the scenes there is only one savepoint stack; so we need to revert the root updater
            // before creating a new fees-only updater (even though from a Besu perspective, these two
            // updaters appear independent, they are not)
=======
        } catch (ResourceExhaustedException e) {
>>>>>>> 3038736b
            updater.revert();
            final var sender = updater.getHederaAccount(transaction.senderId());
            return resourceExhaustionFrom(
                    requireNonNull(sender).hederaId(), transaction.gasLimit(), context.gasPrice(), e.getStatus());
        }
        return result;
    }

    /**
     * Given an input {@link HederaEvmTransaction}, the {@link HederaWorldUpdater} for the transaction, and the
     * current node {@link Configuration}, sets up the transaction and returns the three "involved parties":
     * <ol>
     *     <li>The sender account.</li>
     *     <li>The (possibly missing) relayer account.</li>
     *     <li>The "to" address receiving the top-level call.</li>
     * </ol>
     *
     * <p>Note that if the transaction is a {@code CONTRACT_CREATION}, setup includes calling either
     * {@link HederaWorldUpdater#setupTopLevelCreate(ContractCreateTransactionBody)} or
     * {@link HederaWorldUpdater#setupAliasedTopLevelCreate(ContractCreateTransactionBody, Address)}
     *
     * @param transaction the transaction to set up
     * @param updater the updater for the transaction
     * @param config the current node configuration
     * @return the involved parties determined while setting up the transaction
     */
    private InvolvedParties computeInvolvedParties(
            @NonNull final HederaEvmTransaction transaction,
            @NonNull final HederaWorldUpdater updater,
            @NonNull final Configuration config) {
        final var sender = updater.getHederaAccount(transaction.senderId());
        validateTrue(sender != null, INVALID_ACCOUNT_ID);
        HederaEvmAccount relayer = null;
        if (transaction.isEthereumTransaction()) {
            relayer = updater.getHederaAccount(requireNonNull(transaction.relayerId()));
            validateTrue(relayer != null, INVALID_ACCOUNT_ID);
        }
        final InvolvedParties parties;
        if (transaction.isCreate()) {
            final Address to;
            final var op = requireNonNull(transaction.hapiCreation());
            if (transaction.isEthereumTransaction()) {
                to = Address.contractAddress(sender.getAddress(), sender.getNonce());
                updater.setupAliasedTopLevelCreate(sponsorCustomizedCreation(op, sender.toNativeAccount()), to);
            } else {
                to = updater.setupTopLevelCreate(op);
            }
            parties = new InvolvedParties(sender, relayer, to);
        } else {
            final var to = updater.getHederaAccount(transaction.contractIdOrThrow());
            if (contractNotRequired(to, config)) {
                parties = partiesWhenContractNotRequired(to, sender, relayer, transaction, updater, config);
            } else {
                parties = partiesWhenContractRequired(to, sender, relayer, transaction, updater, config);
            }
        }
        if (transaction.isEthereumTransaction()) {
            validateTrue(transaction.nonce() == parties.sender().getNonce(), WRONG_NONCE);
        }
        return parties;
    }

    /**
     * Returns whether the given account facade is required to exist.  This only applies to account and contract facade
     * as tokens and schedule txn facades are not required to exist.
     *
     * @param to descendant of {@link HederaEvmAccount} that is the target of this call
     * @param config the current node configuration
     * @return whether the contract is not required to exist.
     */
    private boolean contractNotRequired(@Nullable final HederaEvmAccount to, @NonNull final Configuration config) {
        final var maybeGrandfatheredNumber = (to == null || to.isTokenFacade() || to.isScheduleTxnFacade())
                ? null
                : to.hederaId().accountNumOrThrow();
        return featureFlags.isAllowCallsToNonContractAccountsEnabled(
                config.getConfigData(ContractsConfig.class), maybeGrandfatheredNumber);
    }

    private InvolvedParties partiesWhenContractRequired(
            @Nullable final HederaEvmAccount to,
            @NonNull final HederaEvmAccount sender,
            @Nullable final HederaEvmAccount relayer,
            @NonNull final HederaEvmTransaction transaction,
            @NonNull final HederaWorldUpdater updater,
            @NonNull final Configuration config) {
        final InvolvedParties parties;
        if (maybeLazyCreate(transaction, to, config)) {
            // Presumably these checks _could_ be done later as part of the message
            // call, but historically we have failed fast when they do not pass
            validateTrue(transaction.hasValue(), INVALID_CONTRACT_ID);
            final var alias = transaction.contractIdOrThrow().evmAddressOrThrow();
            validateTrue(isEvmAddress(alias), INVALID_CONTRACT_ID);
            parties = new InvolvedParties(sender, relayer, pbjToBesuAddress(alias));
            updater.setupTopLevelLazyCreate(requireNonNull(parties.receiverAddress));
        } else {
            validateTrue(to != null, INVALID_CONTRACT_ID);
            parties = new InvolvedParties(sender, relayer, requireNonNull(to).getAddress());
        }
        return parties;
    }

    private InvolvedParties partiesWhenContractNotRequired(
            @Nullable final HederaEvmAccount to,
            @NonNull final HederaEvmAccount sender,
            @Nullable final HederaEvmAccount relayer,
            @NonNull final HederaEvmTransaction transaction,
            @NonNull final HederaWorldUpdater updater,
            @NonNull final Configuration config) {
        final InvolvedParties parties;
        if (maybeLazyCreate(transaction, to, config)) {
            // Only set up the lazy creation if the transaction has a value and a valid alias
            final var alias = transaction.contractIdOrThrow().evmAddress();
            if (transaction.hasValue() && alias != null) {
                parties = new InvolvedParties(sender, relayer, pbjToBesuAddress(alias));
                updater.setupTopLevelLazyCreate(requireNonNull(parties.receiverAddress));
            } else {
                updater.setContractNotRequired();
                parties = new InvolvedParties(
                        sender,
                        relayer,
                        contractIDToBesuAddress(updater.entityIdFactory(), transaction.contractIdOrThrow()));
            }
        } else {
            updater.setContractNotRequired();
            parties = new InvolvedParties(
                    sender,
                    relayer,
                    to != null
                            ? to.getAddress()
                            : contractIDToBesuAddress(updater.entityIdFactory(), transaction.contractIdOrThrow()));
        }
        return parties;
    }

    private boolean maybeLazyCreate(
            @NonNull final HederaEvmTransaction transaction,
            @Nullable final HederaEvmAccount to,
            @NonNull final Configuration config) {
        return to == null && transaction.isEthereumTransaction() && messageCall.isImplicitCreationEnabled();
    }
}<|MERGE_RESOLUTION|>--- conflicted
+++ resolved
@@ -155,13 +155,8 @@
             return computeInvolvedParties(transaction, updater, config);
         } catch (final HandleException e) {
             throw e;
-<<<<<<< HEAD
         } catch (final Exception e) {
-            throw new HandleException(ResponseCodeEnum.INVALID_TRANSACTION_BODY);
-=======
-        } catch (Exception e) {
             throw new HandleException(INVALID_TRANSACTION_BODY);
->>>>>>> 3038736b
         }
     }
 
@@ -172,15 +167,7 @@
             @NonNull final HederaEvmContext context) {
         try {
             updater.commit();
-<<<<<<< HEAD
         } catch (final ResourceExhaustedException e) {
-
-            // Behind the scenes there is only one savepoint stack; so we need to revert the root updater
-            // before creating a new fees-only updater (even though from a Besu perspective, these two
-            // updaters appear independent, they are not)
-=======
-        } catch (ResourceExhaustedException e) {
->>>>>>> 3038736b
             updater.revert();
             final var sender = updater.getHederaAccount(transaction.senderId());
             return resourceExhaustionFrom(

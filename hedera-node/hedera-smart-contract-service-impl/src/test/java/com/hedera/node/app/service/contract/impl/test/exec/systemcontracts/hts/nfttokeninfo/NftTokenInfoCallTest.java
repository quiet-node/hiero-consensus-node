// SPDX-License-Identifier: Apache-2.0
package com.hedera.node.app.service.contract.impl.test.exec.systemcontracts.hts.nfttokeninfo;

import static com.hedera.hapi.node.base.ResponseCodeEnum.INVALID_TOKEN_ID;
import static com.hedera.hapi.node.base.ResponseCodeEnum.SUCCESS;
import static com.hedera.node.app.service.contract.impl.exec.systemcontracts.hts.ReturnTypes.ZERO_ACCOUNT_ID;
import static com.hedera.node.app.service.contract.impl.exec.systemcontracts.hts.nfttokeninfo.address_0x167.NftTokenInfoTranslator.NON_FUNGIBLE_TOKEN_INFO;
import static com.hedera.node.app.service.contract.impl.exec.systemcontracts.hts.nfttokeninfo.address_0x16c.NftTokenInfoTranslator.NON_FUNGIBLE_TOKEN_INFO_16C;
import static com.hedera.node.app.service.contract.impl.test.TestHelpers.CIVILIAN_OWNED_NFT;
import static com.hedera.node.app.service.contract.impl.test.TestHelpers.EXPECTED_FIXED_CUSTOM_FEES;
import static com.hedera.node.app.service.contract.impl.test.TestHelpers.EXPECTED_FRACTIONAL_CUSTOM_FEES;
import static com.hedera.node.app.service.contract.impl.test.TestHelpers.EXPECTED_KEYLIST_V2;
import static com.hedera.node.app.service.contract.impl.test.TestHelpers.EXPECTED_ROYALTY_CUSTOM_FEES;
import static com.hedera.node.app.service.contract.impl.test.TestHelpers.EXPECTE_DEFAULT_KEYLIST;
import static com.hedera.node.app.service.contract.impl.test.TestHelpers.EXPECTE_KEYLIST;
import static com.hedera.node.app.service.contract.impl.test.TestHelpers.FUNGIBLE_EVERYTHING_TOKEN;
import static com.hedera.node.app.service.contract.impl.test.TestHelpers.FUNGIBLE_EVERYTHING_TOKEN_16C;
import static com.hedera.node.app.service.contract.impl.test.TestHelpers.LEDGER_ID;
import static com.hedera.node.app.service.contract.impl.test.TestHelpers.OPERATOR;
import static com.hedera.node.app.service.contract.impl.test.TestHelpers.SENDER_ID;
import static com.hedera.node.app.service.contract.impl.test.TestHelpers.SOMEBODY;
import static com.hedera.node.app.service.contract.impl.test.TestHelpers.revertOutputFor;
import static com.hedera.node.app.service.contract.impl.utils.ConversionUtils.headlongAddressOf;
import static org.junit.jupiter.api.Assertions.assertEquals;
import static org.mockito.Mockito.when;

import com.esaulpaugh.headlong.abi.Tuple;
import com.hedera.hapi.node.base.Timestamp;
import com.hedera.node.app.service.contract.impl.exec.systemcontracts.hts.nfttokeninfo.NftTokenInfoCall;
import com.hedera.node.app.service.contract.impl.exec.systemcontracts.hts.nfttokeninfo.address_0x167.NftTokenInfoTranslator;
import com.hedera.node.app.service.contract.impl.test.exec.systemcontracts.common.CallTestBase;
import com.hedera.node.config.data.LedgerConfig;
import com.swirlds.config.api.Configuration;
import java.util.Collections;
import org.apache.tuweni.bytes.Bytes;
import org.hyperledger.besu.evm.frame.MessageFrame;
import org.junit.jupiter.api.Test;
import org.junit.jupiter.api.extension.ExtendWith;
import org.mockito.Mock;
import org.mockito.junit.jupiter.MockitoExtension;

@ExtendWith(MockitoExtension.class)
class NftTokenInfoCallTest extends CallTestBase {
    @Mock
    private Configuration config;

    @Mock
    private LedgerConfig ledgerConfig;

    @Test
    void returnsNftTokenInfoStatusForPresentToken() {
        when(config.getConfigData(LedgerConfig.class)).thenReturn(ledgerConfig);
        final var expectedLedgerId = com.hedera.pbj.runtime.io.buffer.Bytes.fromHex(LEDGER_ID);
        when(ledgerConfig.id()).thenReturn(expectedLedgerId);
        when(nativeOperations.getNft(FUNGIBLE_EVERYTHING_TOKEN.tokenId(), 2L)).thenReturn(CIVILIAN_OWNED_NFT);

        when(nativeOperations.getAccount(CIVILIAN_OWNED_NFT.ownerIdOrThrow())).thenReturn(SOMEBODY);
        when(nativeOperations.getAccount(CIVILIAN_OWNED_NFT.spenderIdOrThrow())).thenReturn(OPERATOR);

        final var subject = new NftTokenInfoCall(
                gasCalculator,
                mockEnhancement(),
                false,
                FUNGIBLE_EVERYTHING_TOKEN,
                2L,
                config,
                NON_FUNGIBLE_TOKEN_INFO.function());

        final var result = subject.execute().fullResult().result();

        assertEquals(MessageFrame.State.COMPLETED_SUCCESS, result.getState());
        assertEquals(
                Bytes.wrap(NftTokenInfoTranslator.NON_FUNGIBLE_TOKEN_INFO
                        .getOutputs()
                        .encode(Tuple.of(
                                SUCCESS.protoOrdinal(),
                                Tuple.of(
                                        Tuple.from(
                                                Tuple.from(
                                                        "Fungible Everything Token",
                                                        "FET",
                                                        headlongAddressOf(SENDER_ID),
                                                        "The memo",
                                                        true,
                                                        88888888L,
                                                        true,
                                                        EXPECTE_KEYLIST.toArray(new Tuple[0]),
                                                        Tuple.of(100L, headlongAddressOf(SENDER_ID), 200L)),
                                                7777777L,
                                                false,
                                                true,
                                                true,
                                                EXPECTED_FIXED_CUSTOM_FEES.toArray(new Tuple[0]),
                                                EXPECTED_FRACTIONAL_CUSTOM_FEES.toArray(new Tuple[0]),
                                                EXPECTED_ROYALTY_CUSTOM_FEES.toArray(new Tuple[0]),
                                                Bytes.wrap(expectedLedgerId.toByteArray())
                                                        .toString()),
                                        2L,
                                        headlongAddressOf(CIVILIAN_OWNED_NFT.ownerId()),
                                        1000000L,
                                        com.hedera.pbj.runtime.io.buffer.Bytes.wrap("SOLD")
                                                .toByteArray(),
                                        headlongAddressOf(CIVILIAN_OWNED_NFT.spenderId()))))
                        .array()),
                result.getOutput());
    }

    @Test
    void returnsNftTokenInfoStatusForPresentTokenV2() {
        when(config.getConfigData(LedgerConfig.class)).thenReturn(ledgerConfig);
        final var expectedLedgerId = com.hedera.pbj.runtime.io.buffer.Bytes.fromHex(LEDGER_ID);
        when(ledgerConfig.id()).thenReturn(expectedLedgerId);
<<<<<<< HEAD
        when(nativeOperations.getNft(FUNGIBLE_EVERYTHING_TOKEN_V2.tokenId(), 2L))
=======
        when(nativeOperations.getNft(FUNGIBLE_EVERYTHING_TOKEN_16C.tokenId().tokenNum(), 2L))
>>>>>>> 77b9f5dc
                .thenReturn(CIVILIAN_OWNED_NFT);

        when(nativeOperations.getAccount(CIVILIAN_OWNED_NFT.ownerIdOrThrow())).thenReturn(SOMEBODY);
        when(nativeOperations.getAccount(CIVILIAN_OWNED_NFT.spenderIdOrThrow())).thenReturn(OPERATOR);

        final var subject = new NftTokenInfoCall(
                gasCalculator,
                mockEnhancement(),
                false,
                FUNGIBLE_EVERYTHING_TOKEN_16C,
                2L,
                config,
                NON_FUNGIBLE_TOKEN_INFO_16C.function());

        final var result = subject.execute().fullResult().result();

        assertEquals(MessageFrame.State.COMPLETED_SUCCESS, result.getState());
        assertEquals(
                Bytes.wrap(NON_FUNGIBLE_TOKEN_INFO_16C
                        .getOutputs()
                        .encode(Tuple.of(
                                SUCCESS.protoOrdinal(),
                                Tuple.of(
                                        Tuple.from(
                                                Tuple.from(
                                                        "Fungible Everything Token",
                                                        "FET",
                                                        headlongAddressOf(SENDER_ID),
                                                        "The memo",
                                                        true,
                                                        88888888L,
                                                        true,
                                                        EXPECTED_KEYLIST_V2.toArray(new Tuple[0]),
                                                        Tuple.of(100L, headlongAddressOf(SENDER_ID), 200L),
                                                        com.hedera.pbj.runtime.io.buffer.Bytes.wrap("SOLD")
                                                                .toByteArray()),
                                                7777777L,
                                                false,
                                                true,
                                                true,
                                                EXPECTED_FIXED_CUSTOM_FEES.toArray(new Tuple[0]),
                                                EXPECTED_FRACTIONAL_CUSTOM_FEES.toArray(new Tuple[0]),
                                                EXPECTED_ROYALTY_CUSTOM_FEES.toArray(new Tuple[0]),
                                                Bytes.wrap(expectedLedgerId.toByteArray())
                                                        .toString()),
                                        2L,
                                        headlongAddressOf(CIVILIAN_OWNED_NFT.ownerId()),
                                        1000000L,
                                        com.hedera.pbj.runtime.io.buffer.Bytes.wrap("SOLD")
                                                .toByteArray(),
                                        headlongAddressOf(CIVILIAN_OWNED_NFT.spenderId()))))
                        .array()),
                result.getOutput());
    }

    @Test
    void returnsNftTokenInfoStatusForMissingToken() {
        when(config.getConfigData(LedgerConfig.class)).thenReturn(ledgerConfig);
        final var expectedLedgerId = com.hedera.pbj.runtime.io.buffer.Bytes.fromHex("01");
        when(ledgerConfig.id()).thenReturn(expectedLedgerId);

        final var subject = new NftTokenInfoCall(
                gasCalculator, mockEnhancement(), false, null, 0L, config, NON_FUNGIBLE_TOKEN_INFO.function());

        final var result = subject.execute().fullResult().result();

        assertEquals(MessageFrame.State.COMPLETED_SUCCESS, result.getState());
        assertEquals(
                Bytes.wrap(NftTokenInfoTranslator.NON_FUNGIBLE_TOKEN_INFO
                        .getOutputs()
                        .encode(Tuple.of(
                                INVALID_TOKEN_ID.protoOrdinal(),
                                Tuple.of(
                                        Tuple.from(
                                                Tuple.from(
                                                        "",
                                                        "",
                                                        headlongAddressOf(ZERO_ACCOUNT_ID),
                                                        "",
                                                        false,
                                                        0L,
                                                        false,
                                                        EXPECTE_DEFAULT_KEYLIST.toArray(new Tuple[0]),
                                                        Tuple.of(0L, headlongAddressOf(ZERO_ACCOUNT_ID), 0L)),
                                                0L,
                                                false,
                                                false,
                                                false,
                                                Collections.emptyList().toArray(new Tuple[0]),
                                                Collections.emptyList().toArray(new Tuple[0]),
                                                Collections.emptyList().toArray(new Tuple[0]),
                                                Bytes.wrap(expectedLedgerId.toByteArray())
                                                        .toString()),
                                        0L,
                                        headlongAddressOf(ZERO_ACCOUNT_ID),
                                        new Timestamp(0, 0).seconds(),
                                        com.hedera.pbj.runtime.io.buffer.Bytes.EMPTY.toByteArray(),
                                        headlongAddressOf(ZERO_ACCOUNT_ID))))
                        .array()),
                result.getOutput());
    }

    @Test
    void returnsNftTokenInfoStatusForMissingTokenStaticCall() {
        final var subject = new NftTokenInfoCall(
                gasCalculator, mockEnhancement(), true, null, 0L, config, NON_FUNGIBLE_TOKEN_INFO.function());

        final var result = subject.execute().fullResult().result();

        assertEquals(MessageFrame.State.REVERT, result.getState());
        assertEquals(revertOutputFor(INVALID_TOKEN_ID), result.getOutput());
    }

    @Test
    void returnsNftTokenInfoStatusForMissingTokenStaticCallV2() {
        final var subject = new NftTokenInfoCall(
                gasCalculator, mockEnhancement(), true, null, 0L, config, NON_FUNGIBLE_TOKEN_INFO_16C.function());

        final var result = subject.execute().fullResult().result();

        assertEquals(MessageFrame.State.REVERT, result.getState());
        assertEquals(revertOutputFor(INVALID_TOKEN_ID), result.getOutput());
    }
}<|MERGE_RESOLUTION|>--- conflicted
+++ resolved
@@ -110,11 +110,7 @@
         when(config.getConfigData(LedgerConfig.class)).thenReturn(ledgerConfig);
         final var expectedLedgerId = com.hedera.pbj.runtime.io.buffer.Bytes.fromHex(LEDGER_ID);
         when(ledgerConfig.id()).thenReturn(expectedLedgerId);
-<<<<<<< HEAD
-        when(nativeOperations.getNft(FUNGIBLE_EVERYTHING_TOKEN_V2.tokenId(), 2L))
-=======
-        when(nativeOperations.getNft(FUNGIBLE_EVERYTHING_TOKEN_16C.tokenId().tokenNum(), 2L))
->>>>>>> 77b9f5dc
+        when(nativeOperations.getNft(FUNGIBLE_EVERYTHING_TOKEN_16C.tokenId(), 2L))
                 .thenReturn(CIVILIAN_OWNED_NFT);
 
         when(nativeOperations.getAccount(CIVILIAN_OWNED_NFT.ownerIdOrThrow())).thenReturn(SOMEBODY);

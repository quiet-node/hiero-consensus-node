--- conflicted
+++ resolved
@@ -751,12 +751,8 @@
                 gasCalculator,
                 DEFAULT_CONTRACTS_CONFIG,
                 DEFAULT_ENTITIES_CONFIG,
-<<<<<<< HEAD
                 lambdaStore,
-                HydratedEthTxData.successFrom(ethTxData),
-=======
                 HydratedEthTxData.successFrom(ethTxData, false),
->>>>>>> 69b468fd
                 accountStore,
                 expiryValidator,
                 fileStore,
@@ -776,12 +772,8 @@
                 gasCalculator,
                 DEV_CHAIN_ID_CONTRACTS_CONFIG,
                 DEFAULT_ENTITIES_CONFIG,
-<<<<<<< HEAD
                 lambdaStore,
-                HydratedEthTxData.successFrom(ethTxData),
-=======
                 HydratedEthTxData.successFrom(ethTxData, false),
->>>>>>> 69b468fd
                 accountStore,
                 expiryValidator,
                 fileStore,

// SPDX-License-Identifier: Apache-2.0
package com.hedera.node.app.service.contract.impl.test.utils;

import static com.hedera.node.app.service.contract.impl.exec.scope.HandleHederaOperations.ZERO_ENTROPY;
import static com.hedera.node.app.service.contract.impl.exec.scope.HederaNativeOperations.MISSING_ENTITY_NUMBER;
import static com.hedera.node.app.service.contract.impl.exec.scope.HederaNativeOperations.NON_CANONICAL_REFERENCE_NUMBER;
import static com.hedera.node.app.service.contract.impl.test.TestHelpers.ALIASED_SOMEBODY;
import static com.hedera.node.app.service.contract.impl.test.TestHelpers.A_NEW_ACCOUNT_ID;
import static com.hedera.node.app.service.contract.impl.test.TestHelpers.BESU_LOG;
import static com.hedera.node.app.service.contract.impl.test.TestHelpers.CALLED_CONTRACT_ID;
import static com.hedera.node.app.service.contract.impl.test.TestHelpers.CALL_DATA;
import static com.hedera.node.app.service.contract.impl.test.TestHelpers.EIP_1014_ADDRESS;
import static com.hedera.node.app.service.contract.impl.test.TestHelpers.INVALID_CONTRACT_ADDRESS;
import static com.hedera.node.app.service.contract.impl.test.TestHelpers.LONG_ZERO_ADDRESS_BYTES;
import static com.hedera.node.app.service.contract.impl.test.TestHelpers.LONG_ZERO_CONTRACT_ID;
import static com.hedera.node.app.service.contract.impl.test.TestHelpers.NON_LONG_ZERO_ADDRESS_BYTES;
import static com.hedera.node.app.service.contract.impl.test.TestHelpers.NON_SYSTEM_LONG_ZERO_ADDRESS;
import static com.hedera.node.app.service.contract.impl.test.TestHelpers.SOMEBODY;
import static com.hedera.node.app.service.contract.impl.test.TestHelpers.SOME_STORAGE_ACCESSES;
import static com.hedera.node.app.service.contract.impl.test.TestHelpers.TOPIC;
import static com.hedera.node.app.service.contract.impl.test.TestHelpers.VALID_CONTRACT_ADDRESS;
import static com.hedera.node.app.service.contract.impl.test.TestHelpers.entityIdFactory;
import static com.hedera.node.app.service.contract.impl.test.TestHelpers.realm;
import static com.hedera.node.app.service.contract.impl.test.TestHelpers.shard;
import static com.hedera.node.app.service.contract.impl.utils.ConversionUtils.accountNumberForEvmReference;
import static com.hedera.node.app.service.contract.impl.utils.ConversionUtils.asEvmAddress;
import static com.hedera.node.app.service.contract.impl.utils.ConversionUtils.asExactLongValueOrZero;
import static com.hedera.node.app.service.contract.impl.utils.ConversionUtils.asHeadlongAddress;
import static com.hedera.node.app.service.contract.impl.utils.ConversionUtils.asLongZeroAddress;
import static com.hedera.node.app.service.contract.impl.utils.ConversionUtils.asNumberedContractId;
import static com.hedera.node.app.service.contract.impl.utils.ConversionUtils.contractIDToBesuAddress;
import static com.hedera.node.app.service.contract.impl.utils.ConversionUtils.contractIDToNum;
import static com.hedera.node.app.service.contract.impl.utils.ConversionUtils.isLongZeroAddress;
import static com.hedera.node.app.service.contract.impl.utils.ConversionUtils.numberOfLongZero;
import static com.hedera.node.app.service.contract.impl.utils.ConversionUtils.pbjLogFrom;
import static com.hedera.node.app.service.contract.impl.utils.ConversionUtils.pbjLogsFrom;
import static com.hedera.node.app.service.contract.impl.utils.ConversionUtils.pbjToBesuAddress;
import static com.hedera.node.app.service.contract.impl.utils.ConversionUtils.tuweniToPbjBytes;
import static org.assertj.core.api.Assertions.assertThat;
import static org.junit.jupiter.api.Assertions.assertArrayEquals;
import static org.junit.jupiter.api.Assertions.assertEquals;
import static org.junit.jupiter.api.Assertions.assertThrows;
import static org.junit.jupiter.api.Assertions.assertTrue;
import static org.mockito.ArgumentMatchers.any;
import static org.mockito.ArgumentMatchers.anyLong;
import static org.mockito.BDDMockito.given;

import com.google.common.primitives.Ints;
import com.google.common.primitives.Longs;
import com.hedera.hapi.node.base.AccountID;
import com.hedera.hapi.node.base.ContractID;
import com.hedera.hapi.node.contract.ContractCreateTransactionBody;
import com.hedera.hapi.node.contract.ContractLoginfo;
import com.hedera.hapi.streams.ContractStateChange;
import com.hedera.hapi.streams.ContractStateChanges;
import com.hedera.hapi.streams.StorageChange;
import com.hedera.node.app.hapi.utils.MiscCryptoUtils;
import com.hedera.node.app.service.contract.impl.exec.scope.HederaNativeOperations;
import com.hedera.node.app.service.contract.impl.utils.ConversionUtils;
<<<<<<< HEAD
import com.swirlds.common.utility.CommonUtils;
import edu.umd.cs.findbugs.annotations.NonNull;
=======
import com.hedera.node.config.testfixtures.HederaTestConfigBuilder;
import com.swirlds.config.api.Configuration;
>>>>>>> 5e8c5764
import java.math.BigInteger;
import java.util.List;
import java.util.Objects;
import org.apache.tuweni.bytes.Bytes;
import org.apache.tuweni.bytes.Bytes32;
import org.apache.tuweni.units.bigints.UInt256;
import org.hyperledger.besu.datatypes.Address;
import org.hyperledger.besu.evm.log.LogsBloomFilter;
import org.junit.jupiter.api.Test;
import org.junit.jupiter.api.extension.ExtendWith;
import org.mockito.Mock;
import org.mockito.junit.jupiter.MockitoExtension;

@ExtendWith(MockitoExtension.class)
class ConversionUtilsTest {

    @Mock
    private HederaNativeOperations nativeOperations;

    private static final Configuration configuration = HederaTestConfigBuilder.createConfig();

    @Test
    void whatIsThis() {
        final var secret = "These violent delights have violent ends";
        System.out.println(CommonUtils.hex(MiscCryptoUtils.keccak256DigestOf(secret.getBytes())));
    }

    @Test
    void outOfRangeBiValuesAreZero() {
        assertEquals(
                0L, asExactLongValueOrZero(BigInteger.valueOf(Long.MAX_VALUE).add(BigInteger.ONE)));
        assertEquals(
                0L, asExactLongValueOrZero(BigInteger.valueOf(Long.MIN_VALUE).subtract(BigInteger.ONE)));
    }

    @Test
    void besuAddressIsZeroForDefaultContractId() {
        assertEquals(Address.ZERO, contractIDToBesuAddress(entityIdFactory, ContractID.DEFAULT));
    }

    @Test
    void inRangeBiValuesAreExact() {
        assertEquals(Long.MAX_VALUE, asExactLongValueOrZero(BigInteger.valueOf(Long.MAX_VALUE)));
        assertEquals(Long.MIN_VALUE, asExactLongValueOrZero(BigInteger.valueOf(Long.MIN_VALUE)));
    }

    @Test
    void numberedIdsRequireLongZeroAddress() {
        assertThrows(IllegalArgumentException.class, () -> asNumberedContractId(entityIdFactory, EIP_1014_ADDRESS));
    }

    @Test
    void wrapsExpectedHashPrefix() {
        assertEquals(Bytes32.leftPad(Bytes.EMPTY, (byte) 0), ConversionUtils.ethHashFrom(ZERO_ENTROPY));
    }

    @Test
    void convertsNumberToLongZeroAddress() {
        final var number = 0x1234L;
        final var expected = Address.fromHexString("0x1234");
        final var actual = ConversionUtils.asLongZeroAddress(entityIdFactory, number);
        assertEquals(expected, actual);
    }

    @Test
    void justReturnsNumberFromSmallLongZeroAddress() {
        given(nativeOperations.entityIdFactory()).willReturn(entityIdFactory);
        final var smallNumber = 0x1234L;
        final var address = Address.fromHexString("0x1234");
        final var actual = ConversionUtils.maybeMissingNumberOf(address, nativeOperations);
        assertEquals(smallNumber, actual);
    }

    @Test
    void returnsMissingIfSmallLongZeroAddressIsMissing() {
        given(nativeOperations.entityIdFactory()).willReturn(entityIdFactory);
        final var address = asHeadlongAddress(Address.fromHexString("0x1234").toArray());
        final var actual = accountNumberForEvmReference(address, nativeOperations);
        assertEquals(MISSING_ENTITY_NUMBER, actual);
    }

    @Test
    void returnsNumberIfSmallLongZeroAddressIsPresent() {
        final long number = A_NEW_ACCOUNT_ID.accountNumOrThrow();
        given(nativeOperations.getAccount(any(AccountID.class))).willReturn(SOMEBODY);
        given(nativeOperations.entityIdFactory()).willReturn(entityIdFactory);
        final var address = asHeadlongAddress(asEvmAddress(shard, realm, number));
        final var actual = accountNumberForEvmReference(address, nativeOperations);
        assertEquals(number, actual);
    }

    @Test
    void returnsNonCanonicalRefIfSmallLongZeroAddressRefersToAliasedAccount() {
        final var address = asHeadlongAddress(Address.fromHexString("0x1234").toArray());
        given(nativeOperations.getAccount(any(AccountID.class))).willReturn(ALIASED_SOMEBODY);
        given(nativeOperations.entityIdFactory()).willReturn(entityIdFactory);
        final var actual = accountNumberForEvmReference(address, nativeOperations);
        assertEquals(NON_CANONICAL_REFERENCE_NUMBER, actual);
    }

    @Test
    void justReturnsNumberFromLargeLongZeroAddress() {
        given(nativeOperations.entityIdFactory()).willReturn(entityIdFactory);
        final var largeNumber = 0x7fffffffffffffffL;
        final var address = Address.fromHexString("0x7fffffffffffffff");
        final var actual = ConversionUtils.maybeMissingNumberOf(address, nativeOperations);
        assertEquals(largeNumber, actual);
    }

    @Test
    void returnsMissingOnAbsentAlias() {
        given(nativeOperations.entityIdFactory()).willReturn(entityIdFactory);
        given(nativeOperations.configuration()).willReturn(configuration);
        final var address = Address.fromHexString("0x010000000000000000");
        given(nativeOperations.resolveAlias(anyLong(), anyLong(), any())).willReturn(MISSING_ENTITY_NUMBER);
        final var actual = ConversionUtils.maybeMissingNumberOf(address, nativeOperations);
        assertEquals(-1L, actual);
    }

    @Test
    void returnsMissingOnAbsentAliasReference() {
        given(nativeOperations.entityIdFactory()).willReturn(entityIdFactory);
        given(nativeOperations.configuration()).willReturn(configuration);
        final var address =
                asHeadlongAddress(Address.fromHexString("0x010000000000000000").toArray());
        given(nativeOperations.resolveAlias(anyLong(), anyLong(), any())).willReturn(MISSING_ENTITY_NUMBER);
        final var actual = ConversionUtils.accountNumberForEvmReference(address, nativeOperations);
        assertEquals(-1L, actual);
    }

    @Test
    void returnsGivenIfPresentAlias() {
        given(nativeOperations.resolveAlias(anyLong(), anyLong(), any())).willReturn(0x1234L);
        given(nativeOperations.configuration()).willReturn(configuration);
        given(nativeOperations.entityIdFactory()).willReturn(entityIdFactory);
        final var address = Address.fromHexString("0x010000000000000000");
        final var actual = ConversionUtils.maybeMissingNumberOf(address, nativeOperations);
        assertEquals(0x1234L, actual);
    }

    @Test
    void convertsFromBesuLogAsExpected() {
        final var expectedBloom = Bytes.wrap(bloomFor());
        final var expected = ContractLoginfo.newBuilder()
                .contractID(ContractID.newBuilder().contractNum(numberOfLongZero(NON_SYSTEM_LONG_ZERO_ADDRESS)))
                .bloom(tuweniToPbjBytes(expectedBloom))
                .data(CALL_DATA)
                .topic(List.of(TOPIC))
                .build();

        final var actual = pbjLogFrom(entityIdFactory, BESU_LOG);

        assertEquals(expected, actual);
    }

    @Test
    void convertsFromBesuLogsAsExpected() {
        final var expectedBloom = Bytes.wrap(bloomFor());
        final var expected = ContractLoginfo.newBuilder()
                .contractID(ContractID.newBuilder().contractNum(numberOfLongZero(NON_SYSTEM_LONG_ZERO_ADDRESS)))
                .bloom(tuweniToPbjBytes(expectedBloom))
                .data(CALL_DATA)
                .topic(List.of(TOPIC))
                .build();

        final var actual = pbjLogsFrom(entityIdFactory, List.of(BESU_LOG));

        assertEquals(List.of(expected), actual);
    }

    @Test
    void convertsFromStorageAccessesAsExpected() {
        final var expectedPbj = ContractStateChanges.newBuilder()
                .contractStateChanges(
                        ContractStateChange.newBuilder()
                                .contractId(ContractID.newBuilder().contractNum(123L))
                                .storageChanges(new StorageChange(
                                        tuweniToPbjBytes(UInt256.MIN_VALUE.trimLeadingZeros()),
                                        tuweniToPbjBytes(UInt256.MAX_VALUE.trimLeadingZeros()),
                                        null))
                                .build(),
                        ContractStateChange.newBuilder()
                                .contractId(ContractID.newBuilder().contractNum(456L))
                                .storageChanges(
                                        new StorageChange(
                                                tuweniToPbjBytes(UInt256.MAX_VALUE.trimLeadingZeros()),
                                                tuweniToPbjBytes(UInt256.MIN_VALUE.trimLeadingZeros()),
                                                null),
                                        new StorageChange(
                                                tuweniToPbjBytes(UInt256.ONE.trimLeadingZeros()),
                                                tuweniToPbjBytes(UInt256.MIN_VALUE.trimLeadingZeros()),
                                                tuweniToPbjBytes(UInt256.MAX_VALUE.trimLeadingZeros())))
                                .build())
                .build();
        final var actualPbj = ConversionUtils.asPbjStateChanges(SOME_STORAGE_ACCESSES);
        assertEquals(expectedPbj, actualPbj);
    }

    @Test
    void convertContractIdToBesuAddressTest() {
        final var actual = ConversionUtils.contractIDToBesuAddress(entityIdFactory, CALLED_CONTRACT_ID);
        assertEquals(
                actual, asLongZeroAddress(entityIdFactory, Objects.requireNonNull(CALLED_CONTRACT_ID.contractNum())));

        final var actual2 = ConversionUtils.contractIDToBesuAddress(entityIdFactory, VALID_CONTRACT_ADDRESS);
        assertEquals(actual2, pbjToBesuAddress(Objects.requireNonNull(VALID_CONTRACT_ADDRESS.evmAddress())));
    }

    @Test
    void selfManagedCustomizedCreationTest() {
        final var op = ContractCreateTransactionBody.DEFAULT;
        final long newContractNum = 1005L;
        final var actual = ConversionUtils.selfManagedCustomizedCreation(
                op, ContractID.newBuilder().contractNum(newContractNum).build());
        assertTrue(actual.adminKey().hasContractID());
        assertEquals(
                newContractNum,
                actual.adminKey().contractIDOrElse(ContractID.DEFAULT).contractNum());
    }

    @Test
    void evmAddressConversionTest() {
        final long shard = 1L;
        final long realm = 2L;
        final long num = 3L;
        final byte[] expected = new byte[20];
        System.arraycopy(Ints.toByteArray((int) shard), 0, expected, 0, 4);
        System.arraycopy(Longs.toByteArray(realm), 0, expected, 4, 8);
        System.arraycopy(Longs.toByteArray(num), 0, expected, 12, 8);

        final byte[] actual = asEvmAddress(shard, realm, num);

        assertArrayEquals(expected, actual, "EVM address is not as expected");
    }

    @Test
    void isLongZeroAddressTest() {
        assertThat(isLongZeroAddress(entityIdFactory, LONG_ZERO_ADDRESS_BYTES.toByteArray()))
                .isTrue();
    }

    @Test
    void isLongZeroAddressWrongTest() {
        assertThat(isLongZeroAddress(entityIdFactory, NON_LONG_ZERO_ADDRESS_BYTES.toByteArray()))
                .isFalse();
    }

    @Test
    void evmContractIDToNumTest() {
        assertThat(contractIDToNum(entityIdFactory, LONG_ZERO_CONTRACT_ID)).isEqualTo(291);
    }

    @Test
    void evmContractIDToNumZeroTest() {
        assertThat(contractIDToNum(entityIdFactory, INVALID_CONTRACT_ADDRESS)).isEqualTo(0);
    }

    @Test
    void evmContractIDToNumNonLongZeroTest() {
        assertThat(contractIDToNum(entityIdFactory, VALID_CONTRACT_ADDRESS)).isEqualTo(0);
    }

    private byte[] bloomFor() {
        return LogsBloomFilter.builder().insertLog(BESU_LOG).build().toArray();
    }
}<|MERGE_RESOLUTION|>--- conflicted
+++ resolved
@@ -57,13 +57,10 @@
 import com.hedera.node.app.hapi.utils.MiscCryptoUtils;
 import com.hedera.node.app.service.contract.impl.exec.scope.HederaNativeOperations;
 import com.hedera.node.app.service.contract.impl.utils.ConversionUtils;
-<<<<<<< HEAD
 import com.swirlds.common.utility.CommonUtils;
 import edu.umd.cs.findbugs.annotations.NonNull;
-=======
 import com.hedera.node.config.testfixtures.HederaTestConfigBuilder;
 import com.swirlds.config.api.Configuration;
->>>>>>> 5e8c5764
 import java.math.BigInteger;
 import java.util.List;
 import java.util.Objects;
@@ -84,12 +81,6 @@
     private HederaNativeOperations nativeOperations;
 
     private static final Configuration configuration = HederaTestConfigBuilder.createConfig();
-
-    @Test
-    void whatIsThis() {
-        final var secret = "These violent delights have violent ends";
-        System.out.println(CommonUtils.hex(MiscCryptoUtils.keccak256DigestOf(secret.getBytes())));
-    }
 
     @Test
     void outOfRangeBiValuesAreZero() {

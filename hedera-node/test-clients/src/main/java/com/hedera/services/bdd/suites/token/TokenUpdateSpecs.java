// SPDX-License-Identifier: Apache-2.0
package com.hedera.services.bdd.suites.token;

import static com.hedera.services.bdd.junit.TestTags.TOKEN;
import static com.hedera.services.bdd.spec.HapiSpec.defaultHapiSpec;
import static com.hedera.services.bdd.spec.HapiSpec.hapiTest;
import static com.hedera.services.bdd.spec.queries.QueryVerbs.getAccountBalance;
import static com.hedera.services.bdd.spec.queries.QueryVerbs.getAccountInfo;
import static com.hedera.services.bdd.spec.queries.QueryVerbs.getTokenInfo;
import static com.hedera.services.bdd.spec.queries.QueryVerbs.getTokenNftInfo;
import static com.hedera.services.bdd.spec.queries.QueryVerbs.getTxnRecord;
import static com.hedera.services.bdd.spec.transactions.TxnVerbs.burnToken;
import static com.hedera.services.bdd.spec.transactions.TxnVerbs.cryptoCreate;
import static com.hedera.services.bdd.spec.transactions.TxnVerbs.cryptoDelete;
import static com.hedera.services.bdd.spec.transactions.TxnVerbs.cryptoTransfer;
import static com.hedera.services.bdd.spec.transactions.TxnVerbs.grantTokenKyc;
import static com.hedera.services.bdd.spec.transactions.TxnVerbs.mintToken;
import static com.hedera.services.bdd.spec.transactions.TxnVerbs.tokenAssociate;
import static com.hedera.services.bdd.spec.transactions.TxnVerbs.tokenCreate;
import static com.hedera.services.bdd.spec.transactions.TxnVerbs.tokenDelete;
import static com.hedera.services.bdd.spec.transactions.TxnVerbs.tokenFeeScheduleUpdate;
import static com.hedera.services.bdd.spec.transactions.TxnVerbs.tokenFreeze;
import static com.hedera.services.bdd.spec.transactions.TxnVerbs.tokenUnfreeze;
import static com.hedera.services.bdd.spec.transactions.TxnVerbs.tokenUpdate;
import static com.hedera.services.bdd.spec.transactions.TxnVerbs.wipeTokenAccount;
import static com.hedera.services.bdd.spec.transactions.token.CustomFeeSpecs.fixedHbarFee;
import static com.hedera.services.bdd.spec.transactions.token.CustomFeeSpecs.fixedHbarFeeInheritingRoyaltyCollector;
import static com.hedera.services.bdd.spec.transactions.token.CustomFeeSpecs.royaltyFeeWithFallback;
import static com.hedera.services.bdd.spec.transactions.token.CustomFeeTests.fixedHbarFeeInSchedule;
import static com.hedera.services.bdd.spec.transactions.token.TokenMovement.moving;
import static com.hedera.services.bdd.spec.transactions.token.TokenMovement.movingUnique;
import static com.hedera.services.bdd.spec.utilops.CustomSpecAssert.allRunFor;
import static com.hedera.services.bdd.spec.utilops.UtilVerbs.doSeveralWithStartupConfigNow;
import static com.hedera.services.bdd.spec.utilops.UtilVerbs.doWithStartupConfigNow;
import static com.hedera.services.bdd.spec.utilops.UtilVerbs.newKeyNamed;
import static com.hedera.services.bdd.spec.utilops.UtilVerbs.overriding;
import static com.hedera.services.bdd.spec.utilops.UtilVerbs.specOps;
import static com.hedera.services.bdd.spec.utilops.UtilVerbs.withOpContext;
import static com.hedera.services.bdd.suites.HapiSuite.ADDRESS_BOOK_CONTROL;
import static com.hedera.services.bdd.suites.HapiSuite.DEFAULT_PAYER;
import static com.hedera.services.bdd.suites.HapiSuite.GENESIS;
import static com.hedera.services.bdd.suites.HapiSuite.ONE_HBAR;
import static com.hedera.services.bdd.suites.HapiSuite.ONE_HUNDRED_HBARS;
import static com.hedera.services.bdd.suites.HapiSuite.ONE_MILLION_HBARS;
import static com.hedera.services.bdd.suites.HapiSuite.THREE_MONTHS_IN_SECONDS;
import static com.hedera.services.bdd.suites.HapiSuite.ZERO_BYTE_MEMO;
import static com.hedera.services.bdd.suites.HapiSuite.salted;
import static com.hederahashgraph.api.proto.java.ResponseCodeEnum.ACCOUNT_DELETED;
import static com.hederahashgraph.api.proto.java.ResponseCodeEnum.ACCOUNT_FROZEN_FOR_TOKEN;
import static com.hederahashgraph.api.proto.java.ResponseCodeEnum.INVALID_ADMIN_KEY;
import static com.hederahashgraph.api.proto.java.ResponseCodeEnum.INVALID_AUTORENEW_ACCOUNT;
import static com.hederahashgraph.api.proto.java.ResponseCodeEnum.INVALID_CUSTOM_FEE_SCHEDULE_KEY;
import static com.hederahashgraph.api.proto.java.ResponseCodeEnum.INVALID_EXPIRATION_TIME;
import static com.hederahashgraph.api.proto.java.ResponseCodeEnum.INVALID_RENEWAL_PERIOD;
import static com.hederahashgraph.api.proto.java.ResponseCodeEnum.INVALID_SIGNATURE;
import static com.hederahashgraph.api.proto.java.ResponseCodeEnum.INVALID_TOKEN_ID;
import static com.hederahashgraph.api.proto.java.ResponseCodeEnum.INVALID_ZERO_BYTE_IN_STRING;
import static com.hederahashgraph.api.proto.java.ResponseCodeEnum.NO_REMAINING_AUTOMATIC_ASSOCIATIONS;
import static com.hederahashgraph.api.proto.java.ResponseCodeEnum.SUCCESS;
import static com.hederahashgraph.api.proto.java.ResponseCodeEnum.TOKEN_HAS_NO_FEE_SCHEDULE_KEY;
import static com.hederahashgraph.api.proto.java.ResponseCodeEnum.TOKEN_HAS_NO_FREEZE_KEY;
import static com.hederahashgraph.api.proto.java.ResponseCodeEnum.TOKEN_HAS_NO_KYC_KEY;
import static com.hederahashgraph.api.proto.java.ResponseCodeEnum.TOKEN_HAS_NO_METADATA_KEY;
import static com.hederahashgraph.api.proto.java.ResponseCodeEnum.TOKEN_HAS_NO_PAUSE_KEY;
import static com.hederahashgraph.api.proto.java.ResponseCodeEnum.TOKEN_HAS_NO_SUPPLY_KEY;
import static com.hederahashgraph.api.proto.java.ResponseCodeEnum.TOKEN_HAS_NO_WIPE_KEY;
import static com.hederahashgraph.api.proto.java.ResponseCodeEnum.TOKEN_IS_IMMUTABLE;
import static com.hederahashgraph.api.proto.java.ResponseCodeEnum.TOKEN_NAME_TOO_LONG;
import static com.hederahashgraph.api.proto.java.ResponseCodeEnum.TOKEN_SYMBOL_TOO_LONG;
import static com.hederahashgraph.api.proto.java.ResponseCodeEnum.TOKEN_WAS_DELETED;
import static com.hederahashgraph.api.proto.java.ResponseCodeEnum.TRANSACTION_REQUIRES_ZERO_TOKEN_BALANCES;
import static com.hederahashgraph.api.proto.java.TokenType.NON_FUNGIBLE_UNIQUE;
import static java.lang.Long.parseLong;

import com.google.protobuf.ByteString;
import com.hedera.services.bdd.junit.HapiTest;
import com.hedera.services.bdd.junit.LeakyHapiTest;
import com.hedera.services.bdd.spec.queries.crypto.ExpectedTokenRel;
import com.hedera.services.bdd.spec.transactions.TxnUtils;
import com.hederahashgraph.api.proto.java.TokenFreezeStatus;
import com.hederahashgraph.api.proto.java.TokenKycStatus;
import com.hederahashgraph.api.proto.java.TokenPauseStatus;
import com.hederahashgraph.api.proto.java.TokenType;
import java.time.Instant;
import java.util.List;
import java.util.stream.Stream;
import org.junit.jupiter.api.DynamicTest;
import org.junit.jupiter.api.Tag;

@Tag(TOKEN)
public class TokenUpdateSpecs {
    private static final int MAX_NAME_LENGTH = 100;
    private static final int MAX_SYMBOL_LENGTH = 100;
    private static final String PAYER = "payer";
    private static final String TREASURY_UPDATE_TXN = "treasuryUpdateTxn";
    private static final String INVALID_TREASURY = "invalidTreasury";

    private static String TOKEN_TREASURY = "treasury";

    @HapiTest
    final Stream<DynamicTest> canUpdateExpiryOnlyOpWithoutAdminKey() {
        String originalMemo = "First things first";
        String saltedName = salted("primary");
        final var civilian = "civilian";
        return defaultHapiSpec("ValidatesNewExpiry")
                .given(
                        cryptoCreate(civilian).balance(ONE_HUNDRED_HBARS),
                        cryptoCreate(TOKEN_TREASURY).balance(0L),
                        newKeyNamed("adminKey"),
                        newKeyNamed("freezeKey"),
                        newKeyNamed("newFreezeKey"),
                        newKeyNamed("kycKey"),
                        newKeyNamed("newKycKey"),
                        newKeyNamed("supplyKey"),
                        newKeyNamed("newSupplyKey"),
                        newKeyNamed("wipeKey"),
                        newKeyNamed("newWipeKey"),
                        newKeyNamed("pauseKey"),
                        newKeyNamed("newPauseKey"),
                        tokenCreate("primary")
                                .autoRenewAccount(civilian)
                                .name(saltedName)
                                .entityMemo(originalMemo)
                                .treasury(TOKEN_TREASURY)
                                .initialSupply(500)
                                .decimals(1)
<<<<<<< HEAD
                                .autoRenewAccount(civilian)
=======
>>>>>>> 95bfbd89
                                .freezeKey("freezeKey")
                                .kycKey("kycKey")
                                .supplyKey("supplyKey")
                                .wipeKey("wipeKey")
                                .pauseKey("pauseKey")
                                .payingWith(civilian))
                .when()
                .then(doWithStartupConfigNow("entities.maxLifetime", (value, now) -> tokenUpdate("primary")
                        .expiry(parseLong(value) + now.getEpochSecond() - 12345)));
    }

    @HapiTest
    final Stream<DynamicTest> validatesNewExpiry() {
        return hapiTest(tokenCreate("tbu"), doSeveralWithStartupConfigNow("entities.maxLifetime", (value, now) -> {
            final var maxLifetime = Long.parseLong(value);
            final var okExpiry = now.getEpochSecond() + maxLifetime - 12_345L;
            final var excessiveExpiry = now.getEpochSecond() + maxLifetime + 12_345L;
            return specOps(
                    tokenUpdate("tbu").expiry(excessiveExpiry).hasKnownStatus(INVALID_EXPIRATION_TIME),
                    tokenUpdate("tbu").expiry(okExpiry));
        }));
    }

    @HapiTest
    final Stream<DynamicTest> validatesAlreadyDeletedToken() {
        return defaultHapiSpec("ValidatesAlreadyDeletedToken")
                .given(
                        newKeyNamed("adminKey"),
                        cryptoCreate(TOKEN_TREASURY).balance(0L),
                        tokenCreate("tbd").adminKey("adminKey").treasury(TOKEN_TREASURY),
                        tokenDelete("tbd"))
                .when()
                .then(tokenUpdate("tbd").signedByPayerAnd("adminKey").hasKnownStatus(TOKEN_WAS_DELETED));
    }

    @HapiTest
    final Stream<DynamicTest> tokensCanBeMadeImmutableWithEmptyKeyList() {
        final var mutableForNow = "mutableForNow";
        return defaultHapiSpec("TokensCanBeMadeImmutableWithEmptyKeyList")
                .given(
                        newKeyNamed("initialAdmin"),
                        cryptoCreate("neverToBe").balance(0L),
                        tokenCreate(mutableForNow).adminKey("initialAdmin"))
                .when(
                        tokenUpdate(mutableForNow)
                                .usingInvalidAdminKey()
                                .signedByPayerAnd("initialAdmin")
                                .hasPrecheck(INVALID_ADMIN_KEY),
                        tokenUpdate(mutableForNow).properlyEmptyingAdminKey().signedByPayerAnd("initialAdmin"))
                .then(
                        getTokenInfo(mutableForNow),
                        tokenUpdate(mutableForNow)
                                .treasury("neverToBe")
                                .signedBy(GENESIS, "initialAdmin", "neverToBe")
                                .hasKnownStatus(TOKEN_IS_IMMUTABLE));
    }

    @HapiTest
    final Stream<DynamicTest> standardImmutabilitySemanticsHold() {
        long then = Instant.now().getEpochSecond() + 1_234_567L;
        final var immutable = "immutable";
        return defaultHapiSpec("StandardImmutabilitySemanticsHold")
                .given(tokenCreate(immutable).expiry(then))
                .when(
                        tokenUpdate(immutable).treasury(ADDRESS_BOOK_CONTROL).hasKnownStatus(TOKEN_IS_IMMUTABLE),
                        tokenUpdate(immutable).expiry(then - 1).hasKnownStatus(INVALID_EXPIRATION_TIME),
                        tokenUpdate(immutable).expiry(then + 1))
                .then(getTokenInfo(immutable).logged());
    }

    @HapiTest
    final Stream<DynamicTest> validatesMissingRef() {
        return defaultHapiSpec("ValidatesMissingRef")
                .given(cryptoCreate(PAYER))
                .when()
                .then(
                        tokenUpdate("0.0.0")
                                .fee(ONE_HBAR)
                                .payingWith(PAYER)
                                .signedBy(PAYER)
                                .hasKnownStatus(INVALID_TOKEN_ID),
                        tokenUpdate("1.2.3")
                                .fee(ONE_HBAR)
                                .payingWith(PAYER)
                                .signedBy(PAYER)
                                .hasKnownStatus(INVALID_TOKEN_ID));
    }

    @HapiTest
    final Stream<DynamicTest> validatesMissingAdminKey() {
        return defaultHapiSpec("ValidatesMissingAdminKey")
                .given(
                        cryptoCreate(TOKEN_TREASURY).balance(0L),
                        cryptoCreate(PAYER),
                        tokenCreate("tbd").treasury(TOKEN_TREASURY))
                .when()
                .then(tokenUpdate("tbd")
                        .autoRenewAccount(GENESIS)
                        .payingWith(PAYER)
                        .signedBy(PAYER, GENESIS)
                        .hasKnownStatus(TOKEN_IS_IMMUTABLE));
    }

    @HapiTest
    final Stream<DynamicTest> keysChange() {
        return defaultHapiSpec("KeysChange")
                .given(
                        newKeyNamed("adminKey"),
                        newKeyNamed("newAdminKey"),
                        newKeyNamed("kycThenFreezeKey"),
                        newKeyNamed("freezeThenKycKey"),
                        newKeyNamed("wipeThenSupplyKey"),
                        newKeyNamed("supplyThenWipeKey"),
                        newKeyNamed("oldFeeScheduleKey"),
                        newKeyNamed("newFeeScheduleKey"),
                        cryptoCreate("misc").balance(0L),
                        cryptoCreate(TOKEN_TREASURY).balance(0L),
                        tokenCreate("tbu")
                                .treasury(TOKEN_TREASURY)
                                .freezeDefault(true)
                                .initialSupply(10)
                                .adminKey("adminKey")
                                .kycKey("kycThenFreezeKey")
                                .freezeKey("freezeThenKycKey")
                                .supplyKey("supplyThenWipeKey")
                                .wipeKey("wipeThenSupplyKey")
                                .feeScheduleKey("oldFeeScheduleKey"))
                .when(
                        getTokenInfo("tbu").logged(),
                        tokenUpdate("tbu")
                                .adminKey("newAdminKey")
                                .kycKey("freezeThenKycKey")
                                .freezeKey("kycThenFreezeKey")
                                .wipeKey("supplyThenWipeKey")
                                .supplyKey("wipeThenSupplyKey")
                                .feeScheduleKey("newFeeScheduleKey")
                                .signedByPayerAnd("adminKey", "newAdminKey"),
                        tokenAssociate("misc", "tbu"))
                .then(
                        getTokenInfo("tbu").logged(),
                        tokenUnfreeze("tbu", "misc").signedBy(GENESIS, "kycThenFreezeKey"),
                        grantTokenKyc("tbu", "misc").signedBy(GENESIS, "freezeThenKycKey"),
                        getAccountInfo("misc").logged(),
                        cryptoTransfer(moving(5, "tbu").between(TOKEN_TREASURY, "misc")),
                        mintToken("tbu", 10).signedBy(GENESIS, "wipeThenSupplyKey"),
                        burnToken("tbu", 10).signedBy(GENESIS, "wipeThenSupplyKey"),
                        wipeTokenAccount("tbu", "misc", 5).signedBy(GENESIS, "supplyThenWipeKey"),
                        getAccountInfo(TOKEN_TREASURY).logged());
    }

    @HapiTest
    final Stream<DynamicTest> newTreasuryAutoAssociationWorks() {
        return defaultHapiSpec("NewTreasuryAutoAssociationWorks")
                .given(
                        newKeyNamed("adminKey"),
                        cryptoCreate("oldTreasury").balance(0L),
                        tokenCreate("tbu").adminKey("adminKey").treasury("oldTreasury"))
                .when(
                        cryptoCreate("newTreasuryWithoutRemainingAutoAssociations")
                                .balance(0L),
                        cryptoCreate("newTreasuryWithRemainingAutoAssociations")
                                .balance(0L)
                                .maxAutomaticTokenAssociations(10))
                .then(
                        tokenUpdate("tbu")
                                .treasury("newTreasuryWithoutRemainingAutoAssociations")
                                .signedByPayerAnd("adminKey", "newTreasuryWithoutRemainingAutoAssociations")
                                .hasKnownStatus(NO_REMAINING_AUTOMATIC_ASSOCIATIONS),
                        tokenUpdate("tbu")
                                .treasury("newTreasuryWithRemainingAutoAssociations")
                                .signedByPayerAnd("adminKey", "newTreasuryWithRemainingAutoAssociations"),
                        getTokenInfo("tbu").hasTreasury("newTreasuryWithRemainingAutoAssociations"));
    }

    @HapiTest
    final Stream<DynamicTest> newTreasuryMustSign() {
        return defaultHapiSpec("NewTreasuryMustSign")
                .given(
                        newKeyNamed("adminKey"),
                        cryptoCreate("oldTreasury").balance(0L),
                        cryptoCreate("newTreasury").balance(0L),
                        tokenCreate("tbu").adminKey("adminKey").treasury("oldTreasury"))
                .when(
                        tokenAssociate("newTreasury", "tbu"),
                        cryptoTransfer(moving(1, "tbu").between("oldTreasury", "newTreasury")))
                .then(
                        tokenUpdate("tbu")
                                .treasury("newTreasury")
                                .signedBy(GENESIS, "adminKey")
                                .hasKnownStatus(INVALID_SIGNATURE),
                        tokenUpdate("tbu").treasury("newTreasury").signedByPayerAnd("adminKey", "newTreasury"));
    }

    @HapiTest
    final Stream<DynamicTest> treasuryEvolves() {
        return defaultHapiSpec("TreasuryEvolves")
                .given(
                        newKeyNamed("adminKey"),
                        newKeyNamed("kycKey"),
                        newKeyNamed("freezeKey"),
                        cryptoCreate("oldTreasury").balance(0L),
                        cryptoCreate("newTreasury").balance(0L),
                        tokenCreate("tbu")
                                .adminKey("adminKey")
                                .freezeDefault(true)
                                .kycKey("kycKey")
                                .freezeKey("freezeKey")
                                .treasury("oldTreasury"))
                .when(
                        getAccountInfo("oldTreasury").logged(),
                        getAccountInfo("newTreasury").logged(),
                        tokenAssociate("newTreasury", "tbu"),
                        tokenUpdate("tbu")
                                .treasury("newTreasury")
                                .via(TREASURY_UPDATE_TXN)
                                .signedByPayerAnd("adminKey", "newTreasury"))
                .then(
                        getAccountInfo("oldTreasury").logged(),
                        getAccountInfo("newTreasury").logged(),
                        getTxnRecord(TREASURY_UPDATE_TXN).logged());
    }

    @HapiTest
    final Stream<DynamicTest> validAutoRenewWorks() {
        final var firstPeriod = THREE_MONTHS_IN_SECONDS;
        final var secondPeriod = THREE_MONTHS_IN_SECONDS + 1234;
        return defaultHapiSpec("validAutoRenewWorks")
                .given(
                        cryptoCreate("autoRenew").balance(0L),
                        cryptoCreate("newAutoRenew").balance(0L),
                        newKeyNamed("adminKey"))
                .when(
                        tokenCreate("tbu")
                                .adminKey("adminKey")
                                .autoRenewAccount("autoRenew")
                                .autoRenewPeriod(firstPeriod),
                        tokenUpdate("tbu")
                                .signedBy(GENESIS, "adminKey")
                                .autoRenewAccount("newAutoRenew")
                                .autoRenewPeriod(secondPeriod)
                                .hasKnownStatus(INVALID_SIGNATURE),
                        tokenUpdate("tbu")
                                .autoRenewAccount("newAutoRenew")
                                .autoRenewPeriod(secondPeriod)
                                .signedByPayerAnd("adminKey", "newAutoRenew"))
                .then(getTokenInfo("tbu").logged());
    }

    @HapiTest
    final Stream<DynamicTest> symbolChanges() {
        var hopefullyUnique = "ORIGINAL" + TxnUtils.randomUppercase(5);

        return defaultHapiSpec("SymbolChanges")
                .given(newKeyNamed("adminKey"), cryptoCreate(TOKEN_TREASURY).balance(0L))
                .when(
                        tokenCreate("tbu").adminKey("adminKey").treasury(TOKEN_TREASURY),
                        tokenUpdate("tbu").symbol(hopefullyUnique).signedByPayerAnd("adminKey"))
                .then(
                        getTokenInfo("tbu").hasSymbol(hopefullyUnique),
                        tokenAssociate(GENESIS, "tbu"),
                        cryptoTransfer(moving(1, "tbu").between(TOKEN_TREASURY, GENESIS)));
    }

    @HapiTest
    final Stream<DynamicTest> changeAutoRenewAccount() {
        var account = "autoRenewAccount";

        return defaultHapiSpec("AutoRenewAccountChange")
                .given(
                        newKeyNamed("adminKey"),
                        cryptoCreate(TOKEN_TREASURY).balance(0L),
                        cryptoCreate(account).balance(0L))
                .when(
                        tokenCreate("tbu").adminKey("adminKey").treasury(TOKEN_TREASURY),
                        tokenUpdate("tbu")
                                .autoRenewPeriod(THREE_MONTHS_IN_SECONDS + 1)
                                .autoRenewAccount(account)
                                .signedByPayerAnd("adminKey", account))
                .then(getTokenInfo("tbu").hasAutoRenewAccount(account));
    }

    @HapiTest
    final Stream<DynamicTest> nameChanges() {
        var hopefullyUnique = "ORIGINAL" + TxnUtils.randomUppercase(5);

        return defaultHapiSpec("NameChanges")
                .given(newKeyNamed("adminKey"), cryptoCreate(TOKEN_TREASURY).balance(0L))
                .when(
                        tokenCreate("tbu").adminKey("adminKey").treasury(TOKEN_TREASURY),
                        tokenUpdate("tbu").name(hopefullyUnique).signedByPayerAnd("adminKey"))
                .then(getTokenInfo("tbu").hasName(hopefullyUnique));
    }

    @HapiTest
    final Stream<DynamicTest> tooLongNameCheckHolds() {
        var tooLongName = "ORIGINAL" + TxnUtils.randomUppercase(MAX_NAME_LENGTH + 1);

        return defaultHapiSpec("TooLongNameCheckHolds")
                .given(newKeyNamed("adminKey"), cryptoCreate(TOKEN_TREASURY).balance(0L))
                .when(tokenCreate("tbu").adminKey("adminKey").treasury(TOKEN_TREASURY))
                .then(tokenUpdate("tbu")
                        .name(tooLongName)
                        .signedByPayerAnd("adminKey")
                        .hasPrecheck(TOKEN_NAME_TOO_LONG));
    }

    @HapiTest
    final Stream<DynamicTest> tooLongSymbolCheckHolds() {
        var tooLongSymbol = TxnUtils.randomUppercase(MAX_SYMBOL_LENGTH + 1);

        return defaultHapiSpec("TooLongSymbolCheckHolds")
                .given(newKeyNamed("adminKey"), cryptoCreate(TOKEN_TREASURY).balance(0L))
                .when(tokenCreate("tbu").adminKey("adminKey").treasury(TOKEN_TREASURY))
                .then(tokenUpdate("tbu")
                        .symbol(tooLongSymbol)
                        .signedByPayerAnd("adminKey")
                        .hasPrecheck(TOKEN_SYMBOL_TOO_LONG));
    }

    @HapiTest
    final Stream<DynamicTest> deletedAutoRenewAccountCheckHolds() {
        return defaultHapiSpec("DeletedAutoRenewAccountCheckHolds")
                .given(
                        newKeyNamed("adminKey"),
                        cryptoCreate("autoRenewAccount").balance(0L),
                        cryptoCreate(TOKEN_TREASURY).balance(0L))
                .when(
                        cryptoDelete("autoRenewAccount"),
                        tokenCreate("tbu").adminKey("adminKey").treasury(TOKEN_TREASURY))
                .then(tokenUpdate("tbu")
                        .autoRenewAccount("autoRenewAccount")
                        .signedByPayerAnd("adminKey", "autoRenewAccount")
                        .hasKnownStatus(INVALID_AUTORENEW_ACCOUNT));
    }

    @HapiTest
    final Stream<DynamicTest> renewalPeriodCheckHolds() {
        return defaultHapiSpec("RenewalPeriodCheckHolds")
                .given(
                        newKeyNamed("adminKey"),
                        cryptoCreate(TOKEN_TREASURY).balance(0L),
                        cryptoCreate("autoRenewAccount").balance(0L))
                .when(
                        tokenCreate("tbu").adminKey("adminKey").treasury(TOKEN_TREASURY),
                        tokenCreate("withAutoRenewAcc")
                                .adminKey("adminKey")
                                .autoRenewAccount("autoRenewAccount")
                                .treasury(TOKEN_TREASURY))
                .then(
                        tokenUpdate("tbu")
                                .autoRenewAccount("autoRenewAccount")
                                .autoRenewPeriod(-1123)
                                .signedByPayerAnd("adminKey", "autoRenewAccount")
                                .hasKnownStatus(INVALID_RENEWAL_PERIOD),
                        tokenUpdate("tbu")
                                .autoRenewAccount("autoRenewAccount")
                                .autoRenewPeriod(0)
                                .signedByPayerAnd("adminKey", "autoRenewAccount")
                                .hasKnownStatus(INVALID_RENEWAL_PERIOD),
                        tokenUpdate("withAutoRenewAcc")
                                .autoRenewPeriod(-1)
                                .signedByPayerAnd("adminKey")
                                .hasKnownStatus(INVALID_RENEWAL_PERIOD),
                        tokenUpdate("withAutoRenewAcc")
                                .autoRenewPeriod(100000000000L)
                                .signedByPayerAnd("adminKey")
                                .hasKnownStatus(INVALID_RENEWAL_PERIOD));
    }

    @HapiTest
    final Stream<DynamicTest> invalidTreasuryCheckHolds() {
        return defaultHapiSpec("InvalidTreasuryCheckHolds")
                .given(
                        newKeyNamed("adminKey"),
                        cryptoCreate(TOKEN_TREASURY).balance(0L),
                        cryptoCreate(INVALID_TREASURY).balance(0L))
                .when(
                        cryptoDelete(INVALID_TREASURY),
                        tokenCreate("tbu").adminKey("adminKey").treasury(TOKEN_TREASURY))
                .then(tokenUpdate("tbu")
                        .treasury(INVALID_TREASURY)
                        .signedByPayerAnd("adminKey", INVALID_TREASURY)
                        .hasKnownStatus(ACCOUNT_DELETED));
    }

    @HapiTest
    final Stream<DynamicTest> updateHappyPath() {
        String originalMemo = "First things first";
        String updatedMemo = "Nothing left to do";
        String saltedName = salted("primary");
        String newSaltedName = salted("primary");
        final var civilian = "civilian";
        return defaultHapiSpec("UpdateHappyPath")
                .given(
                        cryptoCreate(civilian).balance(ONE_HUNDRED_HBARS),
                        cryptoCreate(TOKEN_TREASURY).balance(0L),
                        cryptoCreate("newTokenTreasury").balance(0L),
                        cryptoCreate("autoRenewAccount").balance(0L),
                        cryptoCreate("newAutoRenewAccount").balance(0L),
                        newKeyNamed("adminKey"),
                        newKeyNamed("freezeKey"),
                        newKeyNamed("newFreezeKey"),
                        newKeyNamed("kycKey"),
                        newKeyNamed("newKycKey"),
                        newKeyNamed("supplyKey"),
                        newKeyNamed("newSupplyKey"),
                        newKeyNamed("wipeKey"),
                        newKeyNamed("newWipeKey"),
                        newKeyNamed("pauseKey"),
                        newKeyNamed("newPauseKey"),
                        tokenCreate("primary")
                                .name(saltedName)
                                .entityMemo(originalMemo)
                                .treasury(TOKEN_TREASURY)
                                .autoRenewAccount("autoRenewAccount")
                                .autoRenewPeriod(THREE_MONTHS_IN_SECONDS)
                                .initialSupply(500)
                                .decimals(1)
                                .adminKey("adminKey")
                                .freezeKey("freezeKey")
                                .kycKey("kycKey")
                                .supplyKey("supplyKey")
                                .wipeKey("wipeKey")
                                .pauseKey("pauseKey")
                                .payingWith(civilian))
                .when(
                        tokenAssociate("newTokenTreasury", "primary"),
                        tokenUpdate("primary")
                                .entityMemo(ZERO_BYTE_MEMO)
                                .signedByPayerAnd("adminKey")
                                .hasPrecheck(INVALID_ZERO_BYTE_IN_STRING),
                        tokenUpdate("primary")
                                .name(newSaltedName)
                                .entityMemo(updatedMemo)
                                .treasury("newTokenTreasury")
                                .autoRenewAccount("newAutoRenewAccount")
                                .autoRenewPeriod(THREE_MONTHS_IN_SECONDS + 1)
                                .freezeKey("newFreezeKey")
                                .kycKey("newKycKey")
                                .supplyKey("newSupplyKey")
                                .wipeKey("newWipeKey")
                                .pauseKey("newPauseKey")
                                .signedByPayerAnd("adminKey", "newTokenTreasury", "newAutoRenewAccount", civilian)
                                .payingWith(civilian))
                .then(
                        getAccountBalance(TOKEN_TREASURY).hasTokenBalance("primary", 0),
                        getAccountBalance("newTokenTreasury").hasTokenBalance("primary", 500),
                        getAccountInfo(TOKEN_TREASURY)
                                .hasToken(ExpectedTokenRel.relationshipWith("primary")
                                        .balance(0)),
                        getAccountInfo("newTokenTreasury")
                                .hasToken(ExpectedTokenRel.relationshipWith("primary")
                                        .freeze(TokenFreezeStatus.Unfrozen)
                                        .kyc(TokenKycStatus.Granted)
                                        .balance(500)),
                        getTokenInfo("primary")
                                .logged()
                                .hasEntityMemo(updatedMemo)
                                .hasRegisteredId("primary")
                                .hasName(newSaltedName)
                                .hasTreasury("newTokenTreasury")
                                .hasFreezeKey("primary")
                                .hasKycKey("primary")
                                .hasSupplyKey("primary")
                                .hasWipeKey("primary")
                                .hasPauseKey("primary")
                                .hasTotalSupply(500)
                                .hasAutoRenewAccount("newAutoRenewAccount")
                                .hasPauseStatus(TokenPauseStatus.Unpaused)
                                .hasAutoRenewPeriod(THREE_MONTHS_IN_SECONDS + 1));
    }

    @HapiTest
    final Stream<DynamicTest> updateTokenTreasuryRequiresZeroTokenBalance() {
        return defaultHapiSpec("updateTokenTreasuryRequiresZeroTokenBalance")
                .given(
                        cryptoCreate("oldTreasury"),
                        cryptoCreate("newTreasury"),
                        newKeyNamed("adminKey"),
                        newKeyNamed("supplyKey"),
                        tokenCreate("non-fungible")
                                .tokenType(NON_FUNGIBLE_UNIQUE)
                                .initialSupply(0)
                                .adminKey("adminKey")
                                .supplyKey("supplyKey")
                                .treasury("oldTreasury"))
                .when(
                        mintToken(
                                "non-fungible",
                                List.of(ByteString.copyFromUtf8("memo"), ByteString.copyFromUtf8("memo1"))),
                        tokenAssociate("newTreasury", "non-fungible"),
                        cryptoTransfer(movingUnique("non-fungible", 1).between("oldTreasury", "newTreasury")))
                .then(tokenUpdate("non-fungible")
                        .treasury("newTreasury")
                        .signedByPayerAnd("adminKey", "newTreasury")
                        .hasKnownStatus(TRANSACTION_REQUIRES_ZERO_TOKEN_BALANCES));
    }

    @HapiTest
    final Stream<DynamicTest> tokenUpdateCanClearMemo() {
        final var token = "token";
        final var multiKey = "multiKey";
        final var memoToBeErased = "memoToBeErased";
        return defaultHapiSpec("TokenUpdateCanClearMemo")
                .given(
                        newKeyNamed(multiKey),
                        tokenCreate(token).entityMemo(memoToBeErased).adminKey(multiKey),
                        getTokenInfo(token).hasEntityMemo(memoToBeErased))
                .when(tokenUpdate(token).entityMemo("").signedByPayerAnd(multiKey))
                .then(getTokenInfo(token).logged().hasEntityMemo(""));
    }

    @HapiTest
    final Stream<DynamicTest> updateNftTreasuryHappyPath() {
        return defaultHapiSpec("UpdateNftTreasuryHappyPath")
                .given(
                        cryptoCreate(TOKEN_TREASURY),
                        cryptoCreate("newTokenTreasury"),
                        newKeyNamed("adminKeyA"),
                        newKeyNamed("supplyKeyA"),
                        newKeyNamed("pauseKeyA"),
                        tokenCreate("primary")
                                .tokenType(TokenType.NON_FUNGIBLE_UNIQUE)
                                .treasury(TOKEN_TREASURY)
                                .initialSupply(0)
                                .adminKey("adminKeyA")
                                .supplyKey("supplyKeyA")
                                .pauseKey("pauseKeyA"),
                        mintToken("primary", List.of(ByteString.copyFromUtf8("memo1"))))
                .when(
                        tokenAssociate("newTokenTreasury", "primary"),
                        tokenUpdate("primary")
                                .treasury("newTokenTreasury")
                                .via("tokenUpdateTxn")
                                .signedByPayerAnd("adminKeyA", "newTokenTreasury"))
                .then(
                        getAccountBalance(TOKEN_TREASURY).hasTokenBalance("primary", 0),
                        getAccountBalance("newTokenTreasury").hasTokenBalance("primary", 1),
                        getTokenInfo("primary")
                                .hasTreasury("newTokenTreasury")
                                .hasPauseKey("primary")
                                .hasPauseStatus(TokenPauseStatus.Unpaused)
                                .logged(),
                        getTokenNftInfo("primary", 1)
                                .hasAccountID("newTokenTreasury")
                                .logged());
    }

    @HapiTest
    final Stream<DynamicTest> safeToUpdateCustomFeesWithNewFallbackWhileTransferring() {
        final var uniqueTokenFeeKey = "uniqueTokenFeeKey";
        final var hbarCollector = "hbarFee";
        final var beneficiary = "luckyOne";
        final var multiKey = "allSeasons";
        final var sender = "sender";

        return defaultHapiSpec("SafeToUpdateCustomFeesWithNewFallbackWhileTransferring")
                .given(
                        newKeyNamed(multiKey),
                        cryptoCreate(hbarCollector),
                        cryptoCreate(TOKEN_TREASURY),
                        cryptoCreate(sender).maxAutomaticTokenAssociations(100),
                        cryptoCreate(beneficiary).maxAutomaticTokenAssociations(100))
                .when()
                .then(withOpContext((spec, opLog) -> {
                    for (int i = 0; i < 3; i++) {
                        final var name = uniqueTokenFeeKey + i;
                        final var creation = tokenCreate(name)
                                .tokenType(NON_FUNGIBLE_UNIQUE)
                                .treasury(TOKEN_TREASURY)
                                .supplyKey(multiKey)
                                .feeScheduleKey(multiKey)
                                .initialSupply(0);
                        final var mint = mintToken(name, List.of(ByteString.copyFromUtf8("SOLO")));
                        final var normalXfer = cryptoTransfer(
                                        movingUnique(name, 1L).between(TOKEN_TREASURY, sender))
                                .fee(ONE_HBAR);
                        final var update = tokenFeeScheduleUpdate(name)
                                .withCustom(royaltyFeeWithFallback(
                                        1, 10, fixedHbarFeeInheritingRoyaltyCollector(1), hbarCollector))
                                .deferStatusResolution();
                        final var raceXfer = cryptoTransfer(
                                        movingUnique(name, 1L).between(sender, beneficiary))
                                .signedBy(DEFAULT_PAYER, sender)
                                .fee(ONE_HBAR)
                                /* The beneficiary needs to sign now b/c of the fallback fee (and the
                                 * lack of any fungible value going back to the treasury for this NFT). */
                                .hasKnownStatus(INVALID_SIGNATURE);
                        allRunFor(spec, creation, mint, normalXfer, update, raceXfer);
                    }
                }));
    }

    @HapiTest
    final Stream<DynamicTest> customFeesOnlyUpdatableWithKey() {
        final var origHbarFee = 1_234L;
        final var newHbarFee = 4_321L;

        final var tokenNoFeeKey = "justSchedule";
        final var uniqueTokenFeeKey = "uniqueTokenFeeKey";
        final var tokenWithFeeKey = "bothScheduleAndKey";
        final var hbarCollector = "hbarFee";

        final var adminKey = "admin";
        final var feeScheduleKey = "feeSchedule";
        final var newFeeScheduleKey = "feeScheduleRedux";

        return defaultHapiSpec("CustomFeesOnlyUpdatableWithKey")
                .given(
                        newKeyNamed(adminKey),
                        newKeyNamed(feeScheduleKey),
                        newKeyNamed(newFeeScheduleKey),
                        cryptoCreate(hbarCollector),
                        tokenCreate(tokenNoFeeKey)
                                .adminKey(adminKey)
                                .withCustom(fixedHbarFee(origHbarFee, hbarCollector)),
                        tokenCreate(uniqueTokenFeeKey)
                                .tokenType(NON_FUNGIBLE_UNIQUE)
                                .supplyKey(adminKey)
                                .feeScheduleKey(feeScheduleKey)
                                .initialSupply(0)
                                .adminKey(adminKey)
                                .withCustom(fixedHbarFee(origHbarFee, hbarCollector)),
                        tokenCreate(tokenWithFeeKey)
                                .adminKey(adminKey)
                                .feeScheduleKey(feeScheduleKey)
                                .withCustom(fixedHbarFee(origHbarFee, hbarCollector)))
                .when(
                        tokenUpdate(tokenNoFeeKey)
                                .feeScheduleKey(newFeeScheduleKey)
                                .signedByPayerAnd(adminKey)
                                .hasKnownStatus(TOKEN_HAS_NO_FEE_SCHEDULE_KEY),
                        tokenUpdate(tokenWithFeeKey)
                                .usingInvalidFeeScheduleKey()
                                .feeScheduleKey(newFeeScheduleKey)
                                .signedByPayerAnd(adminKey)
                                .hasPrecheck(INVALID_CUSTOM_FEE_SCHEDULE_KEY),
                        tokenUpdate(tokenWithFeeKey)
                                .feeScheduleKey(newFeeScheduleKey)
                                .signedByPayerAnd(adminKey),
                        tokenFeeScheduleUpdate(tokenWithFeeKey).withCustom(fixedHbarFee(newHbarFee, hbarCollector)),
                        tokenFeeScheduleUpdate(uniqueTokenFeeKey)
                                .withCustom(royaltyFeeWithFallback(
                                        1, 3, fixedHbarFeeInheritingRoyaltyCollector(1_000), hbarCollector)))
                .then(getTokenInfo(tokenWithFeeKey)
                        .hasCustom(fixedHbarFeeInSchedule(newHbarFee, hbarCollector))
                        .hasFeeScheduleKey(tokenWithFeeKey));
    }

    @HapiTest
    final Stream<DynamicTest> tokenUpdateTokenHasNoFreezeKey() {
        final var tokenName = "token";
        final var HBAR_COLLECTOR = "hbarFee";

        final var admin = "admin";
        final var adminKey = "adminKey";
        final var freezeKey = "freezeKey";
        final var freeze = "freeze";
        final var freezeKey2 = "freezeKey2";

        return defaultHapiSpec("tokenUpdateTokenHasNoFreezeKey")
                .given(
                        newKeyNamed(adminKey),
                        newKeyNamed(freezeKey),
                        newKeyNamed(freezeKey2),
                        cryptoCreate(HBAR_COLLECTOR),
                        cryptoCreate(TOKEN_TREASURY),
                        cryptoCreate(admin).key(adminKey).balance(ONE_MILLION_HBARS),
                        cryptoCreate(freeze).key(freezeKey).balance(ONE_MILLION_HBARS),
                        tokenCreate(tokenName)
                                .treasury(TOKEN_TREASURY)
                                .initialSupply(10)
                                .adminKey(adminKey)
                                .payingWith(admin))
                .when(tokenUpdate(tokenName)
                        .freezeKey(freezeKey2)
                        .signedBy(adminKey, freezeKey)
                        .payingWith(freeze)
                        .hasKnownStatus(TOKEN_HAS_NO_FREEZE_KEY))
                .then();
    }

    @HapiTest
    final Stream<DynamicTest> tokenUpdateTokenHasNoSupplyKey() {
        final var tokenName = "token";
        final var HBAR_COLLECTOR = "hbarFee";

        final var admin = "admin";
        final var adminKey = "adminKey";
        final var supplyKey = "supplyKey";
        final var supply = "supply";
        final var supplyKey2 = "supplyKey2";

        return defaultHapiSpec("tokenUpdateTokenHasNoSupplyKey")
                .given(
                        newKeyNamed(adminKey),
                        newKeyNamed(supplyKey),
                        newKeyNamed(supplyKey2),
                        cryptoCreate(HBAR_COLLECTOR),
                        cryptoCreate(TOKEN_TREASURY),
                        cryptoCreate(admin).key(adminKey).balance(ONE_MILLION_HBARS),
                        cryptoCreate(supply).key(supplyKey).balance(ONE_MILLION_HBARS),
                        tokenCreate(tokenName)
                                .treasury(TOKEN_TREASURY)
                                .initialSupply(10)
                                .adminKey(adminKey)
                                .payingWith(admin))
                .when(tokenUpdate(tokenName)
                        .supplyKey(supplyKey2)
                        .signedBy(adminKey, supplyKey)
                        .payingWith(supply)
                        .hasKnownStatus(TOKEN_HAS_NO_SUPPLY_KEY))
                .then();
    }

    @HapiTest
    final Stream<DynamicTest> tokenUpdateTokenHasNoKycKey() {
        final var tokenName = "token";
        final var HBAR_COLLECTOR = "hbarFee";

        final var admin = "admin";
        final var adminKey = "adminKey";
        final var kycKey = "kycKey";
        final var kyc = "kyc";
        final var kycKey2 = "kycKey2";

        return defaultHapiSpec("tokenUpdateTokenHasNoKycKey")
                .given(
                        newKeyNamed(adminKey),
                        newKeyNamed(kycKey),
                        newKeyNamed(kycKey2),
                        cryptoCreate(HBAR_COLLECTOR),
                        cryptoCreate(TOKEN_TREASURY),
                        cryptoCreate(admin).key(adminKey).balance(ONE_MILLION_HBARS),
                        cryptoCreate(kyc).key(kycKey).balance(ONE_MILLION_HBARS),
                        tokenCreate(tokenName)
                                .treasury(TOKEN_TREASURY)
                                .initialSupply(10)
                                .adminKey(adminKey)
                                .payingWith(admin))
                .when(tokenUpdate(tokenName)
                        .kycKey(kycKey2)
                        .signedBy(adminKey, kycKey)
                        .payingWith(kyc)
                        .hasKnownStatus(TOKEN_HAS_NO_KYC_KEY))
                .then();
    }

    @HapiTest
    final Stream<DynamicTest> tokenUpdateTokenHasNoWipeKey() {
        final var tokenName = "token";
        final var HBAR_COLLECTOR = "hbarFee";

        final var admin = "admin";
        final var adminKey = "adminKey";
        final var wipeKey = "wipeKey";
        final var wipe = "wipe";
        final var wipeKey2 = "wipeKey2";

        return defaultHapiSpec("tokenUpdateTokenHasNoWipeKey")
                .given(
                        newKeyNamed(adminKey),
                        newKeyNamed(wipeKey),
                        newKeyNamed(wipeKey2),
                        cryptoCreate(HBAR_COLLECTOR),
                        cryptoCreate(TOKEN_TREASURY),
                        cryptoCreate(admin).key(adminKey).balance(ONE_MILLION_HBARS),
                        cryptoCreate(wipe).key(wipeKey).balance(ONE_MILLION_HBARS),
                        tokenCreate(tokenName)
                                .treasury(TOKEN_TREASURY)
                                .initialSupply(10)
                                .adminKey(adminKey)
                                .payingWith(admin))
                .when(tokenUpdate(tokenName)
                        .wipeKey(wipeKey2)
                        .signedBy(adminKey, wipeKey)
                        .payingWith(wipe)
                        .hasKnownStatus(TOKEN_HAS_NO_WIPE_KEY))
                .then();
    }

    @HapiTest
    final Stream<DynamicTest> tokenUpdateTokenHasNoPauseKey() {
        final var tokenName = "token";
        final var HBAR_COLLECTOR = "hbarFee";

        final var admin = "admin";
        final var adminKey = "adminKey";
        final var pauseKey = "pauseKey";
        final var pause = "pause";
        final var pauseKey2 = "pauseKey2";

        return defaultHapiSpec("tokenUpdateTokenHasNoPauseKey")
                .given(
                        newKeyNamed(adminKey),
                        newKeyNamed(pauseKey),
                        newKeyNamed(pauseKey2),
                        cryptoCreate(HBAR_COLLECTOR),
                        cryptoCreate(TOKEN_TREASURY),
                        cryptoCreate(admin).key(adminKey).balance(ONE_MILLION_HBARS),
                        cryptoCreate(pause).key(pauseKey).balance(ONE_MILLION_HBARS),
                        tokenCreate(tokenName)
                                .treasury(TOKEN_TREASURY)
                                .initialSupply(10)
                                .adminKey(adminKey)
                                .payingWith(admin))
                .when(tokenUpdate(tokenName)
                        .pauseKey(pauseKey2)
                        .signedBy(adminKey, pauseKey)
                        .payingWith(pause)
                        .hasKnownStatus(TOKEN_HAS_NO_PAUSE_KEY))
                .then();
    }

    @HapiTest
    final Stream<DynamicTest> tokenUpdateTokenHasNoMetadataKey() {
        final var tokenName = "token";
        final var HBAR_COLLECTOR = "hbarFee";

        final var admin = "admin";
        final var adminKey = "adminKey";
        final var metadataKey = "metadataKey";
        final var metadata = "metadata";
        final var metadataKey2 = "metadataKey2";

        return defaultHapiSpec("tokenUpdateTokenHasNoMetadataKey")
                .given(
                        newKeyNamed(adminKey),
                        newKeyNamed(metadataKey),
                        newKeyNamed(metadataKey2),
                        cryptoCreate(HBAR_COLLECTOR),
                        cryptoCreate(TOKEN_TREASURY),
                        cryptoCreate(admin).key(adminKey).balance(ONE_MILLION_HBARS),
                        cryptoCreate(metadata).key(metadataKey).balance(ONE_MILLION_HBARS),
                        tokenCreate(tokenName)
                                .treasury(TOKEN_TREASURY)
                                .initialSupply(10)
                                .adminKey(adminKey)
                                .payingWith(admin))
                .when(tokenUpdate(tokenName)
                        .metadataKey(metadataKey2)
                        .signedBy(adminKey, metadataKey)
                        .payingWith(metadata)
                        .hasKnownStatus(TOKEN_HAS_NO_METADATA_KEY))
                .then();
    }

    @HapiTest
    final Stream<DynamicTest> updateUniqueTreasuryWithNfts() {
        final var specialKey = "special";

        return defaultHapiSpec("UpdateUniqueTreasuryWithNfts")
                .given(
                        newKeyNamed(specialKey),
                        cryptoCreate("oldTreasury").balance(0L),
                        cryptoCreate("newTreasury").balance(0L),
                        tokenCreate("tbu")
                                .tokenType(NON_FUNGIBLE_UNIQUE)
                                .initialSupply(0L)
                                .adminKey(specialKey)
                                .supplyKey(specialKey)
                                .treasury("oldTreasury"))
                .when(
                        mintToken("tbu", List.of(ByteString.copyFromUtf8("BLAMMO"))),
                        getAccountInfo("oldTreasury").logged(),
                        getAccountInfo("newTreasury").logged(),
                        tokenAssociate("newTreasury", "tbu"),
                        tokenUpdate("tbu").memo("newMemo").signedByPayerAnd(specialKey),
                        tokenUpdate("tbu").treasury("newTreasury").signedByPayerAnd(specialKey, "newTreasury"),
                        burnToken("tbu", List.of(1L)),
                        getTokenInfo("tbu").hasTreasury("newTreasury"),
                        tokenUpdate("tbu")
                                .treasury("newTreasury")
                                .via(TREASURY_UPDATE_TXN)
                                .signedByPayerAnd(specialKey, "newTreasury"))
                .then(
                        getAccountInfo("oldTreasury").logged(),
                        getAccountInfo("newTreasury").logged(),
                        getTokenInfo("tbu").hasTreasury("newTreasury"));
    }

    @LeakyHapiTest(overrides = {"tokens.nfts.useTreasuryWildcards"})
    final Stream<DynamicTest> tokenFrozenOnTreasuryCannotBeUpdated() {
        final var accountToFreeze = "account";
        final var adminKey = "adminKey";
        final var tokenToFreeze = "token";
        return hapiTest(
                overriding("tokens.nfts.useTreasuryWildcards", "false"),
                newKeyNamed(adminKey),
                cryptoCreate(accountToFreeze),
                tokenCreate(tokenToFreeze)
                        .treasury(accountToFreeze)
                        .tokenType(NON_FUNGIBLE_UNIQUE)
                        .initialSupply(0)
                        .supplyKey(adminKey)
                        .freezeKey(adminKey)
                        .adminKey(adminKey)
                        .hasKnownStatus(SUCCESS),
                tokenFreeze(tokenToFreeze, accountToFreeze),
                tokenAssociate(DEFAULT_PAYER, tokenToFreeze),
                tokenUpdate(tokenToFreeze)
                        .treasury(DEFAULT_PAYER)
                        .signedBy(DEFAULT_PAYER, adminKey)
                        .hasKnownStatus(ACCOUNT_FROZEN_FOR_TOKEN));
    }
}<|MERGE_RESOLUTION|>--- conflicted
+++ resolved
@@ -124,10 +124,6 @@
                                 .treasury(TOKEN_TREASURY)
                                 .initialSupply(500)
                                 .decimals(1)
-<<<<<<< HEAD
-                                .autoRenewAccount(civilian)
-=======
->>>>>>> 95bfbd89
                                 .freezeKey("freezeKey")
                                 .kycKey("kycKey")
                                 .supplyKey("supplyKey")

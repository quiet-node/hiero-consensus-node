// SPDX-License-Identifier: Apache-2.0
package com.hedera.services.bdd.junit;

import static com.hedera.services.bdd.junit.extensions.NetworkTargetingExtension.REPEATABLE_KEY_GENERATOR;
import static com.hedera.services.bdd.junit.extensions.NetworkTargetingExtension.SHARED_BLOCK_NODE_NETWORK;
import static com.hedera.services.bdd.junit.extensions.NetworkTargetingExtension.SHARED_NETWORK;
<<<<<<< HEAD
import static com.hedera.services.bdd.junit.hedera.subprocess.SubProcessNetwork.SHARED_NETWORK_NAME;
import static com.hedera.services.bdd.spec.HapiPropertySourceStaticInitializer.REALM;
import static com.hedera.services.bdd.spec.HapiPropertySourceStaticInitializer.SHARD;
=======
import static com.hedera.services.bdd.spec.HapiPropertySource.getConfigRealm;
import static com.hedera.services.bdd.spec.HapiPropertySource.getConfigShard;
>>>>>>> b30dbade
import static java.util.Objects.requireNonNull;

import com.hedera.services.bdd.HapiBlockNode;
import com.hedera.services.bdd.junit.hedera.BlockNodeMode;
import com.hedera.services.bdd.junit.hedera.BlockNodeNetwork;
import com.hedera.services.bdd.junit.hedera.HederaNetwork;
import com.hedera.services.bdd.junit.hedera.embedded.EmbeddedMode;
import com.hedera.services.bdd.junit.hedera.embedded.EmbeddedNetwork;
import com.hedera.services.bdd.junit.hedera.subprocess.ProcessUtils;
import com.hedera.services.bdd.junit.hedera.subprocess.SubProcessNetwork;
import com.hedera.services.bdd.spec.HapiSpec;
import com.hedera.services.bdd.spec.infrastructure.HapiClients;
import com.hedera.services.bdd.spec.keys.RepeatableKeyGenerator;
import com.hedera.services.bdd.spec.remote.RemoteNetworkFactory;
import edu.umd.cs.findbugs.annotations.NonNull;
import edu.umd.cs.findbugs.annotations.Nullable;
import java.time.Duration;
import java.util.Arrays;
import java.util.List;
import java.util.Map;
import java.util.Optional;
import java.util.Set;
import org.apache.logging.log4j.LogManager;
import org.apache.logging.log4j.Logger;
import org.junit.platform.engine.TestDescriptor;
import org.junit.platform.engine.TestSource;
import org.junit.platform.engine.support.descriptor.MethodSource;
import org.junit.platform.launcher.LauncherSession;
import org.junit.platform.launcher.LauncherSessionListener;
import org.junit.platform.launcher.TestExecutionListener;
import org.junit.platform.launcher.TestIdentifier;
import org.junit.platform.launcher.TestPlan;

/**
 * Registers a {@link TestExecutionListener} when the {@link LauncherSession} is opened to
 * start the shared test network before the test plan is executed; and stop it after test
 * plan execution finishes.
 */
public class SharedNetworkLauncherSessionListener implements LauncherSessionListener {
    private static final Logger log = LogManager.getLogger(SharedNetworkLauncherSessionListener.class);
    public static final int CLASSIC_HAPI_TEST_NETWORK_SIZE = 4;

    @Override
    public void launcherSessionOpened(@NonNull final LauncherSession session) {
        session.getLauncher().registerTestExecutionListeners(new SharedNetworkExecutionListener());
    }

    /**
     * A {@link TestExecutionListener} that starts the shared network before the test plan is executed,
     * unless the requested mode is a per-class network, in which case the network is started per class.
     */
    public static class SharedNetworkExecutionListener implements TestExecutionListener {
        private enum Embedding {
            NA,
            PER_CLASS,
            CONCURRENT,
            REPEATABLE
        }

        private Embedding embedding;

        @Override
        public void testPlanExecutionStarted(@NonNull final TestPlan testPlan) {
            // Check if any test in the plan uses HapiBlockNode
            if (planUsesHapiBlockNode(testPlan)) {
                log.info("Test plan includes HapiBlockNode annotation, skipping shared network startup.");
                // Ensure repeatable key generator is still set up even if network isn't
                REPEATABLE_KEY_GENERATOR.set(new RepeatableKeyGenerator());
                embedding = Embedding.NA; // Set embedding state appropriately
                return; // Skip network setup
            }

            REPEATABLE_KEY_GENERATOR.set(new RepeatableKeyGenerator());
            embedding = embeddingMode();
            final HederaNetwork network =
                    switch (embedding) {
                        // Embedding is not applicable for a subprocess network
                        case NA -> {
                            final boolean isRemote = Optional.ofNullable(System.getProperty("hapi.spec.remote"))
                                    .map(Boolean::parseBoolean)
                                    .orElse(false);
                            yield isRemote ? sharedRemoteNetworkIfRequested() : sharedSubProcessNetwork(null, null);
                        }
                        // For the default Test task, we need to run some tests in concurrent embedded mode and
                        // some in repeatable embedded mode, depending on the value of their @TargetEmbeddedMode
                        // annotation; this PER_CLASS value supports that requirement
                        case PER_CLASS -> null;
                        case CONCURRENT -> EmbeddedNetwork.newSharedNetwork(EmbeddedMode.CONCURRENT);
                        case REPEATABLE -> EmbeddedNetwork.newSharedNetwork(EmbeddedMode.REPEATABLE);
                    };
            if (network != null) {
                checkPrOverridesForBlockNodeStreaming(network);
                network.start();
                SHARED_NETWORK.set(network);
            }
        }

        @Override
        public void testPlanExecutionFinished(@NonNull final TestPlan testPlan) {
            if (embedding == Embedding.NA) {
                HapiClients.tearDown();
            }
            Optional.ofNullable(SHARED_NETWORK.get()).ifPresent(HederaNetwork::terminate);
        }

        /**
         * Restarts the shared embedded network with the given mode.
         * @param mode the mode in which to restart the shared embedded network
         */
        public static void ensureEmbedding(@NonNull final EmbeddedMode mode) {
            requireNonNull(mode);
            if (SHARED_NETWORK.get() != null) {
                if (SHARED_NETWORK.get() instanceof EmbeddedNetwork embeddedNetwork) {
                    if (embeddedNetwork.mode() != mode) {
                        SHARED_NETWORK.get().terminate();
                        SHARED_NETWORK.set(null);
                    }
                } else {
                    throw new IllegalStateException("Shared network is not an embedded network");
                }
            }
            if (SHARED_NETWORK.get() == null) {
                startSharedEmbedded(mode);
            }
        }

        private @Nullable HederaNetwork sharedRemoteNetworkIfRequested() {
            final var sharedTargetYml = System.getProperty("hapi.spec.nodes.remoteYml");
            return (sharedTargetYml != null) ? RemoteNetworkFactory.newWithTargetFrom(sharedTargetYml) : null;
        }

        /**
         * Creates a shared subprocess network.
         * @param networkName the name of the network
         * @return the shared subprocess network
         */
        public static HederaNetwork sharedSubProcessNetwork(String networkName, Integer specifiedNetworkSize) {
            final int networkSize = specifiedNetworkSize != null
                    ? specifiedNetworkSize
                    : Optional.ofNullable(System.getProperty("hapi.spec.network.size"))
                            .map(Integer::parseInt)
                            .orElse(CLASSIC_HAPI_TEST_NETWORK_SIZE);
            final var initialPortProperty = System.getProperty("hapi.spec.initial.port");
            if (!initialPortProperty.isBlank()) {
                final var initialPort = Integer.parseInt(initialPortProperty);
                SubProcessNetwork.initializeNextPortsForNetwork(networkSize, initialPort);
            }

            final var prepareUpgradeOffsetsProperty = System.getProperty("hapi.spec.prepareUpgradeOffsets");
            if (prepareUpgradeOffsetsProperty != null) {
                final List<Duration> offsets = Arrays.stream(prepareUpgradeOffsetsProperty.split(","))
                        .map(Duration::parse)
                        .sorted()
                        .distinct()
                        .toList();
                if (!offsets.isEmpty()) {
                    HapiSpec.doDelayedPrepareUpgrades(offsets);
                }
            }
<<<<<<< HEAD
            final long configShard = Optional.ofNullable(System.getProperty("hapi.spec.default.shard"))
                    .map(Long::parseLong)
                    .orElse((long) SHARD);
            final long configRealm = Optional.ofNullable(System.getProperty("hapi.spec.default.realm"))
                    .map(Long::parseLong)
                    .orElse(REALM);
=======
            SubProcessNetwork subProcessNetwork = (SubProcessNetwork)
                    SubProcessNetwork.newSharedNetwork(networkSize, getConfigShard(), getConfigRealm());

            // Check for the blocknode mode system property
            String blockNodeModeProperty = System.getProperty("hapi.spec.blocknode.mode");
            if (blockNodeModeProperty != null && !blockNodeModeProperty.isEmpty()) {
                switch (blockNodeModeProperty.toUpperCase()) {
                    case "SIM":
                        subProcessNetwork.setBlockNodeMode(BlockNodeMode.SIMULATOR);
                        break;
                    case "REAL":
                        subProcessNetwork.setBlockNodeMode(BlockNodeMode.REAL);
                        break;
                    case "LOCAL":
                        subProcessNetwork.setBlockNodeMode(BlockNodeMode.LOCAL_NODE);
                        break;
                    default:
                        log.warn("Invalid hapi.spec.blocknode.mode value: {}. Using NONE.", blockNodeModeProperty);
                        subProcessNetwork.setBlockNodeMode(BlockNodeMode.NONE);
                }
            } else {
                // Default to NONE if not specified
                subProcessNetwork.setBlockNodeMode(BlockNodeMode.NONE);
            }
>>>>>>> b30dbade

            return SubProcessNetwork.newSharedNetwork(
                    networkName != null ? networkName : SHARED_NETWORK_NAME, networkSize, configShard, configRealm);
        }

        private static void startSharedEmbedded(@NonNull final EmbeddedMode mode) {
            SHARED_NETWORK.set(EmbeddedNetwork.newSharedNetwork(mode));
            SHARED_NETWORK.get().start();
        }

        private static Embedding embeddingMode() {
            final var mode = Optional.ofNullable(System.getProperty("hapi.spec.embedded.mode"))
                    .orElse("");
            return switch (mode) {
                case "per-class" -> Embedding.PER_CLASS;
                case "concurrent" -> Embedding.CONCURRENT;
                case "repeatable" -> Embedding.REPEATABLE;
                default -> Embedding.NA;
            };
        }

        /**
         * Recursively checks if any test identifier in the test plan corresponds to a method
         * annotated with {@link HapiBlockNode}.
         *
         * @param testPlan The test plan.
         * @return {@code true} if any test method is annotated, {@code false} otherwise.
         */
        private boolean planUsesHapiBlockNode(@NonNull final TestPlan testPlan) {
            final Set<TestIdentifier> roots = testPlan.getRoots();
            log.info("Checking test plan roots for HapiBlockNode: {}", roots);
            for (final TestIdentifier root : roots) {
                if (testIdentifierOrDescendantsUseHapiBlockNode(testPlan, root)) {
                    log.info("Found HapiBlockNode annotation in root or descendants: {}", root);
                    return true;
                }
            }
            log.info("No HapiBlockNode annotation found in test plan.");
            return false;
        }

        /**
         * Checks if a given TestIdentifier or any of its descendants corresponds to a test method
         * annotated with {@link HapiBlockNode}.
         *
         * @param testPlan The test plan (needed to get children).
         * @param identifier The current TestIdentifier to check.
         * @return {@code true} if the identifier or a descendant uses the annotation, {@code false} otherwise.
         */
        private boolean testIdentifierOrDescendantsUseHapiBlockNode(
                @NonNull final TestPlan testPlan, @NonNull final TestIdentifier identifier) {
            log.trace("Checking identifier for HapiBlockNode: {}", identifier.getUniqueId());
            // Check for MethodSource first, as @TestFactory methods might not have type TEST
            final Optional<TestSource> source = identifier.getSource();
            if (source.isPresent() && source.get() instanceof MethodSource methodSource) {
                log.trace("Identifier has MethodSource: {}", identifier.getUniqueId());
                try {
                    final var method = methodSource.getJavaMethod();
                    final var annotations = Arrays.toString(method.getDeclaredAnnotations());
                    log.trace("Method source found: {}, annotations: {}", method.getName(), annotations);
                    if (method.isAnnotationPresent(HapiBlockNode.class)) {
                        log.info("HapiBlockNode annotation FOUND on method: {}", method.getName());
                        return true; // Annotation found
                    } else {
                        log.trace("HapiBlockNode annotation NOT found on method: {}", method.getName());
                    }
                } catch (Exception e) {
                    log.warn("Could not get Java method or annotations for source: {}", source, e);
                }
            } else if (identifier.getType() == TestDescriptor.Type.TEST) {
                // Log if it's a TEST but doesn't have MethodSource (less common)
                log.trace("Identifier is a TEST but lacks MethodSource: {}", identifier.getUniqueId());
            } else {
                log.trace("Identifier is not a TEST and has no MethodSource: {}", identifier.getUniqueId());
            }

            // Recursively check children
            final Set<TestIdentifier> children = testPlan.getChildren(identifier);
            log.trace("Checking {} children of {}", children.size(), identifier.getUniqueId());
            for (final TestIdentifier child : children) {
                if (testIdentifierOrDescendantsUseHapiBlockNode(testPlan, child)) {
                    log.trace(
                            "Found HapiBlockNode in child: {}, returning true for parent: {}",
                            child.getUniqueId(),
                            identifier.getUniqueId());
                    return true; // Found in descendant
                }
            }

            log.trace(
                    "HapiBlockNode not found for identifier or its descendants: {}, returning false",
                    identifier.getUniqueId());
            return false; // Not found in this branch
        }
    }

    private static void checkPrOverridesForBlockNodeStreaming(HederaNetwork network) {
        if (network instanceof SubProcessNetwork) {
            Map<String, String> prCheckOverrides = ProcessUtils.prCheckOverrides();
            if (prCheckOverrides.containsKey("blockStream.writerMode")
                    && prCheckOverrides.get("blockStream.writerMode").equals("FILE_AND_GRPC")) {
                log.info(
                        "PR Check Override: blockStream.writerMode=FILE_AND_GRPC is set, configuring a Block Node network");
                BlockNodeNetwork blockNodeNetwork = new BlockNodeNetwork();
                network.nodes().forEach(node -> {
                    blockNodeNetwork.getBlockNodeModeById().put(node.getNodeId(), BlockNodeMode.SIMULATOR);
                    blockNodeNetwork
                            .getBlockNodeIdsBySubProcessNodeId()
                            .put(node.getNodeId(), new long[] {node.getNodeId()});
                    blockNodeNetwork.getBlockNodePrioritiesBySubProcessNodeId().put(node.getNodeId(), new long[] {0});
                });
                blockNodeNetwork.start();
                SHARED_BLOCK_NODE_NETWORK.set(blockNodeNetwork);
                SubProcessNetwork subProcessNetwork = (SubProcessNetwork) network;
                subProcessNetwork
                        .getPostInitWorkingDirActions()
                        .add(blockNodeNetwork::configureBlockNodeConnectionInformation);
            }
        }
    }
}<|MERGE_RESOLUTION|>--- conflicted
+++ resolved
@@ -4,14 +4,9 @@
 import static com.hedera.services.bdd.junit.extensions.NetworkTargetingExtension.REPEATABLE_KEY_GENERATOR;
 import static com.hedera.services.bdd.junit.extensions.NetworkTargetingExtension.SHARED_BLOCK_NODE_NETWORK;
 import static com.hedera.services.bdd.junit.extensions.NetworkTargetingExtension.SHARED_NETWORK;
-<<<<<<< HEAD
 import static com.hedera.services.bdd.junit.hedera.subprocess.SubProcessNetwork.SHARED_NETWORK_NAME;
-import static com.hedera.services.bdd.spec.HapiPropertySourceStaticInitializer.REALM;
-import static com.hedera.services.bdd.spec.HapiPropertySourceStaticInitializer.SHARD;
-=======
 import static com.hedera.services.bdd.spec.HapiPropertySource.getConfigRealm;
 import static com.hedera.services.bdd.spec.HapiPropertySource.getConfigShard;
->>>>>>> b30dbade
 import static java.util.Objects.requireNonNull;
 
 import com.hedera.services.bdd.HapiBlockNode;
@@ -171,42 +166,9 @@
                     HapiSpec.doDelayedPrepareUpgrades(offsets);
                 }
             }
-<<<<<<< HEAD
-            final long configShard = Optional.ofNullable(System.getProperty("hapi.spec.default.shard"))
-                    .map(Long::parseLong)
-                    .orElse((long) SHARD);
-            final long configRealm = Optional.ofNullable(System.getProperty("hapi.spec.default.realm"))
-                    .map(Long::parseLong)
-                    .orElse(REALM);
-=======
-            SubProcessNetwork subProcessNetwork = (SubProcessNetwork)
-                    SubProcessNetwork.newSharedNetwork(networkSize, getConfigShard(), getConfigRealm());
-
-            // Check for the blocknode mode system property
-            String blockNodeModeProperty = System.getProperty("hapi.spec.blocknode.mode");
-            if (blockNodeModeProperty != null && !blockNodeModeProperty.isEmpty()) {
-                switch (blockNodeModeProperty.toUpperCase()) {
-                    case "SIM":
-                        subProcessNetwork.setBlockNodeMode(BlockNodeMode.SIMULATOR);
-                        break;
-                    case "REAL":
-                        subProcessNetwork.setBlockNodeMode(BlockNodeMode.REAL);
-                        break;
-                    case "LOCAL":
-                        subProcessNetwork.setBlockNodeMode(BlockNodeMode.LOCAL_NODE);
-                        break;
-                    default:
-                        log.warn("Invalid hapi.spec.blocknode.mode value: {}. Using NONE.", blockNodeModeProperty);
-                        subProcessNetwork.setBlockNodeMode(BlockNodeMode.NONE);
-                }
-            } else {
-                // Default to NONE if not specified
-                subProcessNetwork.setBlockNodeMode(BlockNodeMode.NONE);
-            }
->>>>>>> b30dbade
 
             return SubProcessNetwork.newSharedNetwork(
-                    networkName != null ? networkName : SHARED_NETWORK_NAME, networkSize, configShard, configRealm);
+                    networkName != null ? networkName : SHARED_NETWORK_NAME, networkSize, getConfigShard(), getConfigRealm());
         }
 
         private static void startSharedEmbedded(@NonNull final EmbeddedMode mode) {

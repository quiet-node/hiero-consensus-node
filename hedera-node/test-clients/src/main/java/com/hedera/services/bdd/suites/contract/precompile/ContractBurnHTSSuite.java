--- conflicted
+++ resolved
@@ -134,11 +134,7 @@
                                         .gas(GAS_TO_OFFER))),
                         getTxnRecord(CREATION_TX).logged())
                 .when(
-<<<<<<< HEAD
-                        contractCall(THE_CONTRACT, "burnTokenWithEvent", 0L, new long[0])
-=======
-                        contractCall(THE_BURN_CONTRACT, BURN_TOKEN_WITH_EVENT, BigInteger.ZERO, new long[0])
->>>>>>> 342ba38f
+                        contractCall(THE_BURN_CONTRACT, "burnTokenWithEvent", 0L, new long[0])
                                 .payingWith(ALICE)
                                 .alsoSigningWithFullPrefix(MULTI_KEY)
                                 .gas(GAS_TO_OFFER)
@@ -162,11 +158,7 @@
                                                         .withTotalSupply(50))
                                                 .gasUsed(gasUsed))
                                         .newTotalSupply(50)),
-<<<<<<< HEAD
-                        contractCall(THE_CONTRACT, "burnTokenWithEvent", 1L, new long[0])
-=======
-                        contractCall(THE_BURN_CONTRACT, BURN_TOKEN_WITH_EVENT, BigInteger.ONE, new long[0])
->>>>>>> 342ba38f
+                        contractCall(THE_BURN_CONTRACT, "burnTokenWithEvent", 1L, new long[0])
                                 .payingWith(ALICE)
                                 .alsoSigningWithFullPrefix(MULTI_KEY)
                                 .gas(GAS_TO_OFFER)
@@ -195,11 +187,7 @@
                                         .newTotalSupply(49)),
                         newKeyNamed(CONTRACT_KEY).shape(DELEGATE_CONTRACT.signedWith(THE_BURN_CONTRACT)),
                         tokenUpdate(TOKEN).supplyKey(CONTRACT_KEY),
-<<<<<<< HEAD
-                        contractCall(THE_CONTRACT, "burnToken", 1L, new long[0])
-=======
-                        contractCall(THE_BURN_CONTRACT, "burnToken", BigInteger.ONE, new long[0])
->>>>>>> 342ba38f
+                        contractCall(THE_BURN_CONTRACT, "burnToken", 1L, new long[0])
                                 .via("burn with contract key")
                                 .gas(GAS_TO_OFFER),
                         childRecordsCheck(
@@ -248,11 +236,7 @@
                             final var serialNumbers = new long[] {1L};
                             allRunFor(
                                     spec,
-<<<<<<< HEAD
-                                    contractCall(THE_CONTRACT, "burnToken", 0L, serialNumbers)
-=======
-                                    contractCall(THE_BURN_CONTRACT, "burnToken", BigInteger.ZERO, serialNumbers)
->>>>>>> 342ba38f
+                                    contractCall(THE_BURN_CONTRACT, "burnToken", 0L, serialNumbers)
                                             .payingWith(ALICE)
                                             .alsoSigningWithFullPrefix(MULTI_KEY)
                                             .gas(GAS_TO_OFFER)

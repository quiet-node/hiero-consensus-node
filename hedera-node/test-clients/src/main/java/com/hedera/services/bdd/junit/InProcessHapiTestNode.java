/*
 * Copyright (C) 2023 Hedera Hashgraph, LLC
 *
 * Licensed under the Apache License, Version 2.0 (the "License");
 * you may not use this file except in compliance with the License.
 * You may obtain a copy of the License at
 *
 *      http://www.apache.org/licenses/LICENSE-2.0
 *
 * Unless required by applicable law or agreed to in writing, software
 * distributed under the License is distributed on an "AS IS" BASIS,
 * WITHOUT WARRANTIES OR CONDITIONS OF ANY KIND, either express or implied.
 * See the License for the specific language governing permissions and
 * limitations under the License.
 */

package com.hedera.services.bdd.junit;

import static com.swirlds.platform.PlatformBuilder.DEFAULT_CONFIG_FILE_NAME;
import static com.swirlds.platform.PlatformBuilder.DEFAULT_SETTINGS_FILE_NAME;
import static java.lang.String.format;
import static java.util.Objects.requireNonNull;
import static java.util.concurrent.TimeUnit.MILLISECONDS;

import com.hedera.hapi.node.base.AccountID;
import com.hedera.node.app.Hedera;
import com.swirlds.base.state.Stoppable;
import com.swirlds.common.constructable.ConstructableRegistry;
<<<<<<< HEAD
import com.swirlds.common.system.NodeId;
import com.swirlds.common.system.Platform;
import com.swirlds.common.system.status.PlatformStatus;
=======
import com.swirlds.common.platform.NodeId;
>>>>>>> c633e593
import com.swirlds.config.api.ConfigurationBuilder;
import com.swirlds.platform.PlatformBuilder;
import com.swirlds.platform.system.Platform;
import com.swirlds.platform.util.BootstrapUtils;
import edu.umd.cs.findbugs.annotations.NonNull;
import java.io.File;
import java.io.IOException;
import java.net.MalformedURLException;
import java.net.SocketTimeoutException;
import java.net.URL;
import java.nio.file.Files;
import java.nio.file.Path;
import java.util.Comparator;
import java.util.Map;
import java.util.concurrent.TimeUnit;
import java.util.concurrent.TimeoutException;
import java.util.stream.Stream;

/**
 * An implementation of {@link HapiTestNode} that runs the node in this JVM process. The advantage of the in-process
 * node is that it can be debugged when run through the IDE or through Gradle. Just launch JUnit using a debugger, and
 * place a breakpoint in the code for the node, and it will work!
 *
 * <p>Ideally we would host the node with classloader isolation, which would allow us to bring this node down and up
 * again. Unfortunately, the {@link ConstructableRegistry} thwarted my attempt, because it ignores the classloader
 * isolation, discovers all the classloaders (including the system classloader), and chooses its own rank order for what
 * order to look classes up in. That makes it impossible to do classloader isolation. We need to fix that. Until then,
 * in process nodes simply will not work well when stopped.
 *
 * <p>NOTE!! This class will not work generally, There are several problems that must be fixed. We must have a clean
 * way to shut things down, which we don't have today. We also need a way to specify the config properties to use
 * with the Hedera config (which is DIFFERENT from the platform config). Right now that involves setting an environment
 * variable, which we cannot do when running in process. See ConfigProviderBase.
 */
public class InProcessHapiTestNode implements HapiTestNode {
    /** The thread in which the Hedera node will run */
    private WorkerThread th;
    /** The name of the node, such as Alice or Bob */
    private final String name;
    /** The ID of the node. This is probably always 0. */
    private final long nodeId;
    /** The account ID of the node, such as 0.0.3 */
    private final AccountID accountId;
    /** The directory in which the config.txt, settings.txt, and other files live. */
    private final Path workingDir;
    /** The port on which the grpc server will be listening */
    private final int grpcPort;

    /**
     * Create a new in-process node.
     *
     * @param name the name of the node, like Alice, Bob
     * @param nodeId The node ID
     * @param accountId The account ID of the node, such as 0.0.3.
     * @param workingDir The working directory. Must already be created and setup with all the files.
     * @param grpcPort   The grpc port to configure the server with.
     */
    public InProcessHapiTestNode(
            @NonNull final String name,
            final long nodeId,
            @NonNull final AccountID accountId,
            @NonNull final Path workingDir,
            final int grpcPort) {
        this.name = requireNonNull(name);
        this.nodeId = nodeId;
        this.accountId = requireNonNull(accountId);
        this.workingDir = requireNonNull(workingDir);
        this.grpcPort = grpcPort;
    }

    @Override
    public long getId() {
        return nodeId;
    }

    @Override
    public String getName() {
        return name;
    }

    @Override
    public AccountID getAccountId() {
        return accountId;
    }

    @Override
    public String toString() {
        return "InProcessHapiTestNode{" + "name='"
                + name + '\'' + ", nodeId="
                + nodeId + ", accountId="
                + accountId + '}';
    }

    @Override
    public void start() {
        if (th != null && th.hedera.isActive()) {
            throw new IllegalStateException("Node is not stopped, cannot start it!");
        }
        try {
            th = new WorkerThread(workingDir, nodeId, grpcPort);
            th.setDaemon(false);
            th.start();
        } catch (Exception e) {
            throw new RuntimeException("Failed to start the node! Check the logs", e);
        }
    }

    @Override
    public void waitForActive(long seconds) throws TimeoutException {
        final var waitUntil = System.currentTimeMillis() + (seconds * 1000);
        while (System.currentTimeMillis() < waitUntil) {
            if (th != null && th.hedera != null && th.hedera.isActive()) {
                // Actually try to open a connection with the node, to make sure it is really up and running.
                // The platform may be active, but the node may not be listening.
                try {
                    final var url = new URL("http://localhost:" + grpcPort + "/");
                    final var connection = url.openConnection();
                    connection.connect();
                    return;
                } catch (MalformedURLException e) {
                    throw new RuntimeException("Should never happen", e);
                } catch (SocketTimeoutException ignored) {
                    // This is expected, the node is not up yet.
                } catch (IOException e) {
                    throw new RuntimeException(e);
                }
            }

            try {
                MILLISECONDS.sleep(10);
            } catch (InterruptedException e) {
                Thread.currentThread().interrupt();
                throw new RuntimeException(
                        "node " + nodeId + ": Interrupted while sleeping in waitForActive busy loop", e);
            }
        }

        // We timed out.
        throw new TimeoutException(
                "node " + nodeId + ": Waited " + seconds + " seconds, but node did not become active!");
    }

    public void blockNetworkPort() {
        if (th != null && th.hedera.isActive()) {
            final String[] cmd = new String[] {
                "sudo",
                "-n",
                "iptables",
                "-A",
                "INPUT",
                "-p",
                "tcp",
                "--dport",
                format("%d:%d", grpcPort, grpcPort),
                "-j",
                "DROP;",
                "sudo",
                "-n",
                "iptables",
                "-A",
                "OUTPUT",
                "-p",
                "tcp",
                "--sport",
                format("%d:%d", grpcPort, grpcPort),
                "-j",
                "DROP;"
            };
            try {
                final Process process = new ProcessBuilder(cmd).start();
                process.waitFor(75, TimeUnit.SECONDS);
            } catch (IOException | InterruptedException e) {
                throw new RuntimeException(e);
            }
        }
    }

    public void unblockNetworkPort() {
        if (th != null && th.hedera.isActive()) {
            final String[] cmd = new String[] {
                "sudo",
                "-n",
                "iptables",
                "-D",
                "INPUT",
                "-p",
                "tcp",
                "--dport",
                format("%d:%d", grpcPort, grpcPort),
                "-j",
                "DROP;",
                "sudo",
                "-n",
                "iptables",
                "-D",
                "OUTPUT",
                "-p",
                "tcp",
                "--sport",
                format("%d:%d", grpcPort, grpcPort),
                "-j",
                "DROP;"
            };
            try {
                final Process process = new ProcessBuilder(cmd).start();
                process.waitFor(75, TimeUnit.SECONDS);
            } catch (IOException | InterruptedException e) {
                throw new RuntimeException(e);
            }
        }
    }

    @Override
    public void shutdown() {
        if (th != null && (th.hedera.isFrozen() || th.hedera.isActive())) {
            if (th.hedera != null) {
                th.hedera.shutdown();
            }
            th.interrupt();

            // This is a hack, but it's the best I can do without classloader isolation and without a systematic
            // way to shut down a node. Normally, nodes are shutdown by existing the JVM. However, we don't want to
            // do that here, because we're in-process! So what I'm going to do is:
            //  1. Search through all the threads in the JVM to find all of them with a callstack with "WorkerThread"
            //     in the stack. This means they were called by the WorkerThread. Only objects that are part of the
            //     node will be in this callstack.
            //  2. For each such thread, stop it. Thread.stop is deprecated and discouraged, because it is almost
            //     always the wrong thing. In our case though, NOTHING in the Junit JVM is working with any locks or
            //     semaphores, etc. in the node. So we should be safe.
            //  3. There are some places in the node software that uses statics -- like MerkleDb. I've got to try to
            //     reset those.
            //
            // This is an error-prone approach, because at any time someone might add new static state to the node and
            // fail to update this code accordingly. But it's the best we can do without removing all static state and
            // having a clean shutdown procedure for the node. Fixing that should be a priority, allowing us to simplify
            // this code and make it more foolproof.

            //noinspection deprecation
            final var threadsToStop = Thread.getAllStackTraces().entrySet().stream()
                    .filter(entry -> {
                        for (final var stackTraceElement : entry.getValue()) {
                            final var className = stackTraceElement.getClassName();
                            if (className.contains("WorkerThread") || className.contains("com.swirlds")) {
                                return true;
                            }
                        }
                        return false;
                    })
                    .map(Map.Entry::getKey)
                    .toList();

            threadsToStop.forEach(th -> {
                if (th instanceof Stoppable s) {
                    s.stop();
                }
            });
            threadsToStop.forEach(Thread::interrupt);
            threadsToStop.forEach(Thread::stop);

            ConstructableRegistry.getInstance().reset();
        }
    }

    public void waitForBehind(long seconds) throws TimeoutException {
        waitFor(PlatformStatus.BEHIND, seconds);
    }

    public void waitForReconnectComplete(long seconds) throws TimeoutException {
        waitFor(PlatformStatus.RECONNECT_COMPLETE, seconds);
    }

    @Override
    public void waitForShutdown(long seconds) throws TimeoutException {
        final var waitUntil = System.currentTimeMillis() + (seconds * 1000);
        while (th != null && th.hedera != null && th.hedera.isActive()) {
            if (System.currentTimeMillis() > waitUntil) {
                throw new TimeoutException(
                        "node " + nodeId + ": Waited " + seconds + " seconds, but node did not shut down!");
            }

            try {
                MILLISECONDS.sleep(10);
            } catch (InterruptedException e) {
                Thread.currentThread().interrupt();
                throw new RuntimeException(
                        "node " + nodeId + ": Interrupted while sleeping in waitForShutdown busy loop", e);
            }
        }
    }

    @Override
    public void waitForFreeze(long seconds) throws TimeoutException {
        waitFor(PlatformStatus.FREEZE_COMPLETE, seconds);
    }

    private void waitFor(PlatformStatus status, long seconds) throws TimeoutException {
        final var waitUntil = System.currentTimeMillis() + (seconds * 1000);
        while (th != null && th.hedera != null && th.hedera.getPlatformStatus().equals(status)) {
            if (System.currentTimeMillis() > waitUntil) {
                throw new TimeoutException(
                        "node " + nodeId + ": Waited " + seconds + " seconds, but node did not reach status " + status);
            }

            try {
                MILLISECONDS.sleep(10);
            } catch (InterruptedException e) {
                Thread.currentThread().interrupt();
                throw new RuntimeException(
                        "node " + nodeId + ": Interrupted while sleeping in waitForFreeze busy loop", e);
            }
        }
    }

    @Override
    public void terminate() {
        // There really isn't anything better I can do without classloader isolation
        shutdown();
    }

    @Override
    public void clearState() {
        if (th != null && th.hedera.isActive()) {
            throw new IllegalStateException("Cannot clear state from a running node. At least, not yet.");
        }

        final var saved = workingDir.resolve("data/saved").toAbsolutePath().normalize();
        if (Files.exists(saved)) {
            try (Stream<Path> paths = Files.walk(saved)) {
                paths.sorted(Comparator.reverseOrder()).map(Path::toFile).forEach(File::delete);

            } catch (IOException e) {
                throw new RuntimeException("Could not delete saved state " + saved, e);
            }
        }
    }

    /**
     * A helper thread class within which the node is started.
     */
    public static final class WorkerThread extends Thread {
        private Hedera hedera;
        private final long nodeId;
        private final int grpcPort;
        private final Path workingDir;

        public WorkerThread(Path workingDir, long nodeId, int grpcPort) {
            this.workingDir = workingDir;
            this.nodeId = nodeId;
            this.grpcPort = grpcPort;
        }

        public Hedera getHedera() {
            return hedera;
        }

        @Override
        public void run() {
            BootstrapUtils.setupConstructableRegistry();
            final var cr = ConstructableRegistry.getInstance();

            hedera = new Hedera(cr);

            final PlatformBuilder builder = new PlatformBuilder(
                    Hedera.APP_NAME,
                    Hedera.SWIRLD_NAME,
                    hedera.getSoftwareVersion(),
                    hedera::newState,
                    new NodeId(nodeId));

            final ConfigurationBuilder configBuilder = ConfigurationBuilder.create()
                    .withValue("paths.settingsUsedDir", path("."))
                    .withValue("paths.keysDirPath", path("data/keys"))
                    .withValue("paths.appsDirPath", path("data/apps"))
                    .withValue("paths.logPath", path("log4j2.xml"))
                    .withValue("metrics.csvOutputFolder", path("."))
                    .withValue("emergencyRecoveryFileLoadDir", path("data/saved"))
                    .withValue("state.savedStateDirectory", path("data/saved"))
                    .withValue("loadKeysFromPfxFiles", "false")
                    .withValue("grpc.port", Integer.toString(grpcPort));

            builder.withConfigurationBuilder(configBuilder)
                    .withSettingsPath(Path.of(path(DEFAULT_SETTINGS_FILE_NAME)))
                    .withConfigPath(Path.of(path(DEFAULT_CONFIG_FILE_NAME)));

            final Platform platform = builder.build();
            hedera.init(platform, new NodeId(nodeId));
            platform.start();
            hedera.run();
        }

        private String path(String path) {
            return workingDir.resolve(path).toAbsolutePath().normalize().toString();
        }
    }
}<|MERGE_RESOLUTION|>--- conflicted
+++ resolved
@@ -18,6 +18,9 @@
 
 import static com.swirlds.platform.PlatformBuilder.DEFAULT_CONFIG_FILE_NAME;
 import static com.swirlds.platform.PlatformBuilder.DEFAULT_SETTINGS_FILE_NAME;
+import static com.swirlds.platform.system.status.PlatformStatus.BEHIND;
+import static com.swirlds.platform.system.status.PlatformStatus.FREEZE_COMPLETE;
+import static com.swirlds.platform.system.status.PlatformStatus.RECONNECT_COMPLETE;
 import static java.lang.String.format;
 import static java.util.Objects.requireNonNull;
 import static java.util.concurrent.TimeUnit.MILLISECONDS;
@@ -26,16 +29,11 @@
 import com.hedera.node.app.Hedera;
 import com.swirlds.base.state.Stoppable;
 import com.swirlds.common.constructable.ConstructableRegistry;
-<<<<<<< HEAD
-import com.swirlds.common.system.NodeId;
-import com.swirlds.common.system.Platform;
-import com.swirlds.common.system.status.PlatformStatus;
-=======
 import com.swirlds.common.platform.NodeId;
->>>>>>> c633e593
 import com.swirlds.config.api.ConfigurationBuilder;
 import com.swirlds.platform.PlatformBuilder;
 import com.swirlds.platform.system.Platform;
+import com.swirlds.platform.system.status.PlatformStatus;
 import com.swirlds.platform.util.BootstrapUtils;
 import edu.umd.cs.findbugs.annotations.NonNull;
 import java.io.File;
@@ -297,11 +295,11 @@
     }
 
     public void waitForBehind(long seconds) throws TimeoutException {
-        waitFor(PlatformStatus.BEHIND, seconds);
+        waitFor(BEHIND, seconds);
     }
 
     public void waitForReconnectComplete(long seconds) throws TimeoutException {
-        waitFor(PlatformStatus.RECONNECT_COMPLETE, seconds);
+        waitFor(RECONNECT_COMPLETE, seconds);
     }
 
     @Override
@@ -325,7 +323,7 @@
 
     @Override
     public void waitForFreeze(long seconds) throws TimeoutException {
-        waitFor(PlatformStatus.FREEZE_COMPLETE, seconds);
+        waitFor(FREEZE_COMPLETE, seconds);
     }
 
     private void waitFor(PlatformStatus status, long seconds) throws TimeoutException {

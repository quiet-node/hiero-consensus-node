// SPDX-License-Identifier: Apache-2.0
package com.hedera.services.bdd.junit;

public class TestTags {

    private TestTags() {
        throw new UnsupportedOperationException("Utility class");
    }

    public static final String CRYPTO = "CRYPTO";
    public static final String SMART_CONTRACT = "SMART_CONTRACT";
    public static final String LONG_RUNNING = "LONG_RUNNING";
    public static final String TOKEN = "TOKEN";
    public static final String RESTART = "RESTART";
    public static final String ND_RECONNECT = "ND_RECONNECT";
    public static final String UPGRADE = "UPGRADE";
<<<<<<< HEAD
    public static final String ISS = "ISS";
=======
    public static final String BLOCK_NODE_SIMULATOR = "BLOCK_NODE_SIMULATOR";
>>>>>>> 4d939b36
    /**
     * Tags a embedded tests run as part of the default {@code Test} to provide efficient
     * integration tests of the app workflows (e.g., ingest, pre-handle, handle) and services.
     */
    public static final String INTEGRATION = "INTEGRATION";
    /**
     * Tags a test that <b>must</b> be run in subprocess mode, generally because it
     * depends on actual gossip occurring.
     */
    public static final String ONLY_SUBPROCESS = "ONLY_SUBPROCESS";
    /**
     * Tags a test that <b>must</b> be run in embedded mode, either because it directly
     * submits duplicate or invalid transactions to non-default nodes; or because it
     * uses direct state access only available in embedded mode.
     */
    public static final String ONLY_EMBEDDED = "EMBEDDED";
    /**
     * Tags a test that <b>must</b> be run in repeatable mode, either because it depends on
     * virtual time to complete in a reasonable period or because .
     */
    public static final String ONLY_REPEATABLE = "REPEATABLE";
    /**
     * Tags a test that <b>cannot</b> be run with the {@code testRepeatable} task for
     * some reason; e.g., it does not use fake time; or uses randomness or parallelism
     * that repeatable mode does not yet automatically toggle off; or explicitly uses
     * ECDSA keys (whose signatures are inherently random).
     */
    public static final String NOT_REPEATABLE = "NOT_REPEATABLE";
    /**
     * Tags a test that can be run alone, without any other tests.
     */
    public static final String ADHOC = "ADHOC";
}<|MERGE_RESOLUTION|>--- conflicted
+++ resolved
@@ -14,11 +14,8 @@
     public static final String RESTART = "RESTART";
     public static final String ND_RECONNECT = "ND_RECONNECT";
     public static final String UPGRADE = "UPGRADE";
-<<<<<<< HEAD
     public static final String ISS = "ISS";
-=======
     public static final String BLOCK_NODE_SIMULATOR = "BLOCK_NODE_SIMULATOR";
->>>>>>> 4d939b36
     /**
      * Tags a embedded tests run as part of the default {@code Test} to provide efficient
      * integration tests of the app workflows (e.g., ingest, pre-handle, handle) and services.

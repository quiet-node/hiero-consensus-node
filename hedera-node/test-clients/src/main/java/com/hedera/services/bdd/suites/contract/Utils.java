--- conflicted
+++ resolved
@@ -16,8 +16,6 @@
 
 package com.hedera.services.bdd.suites.contract;
 
-<<<<<<< HEAD
-=======
 import static com.hedera.node.app.hapi.utils.keys.KeyUtils.relocatedIfNotPresentInWorkingDir;
 import static com.hedera.services.bdd.spec.HapiPropertySource.asDotDelimitedLongArray;
 import static com.hedera.services.bdd.spec.queries.QueryVerbs.getTxnRecord;
@@ -30,10 +28,10 @@
 import static com.swirlds.common.utility.CommonUtils.hex;
 import static com.swirlds.common.utility.CommonUtils.unhex;
 import static java.lang.System.arraycopy;
+import static java.util.Objects.requireNonNull;
 import static org.apache.commons.lang3.StringUtils.EMPTY;
 import static org.junit.jupiter.api.Assertions.assertEquals;
 
->>>>>>> 5377ab4c
 import com.esaulpaugh.headlong.abi.Address;
 import com.google.common.primitives.Ints;
 import com.google.common.primitives.Longs;
@@ -55,17 +53,6 @@
 import com.hederahashgraph.api.proto.java.TokenID;
 import com.swirlds.common.utility.CommonUtils;
 import edu.umd.cs.findbugs.annotations.NonNull;
-import org.apache.commons.io.FileUtils;
-import org.apache.logging.log4j.LogManager;
-import org.apache.logging.log4j.Logger;
-import org.apache.tuweni.bytes.Bytes;
-import org.apache.tuweni.bytes.Bytes32;
-import org.bouncycastle.util.encoders.Hex;
-import org.hyperledger.besu.crypto.Hash;
-import org.json.JSONArray;
-import org.json.JSONObject;
-import org.json.JSONTokener;
-
 import java.io.File;
 import java.io.FileInputStream;
 import java.io.IOException;
@@ -81,22 +68,16 @@
 import java.util.concurrent.atomic.AtomicReference;
 import java.util.stream.IntStream;
 import java.util.stream.LongStream;
-
-import static com.hedera.node.app.hapi.utils.keys.Ed25519Utils.relocatedIfNotPresentInWorkingDir;
-import static com.hedera.services.bdd.spec.HapiPropertySource.asDotDelimitedLongArray;
-import static com.hedera.services.bdd.spec.queries.QueryVerbs.getTxnRecord;
-import static com.hedera.services.bdd.spec.utilops.CustomSpecAssert.allRunFor;
-import static com.hedera.services.bdd.spec.utilops.UtilVerbs.assertionsHold;
-import static com.hedera.services.bdd.spec.utilops.UtilVerbs.withOpContext;
-import static com.hedera.services.bdd.suites.contract.Utils.FunctionType.CONSTRUCTOR;
-import static com.hederahashgraph.api.proto.java.HederaFunctionality.ContractCall;
-import static com.hederahashgraph.api.proto.java.SubType.DEFAULT;
-import static com.swirlds.common.utility.CommonUtils.hex;
-import static com.swirlds.common.utility.CommonUtils.unhex;
-import static java.lang.System.arraycopy;
-import static java.util.Objects.requireNonNull;
-import static org.apache.commons.lang3.StringUtils.EMPTY;
-import static org.junit.jupiter.api.Assertions.assertEquals;
+import org.apache.commons.io.FileUtils;
+import org.apache.logging.log4j.LogManager;
+import org.apache.logging.log4j.Logger;
+import org.apache.tuweni.bytes.Bytes;
+import org.apache.tuweni.bytes.Bytes32;
+import org.bouncycastle.util.encoders.Hex;
+import org.hyperledger.besu.crypto.Hash;
+import org.json.JSONArray;
+import org.json.JSONObject;
+import org.json.JSONTokener;
 
 public class Utils {
     public static final String INITCODE_EXTENSION = ".bin";
@@ -183,7 +164,8 @@
     public static com.hedera.pbj.runtime.io.buffer.Bytes lambdaInitcodeFromResources(@NonNull final String lambda) {
         final var path = getResourcePath(LAMBDA_RESOURCE_PATH, lambda, INITCODE_EXTENSION);
         try {
-            return com.hedera.pbj.runtime.io.buffer.Bytes.wrap(Files.readAllBytes(relocatedIfNotPresentInWorkingDir(Path.of(path))));
+            return com.hedera.pbj.runtime.io.buffer.Bytes.wrap(
+                    Files.readAllBytes(relocatedIfNotPresentInWorkingDir(Path.of(path))));
         } catch (IOException e) {
             throw new UncheckedIOException(e);
         }
@@ -200,7 +182,8 @@
     public static com.hedera.pbj.runtime.io.buffer.Bytes lambdaBytecodeFromResources(@NonNull final String lambda) {
         final var path = getResourcePath(LAMBDA_RESOURCE_PATH, lambda, BYTECODE_EXTENSION);
         try {
-            return com.hedera.pbj.runtime.io.buffer.Bytes.wrap(Files.readAllBytes(relocatedIfNotPresentInWorkingDir(Path.of(path))));
+            return com.hedera.pbj.runtime.io.buffer.Bytes.wrap(
+                    Files.readAllBytes(relocatedIfNotPresentInWorkingDir(Path.of(path))));
         } catch (IOException e) {
             throw new UncheckedIOException(e);
         }
@@ -306,9 +289,7 @@
      * @throws IllegalArgumentException if the resource is not found
      */
     public static String getResourcePath(
-            @NonNull final String pathTemplate,
-            @NonNull String resourceName,
-            @NonNull final String extension) {
+            @NonNull final String pathTemplate, @NonNull String resourceName, @NonNull final String extension) {
         requireNonNull(pathTemplate);
         requireNonNull(resourceName);
         requireNonNull(extension);

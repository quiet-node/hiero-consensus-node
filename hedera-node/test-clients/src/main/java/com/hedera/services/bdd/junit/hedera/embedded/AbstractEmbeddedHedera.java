// SPDX-License-Identifier: Apache-2.0
package com.hedera.services.bdd.junit.hedera.embedded;

import static com.hedera.node.app.hapi.utils.CommonPbjConverters.fromPbj;
import static com.hedera.services.bdd.junit.hedera.ExternalPath.ADDRESS_BOOK;
import static com.hedera.services.bdd.junit.hedera.embedded.fakes.FakePlatformContext.PLATFORM_CONFIG;
import static com.swirlds.platform.roster.RosterUtils.rosterFrom;
import static com.swirlds.platform.system.InitTrigger.GENESIS;
import static com.swirlds.platform.system.InitTrigger.RESTART;
import static com.swirlds.platform.test.fixtures.state.FakeConsensusStateEventHandler.CONFIGURATION;
import static java.util.Objects.requireNonNull;
import static java.util.Spliterators.spliteratorUnknownSize;
import static java.util.stream.Collectors.toMap;
import static java.util.stream.StreamSupport.stream;
import static org.hiero.consensus.model.status.PlatformStatus.ACTIVE;
import static org.hiero.consensus.model.status.PlatformStatus.FREEZE_COMPLETE;

import com.hedera.hapi.node.base.SemanticVersion;
import com.hedera.hapi.node.state.roster.Roster;
import com.hedera.node.app.Hedera;
import com.hedera.node.app.ServicesMain;
import com.hedera.node.app.fixtures.state.FakeServiceMigrator;
import com.hedera.node.app.fixtures.state.FakeServicesRegistry;
import com.hedera.node.app.fixtures.state.FakeState;
import com.hedera.node.app.hints.impl.HintsServiceImpl;
import com.hedera.node.app.history.impl.HistoryServiceImpl;
import com.hedera.node.app.info.DiskStartupNetworks;
import com.hedera.node.internal.network.Network;
import com.hedera.pbj.runtime.io.buffer.BufferedData;
import com.hedera.pbj.runtime.io.buffer.Bytes;
import com.hedera.services.bdd.junit.hedera.embedded.fakes.AbstractFakePlatform;
import com.hedera.services.bdd.junit.hedera.embedded.fakes.FakeHintsService;
import com.hedera.services.bdd.junit.hedera.embedded.fakes.FakeHistoryService;
import com.hedera.services.bdd.junit.hedera.embedded.fakes.LapsingBlockHashSigner;
import com.hederahashgraph.api.proto.java.AccountID;
import com.hederahashgraph.api.proto.java.Query;
import com.hederahashgraph.api.proto.java.Response;
import com.hederahashgraph.api.proto.java.Timestamp;
import com.hederahashgraph.api.proto.java.Transaction;
import com.hederahashgraph.api.proto.java.TransactionResponse;
import com.swirlds.base.utility.Pair;
import com.swirlds.common.constructable.ConstructableRegistry;
import com.swirlds.common.metrics.config.MetricsConfig;
import com.swirlds.common.metrics.platform.DefaultPlatformMetrics;
import com.swirlds.common.metrics.platform.MetricKeyRegistry;
import com.swirlds.common.metrics.platform.PlatformMetricsFactoryImpl;
import com.swirlds.metrics.api.Metrics;
import com.swirlds.platform.config.legacy.LegacyConfigPropertiesLoader;
import com.swirlds.platform.listeners.PlatformStatusChangeNotification;
import com.swirlds.platform.state.service.PlatformStateFacade;
import com.swirlds.platform.system.InitTrigger;
import com.swirlds.platform.system.address.AddressBook;
import com.swirlds.platform.system.state.notifications.StateHashedNotification;
import com.swirlds.platform.test.fixtures.addressbook.RandomAddressBookBuilder;
import edu.umd.cs.findbugs.annotations.NonNull;
import java.io.IOException;
import java.io.UncheckedIOException;
import java.nio.file.Path;
import java.util.Map;
import java.util.Random;
import java.util.concurrent.Executors;
import java.util.concurrent.ScheduledExecutorService;
import java.util.concurrent.atomic.AtomicInteger;
import org.apache.logging.log4j.LogManager;
import org.apache.logging.log4j.Logger;
import org.hiero.consensus.model.crypto.Hash;
import org.hiero.consensus.model.node.NodeId;

/**
 * Implementation support for {@link EmbeddedHedera}.
 */
public abstract class AbstractEmbeddedHedera implements EmbeddedHedera {
    private static final Logger log = LogManager.getLogger(AbstractEmbeddedHedera.class);

    private static final int NANOS_IN_A_SECOND = 1_000_000_000;
    private static final SemanticVersion EARLIER_SEMVER =
            SemanticVersion.newBuilder().patch(1).build();
    private static final SemanticVersion LATER_SEMVER =
            SemanticVersion.newBuilder().major(999).build();

    protected static final NodeId MISSING_NODE_ID = NodeId.of(666L);
    protected static final int MAX_PLATFORM_TXN_SIZE = 1024 * 6;
    protected static final int MAX_QUERY_RESPONSE_SIZE = 1024 * 1024 * 2;
    protected static final Hash FAKE_START_OF_STATE_HASH = new Hash(new byte[48]);
    protected static final TransactionResponse OK_RESPONSE = TransactionResponse.getDefaultInstance();
    protected static final PlatformStatusChangeNotification ACTIVE_NOTIFICATION =
            new PlatformStatusChangeNotification(ACTIVE);
    protected static final PlatformStatusChangeNotification FREEZE_COMPLETE_NOTIFICATION =
            new PlatformStatusChangeNotification(FREEZE_COMPLETE);

    private final boolean blockStreamEnabled;

    protected final Map<AccountID, NodeId> nodeIds;
    protected final Map<NodeId, com.hedera.hapi.node.base.AccountID> accountIds;
    protected final AccountID defaultNodeAccountId;
    protected final AddressBook addressBook;
    protected final Network network;
    protected final Roster roster;
    protected final NodeId defaultNodeId;
    protected final AtomicInteger nextNano = new AtomicInteger(0);
    protected final Metrics metrics;
    protected final Hedera hedera;
    protected final SemanticVersion version;
    protected final ScheduledExecutorService executorService = Executors.newSingleThreadScheduledExecutor();

    /**
     * Non-final because a "saved state" may be provided via {@link EmbeddedHedera#restart(FakeState)}.
     */
    protected FakeState state;

    /**
     * Non-final because the compiler can't tell that the {@link com.hedera.node.app.Hedera.HintsServiceFactory} lambda we give the
     * {@link Hedera} constructor will always set this (the fake's {@link HintsServiceImpl}
     * delegate needs to be constructed from the Hedera instance's {@link com.hedera.node.app.spi.AppContext}).
     */
    protected FakeHintsService hintsService;
    /**
     * Non-final because the compiler can't tell that the {@link com.hedera.node.app.Hedera.HistoryServiceFactory}
     * lambda we give the {@link Hedera} constructor will always set this (the fake's
     * {@link HistoryServiceImpl} delegate needs to be constructed from the Hedera
     * instance's {@link com.hedera.node.app.spi.AppContext}).
     */
    protected FakeHistoryService historyService;
    /**
     * Non-final because the compiler can't tell that the {@link com.hedera.node.app.Hedera.BlockHashSignerFactory}
     * lambda we give the {@link Hedera} constructor will always set this (the fake's delegate will ultimately need
     * needs to be constructed from the Hedera instance's {@code HintsService} and {@code HistoryService}).
     */
    protected LapsingBlockHashSigner blockHashSigner;

    protected AbstractEmbeddedHedera(@NonNull final EmbeddedNode node) {
        requireNonNull(node);
        addressBook = loadAddressBook(node.getExternalPath(ADDRESS_BOOK));
        network = node.startupNetwork().orElseThrow();
        roster = rosterFrom(network);
        nodeIds = network.nodeMetadata().stream()
                .map(metadata -> Pair.of(
                        fromPbj(metadata.nodeOrThrow().accountIdOrThrow()),
                        NodeId.of(metadata.rosterEntryOrThrow().nodeId())))
                .collect(toMap(Pair::left, Pair::right));
        accountIds = network.nodeMetadata().stream()
                .map(metadata -> Pair.of(
                        NodeId.of(metadata.rosterEntryOrThrow().nodeId()),
                        metadata.nodeOrThrow().accountIdOrThrow()))
                .collect(toMap(Pair::left, Pair::right));
        defaultNodeId = NodeId.FIRST_NODE_ID;
        defaultNodeAccountId = fromPbj(accountIds.get(defaultNodeId));
        final var metricsConfig = PLATFORM_CONFIG.getConfigData(MetricsConfig.class);
        metrics = new DefaultPlatformMetrics(
                defaultNodeId,
                new MetricKeyRegistry(),
                executorService,
                new PlatformMetricsFactoryImpl(metricsConfig),
                metricsConfig);
        hedera = new Hedera(
                ConstructableRegistry.getInstance(),
                FakeServicesRegistry.FACTORY,
                new FakeServiceMigrator(),
                this::now,
                DiskStartupNetworks::new,
                (appContext, bootstrapConfig) -> this.hintsService = new FakeHintsService(appContext, bootstrapConfig),
                (appContext, bootstrapConfig) ->
                        this.historyService = new FakeHistoryService(appContext, bootstrapConfig),
                (hints, history, configProvider) ->
                        this.blockHashSigner = new LapsingBlockHashSigner(hints, history, configProvider),
                metrics,
<<<<<<< HEAD
                new PlatformStateFacade(),
                CONFIGURATION);
        version = (ServicesSoftwareVersion) hedera.getSoftwareVersion();
=======
                new PlatformStateFacade());
        version = hedera.getSemanticVersion();
>>>>>>> 29247294
        blockStreamEnabled = hedera.isBlockStreamEnabled();
        Runtime.getRuntime().addShutdownHook(new Thread(executorService::shutdownNow));
    }

    @Override
    public void restart(@NonNull final FakeState state) {
        this.state = requireNonNull(state);
        start();
    }

    @Override
    public void start() {
        final InitTrigger trigger;
        if (state == null) {
            trigger = GENESIS;
            state = new FakeState();
        } else {
            trigger = RESTART;
        }
        hedera.initializeStatesApi(state, trigger, ServicesMain.buildPlatformConfig());

        hedera.setInitialStateHash(FAKE_START_OF_STATE_HASH);
        hedera.onStateInitialized(state, fakePlatform(), GENESIS);
        hedera.init(fakePlatform(), defaultNodeId);
        fakePlatform().start();
        fakePlatform().notifyListeners(ACTIVE_NOTIFICATION);
        if (trigger == GENESIS) {
            // Trigger creation of system entities
            handleRoundWith(mockStateSignatureTxn());
        }
    }

    @Override
    public Hedera hedera() {
        return hedera;
    }

    @Override
    public Roster roster() {
        return roster;
    }

    @Override
    public void stop() {
        fakePlatform().notifyListeners(FREEZE_COMPLETE_NOTIFICATION);
        executorService.shutdownNow();
    }

    @Override
    public FakeState state() {
        return state;
    }

    @Override
    public SemanticVersion version() {
        return version;
    }

    @Override
    public Timestamp nextValidStart() {
        var candidateNano = nextNano.getAndIncrement();
        if (candidateNano >= NANOS_IN_A_SECOND) {
            candidateNano = 0;
            nextNano.set(1);
        }
        final var then = now().minusSeconds(validStartOffsetSecs()).minusNanos(candidateNano);
        return Timestamp.newBuilder()
                .setSeconds(then.getEpochSecond())
                .setNanos(then.getNano())
                .build();
    }

    @Override
    public Response send(
            @NonNull final Query query, @NonNull final AccountID nodeAccountId, final boolean asNodeOperator) {
        requireNonNull(query);
        requireNonNull(nodeAccountId);
        if (!defaultNodeAccountId.equals(nodeAccountId) && !isFree(query)) {
            // It's possible this was intentional, but make a little noise to remind test author this happens
            log.warn("All paid queries get INVALID_NODE_ACCOUNT for non-default nodes in embedded mode");
        }
        final var responseBuffer = BufferedData.allocate(MAX_QUERY_RESPONSE_SIZE);
        if (asNodeOperator) {
            hedera.operatorQueryWorkflow().handleQuery(Bytes.wrap(query.toByteArray()), responseBuffer);
        } else {
            hedera.queryWorkflow().handleQuery(Bytes.wrap(query.toByteArray()), responseBuffer);
        }
        return parseQueryResponse(responseBuffer);
    }

    @Override
    public TransactionResponse submit(
            @NonNull final Transaction transaction,
            @NonNull final AccountID nodeAccountId,
            @NonNull final SyntheticVersion syntheticVersion) {
        if (defaultNodeAccountId.equals(nodeAccountId)) {
            assertCurrent(syntheticVersion);
        }
        return submit(
                transaction,
                nodeAccountId,
                switch (syntheticVersion) {
                    case PAST -> EARLIER_SEMVER;
                    case PRESENT -> version;
                    case FUTURE -> LATER_SEMVER;
                });
    }

    /**
     * If block stream is enabled, notifies the block stream manager of the state hash at the end of the round
     * given by {@code roundNumber}. (The block stream manager must have this information to construct the
     * block hash for round {@code roundNumber + 1}.)
     * @param roundNumber the round number of the state hash
     */
    protected void notifyStateHashed(final long roundNumber) {
        if (blockStreamEnabled) {
            hedera.blockStreamManager().notify(new StateHashedNotification(roundNumber, FAKE_START_OF_STATE_HASH));
        }
    }

    /**
     * Handles an empty round to trigger system work like genesis entity creations.
     */
    protected abstract void handleRoundWith(@NonNull byte[] serializedTxn);

    /**
     * Submits a transaction to the given node account with the given version.
     * @param transaction the transaction to submit
     * @param nodeAccountId the account ID of the node to submit the transaction to
     * @param version the version of the transaction
     * @return the response to the transaction
     */
    protected abstract TransactionResponse submit(
            @NonNull Transaction transaction, @NonNull AccountID nodeAccountId, @NonNull SemanticVersion version);

    /**
     * Returns the number of seconds to offset the next valid start time.
     * @return the number of seconds to offset the next valid start time
     */
    protected abstract long validStartOffsetSecs();

    /**
     * Returns the fake platform to start and stop.
     *
     * @return the fake platform
     */
    protected abstract AbstractFakePlatform fakePlatform();

    /**
     * Fails fast if somehow a user tries to manipulate the version when submitting to the default node account.
     *
     * @param syntheticVersion the synthetic version
     */
    private void assertCurrent(@NonNull final SyntheticVersion syntheticVersion) {
        if (syntheticVersion != SyntheticVersion.PRESENT) {
            throw new UnsupportedOperationException("Event version used at ingest by default node is always PRESENT");
        }
    }

    /**
     * Gives a pretend state signature transaction.
     */
    private byte[] mockStateSignatureTxn() {
        return hedera.encodeSystemTransaction(com.hedera.hapi.platform.event.StateSignatureTransaction.newBuilder()
                        .round(1L)
                        .hash(Bytes.wrap(new byte[48]))
                        .signature(Bytes.wrap(new byte[256]))
                        .build())
                .toByteArray();
    }

    protected static TransactionResponse parseTransactionResponse(@NonNull final BufferedData responseBuffer) {
        try {
            return TransactionResponse.parseFrom(AbstractEmbeddedHedera.usedBytesFrom(responseBuffer));
        } catch (IOException e) {
            throw new UncheckedIOException(e);
        }
    }

    protected static Response parseQueryResponse(@NonNull final BufferedData responseBuffer) {
        try {
            return Response.parseFrom(AbstractEmbeddedHedera.usedBytesFrom(responseBuffer));
        } catch (IOException e) {
            throw new UncheckedIOException(e);
        }
    }

    protected static void warnOfSkippedIngestChecks(
            @NonNull final AccountID nodeAccountId, @NonNull final NodeId nodeId) {
        requireNonNull(nodeAccountId);
        requireNonNull(nodeId);
        // Bypass ingest for any other node, but make a little noise to remind test author this happens
        log.warn(
                "Bypassing ingest checks for transaction to node{} ({}.{}.{})",
                nodeId,
                nodeAccountId.getShardNum(),
                nodeAccountId.getRealmNum(),
                nodeAccountId.getAccountNum());
    }

    private static boolean isFree(@NonNull final Query query) {
        return query.hasCryptogetAccountBalance() || query.hasTransactionGetReceipt();
    }

    private static byte[] usedBytesFrom(@NonNull final BufferedData responseBuffer) {
        final byte[] bytes = new byte[Math.toIntExact(responseBuffer.position())];
        responseBuffer.resetPosition();
        responseBuffer.readBytes(bytes);
        return bytes;
    }

    private static AddressBook loadAddressBook(@NonNull final Path path) {
        requireNonNull(path);
        final var configFile = LegacyConfigPropertiesLoader.loadConfigFile(path.toAbsolutePath());
        final var randomAddressBook = RandomAddressBookBuilder.create(new Random())
                .withSize(1)
                .withRealKeysEnabled(true)
                .build();
        final var sigCert = requireNonNull(randomAddressBook.iterator().next().getSigCert());
        final var addressBook = configFile.getAddressBook();
        return new AddressBook(stream(spliteratorUnknownSize(addressBook.iterator(), 0), false)
                .map(address -> address.copySetSigCert(sigCert))
                .toList());
    }
}<|MERGE_RESOLUTION|>--- conflicted
+++ resolved
@@ -164,14 +164,9 @@
                 (hints, history, configProvider) ->
                         this.blockHashSigner = new LapsingBlockHashSigner(hints, history, configProvider),
                 metrics,
-<<<<<<< HEAD
                 new PlatformStateFacade(),
                 CONFIGURATION);
-        version = (ServicesSoftwareVersion) hedera.getSoftwareVersion();
-=======
-                new PlatformStateFacade());
         version = hedera.getSemanticVersion();
->>>>>>> 29247294
         blockStreamEnabled = hedera.isBlockStreamEnabled();
         Runtime.getRuntime().addShutdownHook(new Thread(executorService::shutdownNow));
     }

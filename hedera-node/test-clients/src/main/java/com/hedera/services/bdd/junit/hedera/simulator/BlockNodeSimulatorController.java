--- conflicted
+++ resolved
@@ -1,12 +1,7 @@
 // SPDX-License-Identifier: Apache-2.0
 package com.hedera.services.bdd.junit.hedera.simulator;
 
-<<<<<<< HEAD
-import com.hedera.hapi.block.protoc.PublishStreamResponseCode;
 import com.hedera.services.bdd.junit.hedera.BlockNodeNetwork;
-=======
-import com.hedera.services.bdd.junit.hedera.subprocess.SubProcessNetwork;
->>>>>>> afca2c4a
 import java.io.IOException;
 import java.util.HashMap;
 import java.util.Map;
@@ -48,13 +43,8 @@
      * @param responseCode the response code to send
      * @param blockNumber the block number to include in the response
      */
-<<<<<<< HEAD
-    public void setEndOfStreamResponse(PublishStreamResponseCode responseCode, long blockNumber) {
-        for (SimulatedBlockNodeServer server : simulatedBlockNodes.values()) {
-=======
     public void setEndOfStreamResponse(PublishStreamResponse.EndOfStream.Code responseCode, long blockNumber) {
-        for (SimulatedBlockNodeServer server : simulatedBlockNodes) {
->>>>>>> afca2c4a
+        for (SimulatedBlockNodeServer server : simulatedBlockNodes.values()) {
             server.setEndOfStreamResponse(responseCode, blockNumber);
         }
         log.info("Set EndOfStream response code {} for block {} on all simulators", responseCode, blockNumber);
@@ -67,11 +57,7 @@
      * @param responseCode the response code to send
      * @param blockNumber the block number to include in the response
      */
-<<<<<<< HEAD
-    public void setEndOfStreamResponse(long index, PublishStreamResponseCode responseCode, long blockNumber) {
-=======
-    public void setEndOfStreamResponse(int index, EndOfStream.Code responseCode, long blockNumber) {
->>>>>>> afca2c4a
+    public void setEndOfStreamResponse(long index, EndOfStream.Code responseCode, long blockNumber) {
         if (index >= 0 && index < simulatedBlockNodes.size()) {
             simulatedBlockNodes.get(index).setEndOfStreamResponse(responseCode, blockNumber);
             log.info("Set EndOfStream response code {} for block {} on simulator {}", responseCode, blockNumber, index);
@@ -114,11 +100,7 @@
      * @param blockNumber the block number to include in the response
      * @return the last verified block number from the simulator, or 0 if the index is invalid
      */
-<<<<<<< HEAD
-    public long sendEndOfStreamImmediately(long index, PublishStreamResponseCode responseCode, long blockNumber) {
-=======
-    public long sendEndOfStreamImmediately(int index, EndOfStream.Code responseCode, long blockNumber) {
->>>>>>> afca2c4a
+    public long sendEndOfStreamImmediately(long index, EndOfStream.Code responseCode, long blockNumber) {
         long lastVerifiedBlockNumber = 0L;
         if (index >= 0 && index < simulatedBlockNodes.size()) {
             SimulatedBlockNodeServer server = simulatedBlockNodes.get(index);

// SPDX-License-Identifier: Apache-2.0
package com.hedera.services.bdd.junit.hedera.simulator;

import com.hedera.services.bdd.junit.hedera.BlockNodeNetwork;
import java.io.IOException;
import java.util.HashMap;
import java.util.Map;
import java.util.Map.Entry;
import java.util.Set;
import org.apache.logging.log4j.LogManager;
import org.apache.logging.log4j.Logger;
import org.hiero.block.api.PublishStreamResponse.EndOfStream;

/**
 * A utility class to control simulated block node servers in a SubProcessNetwork.
 * This allows tests to induce specific response codes for testing error handling and edge cases.
 */
public class BlockNodeSimulatorController {
    private static final Logger log = LogManager.getLogger(BlockNodeSimulatorController.class);

    private static Map<Long, SimulatedBlockNodeServer> simulatedBlockNodes = new HashMap<>();
    // Store the ports of shutdown simulators for restart
    private static final Map<Long, Integer> shutdownSimulatorPorts = new HashMap<>();

    private static final Map<Long, Long> lastVerifiedBlockNumbers = new HashMap<>();

    /**
     * Create a controller for the given network's simulated block nodes.
     *
     * @param network the SubProcessNetwork containing simulated block nodes
     */
    public BlockNodeSimulatorController(final BlockNodeNetwork network) {
        simulatedBlockNodes = network.getSimulatedBlockNodeById();
        if (simulatedBlockNodes.isEmpty()) {
            log.warn("No simulated block nodes found in the network. Make sure BlockNodeMode.SIMULATOR is set.");
        } else {
            log.info("Controlling {} simulated block nodes", simulatedBlockNodes.size());
        }
    }

    /**
     * Configure all simulated block nodes to respond with a specific EndOfStream response code.
     *
     * @param responseCode the response code to send
     * @param blockNumber the block number to include in the response
     */
    public void setEndOfStreamResponse(final EndOfStream.Code responseCode, final long blockNumber) {
        for (final SimulatedBlockNodeServer server : simulatedBlockNodes.values()) {
            server.setEndOfStreamResponse(responseCode, blockNumber);
        }
        log.info("Set EndOfStream response code {} for block {} on all simulators", responseCode, blockNumber);
    }

    /**
     * Configure a specific simulated block node to respond with a specific EndOfStream response code.
     *
     * @param index the index of the simulated block node (0-based)
     * @param responseCode the response code to send
     * @param blockNumber the block number to include in the response
     */
    public void setEndOfStreamResponse(final long index, final EndOfStream.Code responseCode, final long blockNumber) {
        if (index >= 0 && index < simulatedBlockNodes.size()) {
            simulatedBlockNodes.get(index).setEndOfStreamResponse(responseCode, blockNumber);
            log.info("Set EndOfStream response code {} for block {} on simulator {}", responseCode, blockNumber, index);
        } else {
            log.error("Invalid simulator index: {}, valid range is 0-{}", index, simulatedBlockNodes.size() - 1);
        }
    }

    /**
     * Send an EndOfStream response immediately to all active streams on all simulated block nodes.
     * This will end all active streams with the specified response code.
     *
     * @param responseCode the response code to send
     * @param blockNumber the block number to include in the response
     * @return the last verified block number from the first simulator
     */
    public long sendEndOfStreamImmediately(final EndOfStream.Code responseCode, final long blockNumber) {
        long lastVerifiedBlockNumber = 0L;
        for (long i = 0; i < simulatedBlockNodes.size(); i++) {
            final SimulatedBlockNodeServer server = simulatedBlockNodes.get(i);
            final long serverLastVerified = server.sendEndOfStreamImmediately(responseCode, blockNumber);
            if (i == 0) {
                lastVerifiedBlockNumber = serverLastVerified;
            }
        }
        log.info(
                "Sent immediate EndOfStream response with code {} for block {} on all simulators, last verified block: {}",
                responseCode,
                blockNumber,
                lastVerifiedBlockNumber);
        return lastVerifiedBlockNumber;
    }

    /**
     * Send an EndOfStream response immediately to all active streams on a specific simulated block node.
     * This will end all active streams with the specified response code.
     *
     * @param index the index of the simulated block node (0-based)
     * @param responseCode the response code to send
     * @param blockNumber the block number to include in the response
     * @return the last verified block number from the simulator, or 0 if the index is invalid
     */
    public long sendEndOfStreamImmediately(
            final long index, final EndOfStream.Code responseCode, final long blockNumber) {
        long lastVerifiedBlockNumber = 0L;
        if (index >= 0 && index < simulatedBlockNodes.size()) {
            final SimulatedBlockNodeServer server = simulatedBlockNodes.get(index);
            lastVerifiedBlockNumber = server.sendEndOfStreamImmediately(responseCode, blockNumber);
            log.info(
                    "Sent immediate EndOfStream response with code {} for block {} on simulator {}, last verified block: {}",
                    responseCode,
                    blockNumber,
                    index,
                    lastVerifiedBlockNumber);
        } else {
            log.error("Invalid simulator index: {}, valid range is 0-{}", index, simulatedBlockNodes.size() - 1);
        }
        return lastVerifiedBlockNumber;
    }

    /**
     * Send a SkipBlock response immediately to all active streams on all simulated block nodes.
     * This will instruct all active streams to skip the specified block.
     *
     * @param blockNumber the block number to skip
     */
    public void sendSkipBlockImmediately(final long blockNumber) {
        for (final SimulatedBlockNodeServer server : simulatedBlockNodes.values()) {
            server.sendSkipBlockImmediately(blockNumber);
        }
        log.info("Sent immediate SkipBlock response for block {} on all simulators", blockNumber);
    }

    /**
     * Send a SkipBlock response immediately to all active streams on a specific simulated block node.
     * This will instruct all active streams to skip the specified block.
     *
     * @param index the index of the simulated block node (0-based)
     * @param blockNumber the block number to skip
     */
    public void sendSkipBlockImmediately(final long index, final long blockNumber) {
        if (index >= 0 && index < simulatedBlockNodes.size()) {
            final SimulatedBlockNodeServer server = simulatedBlockNodes.get(index);
            server.sendSkipBlockImmediately(blockNumber);
            log.info("Sent immediate SkipBlock response for block {} on simulator {}", blockNumber, index);
        } else {
            log.error("Invalid simulator index: {}, valid range is 0-{}", index, simulatedBlockNodes.size() - 1);
        }
    }

    /**
     * Send a ResendBlock response immediately to all active streams on all simulated block nodes.
     * This will instruct all active streams to resend the specified block.
     *
     * @param blockNumber the block number to resend
     */
    public void sendResendBlockImmediately(final long blockNumber) {
        for (final SimulatedBlockNodeServer server : simulatedBlockNodes.values()) {
            server.sendResendBlockImmediately(blockNumber);
        }
        log.info("Sent immediate ResendBlock response for block {} on all simulators", blockNumber);
    }

    /**
     * Send a ResendBlock response immediately to all active streams on a specific simulated block node.
     * This will instruct all active streams to resend the specified block.
     *
     * @param index the index of the simulated block node (0-based)
     * @param blockNumber the block number to resend
     */
    public void sendResendBlockImmediately(final long index, final long blockNumber) {
        if (index >= 0 && index < simulatedBlockNodes.size()) {
            final SimulatedBlockNodeServer server = simulatedBlockNodes.get(index);
            server.sendResendBlockImmediately(blockNumber);
            log.info("Sent immediate ResendBlock response for block {} on simulator {}", blockNumber, index);
        } else {
            log.error("Invalid simulator index: {}, valid range is 0-{}", index, simulatedBlockNodes.size() - 1);
        }
    }

    /**
     * Reset all configured responses on all simulated block nodes to default behavior.
     */
    public void resetAllResponses() {
        for (final SimulatedBlockNodeServer server : simulatedBlockNodes.values()) {
            server.resetResponses();
        }
        log.info("Reset all responses on all simulators to default behavior");
    }

    /**
     * Reset all configured responses on a specific simulated block node to default behavior.
     *
     * @param index the index of the simulated block node (0-based)
     */
    public void resetResponses(final long index) {
        if (index >= 0 && index < simulatedBlockNodes.size()) {
            simulatedBlockNodes.get(index).resetResponses();
            log.info("Reset all responses on simulator {} to default behavior", index);
        } else {
            log.error("Invalid simulator index: {}, valid range is 0-{}", index, simulatedBlockNodes.size() - 1);
        }
    }

    /**
     * Get the number of simulated block nodes being controlled.
     *
     * @return the number of simulated block nodes
     */
    public int getSimulatorCount() {
        return simulatedBlockNodes.size();
    }

    /**
     * Shutdown all simulated block nodes to simulate connection drops.
     * The servers can be restarted using {@link #startAllSimulators()}.
     */
    public void shutdownAllSimulators() {
        shutdownSimulatorPorts.clear();
        for (final Map.Entry<Long, SimulatedBlockNodeServer> entry : simulatedBlockNodes.entrySet()) {
<<<<<<< HEAD
            final long index = entry.getKey();
            shutdownSimulator(index);
=======
            final long nodeId = entry.getKey();
            final SimulatedBlockNodeServer server = entry.getValue();
            final int port = server.getPort();
            shutdownSimulatorPorts.put(nodeId, port);
            lastVerifiedBlockNumbers.put(nodeId, server.getLastVerifiedBlockNumber());
            server.stop();
            server.markAsBeingShutdown();
>>>>>>> 9b41a76c
        }
        log.info("Shutdown all {} simulators to simulate connection drops", simulatedBlockNodes.size());
    }

    /**
     * Shutdown a specific simulated block node to simulate a connection drop.
     * The server can be restarted using {@link #startSimulator(long)}.
     *
     * @param index the index of the simulated block node (0-based)
     */
    public void shutdownSimulator(long index) {
        if (index >= 0 && index < simulatedBlockNodes.size()) {
            final SimulatedBlockNodeServer server = simulatedBlockNodes.get(index);
            final int port = server.getPort();
            shutdownSimulatorPorts.put(index, port);
            lastVerifiedBlockNumbers.put(index, server.getLastVerifiedBlockNumber());
            server.stop();
            log.info("Shutdown simulator {} on port {} to simulate connection drop", index, port);
        } else {
            log.error("Invalid simulator index: {}, valid range is 0-{}", index, simulatedBlockNodes.size() - 1);
        }
    }

    /**
     * Start all previously shutdown simulated block nodes.
     * This will recreate the servers on the same ports they were running on before shutdown.
     *
     * @throws IOException if a server fails to start
     */
    public void startAllSimulators() throws IOException {
        for (final Entry<Long, Integer> entry : shutdownSimulatorPorts.entrySet()) {
            final long index = entry.getKey();
            startSimulator(index);
        }

        log.info("Started simulators");
    }

    /**
     * Start a specific previously shutdown simulated block node.
     * This will recreate the server on the same port it was running on before shutdown.
     *
     * @param index the index of the simulated block node (0-based)
     * @throws IOException if the server fails to start
     */
    public void startSimulator(final long index) throws IOException {
        if (!shutdownSimulatorPorts.containsKey(index)) {
            log.error("Simulator {} was not previously shutdown or has already been restarted", index);
            return;
        }

        if (index >= 0 && index < simulatedBlockNodes.size()) {
            final int port = shutdownSimulatorPorts.get(index);
            // Create a new server on the same port
<<<<<<< HEAD
            final SimulatedBlockNodeServer newServer =
                    new SimulatedBlockNodeServer(port, simulatedBlockNodes.get(index)::getLastVerifiedBlockNumber);
=======
            long lastVerifiedBlockNumber = lastVerifiedBlockNumbers.getOrDefault(index, 0L);
            final SimulatedBlockNodeServer newServer = new SimulatedBlockNodeServer(port, lastVerifiedBlockNumber);
>>>>>>> 9b41a76c
            newServer.start();

            // Replace the old server in the list
            simulatedBlockNodes.put(index, newServer);

            // Remove from the shutdown map
            shutdownSimulatorPorts.remove(index);

            log.info("Restarted simulator {} on port {}", index, port);
        } else {
            log.error("Invalid simulator index: {}, valid range is 0-{}", index, simulatedBlockNodes.size() - 1);
        }
    }

    /**
     * Get the last verified block number from a specific simulated block node.
     *
     * @param index the index of the simulated block node (0-based)
     * @return the last verified block number, or 0 if the index is invalid
     */
    public long getLastVerifiedBlockNumber(final long index) {
        if (index >= 0 && index < simulatedBlockNodes.size()) {
            return simulatedBlockNodes.get(index).getLastVerifiedBlockNumber();
        } else {
            log.error("Invalid simulator index: {}, valid range is 0-{}", index, simulatedBlockNodes.size() - 1);
            return 0L;
        }
    }

    /**
     * Check if a specific block number has been received by a specific simulator.
     *
     * @param index the index of the simulated block node (0-based)
     * @param blockNumber the block number to check
     * @return true if the block has been received, false otherwise
     * @throws IllegalArgumentException if the simulator index is invalid
     */
    public boolean hasReceivedBlock(final long index, final long blockNumber) {
        if (index < 0 || index >= simulatedBlockNodes.size()) {
            throw new IllegalArgumentException(
                    "Invalid simulator index: " + index + ", valid range is 0-" + (simulatedBlockNodes.size() - 1));
        }

        final SimulatedBlockNodeServer server = simulatedBlockNodes.get(index);
        return server.hasReceivedBlock(blockNumber);
    }

    /**
     * Check if a specific block number has been received by any simulator.
     *
     * @param blockNumber the block number to check
     * @return true if the block has been received by any simulator, false otherwise
     */
    public boolean hasAnyReceivedBlock(final long blockNumber) {
        for (final SimulatedBlockNodeServer server : simulatedBlockNodes.values()) {
            if (server.hasReceivedBlock(blockNumber)) {
                return true;
            }
        }
        return false;
    }

    /**
     * Get all block numbers that have been received by a specific simulator.
     *
     * @param index the index of the simulated block node (0-based)
     * @return a set of all received block numbers
     * @throws IllegalArgumentException if the simulator index is invalid
     */
    public Set<Long> getReceivedBlockNumbers(final long index) {
        if (index < 0 || index >= simulatedBlockNodes.size()) {
            throw new IllegalArgumentException(
                    "Invalid simulator index: " + index + ", valid range is 0-" + (simulatedBlockNodes.size() - 1));
        }

        final SimulatedBlockNodeServer server = simulatedBlockNodes.get(index);
        return server.getReceivedBlockNumbers();
    }

    /**
     * Check if a specific simulator has been shut down.
     *
     * @param index the index of the simulated block node (0-based)
     * @return true if the simulator has been shut down, false otherwise
     */
    public boolean isSimulatorShutdown(final long index) {
        return shutdownSimulatorPorts.containsKey(index);
    }

    /**
     * Check if any simulators have been shut down.
     *
     * @return true if any simulators have been shut down, false otherwise
     */
    public boolean areAnySimulatorsShutdown() {
        return !shutdownSimulatorPorts.isEmpty();
    }

    /**
     * Updates whether block acknowledgements should be sent from the specified block node.
     *
     * @param nodeIdx the index of the block node to update (0-based)
     * @param sendBlockAcknowledgementsEnabled true if block acknowledgements should be sent from the simulator node, otherwise they will not
     */
    public void setSendBlockAcknowledgementsEnabled(
            final long nodeIdx, final boolean sendBlockAcknowledgementsEnabled) {
        simulatedBlockNodes.get(nodeIdx).setSendingBlockAcknowledgementsEnabled(sendBlockAcknowledgementsEnabled);
    }
}<|MERGE_RESOLUTION|>--- conflicted
+++ resolved
@@ -22,8 +22,6 @@
     // Store the ports of shutdown simulators for restart
     private static final Map<Long, Integer> shutdownSimulatorPorts = new HashMap<>();
 
-    private static final Map<Long, Long> lastVerifiedBlockNumbers = new HashMap<>();
-
     /**
      * Create a controller for the given network's simulated block nodes.
      *
@@ -219,38 +217,27 @@
     public void shutdownAllSimulators() {
         shutdownSimulatorPorts.clear();
         for (final Map.Entry<Long, SimulatedBlockNodeServer> entry : simulatedBlockNodes.entrySet()) {
-<<<<<<< HEAD
-            final long index = entry.getKey();
-            shutdownSimulator(index);
-=======
             final long nodeId = entry.getKey();
-            final SimulatedBlockNodeServer server = entry.getValue();
+            shutdownSimulator(nodeId);
+        }
+        log.info("Shutdown all {} simulators to simulate connection drops", simulatedBlockNodes.size());
+    }
+
+    /**
+     * Shutdown a specific simulated block node to simulate a connection drop.
+     * The server can be restarted using {@link #startSimulator(long)}.
+     *
+     * @param nodeId the index of the simulated block node (0-based)
+     */
+    public void shutdownSimulator(long nodeId) {
+        if (nodeId >= 0 && nodeId < simulatedBlockNodes.size()) {
+            final SimulatedBlockNodeServer server = simulatedBlockNodes.get(nodeId);
             final int port = server.getPort();
             shutdownSimulatorPorts.put(nodeId, port);
-            lastVerifiedBlockNumbers.put(nodeId, server.getLastVerifiedBlockNumber());
             server.stop();
-            server.markAsBeingShutdown();
->>>>>>> 9b41a76c
-        }
-        log.info("Shutdown all {} simulators to simulate connection drops", simulatedBlockNodes.size());
-    }
-
-    /**
-     * Shutdown a specific simulated block node to simulate a connection drop.
-     * The server can be restarted using {@link #startSimulator(long)}.
-     *
-     * @param index the index of the simulated block node (0-based)
-     */
-    public void shutdownSimulator(long index) {
-        if (index >= 0 && index < simulatedBlockNodes.size()) {
-            final SimulatedBlockNodeServer server = simulatedBlockNodes.get(index);
-            final int port = server.getPort();
-            shutdownSimulatorPorts.put(index, port);
-            lastVerifiedBlockNumbers.put(index, server.getLastVerifiedBlockNumber());
-            server.stop();
-            log.info("Shutdown simulator {} on port {} to simulate connection drop", index, port);
-        } else {
-            log.error("Invalid simulator index: {}, valid range is 0-{}", index, simulatedBlockNodes.size() - 1);
+            log.info("Shutdown simulator {} on port {} to simulate connection drop", nodeId, port);
+        } else {
+            log.error("Invalid simulator node id: {}, valid range is 0-{}", nodeId, simulatedBlockNodes.size() - 1);
         }
     }
 
@@ -273,36 +260,32 @@
      * Start a specific previously shutdown simulated block node.
      * This will recreate the server on the same port it was running on before shutdown.
      *
-     * @param index the index of the simulated block node (0-based)
+     * @param nodeId the nodeId of the simulated block node (0-based)
      * @throws IOException if the server fails to start
      */
-    public void startSimulator(final long index) throws IOException {
-        if (!shutdownSimulatorPorts.containsKey(index)) {
-            log.error("Simulator {} was not previously shutdown or has already been restarted", index);
+    public void startSimulator(final long nodeId) throws IOException {
+        if (!shutdownSimulatorPorts.containsKey(nodeId)) {
+            log.error("Simulator {} was not previously shutdown or has already been restarted", nodeId);
             return;
         }
 
-        if (index >= 0 && index < simulatedBlockNodes.size()) {
-            final int port = shutdownSimulatorPorts.get(index);
+        if (nodeId >= 0 && nodeId < simulatedBlockNodes.size()) {
+            final int port = shutdownSimulatorPorts.get(nodeId);
+
             // Create a new server on the same port
-<<<<<<< HEAD
-            final SimulatedBlockNodeServer newServer =
-                    new SimulatedBlockNodeServer(port, simulatedBlockNodes.get(index)::getLastVerifiedBlockNumber);
-=======
-            long lastVerifiedBlockNumber = lastVerifiedBlockNumbers.getOrDefault(index, 0L);
+            final long lastVerifiedBlockNumber = simulatedBlockNodes.get(nodeId).getLastVerifiedBlockNumber();
             final SimulatedBlockNodeServer newServer = new SimulatedBlockNodeServer(port, lastVerifiedBlockNumber);
->>>>>>> 9b41a76c
             newServer.start();
 
             // Replace the old server in the list
-            simulatedBlockNodes.put(index, newServer);
+            simulatedBlockNodes.put(nodeId, newServer);
 
             // Remove from the shutdown map
-            shutdownSimulatorPorts.remove(index);
-
-            log.info("Restarted simulator {} on port {}", index, port);
-        } else {
-            log.error("Invalid simulator index: {}, valid range is 0-{}", index, simulatedBlockNodes.size() - 1);
+            shutdownSimulatorPorts.remove(nodeId);
+
+            log.info("Restarted simulator {} on port {}", nodeId, port);
+        } else {
+            log.error("Invalid simulator node id: {}, valid range is 0-{}", nodeId, simulatedBlockNodes.size() - 1);
         }
     }
 

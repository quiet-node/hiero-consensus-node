// SPDX-License-Identifier: Apache-2.0
package com.hedera.services.bdd.junit.hedera.subprocess;

import static com.hedera.node.app.info.DiskStartupNetworks.GENESIS_NETWORK_JSON;
import static com.hedera.node.app.info.DiskStartupNetworks.OVERRIDE_NETWORK_JSON;
import static com.hedera.services.bdd.junit.hedera.ExternalPath.DATA_CONFIG_DIR;
import static com.hedera.services.bdd.junit.hedera.NodeSelector.byNodeId;
import static com.hedera.services.bdd.junit.hedera.subprocess.ProcessUtils.awaitStatus;
import static com.hedera.services.bdd.junit.hedera.utils.AddressBookUtils.classicMetadataFor;
import static com.hedera.services.bdd.junit.hedera.utils.AddressBookUtils.configTxtForLocal;
import static com.hedera.services.bdd.junit.hedera.utils.WorkingDirUtils.CANDIDATE_ROSTER_JSON;
import static com.hedera.services.bdd.spec.TargetNetworkType.SUBPROCESS_NETWORK;
import static com.hedera.services.bdd.suites.utils.sysfiles.BookEntryPojo.asOctets;
import static java.util.Objects.requireNonNull;
import static java.util.stream.Collectors.toMap;
import static org.hiero.base.concurrent.interrupt.Uninterruptable.abortAndThrowIfInterrupted;
import static org.hiero.consensus.model.status.PlatformStatus.ACTIVE;

import com.google.protobuf.ByteString;
import com.hedera.hapi.node.base.AccountID;
import com.hedera.hapi.node.state.roster.RosterEntry;
import com.hedera.node.app.info.DiskStartupNetworks;
import com.hedera.node.app.workflows.handle.HandleWorkflow;
import com.hedera.node.internal.network.Network;
import com.hedera.node.internal.network.NodeMetadata;
import com.hedera.pbj.runtime.ParseException;
import com.hedera.pbj.runtime.io.stream.ReadableStreamingData;
import com.hedera.services.bdd.junit.extensions.NetworkTargetingExtension;
import com.hedera.services.bdd.junit.hedera.AbstractGrpcNetwork;
import com.hedera.services.bdd.junit.hedera.HederaNetwork;
import com.hedera.services.bdd.junit.hedera.HederaNode;
import com.hedera.services.bdd.junit.hedera.NodeSelector;
import com.hedera.services.bdd.junit.hedera.subprocess.SubProcessNode.ReassignPorts;
import com.hedera.services.bdd.junit.hedera.utils.WorkingDirUtils;
import com.hedera.services.bdd.junit.hedera.utils.WorkingDirUtils.OnlyRoster;
import com.hedera.services.bdd.spec.HapiPropertySource;
import com.hedera.services.bdd.spec.TargetNetworkType;
import com.hedera.services.bdd.spec.infrastructure.HapiClients;
import com.hedera.services.bdd.spec.utilops.FakeNmt;
import com.hederahashgraph.api.proto.java.ServiceEndpoint;
import edu.umd.cs.findbugs.annotations.NonNull;
import edu.umd.cs.findbugs.annotations.Nullable;
import java.io.IOException;
import java.io.UncheckedIOException;
import java.net.ServerSocket;
import java.nio.file.Files;
import java.time.Duration;
import java.time.Instant;
import java.util.ArrayList;
import java.util.Collections;
import java.util.HashMap;
import java.util.List;
import java.util.Map;
import java.util.SplittableRandom;
import java.util.concurrent.CompletableFuture;
import java.util.concurrent.CountDownLatch;
import java.util.concurrent.TimeUnit;
import java.util.concurrent.atomic.AtomicReference;
import java.util.function.Consumer;
import java.util.stream.IntStream;
import org.apache.logging.log4j.LogManager;
import org.apache.logging.log4j.Logger;

/**
 * A network of Hedera nodes started in subprocesses and accessed via gRPC. Unlike
 * nodes in a remote or embedded network, its nodes support lifecycle operations like
 * stopping and restarting.
 */
public class SubProcessNetwork extends AbstractGrpcNetwork implements HederaNetwork {
    public static final String SHARED_NETWORK_NAME = "SHARED_NETWORK";
    private static final Logger log = LogManager.getLogger(SubProcessNetwork.class);

    // 3 gRPC ports, 2 gossip ports, 1 Prometheus
    private static final int PORTS_PER_NODE = 6;
    private static final SplittableRandom RANDOM = new SplittableRandom();
    private static final int FIRST_CANDIDATE_PORT = 30000;
    private static final int LAST_CANDIDATE_PORT = 40000;

    private static final String SUBPROCESS_HOST = "127.0.0.1";
    private static final ByteString SUBPROCESS_ENDPOINT = asOctets(SUBPROCESS_HOST);
    private static final GrpcPinger GRPC_PINGER = new GrpcPinger();
    private static final PrometheusClient PROMETHEUS_CLIENT = new PrometheusClient();

    private static int nextGrpcPort;
    private static int nextNodeOperatorPort;
    private static int nextInternalGossipPort;
    private static int nextExternalGossipPort;
    private static int nextPrometheusPort;
    private static boolean nextPortsInitialized = false;

    private final Map<Long, AccountID> pendingNodeAccounts = new HashMap<>();
    private final AtomicReference<DeferredRun> ready = new AtomicReference<>();

    private long maxNodeId;
    private String configTxt;
    private final String genesisConfigTxt;
    private final long shard;
    private final long realm;

    private List<Consumer<HederaNode>> postInitWorkingDirActions = new ArrayList<>();

    /**
     * Wraps a runnable, allowing us to defer running it until we know we are the privileged runner
     * out of potentially several concurrent threads.
     */
    private static class DeferredRun {
        private static final Duration SCHEDULING_TIMEOUT = Duration.ofSeconds(10);

        /**
         * Counts down when the runnable has been scheduled by the creating thread.
         */
        private final CountDownLatch latch = new CountDownLatch(1);
        /**
         * The runnable to be completed asynchronously.
         */
        private final Runnable runnable;
        /**
         * The future result, if this supplier was the privileged one.
         */
        @Nullable
        private CompletableFuture<Void> future;

        public DeferredRun(@NonNull final Runnable runnable) {
            this.runnable = requireNonNull(runnable);
        }

        /**
         * Schedules the supplier to run asynchronously, marking it as the privileged supplier for this entity.
         */
        public void runAsync() {
            future = CompletableFuture.runAsync(runnable);
            latch.countDown();
        }

        /**
         * Blocks until the future result is available, then returns it.
         */
        public @NonNull CompletableFuture<Void> futureOrThrow() {
            awaitScheduling();
            return requireNonNull(future);
        }

        private void awaitScheduling() {
            if (future == null) {
                abortAndThrowIfInterrupted(
                        () -> {
                            if (!latch.await(SCHEDULING_TIMEOUT.toMillis(), TimeUnit.MILLISECONDS)) {
                                throw new IllegalStateException(
                                        "Result future not scheduled within " + SCHEDULING_TIMEOUT);
                            }
                        },
                        "Interrupted while awaiting scheduling of the result future");
            }
        }
    }

    private SubProcessNetwork(
            @NonNull final String networkName, @NonNull final List<SubProcessNode> nodes, long shard, long realm) {
        super(networkName, nodes.stream().map(node -> (HederaNode) node).toList());
        this.shard = shard;
        this.realm = realm;
        this.maxNodeId =
                Collections.max(nodes.stream().map(SubProcessNode::getNodeId).toList());
        this.configTxt = configTxtForLocal(name(), nodes(), nextInternalGossipPort, nextExternalGossipPort);
        this.genesisConfigTxt = configTxt;
    }

    /**
     * Creates a shared network of sub-process nodes with the given size.
     *
     * @param size the number of nodes in the network
     * @return the shared network
     */
<<<<<<< HEAD
    public static synchronized HederaNetwork newSharedNetwork(String networkName, final int size) {
        if (NetworkTargetingExtension.SHARED_NETWORK.get() != null) {
            throw new UnsupportedOperationException("Only one shared network allowed per launcher session");
        }
        final var sharedNetwork = liveNetwork(networkName, size);
=======
    public static synchronized HederaNetwork newSharedNetwork(final int size, final long shard, final long realm) {
        if (NetworkTargetingExtension.SHARED_NETWORK.get() != null) {
            throw new UnsupportedOperationException("Only one shared network allowed per launcher session");
        }
        final var sharedNetwork = liveNetwork(SHARED_NETWORK_NAME, size, shard, realm);
>>>>>>> 14428374
        NetworkTargetingExtension.SHARED_NETWORK.set(sharedNetwork);
        return sharedNetwork;
    }

    /**
     * Returns the network type; for now this is always
     * {@link TargetNetworkType#SUBPROCESS_NETWORK}.
     *
     * @return the network type
     */
    @Override
    public TargetNetworkType type() {
        return SUBPROCESS_NETWORK;
    }

    /**
     * Starts all nodes in the network.
     */
    @Override
    public void start() {
        nodes.forEach(node -> {
            node.initWorkingDir(configTxt);
            executePostInitWorkingDirActions(node);
            node.start();
        });
    }

    private void executePostInitWorkingDirActions(HederaNode node) {
        for (Consumer<HederaNode> action : postInitWorkingDirActions) {
            action.accept(node);
        }
    }

    /**
     * Forcibly stops all nodes in the network.
     */
    @Override
    public void terminate() {
        // Then stop network nodes first to prevent new streaming requests
        nodes.forEach(HederaNode::stopFuture);
    }

    /**
     * Waits for all nodes in the network to be ready within the given timeout.
     */
    @Override
    public void awaitReady(@NonNull final Duration timeout) {
        if (ready.get() == null) {
            log.info(
                    "Newly waiting for network '{}' to be ready in thread '{}'",
                    name(),
                    Thread.currentThread().getName());
            final var deferredRun = new DeferredRun(() -> {
                final var deadline = Instant.now().plus(timeout);
                // Block until all nodes are ACTIVE
                nodes.forEach(node -> awaitStatus(node, Duration.between(Instant.now(), deadline), ACTIVE));
                nodes.forEach(node -> node.logFuture(HandleWorkflow.SYSTEM_ENTITIES_CREATED_MSG)
                        .orTimeout(10, TimeUnit.SECONDS)
                        .join());
                nodes.forEach(node -> node.logFuture("TSS protocol ready")
                        .orTimeout(30, TimeUnit.MINUTES)
                        .join());
                this.clients = HapiClients.clientsFor(this);
            });
            if (ready.compareAndSet(null, deferredRun)) {
                // We only need one thread to wait for readiness
                deferredRun.runAsync();
            }
        }
        ready.get().futureOrThrow().join();
    }

    /**
     * Returns the genesis <i>config.txt</i> file for the network.
     *
     * @return the genesis <i>config.txt</i> file
     */
    public String genesisConfigTxt() {
        return genesisConfigTxt;
    }

    /**
     * Updates the account id for the node with the given id.
     *
     * @param nodeId the node id
     * @param accountId the account id
     */
    public void updateNodeAccount(final long nodeId, final AccountID accountId) {
        final var nodes = nodesFor(byNodeId(nodeId));
        if (!nodes.isEmpty()) {
            ((SubProcessNode) nodes.getFirst()).reassignNodeAccountIdFrom(accountId);
        } else {
            pendingNodeAccounts.put(nodeId, accountId);
        }
    }

    /**
     * Refreshes the node <i>override-network.json</i> files with the weights from the latest
     * <i>candidate-roster.json</i> (if present); and reassigns ports to avoid binding conflicts.
     */
    public void refreshOverrideWithNewPorts() {
        log.info("Reassigning ports for network '{}' starting from {}", name(), nextGrpcPort);
        reinitializePorts();
        log.info("  -> Network '{}' ports now starting from {}", name(), nextGrpcPort);
        nodes.forEach(node -> {
            final int nodeId = (int) node.getNodeId();
            ((SubProcessNode) node)
                    .reassignPorts(
                            nextGrpcPort + nodeId * 2,
                            nextNodeOperatorPort + nodeId,
                            nextInternalGossipPort + nodeId * 2,
                            nextExternalGossipPort + nodeId * 2,
                            nextPrometheusPort + nodeId);
        });
        final var weights = maybeLatestCandidateWeights();
        configTxt = configTxtForLocal(networkName, nodes, nextInternalGossipPort, nextExternalGossipPort, weights);
        refreshOverrideNetworks(ReassignPorts.YES);
    }

    /**
     * Refreshes the clients for the network, e.g. after reassigning metadata.
     */
    public void refreshClients() {
        HapiClients.tearDown();
        this.clients = HapiClients.clientsFor(this);
    }

    /**
     * Removes the matching node from the network and updates the <i>config.txt</i> file for the remaining nodes
     * from the given source.
     *
     * @param selector the selector for the node to remove
     */
    public void removeNode(@NonNull final NodeSelector selector) {
        requireNonNull(selector);
        final var node = getRequiredNode(selector);
        node.stopFuture();
        nodes.remove(node);
        configTxt = configTxtForLocal(
                networkName, nodes, nextInternalGossipPort, nextExternalGossipPort, latestCandidateWeights());
        refreshOverrideNetworks(ReassignPorts.NO);
    }

    /**
     * Adds a node with the given id to the network and updates the <i>config.txt</i> file for the remaining nodes
     * from the given source.
     *
     * @param nodeId the id of the node to add
     */
    public void addNode(final long nodeId) {
        final var i = Collections.binarySearch(
                nodes.stream().map(HederaNode::getNodeId).toList(), nodeId);
        if (i >= 0) {
            throw new IllegalArgumentException("Node with id " + nodeId + " already exists in network");
        }
        this.maxNodeId = Math.max(maxNodeId, nodeId);
        final var insertionPoint = -i - 1;
        final var node = new SubProcessNode(
                classicMetadataFor(
                        (int) nodeId,
                        name(),
                        SUBPROCESS_HOST,
                        SHARED_NETWORK_NAME.equals(name()) ? null : name(),
                        nextGrpcPort + (int) nodeId * 2,
                        nextNodeOperatorPort + (int) nodeId,
                        nextInternalGossipPort + (int) nodeId * 2,
                        nextExternalGossipPort + (int) nodeId * 2,
                        nextPrometheusPort + (int) nodeId,
                        shard,
                        realm),
                GRPC_PINGER,
                PROMETHEUS_CLIENT);
        final var accountId = pendingNodeAccounts.remove(nodeId);
        if (accountId != null) {
            node.reassignNodeAccountIdFrom(accountId);
        }
        nodes.add(insertionPoint, node);
        configTxt = configTxtForLocal(
                networkName, nodes, nextInternalGossipPort, nextExternalGossipPort, latestCandidateWeights());
        nodes.get(insertionPoint).initWorkingDir(configTxt);
        refreshOverrideNetworks(ReassignPorts.NO);
    }

    /**
     * Returns the gossip endpoints that can be automatically managed by this {@link SubProcessNetwork}
     * for the given node id.
     *
     * @return the gossip endpoints
     */
    public List<ServiceEndpoint> gossipEndpointsForNextNodeId() {
        final var nextNodeId = maxNodeId + 1;
        return List.of(
                endpointFor(nextInternalGossipPort + (int) nextNodeId * 2),
                endpointFor(nextExternalGossipPort + (int) nextNodeId * 2));
    }

    /**
     * Returns the gRPC endpoint that can be automatically managed by this {@link SubProcessNetwork}
     * for the given node id.
     *
     * @return the gRPC endpoint
     */
    public ServiceEndpoint grpcEndpointForNextNodeId() {
        final var nextNodeId = maxNodeId + 1;
        return endpointFor(nextGrpcPort + (int) nextNodeId * 2);
    }

    @Override
    protected HapiPropertySource networkOverrides() {
        return WorkingDirUtils.hapiTestStartupProperties();
    }

    /**
     * Creates a network of live (sub-process) nodes with the given name and size. This method is
     * synchronized because we don't want to re-use any ports across different networks.
     *
     * @param name the name of the network
     * @param size the number of nodes in the network
     * @return the network
     */
    private static synchronized HederaNetwork liveNetwork(
            @NonNull final String name, final int size, final long shard, final long realm) {
        if (!nextPortsInitialized) {
            initializeNextPortsForNetwork(size);
        }
        final var network = new SubProcessNetwork(
                name,
                IntStream.range(0, size)
                        .mapToObj(nodeId -> new SubProcessNode(
                                classicMetadataFor(
                                        nodeId,
                                        name,
                                        SUBPROCESS_HOST,
                                        SHARED_NETWORK_NAME.equals(name) ? null : name,
                                        nextGrpcPort,
                                        nextNodeOperatorPort,
                                        nextInternalGossipPort,
                                        nextExternalGossipPort,
                                        nextPrometheusPort,
                                        shard,
                                        realm),
                                GRPC_PINGER,
                                PROMETHEUS_CLIENT))
                        .toList(),
                shard,
                realm);
        Runtime.getRuntime().addShutdownHook(new Thread(network::terminate));
        return network;
    }

    /**
     * Writes the override <i>config.txt</i> and <i>override-network.json</i> files for each node in the network,
     * as implied by the current {@link SubProcessNetwork#configTxt} field. (Note the weights in this {@code configTxt}
     * field are maintained in very brittle fashion by getting up-to-date values from {@code node0}'s
     * <i>candidate-roster.json</i> file during the {@link FakeNmt} operations that precede the upgrade; at some point
     * we should clean this up.)
     */
    private void refreshOverrideNetworks(@NonNull final ReassignPorts reassignPorts) {
        log.info("Refreshing override networks for '{}' - \n{}", name(), configTxt);
        nodes.forEach(node -> {
            final var overrideNetwork = WorkingDirUtils.networkFrom(configTxt, OnlyRoster.YES);
            final var genesisNetworkPath = node.getExternalPath(DATA_CONFIG_DIR).resolve(GENESIS_NETWORK_JSON);
            final var isGenesis = genesisNetworkPath.toFile().exists();
            // Only write override-network.json if a node is not starting from genesis; otherwise it will adopt
            // an override roster in a later round after its genesis reconnect and immediately ISS
            if (!isGenesis) {
                try {
                    Files.writeString(
                            node.getExternalPath(DATA_CONFIG_DIR).resolve(OVERRIDE_NETWORK_JSON),
                            Network.JSON.toJSON(overrideNetwork));
                } catch (IOException e) {
                    throw new UncheckedIOException(e);
                }
            } else if (reassignPorts == ReassignPorts.YES) {
                // If reassigning points, ensure any genesis-network.json for this node has the new ports
                final var genesisNetwork =
                        DiskStartupNetworks.loadNetworkFrom(genesisNetworkPath).orElseThrow();
                final var nodePorts = overrideNetwork.nodeMetadata().stream()
                        .map(NodeMetadata::rosterEntryOrThrow)
                        .collect(toMap(RosterEntry::nodeId, RosterEntry::gossipEndpoint));
                final var updatedNetwork = genesisNetwork
                        .copyBuilder()
                        .nodeMetadata(genesisNetwork.nodeMetadata().stream()
                                .map(metadata -> withReassignedPorts(
                                        metadata,
                                        nodePorts.get(
                                                metadata.rosterEntryOrThrow().nodeId())))
                                .toList())
                        .build();
                try {
                    Files.writeString(genesisNetworkPath, Network.JSON.toJSON(updatedNetwork));
                } catch (IOException e) {
                    throw new UncheckedIOException(e);
                }
            }
        });
    }

    private NodeMetadata withReassignedPorts(
            @NonNull final NodeMetadata metadata,
            @NonNull final List<com.hedera.hapi.node.base.ServiceEndpoint> endpoints) {
        return new NodeMetadata(
                metadata.rosterEntryOrThrow()
                        .copyBuilder()
                        .gossipEndpoint(endpoints)
                        .build(),
                metadata.nodeOrThrow()
                        .copyBuilder()
                        .gossipEndpoint(endpoints.getLast(), endpoints.getFirst())
                        .build());
    }

    private void reinitializePorts() {
        final var effectiveSize = (int) (maxNodeId + 1);
        final var firstGrpcPort = nodes().getFirst().getGrpcPort();
        final var totalPortsUsed = effectiveSize * PORTS_PER_NODE;
        final var newFirstGrpcPort = firstGrpcPort + totalPortsUsed;
        initializeNextPortsForNetwork(effectiveSize, newFirstGrpcPort);
    }

    private ServiceEndpoint endpointFor(final int port) {
        return ServiceEndpoint.newBuilder()
                .setIpAddressV4(SUBPROCESS_ENDPOINT)
                .setPort(port)
                .build();
    }

    private static void initializeNextPortsForNetwork(final int size) {
        initializeNextPortsForNetwork(size, randomPortAfter(FIRST_CANDIDATE_PORT, size * PORTS_PER_NODE));
    }

    /**
     * Initializes the next ports for the network with the given size and first gRPC port.
     *
     * @param size the number of nodes in the network
     * @param firstGrpcPort the first gRPC port
     */
    public static void initializeNextPortsForNetwork(final int size, final int firstGrpcPort) {
        // Suppose firstGrpcPort is 10000 with 4 nodes in the network, then the port assignments are,
        //   - grpcPort = 10000, 10002, 10004, 10006
        //   - nodeOperatorPort = 10008, 10009, 10010, 10011
        //   - gossipPort = 10012, 10014, 10016, 10018
        //   - gossipTlsPort = 10013, 10015, 10017, 10019
        //   - prometheusPort = 10020, 10021, 10022, 10023
        nextGrpcPort = firstGrpcPort;
        nextNodeOperatorPort = nextGrpcPort + 2 * size;
        nextInternalGossipPort = nextNodeOperatorPort + size;
        nextExternalGossipPort = nextInternalGossipPort + 1;
        nextPrometheusPort = nextInternalGossipPort + 2 * size;
        nextPortsInitialized = true;
    }

    private static int randomPortAfter(final int firstAvailable, final int numRequired) {
        return RANDOM.nextInt(firstAvailable, LAST_CANDIDATE_PORT + 1 - numRequired);
    }

    /**
     * Loads and returns the node weights for the latest candidate roster, if available.
     *
     * @return the node weights, or an empty map if there is no <i>candidate-roster.json</i>
     */
    private Map<Long, Long> maybeLatestCandidateWeights() {
        try {
            return latestCandidateWeights();
        } catch (Exception ignore) {
            return Collections.emptyMap();
        }
    }

    /**
     * Loads and returns the node weights for the latest candidate roster.
     *
     * @return the node weights
     * @throws IllegalStateException if the <i>candidate-roster.json</i> file cannot be read or parsed
     */
    private Map<Long, Long> latestCandidateWeights() {
        final var candidateRosterPath =
                nodes().getFirst().metadata().workingDirOrThrow().resolve(CANDIDATE_ROSTER_JSON);
        try (final var fin = Files.newInputStream(candidateRosterPath)) {
            final var network = Network.JSON.parse(new ReadableStreamingData(fin));
            return network.nodeMetadata().stream()
                    .map(NodeMetadata::rosterEntryOrThrow)
                    .collect(toMap(RosterEntry::nodeId, RosterEntry::weight));
        } catch (IOException | ParseException e) {
            throw new IllegalStateException(e);
        }
    }

    public static int findAvailablePort() {
        // Find a random available port between 30000 and 40000
        int attempts = 0;
        while (attempts < 100) {
            int port = RANDOM.nextInt(FIRST_CANDIDATE_PORT, LAST_CANDIDATE_PORT);
            try (ServerSocket socket = new ServerSocket(port)) {
                return port;
            } catch (IOException e) {
                attempts++;
            }
        }
        throw new RuntimeException("Could not find available port after 100 attempts");
    }

<<<<<<< HEAD
    public List<Consumer<HederaNode>> getPostInitWorkingDirActions() {
        return postInitWorkingDirActions;
=======
    @Override
    public long shard() {
        return shard;
    }

    @Override
    public long realm() {
        return realm;
>>>>>>> 14428374
    }
}<|MERGE_RESOLUTION|>--- conflicted
+++ resolved
@@ -171,19 +171,11 @@
      * @param size the number of nodes in the network
      * @return the shared network
      */
-<<<<<<< HEAD
-    public static synchronized HederaNetwork newSharedNetwork(String networkName, final int size) {
+    public static synchronized HederaNetwork newSharedNetwork(String networkName, final int size, final long shard, final long realm) {
         if (NetworkTargetingExtension.SHARED_NETWORK.get() != null) {
             throw new UnsupportedOperationException("Only one shared network allowed per launcher session");
         }
-        final var sharedNetwork = liveNetwork(networkName, size);
-=======
-    public static synchronized HederaNetwork newSharedNetwork(final int size, final long shard, final long realm) {
-        if (NetworkTargetingExtension.SHARED_NETWORK.get() != null) {
-            throw new UnsupportedOperationException("Only one shared network allowed per launcher session");
-        }
-        final var sharedNetwork = liveNetwork(SHARED_NETWORK_NAME, size, shard, realm);
->>>>>>> 14428374
+        final var sharedNetwork = liveNetwork(networkName, size, shard, realm);
         NetworkTargetingExtension.SHARED_NETWORK.set(sharedNetwork);
         return sharedNetwork;
     }
@@ -586,10 +578,10 @@
         throw new RuntimeException("Could not find available port after 100 attempts");
     }
 
-<<<<<<< HEAD
     public List<Consumer<HederaNode>> getPostInitWorkingDirActions() {
         return postInitWorkingDirActions;
-=======
+    }
+
     @Override
     public long shard() {
         return shard;
@@ -598,6 +590,5 @@
     @Override
     public long realm() {
         return realm;
->>>>>>> 14428374
     }
 }
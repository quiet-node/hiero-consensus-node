// SPDX-License-Identifier: Apache-2.0
package com.hedera.services.bdd.junit.hedera.subprocess;

import static com.hedera.node.app.info.DiskStartupNetworks.GENESIS_NETWORK_JSON;
import static com.hedera.node.app.info.DiskStartupNetworks.OVERRIDE_NETWORK_JSON;
import static com.hedera.services.bdd.junit.hedera.ExternalPath.APPLICATION_PROPERTIES;
import static com.hedera.services.bdd.junit.hedera.ExternalPath.DATA_CONFIG_DIR;
import static com.hedera.services.bdd.junit.hedera.NodeSelector.byNodeId;
import static com.hedera.services.bdd.junit.hedera.subprocess.ProcessUtils.awaitStatus;
import static com.hedera.services.bdd.junit.hedera.utils.AddressBookUtils.classicMetadataFor;
import static com.hedera.services.bdd.junit.hedera.utils.AddressBookUtils.configTxtForLocal;
import static com.hedera.services.bdd.junit.hedera.utils.WorkingDirUtils.CANDIDATE_ROSTER_JSON;
import static com.hedera.services.bdd.spec.TargetNetworkType.SUBPROCESS_NETWORK;
import static com.hedera.services.bdd.suites.utils.sysfiles.BookEntryPojo.asOctets;
import static java.util.Objects.requireNonNull;
import static java.util.stream.Collectors.toMap;
import static org.hiero.base.concurrent.interrupt.Uninterruptable.abortAndThrowIfInterrupted;
import static org.hiero.consensus.model.status.PlatformStatus.ACTIVE;

import com.google.protobuf.ByteString;
import com.hedera.hapi.node.base.AccountID;
import com.hedera.hapi.node.state.roster.RosterEntry;
import com.hedera.node.app.info.DiskStartupNetworks;
import com.hedera.node.app.workflows.handle.HandleWorkflow;
import com.hedera.node.internal.network.BlockNodeConfig;
import com.hedera.node.internal.network.BlockNodeConnectionInfo;
import com.hedera.node.internal.network.Network;
import com.hedera.node.internal.network.NodeMetadata;
import com.hedera.pbj.runtime.ParseException;
import com.hedera.pbj.runtime.io.stream.ReadableStreamingData;
import com.hedera.services.bdd.junit.extensions.NetworkTargetingExtension;
import com.hedera.services.bdd.junit.hedera.AbstractGrpcNetwork;
import com.hedera.services.bdd.junit.hedera.BlockNodeMode;
import com.hedera.services.bdd.junit.hedera.HederaNetwork;
import com.hedera.services.bdd.junit.hedera.HederaNode;
import com.hedera.services.bdd.junit.hedera.NodeSelector;
import com.hedera.services.bdd.junit.hedera.containers.BlockNodeContainer;
import com.hedera.services.bdd.junit.hedera.simulator.BlockNodeSimulatorController;
import com.hedera.services.bdd.junit.hedera.simulator.SimulatedBlockNodeServer;
import com.hedera.services.bdd.junit.hedera.subprocess.SubProcessNode.ReassignPorts;
import com.hedera.services.bdd.junit.hedera.utils.WorkingDirUtils;
import com.hedera.services.bdd.junit.hedera.utils.WorkingDirUtils.OnlyRoster;
import com.hedera.services.bdd.spec.HapiPropertySource;
import com.hedera.services.bdd.spec.TargetNetworkType;
import com.hedera.services.bdd.spec.infrastructure.HapiClients;
import com.hedera.services.bdd.spec.utilops.FakeNmt;
import com.hederahashgraph.api.proto.java.ServiceEndpoint;
import edu.umd.cs.findbugs.annotations.NonNull;
import edu.umd.cs.findbugs.annotations.Nullable;
import java.io.IOException;
import java.io.UncheckedIOException;
import java.net.ServerSocket;
import java.nio.file.Files;
import java.nio.file.Path;
import java.nio.file.StandardOpenOption;
import java.time.Duration;
import java.time.Instant;
import java.util.ArrayList;
import java.util.Collections;
import java.util.HashMap;
import java.util.List;
import java.util.Map;
import java.util.SplittableRandom;
import java.util.concurrent.CompletableFuture;
import java.util.concurrent.CountDownLatch;
import java.util.concurrent.TimeUnit;
import java.util.concurrent.atomic.AtomicReference;
import java.util.stream.IntStream;
import org.apache.logging.log4j.LogManager;
import org.apache.logging.log4j.Logger;

/**
 * A network of Hedera nodes started in subprocesses and accessed via gRPC. Unlike
 * nodes in a remote or embedded network, its nodes support lifecycle operations like
 * stopping and restarting.
 */
public class SubProcessNetwork extends AbstractGrpcNetwork implements HederaNetwork {
    private static final Logger log = LogManager.getLogger(SubProcessNetwork.class);

    // 3 gRPC ports, 2 gossip ports, 1 Prometheus
    private static final int PORTS_PER_NODE = 6;
    private static final SplittableRandom RANDOM = new SplittableRandom();
    private static final int FIRST_CANDIDATE_PORT = 30000;
    private static final int LAST_CANDIDATE_PORT = 40000;
    private BlockNodeMode blockNodeMode = BlockNodeMode.NONE; // Default to no block nodes

    // Whether to use a single block node simulator for all consensus nodes
    private boolean manyToOneSimulator = false;

    private static final String SUBPROCESS_HOST = "127.0.0.1";
    private static final ByteString SUBPROCESS_ENDPOINT = asOctets(SUBPROCESS_HOST);
    private static final String SHARED_NETWORK_NAME = "SHARED_NETWORK";
    private static final GrpcPinger GRPC_PINGER = new GrpcPinger();
    private static final PrometheusClient PROMETHEUS_CLIENT = new PrometheusClient();
    private static final int DEFAULT_BLOCK_ITEM_BATCH_SIZE = 256;

    private static int nextGrpcPort;
    private static int nextNodeOperatorPort;
    private static int nextInternalGossipPort;
    private static int nextExternalGossipPort;
    private static int nextPrometheusPort;
    private static boolean nextPortsInitialized = false;

    private final Map<Long, AccountID> pendingNodeAccounts = new HashMap<>();
    private final AtomicReference<DeferredRun> ready = new AtomicReference<>();

    private long maxNodeId;
    private String configTxt;
    private final String genesisConfigTxt;

    private final List<BlockNodeContainer> blockNodeContainers = new ArrayList<>();
    private final List<SimulatedBlockNodeServer> simulatedBlockNodes = new ArrayList<>();

    /**
     * Configure the block node mode for this network.
     * @param mode the block node mode to use
     */
    public void setBlockNodeMode(BlockNodeMode mode) {
        log.info("Setting block node mode from {} to {}", this.blockNodeMode, mode);
        this.blockNodeMode = mode;
    }

    /**
     * Get the current block node mode for this network.
     * @return the current block node mode
     */
    public BlockNodeMode getBlockNodeMode() {
        return this.blockNodeMode;
    }

    /**
     * Check if the network is configured to use a single block node simulator for all consensus nodes.
     * @return true if using a single simulator for all nodes, false otherwise
     */
    public boolean isManyToOneSimulator() {
        return manyToOneSimulator;
    }

    /**
     * Configure whether to use a single block node simulator for all consensus nodes.
     * @param manyToOne true to use a single simulator for all nodes, false otherwise
     */
    public void setManyToOneSimulator(boolean manyToOne) {
        this.manyToOneSimulator = manyToOne;
        log.info("Set manyToOneSimulator to {}", manyToOne);
    }

    /**
     * Get the list of simulated block node servers.
     * @return the list of simulated block node servers
     */
    public List<SimulatedBlockNodeServer> getSimulatedBlockNodes() {
        return Collections.unmodifiableList(simulatedBlockNodes);
    }

    /**
     * Get a controller for the simulated block nodes.
     * @return a controller for the simulated block nodes
     */
    public BlockNodeSimulatorController getBlockNodeSimulatorController() {
        return new BlockNodeSimulatorController(this);
    }

    /**
     * Wraps a runnable, allowing us to defer running it until we know we are the privileged runner
     * out of potentially several concurrent threads.
     */
    private static class DeferredRun {
        private static final Duration SCHEDULING_TIMEOUT = Duration.ofSeconds(10);

        /**
         * Counts down when the runnable has been scheduled by the creating thread.
         */
        private final CountDownLatch latch = new CountDownLatch(1);
        /**
         * The runnable to be completed asynchronously.
         */
        private final Runnable runnable;
        /**
         * The future result, if this supplier was the privileged one.
         */
        @Nullable
        private CompletableFuture<Void> future;

        public DeferredRun(@NonNull final Runnable runnable) {
            this.runnable = requireNonNull(runnable);
        }

        /**
         * Schedules the supplier to run asynchronously, marking it as the privileged supplier for this entity.
         */
        public void runAsync() {
            future = CompletableFuture.runAsync(runnable);
            latch.countDown();
        }

        /**
         * Blocks until the future result is available, then returns it.
         */
        public @NonNull CompletableFuture<Void> futureOrThrow() {
            awaitScheduling();
            return requireNonNull(future);
        }

        private void awaitScheduling() {
            if (future == null) {
                abortAndThrowIfInterrupted(
                        () -> {
                            if (!latch.await(SCHEDULING_TIMEOUT.toMillis(), TimeUnit.MILLISECONDS)) {
                                throw new IllegalStateException(
                                        "Result future not scheduled within " + SCHEDULING_TIMEOUT);
                            }
                        },
                        "Interrupted while awaiting scheduling of the result future");
            }
        }
    }

    private SubProcessNetwork(@NonNull final String networkName, @NonNull final List<SubProcessNode> nodes) {
        super(networkName, nodes.stream().map(node -> (HederaNode) node).toList());
        this.maxNodeId =
                Collections.max(nodes.stream().map(SubProcessNode::getNodeId).toList());
        this.configTxt = configTxtForLocal(name(), nodes(), nextInternalGossipPort, nextExternalGossipPort);
        this.genesisConfigTxt = configTxt;
    }

    /**
     * Creates a shared network of sub-process nodes with the given size.
     *
     * @param size the number of nodes in the network
     * @return the shared network
     */
    public static synchronized HederaNetwork newSharedNetwork(final int size) {
        if (NetworkTargetingExtension.SHARED_NETWORK.get() != null) {
            throw new UnsupportedOperationException("Only one shared network allowed per launcher session");
        }
        final var sharedNetwork = liveNetwork(SHARED_NETWORK_NAME, size);
        NetworkTargetingExtension.SHARED_NETWORK.set(sharedNetwork);
        return sharedNetwork;
    }

    /**
     * Returns the network type; for now this is always
     * {@link TargetNetworkType#SUBPROCESS_NETWORK}.
     *
     * @return the network type
     */
    @Override
    public TargetNetworkType type() {
        return SUBPROCESS_NETWORK;
    }

    /**
     * Starts all nodes in the network.
     */
    @Override
    public void start() {
        log.info(
                "Starting network with block node mode: {}, manyToOneSimulator: {}", blockNodeMode, manyToOneSimulator);

        // First start block nodes if needed
        startBlockNodesAsApplicable();

        // Then start each network node
        for (int i = 0; i < nodes.size(); i++) {
            HederaNode node = nodes.get(i);
            log.info("Starting node {} with block node mode: {}", i, blockNodeMode);

            // Initialize Working Directory for Node
            node.initWorkingDir(configTxt);

            configureBlockNodeConnectionInformation(i, node);

            // Start the node
            node.start();
        }
    }

    private void startBlockNodesAsApplicable() {
        if (blockNodeMode == BlockNodeMode.REAL) {
            log.info("Starting block node containers for {} nodes", nodes.size());
            for (HederaNode node : nodes) {
                // Start a block node container for this network node
                BlockNodeContainer container = new BlockNodeContainer();
                container.start();
                blockNodeContainers.add(container);
                log.info(
                        "Started block node container for node {} @ localhost:{}",
                        node.getNodeId(),
                        container.getGrpcPort());
            }
        } else if (blockNodeMode == BlockNodeMode.SIMULATOR) {
            if (manyToOneSimulator) {
                log.info("Starting a single simulated block node for all {} nodes", nodes.size());
                try {
                    // Find an available port
                    int port = findAvailablePort();
                    SimulatedBlockNodeServer server = new SimulatedBlockNodeServer(port);
                    server.start();
                    simulatedBlockNodes.add(server);
                    log.info("Started shared simulated block node @ localhost:{}", port);
                } catch (IOException e) {
                    log.error("Failed to start shared simulated block node {}", e.toString());
                }
            } else {
                log.info("Starting simulated block nodes for {} nodes", nodes.size());
                // Start a simulated block node for each consensus node
                for (HederaNode node : nodes) {
                    try {
                        // Find an available port
                        int port = findAvailablePort();
                        SimulatedBlockNodeServer server = new SimulatedBlockNodeServer(port);
                        server.start();
                        simulatedBlockNodes.add(server);
                        log.info("Started simulated block node @ localhost:{}", port);
                    } catch (IOException e) {
                        log.error("Failed to start simulated block node {}", e.toString());
                    }
                }
            }
        } else {
            log.info("Skipping block nodes as mode is: {}", blockNodeMode);
        }
    }

    private void configureBlockNodeConnectionInformation(int i, HederaNode node) {
        // Write block node config if needed
        if (blockNodeMode == BlockNodeMode.REAL) {
            BlockNodeContainer container = blockNodeContainers.get(i);
            updateBlockNodesConfigForNode(node, container);
            log.info(
                    "Configured block node for node {} with container port {}",
                    node.getNodeId(),
                    container.getGrpcPort());
        } else if (blockNodeMode == BlockNodeMode.SIMULATOR) {
            if (manyToOneSimulator) {
                // All nodes connect to the same simulator
                updateBlockNodesConfigForNodeWithSimulators(node, simulatedBlockNodes.getFirst());
                log.info("Configured node {} to use shared simulated block node", node.getNodeId());
            } else {
                // Each node connects to its own simulator
                updateBlockNodesConfigForNodeWithSimulators(node, simulatedBlockNodes.get(i));
                log.info("Configured simulated block nodes for node {}", node.getNodeId());
            }
        } else if (blockNodeMode == BlockNodeMode.LOCAL_NODE && i == 0) {
            updateSubProcessNodeOneConfigForLocalBlockNode(node);
            log.info("Configured local block nodes for node {}", node.getNodeId());
        } else {
            log.info("Skipping block node for node {} as block nodes are disabled", node.getNodeId());
        }
    }

    private void updateSubProcessNodeOneConfigForLocalBlockNode(HederaNode node) {
        try {
            // Create block node config for this container
            List<BlockNodeConfig> blockNodes = List.of(new BlockNodeConfig("127.0.0.1", 8080, 1));

<<<<<<< HEAD
            BlockNodeConnectionInfo connectionInfo =
                    new BlockNodeConnectionInfo(blockNodes, DEFAULT_BLOCK_ITEM_BATCH_SIZE);
=======
            BlockNodeConnectionInfo connectionInfo = new BlockNodeConnectionInfo(blockNodes);
>>>>>>> 8cd27dd2

            // Write the config to this consensus node's block-nodes.json
            Path configPath = node.getExternalPath(DATA_CONFIG_DIR).resolve("block-nodes.json");
            Files.writeString(configPath, BlockNodeConnectionInfo.JSON.toJSON(connectionInfo));

            // Update application.properties with block stream settings
            updateApplicationPropertiesWithGrpcStreaming(node);
        } catch (IOException e) {
            throw new UncheckedIOException("Failed to update block node configuration for node " + node.getNodeId(), e);
        }
    }

    private void updateBlockNodesConfigForNode(HederaNode node, BlockNodeContainer container) {
        try {
            // Create block node config for this container
            List<BlockNodeConfig> blockNodes =
                    List.of(new BlockNodeConfig(container.getHost(), container.getGrpcPort(), 1));

<<<<<<< HEAD
            BlockNodeConnectionInfo connectionInfo =
                    new BlockNodeConnectionInfo(blockNodes, DEFAULT_BLOCK_ITEM_BATCH_SIZE);
=======
            BlockNodeConnectionInfo connectionInfo = new BlockNodeConnectionInfo(blockNodes);
>>>>>>> 8cd27dd2

            // Write the config to this consensus node's block-nodes.json
            Path configPath = node.getExternalPath(DATA_CONFIG_DIR).resolve("block-nodes.json");
            Files.writeString(configPath, BlockNodeConnectionInfo.JSON.toJSON(connectionInfo));

            log.info(
                    "Updated block node configuration for node {} with container port {}",
                    node.getNodeId(),
                    container.getGrpcPort());
        } catch (IOException e) {
            throw new UncheckedIOException("Failed to update block node configuration for node " + node.getNodeId(), e);
        }
    }

    private void updateBlockNodesConfigForNodeWithSimulators(HederaNode node, SimulatedBlockNodeServer sim) {
        try {
            // Create block node config for simulator servers
            List<BlockNodeConfig> blockNodes = new ArrayList<>();
            blockNodes.add(new BlockNodeConfig("localhost", sim.getPort(), 1));

<<<<<<< HEAD
            BlockNodeConnectionInfo connectionInfo =
                    new BlockNodeConnectionInfo(blockNodes, DEFAULT_BLOCK_ITEM_BATCH_SIZE);
=======
            BlockNodeConnectionInfo connectionInfo = new BlockNodeConnectionInfo(blockNodes);
>>>>>>> 8cd27dd2

            // Write the config to this consensus node's block-nodes.json
            Path configPath = node.getExternalPath(DATA_CONFIG_DIR).resolve("block-nodes.json");
            Files.writeString(configPath, BlockNodeConnectionInfo.JSON.toJSON(connectionInfo));

            log.info(
                    "Updated block node configuration for node {} with simulator on port {}",
                    node.getNodeId(),
                    sim.getPort());

            // Update application.properties with block stream settings
            updateApplicationPropertiesWithGrpcStreaming(node);
        } catch (IOException e) {
            throw new UncheckedIOException("Failed to update block node configuration for node " + node.getNodeId(), e);
        }
    }

    private static void updateApplicationPropertiesWithGrpcStreaming(HederaNode node) throws IOException {
        Path appPropertiesPath = node.getExternalPath(APPLICATION_PROPERTIES);
        log.info(
                "Attempting to update application.properties at path {} for node {}",
                appPropertiesPath,
                node.getNodeId());

        // First check if file exists and log current content
        if (Files.exists(appPropertiesPath)) {
            String currentContent = Files.readString(appPropertiesPath);
            log.info("Current application.properties content for node {}: {}", node.getNodeId(), currentContent);
        } else {
            log.info("application.properties does not exist yet for node {}, will create new file", node.getNodeId());
        }

        String blockStreamConfig =
                """
                # Block stream configuration
                blockStream.writerMode=FILE_AND_GRPC
                blockStream.shutdownNodeOnNoBlockNodes=true
                """;

        // Write the properties with CREATE and APPEND options
        Files.writeString(appPropertiesPath, blockStreamConfig, StandardOpenOption.CREATE, StandardOpenOption.APPEND);

        // Verify the file was updated
        String updatedContent = Files.readString(appPropertiesPath);
        log.info(
                "Verified application.properties content after update for node {}: {}",
                node.getNodeId(),
                updatedContent);
    }

    /**
     * Forcibly stops all nodes in the network.
     */
    @Override
    public void terminate() {
        // Then stop network nodes first to prevent new streaming requests
        nodes.forEach(HederaNode::stopFuture);

        // Stop block node containers
        for (BlockNodeContainer container : blockNodeContainers) {
            container.stop();
        }
        blockNodeContainers.clear();

        // Stop simulated block nodes with grace period
        Duration shutdownTimeout = Duration.ofSeconds(30);
        log.info(
                "Gracefully stopping {} simulated block nodes with {} timeout",
                simulatedBlockNodes.size(),
                shutdownTimeout);

        List<CompletableFuture<Void>> shutdownFutures = new ArrayList<>();
        for (SimulatedBlockNodeServer server : simulatedBlockNodes) {
            CompletableFuture<Void> future = CompletableFuture.runAsync(() -> {
                try {
                    server.stop();
                    log.info("Successfully stopped simulated block node on port {}", server.getPort());
                } catch (Exception e) {
                    log.error("Error stopping simulated block node on port {}", server.getPort(), e);
                }
            });
            shutdownFutures.add(future);
        }

        try {
            // Wait for all servers to stop or timeout
            CompletableFuture.allOf(shutdownFutures.toArray(new CompletableFuture[0]))
                    .get(shutdownTimeout.toMillis(), TimeUnit.MILLISECONDS);
            log.info("All simulated block nodes stopped successfully");
        } catch (Exception e) {
            log.error("Timeout or error while stopping simulated block nodes", e);
        }
        simulatedBlockNodes.clear();
    }

    /**
     * Waits for all nodes in the network to be ready within the given timeout.
     */
    @Override
    public void awaitReady(@NonNull final Duration timeout) {
        if (ready.get() == null) {
            log.info(
                    "Newly waiting for network '{}' to be ready in thread '{}'",
                    name(),
                    Thread.currentThread().getName());
            final var deferredRun = new DeferredRun(() -> {
                final var deadline = Instant.now().plus(timeout);
                // Block until all nodes are ACTIVE
                nodes.forEach(node -> awaitStatus(node, Duration.between(Instant.now(), deadline), ACTIVE));
                nodes.forEach(node -> node.logFuture(HandleWorkflow.SYSTEM_ENTITIES_CREATED_MSG)
                        .orTimeout(10, TimeUnit.SECONDS)
                        .join());
                nodes.forEach(node -> node.logFuture("TSS protocol ready")
                        .orTimeout(30, TimeUnit.MINUTES)
                        .join());
                this.clients = HapiClients.clientsFor(this);
            });
            if (ready.compareAndSet(null, deferredRun)) {
                // We only need one thread to wait for readiness
                deferredRun.runAsync();
            }
        }
        ready.get().futureOrThrow().join();
    }

    /**
     * Returns the genesis <i>config.txt</i> file for the network.
     *
     * @return the genesis <i>config.txt</i> file
     */
    public String genesisConfigTxt() {
        return genesisConfigTxt;
    }

    /**
     * Updates the account id for the node with the given id.
     *
     * @param nodeId the node id
     * @param accountId the account id
     */
    public void updateNodeAccount(final long nodeId, final AccountID accountId) {
        final var nodes = nodesFor(byNodeId(nodeId));
        if (!nodes.isEmpty()) {
            ((SubProcessNode) nodes.getFirst()).reassignNodeAccountIdFrom(accountId);
        } else {
            pendingNodeAccounts.put(nodeId, accountId);
        }
    }

    /**
     * Refreshes the node <i>override-network.json</i> files with the weights from the latest
     * <i>candidate-roster.json</i> (if present); and reassigns ports to avoid binding conflicts.
     */
    public void refreshOverrideWithNewPorts() {
        log.info("Reassigning ports for network '{}' starting from {}", name(), nextGrpcPort);
        reinitializePorts();
        log.info("  -> Network '{}' ports now starting from {}", name(), nextGrpcPort);
        nodes.forEach(node -> {
            final int nodeId = (int) node.getNodeId();
            ((SubProcessNode) node)
                    .reassignPorts(
                            nextGrpcPort + nodeId * 2,
                            nextNodeOperatorPort + nodeId,
                            nextInternalGossipPort + nodeId * 2,
                            nextExternalGossipPort + nodeId * 2,
                            nextPrometheusPort + nodeId);
        });
        final var weights = maybeLatestCandidateWeights();
        configTxt = configTxtForLocal(networkName, nodes, nextInternalGossipPort, nextExternalGossipPort, weights);
        refreshOverrideNetworks(ReassignPorts.YES);
    }

    /**
     * Refreshes the clients for the network, e.g. after reassigning metadata.
     */
    public void refreshClients() {
        HapiClients.tearDown();
        this.clients = HapiClients.clientsFor(this);
    }

    /**
     * Removes the matching node from the network and updates the <i>config.txt</i> file for the remaining nodes
     * from the given source.
     *
     * @param selector the selector for the node to remove
     */
    public void removeNode(@NonNull final NodeSelector selector) {
        requireNonNull(selector);
        final var node = getRequiredNode(selector);
        node.stopFuture();
        nodes.remove(node);
        configTxt = configTxtForLocal(
                networkName, nodes, nextInternalGossipPort, nextExternalGossipPort, latestCandidateWeights());
        refreshOverrideNetworks(ReassignPorts.NO);
    }

    /**
     * Adds a node with the given id to the network and updates the <i>config.txt</i> file for the remaining nodes
     * from the given source.
     *
     * @param nodeId the id of the node to add
     */
    public void addNode(final long nodeId) {
        final var i = Collections.binarySearch(
                nodes.stream().map(HederaNode::getNodeId).toList(), nodeId);
        if (i >= 0) {
            throw new IllegalArgumentException("Node with id " + nodeId + " already exists in network");
        }
        this.maxNodeId = Math.max(maxNodeId, nodeId);
        final var insertionPoint = -i - 1;
        final var node = new SubProcessNode(
                classicMetadataFor(
                        (int) nodeId,
                        name(),
                        SUBPROCESS_HOST,
                        SHARED_NETWORK_NAME.equals(name()) ? null : name(),
                        nextGrpcPort + (int) nodeId * 2,
                        nextNodeOperatorPort + (int) nodeId,
                        true,
                        nextInternalGossipPort + (int) nodeId * 2,
                        nextExternalGossipPort + (int) nodeId * 2,
                        nextPrometheusPort + (int) nodeId),
                GRPC_PINGER,
                PROMETHEUS_CLIENT);
        final var accountId = pendingNodeAccounts.remove(nodeId);
        if (accountId != null) {
            node.reassignNodeAccountIdFrom(accountId);
        }
        nodes.add(insertionPoint, node);
        configTxt = configTxtForLocal(
                networkName, nodes, nextInternalGossipPort, nextExternalGossipPort, latestCandidateWeights());
        nodes.get(insertionPoint).initWorkingDir(configTxt);
        refreshOverrideNetworks(ReassignPorts.NO);
    }

    /**
     * Returns the gossip endpoints that can be automatically managed by this {@link SubProcessNetwork}
     * for the given node id.
     *
     * @return the gossip endpoints
     */
    public List<ServiceEndpoint> gossipEndpointsForNextNodeId() {
        final var nextNodeId = maxNodeId + 1;
        return List.of(
                endpointFor(nextInternalGossipPort + (int) nextNodeId * 2),
                endpointFor(nextExternalGossipPort + (int) nextNodeId * 2));
    }

    /**
     * Returns the gRPC endpoint that can be automatically managed by this {@link SubProcessNetwork}
     * for the given node id.
     *
     * @return the gRPC endpoint
     */
    public ServiceEndpoint grpcEndpointForNextNodeId() {
        final var nextNodeId = maxNodeId + 1;
        return endpointFor(nextGrpcPort + (int) nextNodeId * 2);
    }

    @Override
    protected HapiPropertySource networkOverrides() {
        return WorkingDirUtils.hapiTestStartupProperties();
    }

    /**
     * Creates a network of live (sub-process) nodes with the given name and size. This method is
     * synchronized because we don't want to re-use any ports across different networks.
     *
     * @param name the name of the network
     * @param size the number of nodes in the network
     * @return the network
     */
    private static synchronized HederaNetwork liveNetwork(@NonNull final String name, final int size) {
        if (!nextPortsInitialized) {
            initializeNextPortsForNetwork(size);
        }
        final var network = new SubProcessNetwork(
                name,
                IntStream.range(0, size)
                        .mapToObj(nodeId -> new SubProcessNode(
                                classicMetadataFor(
                                        nodeId,
                                        name,
                                        SUBPROCESS_HOST,
                                        SHARED_NETWORK_NAME.equals(name) ? null : name,
                                        nextGrpcPort,
                                        nextNodeOperatorPort,
                                        true,
                                        nextInternalGossipPort,
                                        nextExternalGossipPort,
                                        nextPrometheusPort),
                                GRPC_PINGER,
                                PROMETHEUS_CLIENT))
                        .toList());
        Runtime.getRuntime().addShutdownHook(new Thread(network::terminate));
        return network;
    }

    /**
     * Writes the override <i>config.txt</i> and <i>override-network.json</i> files for each node in the network,
     * as implied by the current {@link SubProcessNetwork#configTxt} field. (Note the weights in this {@code configTxt}
     * field are maintained in very brittle fashion by getting up-to-date values from {@code node0}'s
     * <i>candidate-roster.json</i> file during the {@link FakeNmt} operations that precede the upgrade; at some point
     * we should clean this up.)
     */
    private void refreshOverrideNetworks(@NonNull final ReassignPorts reassignPorts) {
        log.info("Refreshing override networks for '{}' - \n{}", name(), configTxt);
        nodes.forEach(node -> {
            final var overrideNetwork = WorkingDirUtils.networkFrom(configTxt, OnlyRoster.YES);
            final var genesisNetworkPath = node.getExternalPath(DATA_CONFIG_DIR).resolve(GENESIS_NETWORK_JSON);
            final var isGenesis = genesisNetworkPath.toFile().exists();
            // Only write override-network.json if a node is not starting from genesis; otherwise it will adopt
            // an override roster in a later round after its genesis reconnect and immediately ISS
            if (!isGenesis) {
                try {
                    Files.writeString(
                            node.getExternalPath(DATA_CONFIG_DIR).resolve(OVERRIDE_NETWORK_JSON),
                            Network.JSON.toJSON(overrideNetwork));
                } catch (IOException e) {
                    throw new UncheckedIOException(e);
                }
            } else if (reassignPorts == ReassignPorts.YES) {
                // If reassigning points, ensure any genesis-network.json for this node has the new ports
                final var genesisNetwork =
                        DiskStartupNetworks.loadNetworkFrom(genesisNetworkPath).orElseThrow();
                final var nodePorts = overrideNetwork.nodeMetadata().stream()
                        .map(NodeMetadata::rosterEntryOrThrow)
                        .collect(toMap(RosterEntry::nodeId, RosterEntry::gossipEndpoint));
                final var updatedNetwork = genesisNetwork
                        .copyBuilder()
                        .nodeMetadata(genesisNetwork.nodeMetadata().stream()
                                .map(metadata -> withReassignedPorts(
                                        metadata,
                                        nodePorts.get(
                                                metadata.rosterEntryOrThrow().nodeId())))
                                .toList())
                        .build();
                try {
                    Files.writeString(genesisNetworkPath, Network.JSON.toJSON(updatedNetwork));
                } catch (IOException e) {
                    throw new UncheckedIOException(e);
                }
            }
        });
    }

    private NodeMetadata withReassignedPorts(
            @NonNull final NodeMetadata metadata,
            @NonNull final List<com.hedera.hapi.node.base.ServiceEndpoint> endpoints) {
        return new NodeMetadata(
                metadata.rosterEntryOrThrow()
                        .copyBuilder()
                        .gossipEndpoint(endpoints)
                        .build(),
                metadata.nodeOrThrow()
                        .copyBuilder()
                        .gossipEndpoint(endpoints.getLast(), endpoints.getFirst())
                        .build());
    }

    private void reinitializePorts() {
        final var effectiveSize = (int) (maxNodeId + 1);
        final var firstGrpcPort = nodes().getFirst().getGrpcPort();
        final var totalPortsUsed = effectiveSize * PORTS_PER_NODE;
        final var newFirstGrpcPort = firstGrpcPort + totalPortsUsed;
        initializeNextPortsForNetwork(effectiveSize, newFirstGrpcPort);
    }

    private ServiceEndpoint endpointFor(final int port) {
        return ServiceEndpoint.newBuilder()
                .setIpAddressV4(SUBPROCESS_ENDPOINT)
                .setPort(port)
                .build();
    }

    private static void initializeNextPortsForNetwork(final int size) {
        initializeNextPortsForNetwork(size, randomPortAfter(FIRST_CANDIDATE_PORT, size * PORTS_PER_NODE));
    }

    /**
     * Initializes the next ports for the network with the given size and first gRPC port.
     *
     * @param size the number of nodes in the network
     * @param firstGrpcPort the first gRPC port
     */
    public static void initializeNextPortsForNetwork(final int size, final int firstGrpcPort) {
        // Suppose firstGrpcPort is 10000 with 4 nodes in the network, then the port assignments are,
        //   - grpcPort = 10000, 10002, 10004, 10006
        //   - nodeOperatorPort = 10008, 10009, 10010, 10011
        //   - gossipPort = 10012, 10014, 10016, 10018
        //   - gossipTlsPort = 10013, 10015, 10017, 10019
        //   - prometheusPort = 10020, 10021, 10022, 10023
        nextGrpcPort = firstGrpcPort;
        nextNodeOperatorPort = nextGrpcPort + 2 * size;
        nextInternalGossipPort = nextNodeOperatorPort + size;
        nextExternalGossipPort = nextInternalGossipPort + 1;
        nextPrometheusPort = nextInternalGossipPort + 2 * size;
        nextPortsInitialized = true;
    }

    private static int randomPortAfter(final int firstAvailable, final int numRequired) {
        return RANDOM.nextInt(firstAvailable, LAST_CANDIDATE_PORT + 1 - numRequired);
    }

    /**
     * Loads and returns the node weights for the latest candidate roster, if available.
     *
     * @return the node weights, or an empty map if there is no <i>candidate-roster.json</i>
     */
    private Map<Long, Long> maybeLatestCandidateWeights() {
        try {
            return latestCandidateWeights();
        } catch (Exception ignore) {
            return Collections.emptyMap();
        }
    }

    /**
     * Loads and returns the node weights for the latest candidate roster.
     *
     * @return the node weights
     * @throws IllegalStateException if the <i>candidate-roster.json</i> file cannot be read or parsed
     */
    private Map<Long, Long> latestCandidateWeights() {
        final var candidateRosterPath =
                nodes().getFirst().metadata().workingDirOrThrow().resolve(CANDIDATE_ROSTER_JSON);
        try (final var fin = Files.newInputStream(candidateRosterPath)) {
            final var network = Network.JSON.parse(new ReadableStreamingData(fin));
            return network.nodeMetadata().stream()
                    .map(NodeMetadata::rosterEntryOrThrow)
                    .collect(toMap(RosterEntry::nodeId, RosterEntry::weight));
        } catch (IOException | ParseException e) {
            throw new IllegalStateException(e);
        }
    }

    private int findAvailablePort() {
        // Find a random available port between 30000 and 40000
        int attempts = 0;
        while (attempts < 100) {
            int port = RANDOM.nextInt(FIRST_CANDIDATE_PORT, LAST_CANDIDATE_PORT);
            try (ServerSocket socket = new ServerSocket(port)) {
                return port;
            } catch (IOException e) {
                attempts++;
            }
        }
        throw new RuntimeException("Could not find available port after 100 attempts");
    }
}<|MERGE_RESOLUTION|>--- conflicted
+++ resolved
@@ -92,7 +92,6 @@
     private static final String SHARED_NETWORK_NAME = "SHARED_NETWORK";
     private static final GrpcPinger GRPC_PINGER = new GrpcPinger();
     private static final PrometheusClient PROMETHEUS_CLIENT = new PrometheusClient();
-    private static final int DEFAULT_BLOCK_ITEM_BATCH_SIZE = 256;
 
     private static int nextGrpcPort;
     private static int nextNodeOperatorPort;
@@ -355,12 +354,7 @@
             // Create block node config for this container
             List<BlockNodeConfig> blockNodes = List.of(new BlockNodeConfig("127.0.0.1", 8080, 1));
 
-<<<<<<< HEAD
-            BlockNodeConnectionInfo connectionInfo =
-                    new BlockNodeConnectionInfo(blockNodes, DEFAULT_BLOCK_ITEM_BATCH_SIZE);
-=======
             BlockNodeConnectionInfo connectionInfo = new BlockNodeConnectionInfo(blockNodes);
->>>>>>> 8cd27dd2
 
             // Write the config to this consensus node's block-nodes.json
             Path configPath = node.getExternalPath(DATA_CONFIG_DIR).resolve("block-nodes.json");
@@ -379,12 +373,7 @@
             List<BlockNodeConfig> blockNodes =
                     List.of(new BlockNodeConfig(container.getHost(), container.getGrpcPort(), 1));
 
-<<<<<<< HEAD
-            BlockNodeConnectionInfo connectionInfo =
-                    new BlockNodeConnectionInfo(blockNodes, DEFAULT_BLOCK_ITEM_BATCH_SIZE);
-=======
             BlockNodeConnectionInfo connectionInfo = new BlockNodeConnectionInfo(blockNodes);
->>>>>>> 8cd27dd2
 
             // Write the config to this consensus node's block-nodes.json
             Path configPath = node.getExternalPath(DATA_CONFIG_DIR).resolve("block-nodes.json");
@@ -405,12 +394,7 @@
             List<BlockNodeConfig> blockNodes = new ArrayList<>();
             blockNodes.add(new BlockNodeConfig("localhost", sim.getPort(), 1));
 
-<<<<<<< HEAD
-            BlockNodeConnectionInfo connectionInfo =
-                    new BlockNodeConnectionInfo(blockNodes, DEFAULT_BLOCK_ITEM_BATCH_SIZE);
-=======
             BlockNodeConnectionInfo connectionInfo = new BlockNodeConnectionInfo(blockNodes);
->>>>>>> 8cd27dd2
 
             // Write the config to this consensus node's block-nodes.json
             Path configPath = node.getExternalPath(DATA_CONFIG_DIR).resolve("block-nodes.json");

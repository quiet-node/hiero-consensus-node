--- conflicted
+++ resolved
@@ -50,10 +50,7 @@
 import java.net.ServerSocket;
 import java.nio.file.Files;
 import java.nio.file.Path;
-<<<<<<< HEAD
-=======
 import java.nio.file.StandardOpenOption;
->>>>>>> 28ed1908
 import java.time.Duration;
 import java.time.Instant;
 import java.util.ArrayList;
@@ -694,7 +691,6 @@
         return PROMETHEUS_CLIENT;
     }
 
-<<<<<<< HEAD
     /**
      * Configures the log level for the block node communication package in the node's log4j2.xml file.
      * This allows for more detailed logging of block streaming operations during tests.
@@ -771,9 +767,9 @@
         requireNonNull(mode, "Block node mode cannot be null");
         log.info("Setting block node mode from {} to {}", this.blockNodeMode, mode);
         this.blockNodeMode = mode;
-=======
+    }
+
     public Map<Long, List<String>> getApplicationPropertyOverrides() {
         return applicationPropertyOverrides;
->>>>>>> 28ed1908
     }
 }
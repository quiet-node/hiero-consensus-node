// SPDX-License-Identifier: Apache-2.0
package com.hedera.services.bdd.spec;

import static com.hedera.node.app.hapi.utils.CommonPbjConverters.fromByteString;
import static com.hedera.services.bdd.spec.HapiPropertySourceStaticInitializer.REALM;
import static com.hedera.services.bdd.spec.HapiPropertySourceStaticInitializer.SHARD;
import static com.hedera.services.bdd.spec.transactions.contract.HapiParserUtil.asHeadlongAddress;
import static com.hedera.services.bdd.suites.utils.sysfiles.BookEntryPojo.asOctets;
import static java.lang.System.arraycopy;
import static java.util.Objects.requireNonNull;

import com.esaulpaugh.headlong.abi.Address;
import com.google.common.primitives.Ints;
import com.google.common.primitives.Longs;
import com.google.protobuf.ByteString;
import com.hedera.hapi.node.base.ServiceEndpoint;
import com.hedera.node.app.hapi.utils.sysfiles.domain.throttling.ScaleFactor;
import com.hedera.node.config.converter.LongPairConverter;
import com.hedera.node.config.types.LongPair;
import com.hedera.node.config.types.StreamMode;
import com.hedera.pbj.runtime.io.buffer.Bytes;
import com.hedera.services.bdd.spec.keys.KeyFactory;
import com.hedera.services.bdd.spec.keys.SigControl;
import com.hedera.services.bdd.spec.props.JutilPropertySource;
import com.hedera.services.bdd.spec.props.MapPropertySource;
import com.hederahashgraph.api.proto.java.AccountID;
import com.hederahashgraph.api.proto.java.ContractID;
import com.hederahashgraph.api.proto.java.Duration;
import com.hederahashgraph.api.proto.java.EntityNumber;
import com.hederahashgraph.api.proto.java.FileID;
import com.hederahashgraph.api.proto.java.RealmID;
import com.hederahashgraph.api.proto.java.ScheduleID;
import com.hederahashgraph.api.proto.java.SemanticVersion;
import com.hederahashgraph.api.proto.java.ShardID;
import com.hederahashgraph.api.proto.java.TokenID;
import com.hederahashgraph.api.proto.java.TopicID;
import edu.umd.cs.findbugs.annotations.NonNull;
import java.util.Arrays;
import java.util.List;
import java.util.Map;
import java.util.Objects;
import java.util.Optional;
import java.util.concurrent.TimeUnit;
import java.util.stream.Stream;
import org.hiero.base.utility.CommonUtils;

public interface HapiPropertySource {

    String ENTITY_STRING = "%d.%d.%d";

    // Default shard and realm for static ID building and comparisons
    int shard = SHARD;
    long realm = REALM;

    String NODE_BLOCK_STREAM_DIR = String.format("block-%d.%d.3", SHARD, REALM);
    String NODE_RECORD_STREAM_DIR = String.format("record%d.%d.3", SHARD, REALM);

    static byte[] explicitBytesOf(@NonNull final Address address) {
        var asBytes = address.value().toByteArray();
        // Might have a leading zero byte to make it positive
        if (asBytes.length == 21) {
            asBytes = Arrays.copyOfRange(asBytes, 1, 21);
        }
        return asBytes;
    }

    String get(String property);

    boolean has(String property);

    static HapiPropertySource inPriorityOrder(HapiPropertySource... sources) {
        if (sources.length == 1) {
            return sources[0];
        } else {
            HapiPropertySource overrides = sources[0];
            HapiPropertySource defaults = inPriorityOrder(Arrays.copyOfRange(sources, 1, sources.length));

            return new HapiPropertySource() {
                @Override
                public String get(String property) {
                    return overrides.has(property) ? overrides.get(property) : defaults.get(property);
                }

                @Override
                public boolean has(String property) {
                    return overrides.has(property) || defaults.has(property);
                }
            };
        }
    }

    default HapiSpec.UTF8Mode getUTF8Mode(String property) {
        return HapiSpec.UTF8Mode.valueOf(get(property));
    }

    default FileID getFile(String property) {
        try {
            return asFile(getShard(), getRealm(), Long.parseLong(get(property)));
        } catch (Exception ignore) {
        }
        return FileID.getDefaultInstance();
    }

    default AccountID getAccount(String property) {
        final var value = get(property);

        if (value.matches("\\d+\\.\\d+\\.\\d+")) {
            try {
                var parts = value.split("\\.");
                return asAccount(parts[0], parts[1], parts[2]);
            } catch (Exception ignore) {
            }
        }

        try {
            return asAccount(getShard(), getRealm(), Long.parseLong(value));
        } catch (Exception ignore) {
        }

        return AccountID.getDefaultInstance();
    }

    /**
     * Returns an {@link StreamMode} parsed from the given property.
     * @param property the property to get the value from
     * @return the {@link StreamMode} value
     */
    default StreamMode getStreamMode(@NonNull final String property) {
        requireNonNull(property);
        return StreamMode.valueOf(get(property));
    }

    default ServiceEndpoint getServiceEndpoint(String property) {
        try {
            return asServiceEndpoint(get(property));
        } catch (Exception ignore) {
            System.out.println("Unable to parse service endpoint from property: " + property);
        }
        return ServiceEndpoint.DEFAULT;
    }

    default ContractID getContract(String property) {
        try {
            return asContract(get(property));
        } catch (Exception ignore) {
        }
        return ContractID.getDefaultInstance();
    }

    @Deprecated
    default RealmID getRealm(String property) {
        return RealmID.newBuilder().setRealmNum(Long.parseLong(get(property))).build();
    }

    default long getRealm() {
        return Optional.ofNullable(get("hapi.spec.default.realm"))
                .map(Long::parseLong)
                .orElse(realm);
    }

    @Deprecated
    default ShardID getShard(String property) {
        return ShardID.newBuilder().setShardNum(Long.parseLong(get(property))).build();
    }

    default long getShard() {
        return Optional.ofNullable(get("hapi.spec.default.shard"))
                .map(Long::parseLong)
                .orElse((long) shard);
    }

    static long getConfigShard() {
        return Optional.ofNullable(System.getProperty("hapi.spec.default.shard"))
                .map(Long::parseLong)
                .orElse((long) SHARD);
    }

    static long getConfigRealm() {
        return Optional.ofNullable(System.getProperty("hapi.spec.default.realm"))
                .map(Long::parseLong)
                .orElse(REALM);
    }

    default TimeUnit getTimeUnit(String property) {
        return TimeUnit.valueOf(get(property));
    }

    default ScaleFactor getScaleFactor(@NonNull final String property) {
        requireNonNull(property);
        return ScaleFactor.from(get(property));
    }

    default double getDouble(String property) {
        return Double.parseDouble(get(property));
    }

    default long getLong(String property) {
        return Long.parseLong(get(property));
    }

    /**
     * Returns a {@link LongPair} from the given property.
     * @param property the property to get the value from
     * @return the {@link LongPair} value
     */
    default LongPair getLongPair(@NonNull final String property) {
        return new LongPairConverter().convert(get(property));
    }

    default HapiSpecSetup.TlsConfig getTlsConfig(String property) {
        return HapiSpecSetup.TlsConfig.valueOf(get(property).toUpperCase());
    }

    default HapiSpecSetup.TxnProtoStructure getTxnConfig(String property) {
        return HapiSpecSetup.TxnProtoStructure.valueOf(get(property).toUpperCase());
    }

    default HapiSpecSetup.NodeSelection getNodeSelector(String property) {
        return HapiSpecSetup.NodeSelection.valueOf(get(property).toUpperCase());
    }

    default int getInteger(String property) {
        return Integer.parseInt(get(property));
    }

    default Duration getDurationFromSecs(String property) {
        return Duration.newBuilder().setSeconds(getInteger(property)).build();
    }

    default boolean getBoolean(String property) {
        return Boolean.parseBoolean(get(property));
    }

    default byte[] getBytes(String property) {
        return get(property).getBytes();
    }

    default KeyFactory.KeyType getKeyType(String property) {
        return KeyFactory.KeyType.valueOf(get(property));
    }

    default SigControl.KeyAlgo getKeyAlgorithm(String property) {
        return SigControl.KeyAlgo.valueOf(get(property));
    }

    default HapiSpec.SpecStatus getSpecStatus(String property) {
        return HapiSpec.SpecStatus.valueOf(get(property));
    }

    static HapiPropertySource[] asSources(Object... sources) {
        return Stream.of(sources)
                .filter(Objects::nonNull)
                .map(s -> (s instanceof HapiPropertySource)
                        ? s
                        : ((s instanceof Map) ? new MapPropertySource((Map) s) : new JutilPropertySource((String) s)))
                .toArray(HapiPropertySource[]::new);
    }

    static TokenID asToken(String v) {
        long[] nativeParts = asDotDelimitedLongArray(v);
        return TokenID.newBuilder()
                .setShardNum(nativeParts[0])
                .setRealmNum(nativeParts[1])
                .setTokenNum(nativeParts[2])
                .build();
    }

    static String asTokenString(TokenID token) {
        return String.format(ENTITY_STRING, token.getShardNum(), token.getRealmNum(), token.getTokenNum());
    }

    static AccountID asAccount(String v) {
        long[] nativeParts = asDotDelimitedLongArray(v);
        return AccountID.newBuilder()
                .setShardNum(nativeParts[0])
                .setRealmNum(nativeParts[1])
                .setAccountNum(nativeParts[2])
                .build();
    }

    static AccountID asAccount(String shard, String realm, String num) {
        return asAccount(Long.parseLong(shard), Long.parseLong(realm), Long.parseLong(num));
    }

    static AccountID asAccount(long shard, long realm, long num) {
        return AccountID.newBuilder()
                .setShardNum(shard)
                .setRealmNum(realm)
                .setAccountNum(num)
                .build();
    }

<<<<<<< HEAD
    static ContractID asContract(long shard, long realm, long num) {
=======
    static ContractID asContract(String shard, String realm, String num) {
        return asContract(Long.parseLong(shard), Long.parseLong(realm), Long.parseLong(num));
    }

    static ContractID asContract(Long shard, Long realm, Long num) {
>>>>>>> 60c67886
        return ContractID.newBuilder()
                .setShardNum(shard)
                .setRealmNum(realm)
                .setContractNum(num)
                .build();
    }

    static FileID asFile(String shard, String realm, String num) {
        return asFile(Long.parseLong(shard), Long.parseLong(realm), Long.parseLong(num));
    }

    static FileID asFile(long shard, long realm, long num) {
        return FileID.newBuilder()
                .setShardNum(shard)
                .setRealmNum(realm)
                .setFileNum(num)
                .build();
    }

    static ScheduleID asSchedule(String shard, String realm, String num) {
        return ScheduleID.newBuilder()
                .setShardNum(Long.parseLong(shard))
                .setRealmNum(Long.parseLong(realm))
                .setScheduleNum(Long.parseLong(num))
                .build();
    }

    static TokenID asToken(long shard, long realm, long num) {
        return TokenID.newBuilder()
                .setShardNum(shard)
                .setRealmNum(realm)
                .setTokenNum(num)
                .build();
    }

    static TopicID asTopic(String shard, String realm, String num) {
        return TopicID.newBuilder()
                .setShardNum(Long.parseLong(shard))
                .setRealmNum(Long.parseLong(realm))
                .setTopicNum(Long.parseLong(num))
                .build();
    }

    static AccountID asAccount(ByteString v) {
        return AccountID.newBuilder().setAlias(v).build();
    }

    static String asAccountString(AccountID account) {
        return String.format(ENTITY_STRING, account.getShardNum(), account.getRealmNum(), account.getAccountNum());
    }

    static String asAliasableAccountString(final AccountID account) {
        if (account.getAlias().isEmpty()) {
            return asAccountString(account);
        } else {
            final var literalAlias = account.getAlias().toString();
            return String.format(ENTITY_STRING, account.getShardNum(), account.getRealmNum(), literalAlias);
        }
    }

    static TopicID asTopic(String v) {
        long[] nativeParts = asDotDelimitedLongArray(v);
        return TopicID.newBuilder()
                .setShardNum(nativeParts[0])
                .setRealmNum(nativeParts[1])
                .setTopicNum(nativeParts[2])
                .build();
    }

    static String asTopicString(TopicID topic) {
        return String.format(ENTITY_STRING, topic.getShardNum(), topic.getRealmNum(), topic.getTopicNum());
    }

    /**
     * Interprets the given string as a comma-separated list of {@code {<IP>|<DNS>}:{<PORT>}} pairs, returning a list
     * of {@link ServiceEndpoint} instances with the appropriate host references set.
     * @param v the string to interpret
     * @return the parsed list of {@link ServiceEndpoint} instances
     */
    static List<ServiceEndpoint> asCsServiceEndpoints(@NonNull final String v) {
        requireNonNull(v);
        return Stream.of(v.split(","))
                .map(HapiPropertySource::asTypedServiceEndpoint)
                .toList();
    }

    /**
     * Interprets the given string as a {@code {<IP>|<DNS>}:{<PORT>}} pair, returning an {@link ServiceEndpoint}
     * with the appropriate host reference set.
     * @param v the string to interpret
     * @return the parsed {@link ServiceEndpoint}
     */
    static ServiceEndpoint asTypedServiceEndpoint(@NonNull final String v) {
        requireNonNull(v);
        try {
            return asServiceEndpoint(v);
        } catch (Exception ignore) {
            return asDnsServiceEndpoint(v);
        }
    }

    /**
     * Converts the given {@link Bytes} instance to a readable IPv4 address string.
     * @param ipV4Addr the {@link Bytes} instance to convert
     * @return the readable IPv4 address string
     */
    static String asReadableIp(@NonNull final Bytes ipV4Addr) {
        requireNonNull(ipV4Addr);
        final var bytes = ipV4Addr.toByteArray();
        return (0xff & bytes[0]) + "." + (0xff & bytes[1]) + "." + (0xff & bytes[2]) + "." + (0xff & bytes[3]);
    }

    static ServiceEndpoint asServiceEndpoint(String v) {
        String[] parts = v.split(":");
        return ServiceEndpoint.newBuilder()
                .ipAddressV4(fromByteString(asOctets(parts[0])))
                .port(Integer.parseInt(parts[1]))
                .build();
    }

    static ServiceEndpoint invalidServiceEndpoint() {
        return ServiceEndpoint.newBuilder()
                .ipAddressV4(Bytes.wrap(new byte[3]))
                .port(33)
                .build();
    }

    static ServiceEndpoint asDnsServiceEndpoint(String v) {
        String[] parts = v.split(":");
        return ServiceEndpoint.newBuilder()
                .domainName(parts[0])
                .port(Integer.parseInt(parts[1]))
                .build();
    }

    static ContractID asContract(String v) {
        long[] nativeParts = asDotDelimitedLongArray(v);
        return ContractID.newBuilder()
                .setShardNum(nativeParts[0])
                .setRealmNum(nativeParts[1])
                .setContractNum(nativeParts[2])
                .build();
    }

    static ContractID asContractIdWithEvmAddress(ByteString address) {
        return ContractID.newBuilder()
                .setShardNum(shard)
                .setRealmNum(realm)
                .setEvmAddress(address)
                .build();
    }

    static String asContractString(ContractID contract) {
        return String.format(ENTITY_STRING, contract.getShardNum(), contract.getRealmNum(), contract.getContractNum());
    }

    static ScheduleID asSchedule(String v) {
        long[] nativeParts = asDotDelimitedLongArray(v);
        return ScheduleID.newBuilder()
                .setShardNum(nativeParts[0])
                .setRealmNum(nativeParts[1])
                .setScheduleNum(nativeParts[2])
                .build();
    }

    static String asScheduleString(ScheduleID schedule) {
        return String.format(ENTITY_STRING, schedule.getShardNum(), schedule.getRealmNum(), schedule.getScheduleNum());
    }

    static SemanticVersion asSemVer(String v) {
        long[] nativeParts = asDotDelimitedLongArray(v);
        return SemanticVersion.newBuilder()
                .setMajor((int) nativeParts[0])
                .setMinor((int) nativeParts[1])
                .setPatch((int) nativeParts[2])
                .build();
    }

    static FileID asFile(String v) {
        long[] nativeParts = asDotDelimitedLongArray(v);
        return asFile(nativeParts[0], nativeParts[1], nativeParts[2]);
    }

    static EntityNumber asEntityNumber(String v) {
        return EntityNumber.newBuilder().setNumber(Long.parseLong(v)).build();
    }

    static String asFileString(FileID file) {
        return String.format(ENTITY_STRING, file.getShardNum(), file.getRealmNum(), file.getFileNum());
    }

    static long[] asDotDelimitedLongArray(String s) {
        String[] parts = s.split("[.]");
        return Stream.of(parts).mapToLong(Long::valueOf).toArray();
    }

    static ShardID asShard(long v) {
        return ShardID.newBuilder().setShardNum(v).build();
    }

    static RealmID asRealm(long v) {
        return RealmID.newBuilder().setRealmNum(v).build();
    }

    static byte[] asSolidityAddress(final AccountID accountId) {
        return asSolidityAddress((int) accountId.getShardNum(), accountId.getRealmNum(), accountId.getAccountNum());
    }

    static Address idAsHeadlongAddress(final AccountID accountId) {
        return asHeadlongAddress(
                asSolidityAddress((int) accountId.getShardNum(), accountId.getRealmNum(), accountId.getAccountNum()));
    }

    static Address idAsHeadlongAddress(final TokenID tokenId) {
        return asHeadlongAddress(
                asSolidityAddress((int) tokenId.getShardNum(), tokenId.getRealmNum(), tokenId.getTokenNum()));
    }

    static String asHexedSolidityAddress(final AccountID accountId) {
        return CommonUtils.hex(asSolidityAddress(accountId));
    }

    static String asHexedSolidityAddress(final ContractID contractId) {
        return CommonUtils.hex(asSolidityAddress(contractId));
    }

    static String asHexedSolidityAddress(final TokenID tokenId) {
        return CommonUtils.hex(asSolidityAddress(tokenId));
    }

    static byte[] asSolidityAddress(final ContractID contractId) {
        return asSolidityAddress((int) contractId.getShardNum(), contractId.getRealmNum(), contractId.getContractNum());
    }

    static byte[] asSolidityAddress(final TokenID tokenId) {
        return asSolidityAddress((int) tokenId.getShardNum(), tokenId.getRealmNum(), tokenId.getTokenNum());
    }

    static byte[] asSolidityAddress(final int shard, final long realm, final long num) {
        final byte[] solidityAddress = new byte[20];

        arraycopy(Ints.toByteArray(shard), 0, solidityAddress, 0, 4);
        arraycopy(Longs.toByteArray(realm), 0, solidityAddress, 4, 8);
        arraycopy(Longs.toByteArray(num), 0, solidityAddress, 12, 8);

        return solidityAddress;
    }

    static String asHexedSolidityAddress(final int shard, final long realm, final long num) {
        return CommonUtils.hex(asSolidityAddress(shard, realm, num));
    }

    static ContractID contractIdFromHexedMirrorAddress(final String hexedEvm) {
        byte[] unhex = CommonUtils.unhex(hexedEvm);
        return ContractID.newBuilder()
                .setShardNum(Ints.fromByteArray(Arrays.copyOfRange(unhex, 0, 4)))
                .setRealmNum(Longs.fromByteArray(Arrays.copyOfRange(unhex, 4, 12)))
                .setContractNum(Longs.fromByteArray(Arrays.copyOfRange(unhex, 12, 20)))
                .build();
    }

    static AccountID accountIdFromHexedMirrorAddress(final String hexedEvm) {
        byte[] unhex = CommonUtils.unhex(hexedEvm);
        return AccountID.newBuilder()
                .setShardNum(Ints.fromByteArray(Arrays.copyOfRange(unhex, 0, 4)))
                .setRealmNum(Longs.fromByteArray(Arrays.copyOfRange(unhex, 4, 12)))
                .setAccountNum(Longs.fromByteArray(Arrays.copyOfRange(unhex, 12, 20)))
                .build();
    }

    static String literalIdFromHexedMirrorAddress(final String hexedEvm) {
        byte[] unhex = CommonUtils.unhex(hexedEvm);
        return HapiPropertySource.asContractString(ContractID.newBuilder()
                .setShardNum(Ints.fromByteArray(Arrays.copyOfRange(unhex, 0, 4)))
                .setRealmNum(Longs.fromByteArray(Arrays.copyOfRange(unhex, 4, 12)))
                .setContractNum(Longs.fromByteArray(Arrays.copyOfRange(unhex, 12, 20)))
                .build());
    }

    static String asEntityString(final long shard, final long realm, final long num) {
        return String.format(ENTITY_STRING, shard, realm, num);
    }

    static String asEntityString(final long shard, final long realm, final String num) {
        return String.format("%d.%d.%s", shard, realm, num);
    }

<<<<<<< HEAD
    @Deprecated(forRemoval = true)
=======
    @Deprecated
>>>>>>> 60c67886
    static String asEntityString(final long num) {
        return asEntityString(shard, realm, num);
    }

    static String asEntityString(final String shard, final String realm, final String num) {
        return String.format("%s.%s.%s", shard, realm, num);
    }

    static String asEntityString(final AccountID id) {
        return asEntityString(id.getShardNum(), id.getRealmNum(), id.getAccountNum());
    }

    static long numberOfLongZero(@NonNull final byte[] explicit) {
        return longFrom(
                explicit[12],
                explicit[13],
                explicit[14],
                explicit[15],
                explicit[16],
                explicit[17],
                explicit[18],
                explicit[19]);
    }

    public static long realmOfLongZero(@NonNull final byte[] explicit) {
        return longFrom(
                explicit[4],
                explicit[5],
                explicit[6],
                explicit[7],
                explicit[8],
                explicit[9],
                explicit[10],
                explicit[11]);
    }

    public static long shardOfLongZero(@NonNull final byte[] explicit) {
        return longFrom(explicit[0], explicit[1], explicit[2], explicit[3]);
    }

    private static long longFrom(
            final byte b1,
            final byte b2,
            final byte b3,
            final byte b4,
            final byte b5,
            final byte b6,
            final byte b7,
            final byte b8) {
        return (b1 & 0xFFL) << 56
                | (b2 & 0xFFL) << 48
                | (b3 & 0xFFL) << 40
                | (b4 & 0xFFL) << 32
                | (b5 & 0xFFL) << 24
                | (b6 & 0xFFL) << 16
                | (b7 & 0xFFL) << 8
                | (b8 & 0xFFL);
    }

    private static long longFrom(final byte b1, final byte b2, final byte b3, final byte b4) {
        return (b1 & 0xFFL) << 24 | (b2 & 0xFFL) << 16 | (b3 & 0xFFL) << 8 | (b4 & 0xFFL);
    }
}<|MERGE_RESOLUTION|>--- conflicted
+++ resolved
@@ -290,15 +290,11 @@
                 .build();
     }
 
-<<<<<<< HEAD
+	static ContractID asContract(String shard, String realm, String num) {
+		return asContract(Long.parseLong(shard), Long.parseLong(realm), Long.parseLong(num));
+	}
+
     static ContractID asContract(long shard, long realm, long num) {
-=======
-    static ContractID asContract(String shard, String realm, String num) {
-        return asContract(Long.parseLong(shard), Long.parseLong(realm), Long.parseLong(num));
-    }
-
-    static ContractID asContract(Long shard, Long realm, Long num) {
->>>>>>> 60c67886
         return ContractID.newBuilder()
                 .setShardNum(shard)
                 .setRealmNum(realm)
@@ -326,13 +322,17 @@
                 .build();
     }
 
-    static TokenID asToken(long shard, long realm, long num) {
-        return TokenID.newBuilder()
-                .setShardNum(shard)
-                .setRealmNum(realm)
-                .setTokenNum(num)
-                .build();
-    }
+    static TokenID asToken(String shard, String realm, String num) {
+		return asToken(Long.parseLong(shard), Long.parseLong(realm), Long.parseLong(num));
+    }
+
+	static TokenID asToken(long shard, long realm, long num) {
+		return TokenID.newBuilder()
+				.setShardNum(shard)
+				.setRealmNum(realm)
+				.setTokenNum(num)
+				.build();
+	}
 
     static TopicID asTopic(String shard, String realm, String num) {
         return TopicID.newBuilder()
@@ -586,11 +586,7 @@
         return String.format("%d.%d.%s", shard, realm, num);
     }
 
-<<<<<<< HEAD
     @Deprecated(forRemoval = true)
-=======
-    @Deprecated
->>>>>>> 60c67886
     static String asEntityString(final long num) {
         return asEntityString(shard, realm, num);
     }

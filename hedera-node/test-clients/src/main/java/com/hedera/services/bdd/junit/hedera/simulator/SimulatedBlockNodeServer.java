// SPDX-License-Identifier: Apache-2.0
package com.hedera.services.bdd.junit.hedera.simulator;

<<<<<<< HEAD
import com.hedera.hapi.block.protoc.BlockStreamServiceGrpc;
import com.hedera.hapi.block.protoc.PublishStreamRequest;
import com.hedera.hapi.block.protoc.PublishStreamResponse;
import com.hedera.hapi.block.protoc.PublishStreamResponse.Acknowledgement;
import com.hedera.hapi.block.protoc.PublishStreamResponse.EndOfStream;
import com.hedera.hapi.block.protoc.PublishStreamResponse.ResendBlock;
import com.hedera.hapi.block.protoc.PublishStreamResponseCode;
=======
import com.google.protobuf.ByteString;
>>>>>>> c23da6d6
import com.hedera.hapi.block.stream.protoc.BlockItem;
import io.grpc.Server;
import io.grpc.ServerBuilder;
import io.grpc.stub.StreamObserver;
import java.io.IOException;
import java.util.ArrayList;
import java.util.List;
import java.util.Map;
import java.util.Optional;
import java.util.Random;
import java.util.Set;
import java.util.concurrent.ConcurrentHashMap;
import java.util.concurrent.CopyOnWriteArrayList;
import java.util.concurrent.TimeUnit;
import java.util.concurrent.atomic.AtomicReference;
import java.util.concurrent.locks.ReadWriteLock;
import java.util.concurrent.locks.ReentrantReadWriteLock;
import org.apache.logging.log4j.LogManager;
import org.apache.logging.log4j.Logger;
import org.hiero.block.api.protoc.BlockStreamPublishServiceGrpc;
import org.hiero.block.api.protoc.PublishStreamRequest;
import org.hiero.block.api.protoc.PublishStreamResponse;
import org.hiero.block.api.protoc.PublishStreamResponse.EndOfStream;
import org.hiero.block.api.protoc.PublishStreamResponse.ResendBlock;

/**
 * A simulated block node server that implements the block streaming gRPC service.
 * This server can be configured to respond with different response codes and simulate
 * various error conditions for testing purposes.
 *
 * <p>Key capabilities include:
 * <ul>
 *   <li>Processing block headers and proofs from client streams</li>
 *   <li>Tracking verified blocks and maintaining last verified block number</li>
 *   <li>Sending various streaming responses (EndOfStream, SkipBlock, ResendBlock, BlockAcknowledgement)</li>
 *   <li>Handling duplicate block headers by sending SkipBlock responses</li>
 *   <li>Synchronizing block acknowledgments across multiple streams</li>
 *   <li>Supporting immediate response injection for testing error conditions</li>
 *   <li>Thread-safe tracking of block state using concurrent collections and locks</li>
 * </ul>
 *
 * <p>The simulator supports testing various block streaming scenarios including:
 * <ul>
 *   <li>Normal operation with sequential block processing</li>
 *   <li>Error handling with configurable end-of-stream responses</li>
 *   <li>Block resending and skipping scenarios</li>
 *   <li>Multiple concurrent client streams</li>
 *   <li>Proper synchronization of block acknowledgments across streams</li>
 * </ul>
 */
public class SimulatedBlockNodeServer {
    private static final Logger log = LogManager.getLogger(SimulatedBlockNodeServer.class);

    private final Server server;
    private final int port;
    private final MockBlockStreamServiceImpl serviceImpl;

    // Configuration for EndOfStream responses
    private final AtomicReference<EndOfStreamConfig> endOfStreamConfig = new AtomicReference<>();

    // Track the last verified block number (block number for which both header and proof are received)
    private final AtomicReference<Long> lastVerifiedBlockNumber = new AtomicReference<>(-1L); // Start at -1

    // Locks for synchronizing access to block tracking data structures
    private final ReadWriteLock blockTrackingLock = new ReentrantReadWriteLock();

    // Track all block numbers for which we have received proofs
    private final Set<Long> blocksWithProofs = ConcurrentHashMap.newKeySet();

    // Track all block numbers for which we have received headers but not yet proofs
    private final Set<Long> blocksWithHeadersOnly = ConcurrentHashMap.newKeySet();

    // Track which observer is currently streaming which block (block number -> observer)
    private final Map<Long, StreamObserver<PublishStreamResponse>> streamingBlocks = new ConcurrentHashMap<>();

    // Track all active stream observers so we can send immediate responses or broadcast acknowledgements
    private final List<StreamObserver<PublishStreamResponse>> activeStreams = new CopyOnWriteArrayList<>();

    private final Random random = new Random();

    /**
     * Creates a new simulated block node server on the specified port.
     *
     * @param port the port to listen on
     */
    public SimulatedBlockNodeServer(int port) {
        this.port = port;
        this.serviceImpl = new MockBlockStreamServiceImpl();
        this.server = ServerBuilder.forPort(port).addService(serviceImpl).build();
    }

    /**
     * Starts the server.
     *
     * @throws IOException if the server cannot be started
     */
    public void start() throws IOException {
        server.start();
        log.info("Simulated block node server started on port {}", port);
    }

    /**
     * Stops the server with a grace period for shutdown.
     */
    public void stop() {
        if (server != null) {
            try {
                server.shutdown().awaitTermination(5, TimeUnit.SECONDS);
                log.info("Simulated block node server on port {} stopped", port);
            } catch (InterruptedException e) {
                Thread.currentThread().interrupt();
                log.error("Error stopping simulated block node server on port {}", port, e);
            }
        }
    }

    /**
     * Gets the port this server is listening on.
     *
     * @return the port
     */
    public int getPort() {
        return port;
    }

    /**
     * Configure the server to respond with a specific EndOfStream response code
     * on the next block item.
     *
     * @param responseCode the response code to send
     * @param blockNumber the block number to include in the response
     */
    public void setEndOfStreamResponse(EndOfStream.Code responseCode, long blockNumber) {
        endOfStreamConfig.set(new EndOfStreamConfig(responseCode, blockNumber));
        log.info("Set EndOfStream response to {} for block {} on port {}", responseCode, blockNumber, port);
    }

    /**
     * Send an EndOfStream response immediately to all active streams.
     * This will end all active streams with the specified response code.
     *
     * @param responseCode the response code to send
     * @param blockNumber the block number to include in the response
     * @return the last verified block number
     */
    public long sendEndOfStreamImmediately(EndOfStream.Code responseCode, long blockNumber) {
        serviceImpl.sendEndOfStreamToAllStreams(responseCode, blockNumber);
        log.info(
                "Sent immediate EndOfStream response with code {} for block {} on port {}",
                responseCode,
                blockNumber,
                port);
        return lastVerifiedBlockNumber.get();
    }

    /**
     * Send a SkipBlock response immediately to all active streams.
     * This will instruct all active streams to skip the specified block.
     *
     * @param blockNumber the block number to skip
     */
    public void sendSkipBlockImmediately(long blockNumber) {
        serviceImpl.sendSkipBlockToAllStreams(blockNumber);
        log.info("Sent immediate SkipBlock response for block {} on port {}", blockNumber, port);
    }

    /**
     * Send a ResendBlock response immediately to all active streams.
     * This will instruct all active streams to resend the specified block.
     *
     * @param blockNumber the block number to resend
     */
    public void sendResendBlockImmediately(long blockNumber) {
        serviceImpl.sendResendBlockToAllStreams(blockNumber);
        log.info("Sent immediate ResendBlock response for block {} on port {}", blockNumber, port);
    }

    /**
     * Gets the last verified block number.
     *
     * @return the last verified block number
     */
    public long getLastVerifiedBlockNumber() {
        return lastVerifiedBlockNumber.get();
    }

    /**
     * Checks if a specific block number has been fully received (header and proof) by this server.
     *
     * @param blockNumber the block number to check
     * @return true if the block has been fully received, false otherwise
     */
    public boolean hasReceivedBlock(long blockNumber) {
        blockTrackingLock.readLock().lock();
        try {
            // A block is considered received only if we have its proof
            return blocksWithProofs.contains(blockNumber);
        } finally {
            blockTrackingLock.readLock().unlock();
        }
    }

    /**
     * Gets all block numbers that have been fully received (header and proof) by this server.
     *
     * @return a set of all received block numbers
     */
    public Set<Long> getReceivedBlockNumbers() {
        blockTrackingLock.readLock().lock();
        try {
            // Return only blocks for which we have proofs
            return Set.copyOf(blocksWithProofs);
        } finally {
            blockTrackingLock.readLock().unlock();
        }
    }

    /**
     * Reset all configured responses to default behavior.
     */
    public void resetResponses() {
        endOfStreamConfig.set(null);
        log.info("Reset all responses to default behavior on port {}", port);
    }

    /**
     * Configuration for EndOfStream responses.
     */
    private static class EndOfStreamConfig {
        private final EndOfStream.Code responseCode;
        private final long blockNumber;

        public EndOfStreamConfig(EndOfStream.Code responseCode, long blockNumber) {
            this.responseCode = responseCode;
            this.blockNumber = blockNumber;
        }

        public EndOfStream.Code getResponseCode() {
            return responseCode;
        }

        public long getBlockNumber() {
            return blockNumber;
        }
    }

    /**
     * Implementation of the BlockStreamService that can be configured to respond
     * with different response codes.
     */
<<<<<<< HEAD
    private class MockBlockStreamServiceImpl extends BlockStreamServiceGrpc.BlockStreamServiceImplBase {
=======
    private class MockBlockStreamServiceImpl extends BlockStreamPublishServiceGrpc.BlockStreamPublishServiceImplBase {
        // Keep track of all active stream observers so we can send immediate responses
        private final List<StreamObserver<PublishStreamResponse>> activeStreams = new CopyOnWriteArrayList<>();

        // Track streams that have been sent SkipBlock for specific block numbers
        private final Map<Long, Set<StreamObserver<PublishStreamResponse>>> skipBlockSentStreams =
                new ConcurrentHashMap<>();

>>>>>>> c23da6d6
        @Override
        public StreamObserver<PublishStreamRequest> publishBlockStream(
                StreamObserver<PublishStreamResponse> responseObserver) {
            // Add the new stream observer to the list of active streams
            activeStreams.add(responseObserver);
            log.info(
                    "New block stream connection established on port {}. Total streams: {}",
                    port,
                    activeStreams.size());

            return new StreamObserver<>() {
                private Long currentBlockNumber = null; // Track block number for this specific stream

                @Override
                public void onNext(PublishStreamRequest request) {
                    final EndOfStreamConfig config = endOfStreamConfig.getAndSet(null);
                    if (config != null) {
                        sendEndOfStream(responseObserver, config.getResponseCode(), config.getBlockNumber());
                        return;
                    }

                    // Acquire lock once for the entire request processing
                    blockTrackingLock.writeLock().lock();
                    try {
                        // Iterate through each BlockItem in the request
                        for (final BlockItem item : request.getBlockItems().getBlockItemsList()) {
                            if (item.hasBlockHeader()) {
                                final var header = item.getBlockHeader();
                                final long blockNumber = header.getNumber();
                                // Set the current block number being processed by THIS stream instance
                                currentBlockNumber = blockNumber;
                                log.info(
                                        "Received BlockHeader for block {} on port {} from stream {}",
                                        blockNumber,
                                        port,
                                        responseObserver.hashCode());

                                // Requirement 3: Check if block already exists (header AND proof received)
                                if (blocksWithProofs.contains(blockNumber)) {
                                    log.warn(
                                            "Block {} already fully received (header+proof). Sending BlockAcknowledgement(exists=true) to stream {} on port {}.",
                                            blockNumber,
                                            responseObserver.hashCode(),
                                            port);
                                    buildAndSendBlockAcknowledgement(blockNumber, responseObserver, true);
                                    // Continue to the next BlockItem in the request
                                    continue;
                                }

                                // Requirement 1: Check if another stream is currently sending this block's parts
                                if (streamingBlocks.containsKey(blockNumber)) {
                                    // If it's a different stream trying to send the same header
                                    if (streamingBlocks.get(blockNumber) != responseObserver) {
                                        log.warn(
                                                "Block {} header received from stream {}, but another stream ({}) is already sending parts. Sending SkipBlock to stream {} on port {}.",
                                                blockNumber,
                                                responseObserver.hashCode(),
                                                streamingBlocks.get(blockNumber).hashCode(),
                                                responseObserver.hashCode(),
                                                port);
                                        sendSkipBlock(responseObserver, blockNumber);
                                        // Continue to the next BlockItem in the request
                                        continue;
                                    }
                                    // If it's the same stream sending the header again (e.g., duplicate header item in
                                    // the same request)
                                    log.warn(
                                            "Block {} header received again from the same stream {} while streaming. Ignoring duplicate header item.",
                                            blockNumber,
                                            responseObserver.hashCode());
                                    // Continue to the next BlockItem in the request
                                    continue;
                                }

                                // If block doesn't exist and no one else is streaming it, mark it as header-received
                                // and associate this stream with it.
                                blocksWithHeadersOnly.add(blockNumber);
                                streamingBlocks.put(blockNumber, responseObserver);
                                log.info(
                                        "Accepted BlockHeader for block {}. Stream {} is now sending parts on port {}.",
                                        blockNumber,
                                        responseObserver.hashCode(),
                                        port);

                            } else if (item.hasBlockProof()) {
                                final var proof = item.getBlockProof();
                                final long blockNumber = proof.getBlock();
                                log.info(
                                        "Received BlockProof for block {} on port {} from stream {}",
                                        blockNumber,
                                        port,
                                        responseObserver.hashCode());

                                // Validate proof context
                                if (currentBlockNumber == null
                                        || currentBlockNumber != blockNumber
                                        || !streamingBlocks.containsKey(blockNumber)
                                        || streamingBlocks.get(blockNumber) != responseObserver) {
                                    log.error(
                                            "Received BlockProof for block {} from stream {} on port {}, but stream state is inconsistent (currentBlockNumber={}, expectedStream={}). Ignoring proof.",
                                            blockNumber,
                                            responseObserver.hashCode(),
                                            port,
                                            currentBlockNumber,
                                            streamingBlocks.get(blockNumber) != null
                                                    ? streamingBlocks
                                                            .get(blockNumber)
                                                            .hashCode()
                                                    : "none");
                                    // Continue to the next BlockItem in the request
                                    continue;
                                }

                                // Mark block as fully received
                                blocksWithHeadersOnly.remove(blockNumber);
                                blocksWithProofs.add(blockNumber);
                                streamingBlocks.remove(blockNumber); // No longer streaming this specific block

                                // Update last verified block number atomically
                                final long newLastVerified = lastVerifiedBlockNumber.updateAndGet(
                                        currentMax -> Math.max(currentMax, blockNumber));
                                log.info(
                                        "Block {} fully received (header+proof) on port {} from stream {}. Last verified block updated to: {}",
                                        blockNumber,
                                        port,
                                        responseObserver.hashCode(),
                                        newLastVerified);

                                // Requirement 2: Send BlockAcknowledgement to ALL connected observers
                                log.info(
                                        "Broadcasting BlockAcknowledgement for block {} (exists=false) to {} active streams on port {}",
                                        blockNumber,
                                        activeStreams.size(),
                                        port);
                                for (final StreamObserver<PublishStreamResponse> observer : activeStreams) {
                                    // Send Ack with blockAlreadyExists=false
                                    buildAndSendBlockAcknowledgement(blockNumber, observer, false);
                                }

                                // Reset currentBlockNumber for this stream, as it finished sending this block
                                currentBlockNumber = null;
                            }
                        } // End of loop through BlockItems
                    } finally {
                        blockTrackingLock.writeLock().unlock();
                    }
                }

                @Override
                public void onError(Throwable t) {
                    log.error("Error in block stream on port {}: {}", port, t.getMessage(), t);
                    handleStreamError(responseObserver);
                }

                @Override
                public void onCompleted() {
                    log.info("Block stream completed on port {} for stream {}", port, responseObserver.hashCode());
                    // Just remove the stream normally on completion, no resend needed.
                    removeStreamFromTracking(responseObserver);
                    try {
                        responseObserver.onCompleted();
                    } catch (Exception e) {
                        log.warn(
                                "Exception calling onCompleted for stream {} on port {}: {}",
                                responseObserver.hashCode(),
                                port,
                                e.getMessage());
                    }
                }
            };
        }

        /**
         * Sends an EndOfStream response to all active streams.
         *
         * @param responseCode the response code to send
         * @param blockNumber the block number to include
         */
<<<<<<< HEAD
        public void sendEndOfStreamToAllStreams(PublishStreamResponseCode responseCode, long blockNumber) {
=======
        public void sendEndOfStreamToAllStreams(EndOfStream.Code responseCode, long blockNumber) {
            List<StreamObserver<PublishStreamResponse>> streams = new ArrayList<>(activeStreams);
>>>>>>> c23da6d6
            log.info(
                    "Sending EndOfStream ({}, block {}) to {} active streams on port {}",
                    responseCode,
                    blockNumber,
                    activeStreams.size(),
                    port);
            blockTrackingLock.writeLock().lock(); // Lock needed to safely iterate and modify activeStreams potentially
            try {
                List<StreamObserver<PublishStreamResponse>> streamsToRemove = new ArrayList<>();
                for (final StreamObserver<PublishStreamResponse> observer : activeStreams) {
                    try {
                        sendEndOfStream(observer, responseCode, blockNumber);
                        // Assuming EndOfStream terminates the connection from server side perspective
                        observer.onCompleted();
                        streamsToRemove.add(observer); // Mark for removal after iteration
                    } catch (Exception e) {
                        log.error("Failed to send EndOfStream to stream {} on port {}", observer.hashCode(), port, e);
                        streamsToRemove.add(observer); // Remove problematic stream
                    }
                }
                // Clean up streams that received EndOfStream or caused errors
                streamsToRemove.forEach(this::removeStreamFromTrackingInternal);
            } finally {
                blockTrackingLock.writeLock().unlock();
            }
        }

        /**
         * Sends a SkipBlock response to all active streams.
         *
         * @param blockNumber the block number to skip
         */
        public void sendSkipBlockToAllStreams(long blockNumber) {
            log.info(
                    "Sending SkipBlock for block {} to {} active streams on port {}",
                    blockNumber,
                    activeStreams.size(),
                    port);
            // No lock needed for read-only iteration on CopyOnWriteArrayList
            for (final StreamObserver<PublishStreamResponse> observer : activeStreams) {
                try {
                    sendSkipBlock(observer, blockNumber);
                } catch (Exception e) {
                    log.error("Failed to send SkipBlock to stream {} on port {}", observer.hashCode(), port, e);
                    // Decide if we should remove the stream on failure
                    // removeStreamFromTracking(observer);
                }
            }
        }

        /**
         * Sends a ResendBlock response to all active streams.
         *
         * @param blockNumber the block number to resend
         */
        public void sendResendBlockToAllStreams(long blockNumber) {
            log.info(
                    "Sending ResendBlock for block {} to {} active streams on port {}",
                    blockNumber,
                    activeStreams.size(),
                    port);
            // No lock needed for read-only iteration on CopyOnWriteArrayList
            for (final StreamObserver<PublishStreamResponse> observer : activeStreams) {
                try {
                    sendResendBlock(observer, blockNumber);
                } catch (Exception e) {
                    log.error("Failed to send ResendBlock to stream {} on port {}", observer.hashCode(), port, e);
                    // Decide if we should remove the stream on failure
                    // removeStreamFromTracking(observer);
                }
            }
        }

        // Helper methods for sending specific responses

        private void sendEndOfStream(
<<<<<<< HEAD
                StreamObserver<PublishStreamResponse> observer,
                PublishStreamResponseCode responseCode,
                long blockNumber) {
            final EndOfStream endOfStream = EndOfStream.newBuilder()
                    .setStatus(responseCode)
                    .setBlockNumber(lastVerifiedBlockNumber.get()) // Use current last verified
                    .build();
            final PublishStreamResponse response =
                    PublishStreamResponse.newBuilder().setEndStream(endOfStream).build();
            observer.onNext(response);
            log.debug(
                    "Sent EndOfStream ({}, block {}) to stream {} on port {}",
                    responseCode,
                    blockNumber, // blockNumber from config is potentially confusing here, using lastVerified is safer
                    observer.hashCode(),
                    port);
=======
                StreamObserver<PublishStreamResponse> observer, EndOfStream.Code responseCode, long blockNumber) {
            try {
                observer.onNext(PublishStreamResponse.newBuilder()
                        .setEndStream(EndOfStream.newBuilder()
                                .setStatus(responseCode)
                                .setBlockNumber(blockNumber)
                                .build())
                        .build());
                observer.onCompleted();
                activeStreams.remove(observer);
            } catch (Exception e) {
                log.error("Error sending EndOfStream response on port {}", port, e);
            }
>>>>>>> c23da6d6
        }

        private void sendSkipBlock(StreamObserver<PublishStreamResponse> observer, long blockNumber) {
            final PublishStreamResponse.SkipBlock skipBlock = PublishStreamResponse.SkipBlock.newBuilder()
                    .setBlockNumber(blockNumber)
                    .build();
            final PublishStreamResponse response =
                    PublishStreamResponse.newBuilder().setSkipBlock(skipBlock).build();
            observer.onNext(response);
            log.debug("Sent SkipBlock for block {} to stream {} on port {}", blockNumber, observer.hashCode(), port);
        }

        private void sendResendBlock(StreamObserver<PublishStreamResponse> observer, long blockNumber) {
            final ResendBlock resendBlock =
                    ResendBlock.newBuilder().setBlockNumber(blockNumber).build();
            final PublishStreamResponse response = PublishStreamResponse.newBuilder()
                    .setResendBlock(resendBlock)
                    .build();
            observer.onNext(response);
            log.debug("Sent ResendBlock for block {} to stream {} on port {}", blockNumber, observer.hashCode(), port);
        }

        /**
         * Removes a stream observer from active tracking and cleans up any associated state.
         * Acquires the necessary lock.
         *
         * @param observer The observer to remove.
         */
        private void removeStreamFromTracking(StreamObserver<PublishStreamResponse> observer) {
            blockTrackingLock.writeLock().lock();
            try {
                removeStreamFromTrackingInternal(observer);
            } finally {
                blockTrackingLock.writeLock().unlock();
            }
        }

        /**
         * Internal helper to remove stream observer state. MUST be called while holding the write lock.
         *
         * @param observer The observer to remove.
         */
        private void removeStreamFromTrackingInternal(StreamObserver<PublishStreamResponse> observer) {
            if (activeStreams.remove(observer)) {
                log.info(
                        "Removed stream observer {} from active list on port {}. Remaining: {}",
                        observer.hashCode(),
                        port,
                        activeStreams.size());
            }
            // Check if this stream was actively sending a block and remove it from tracking
            streamingBlocks.entrySet().removeIf(entry -> {
                if (entry.getValue() == observer) {
                    long blockNumber = entry.getKey();
                    log.warn(
                            "Stream {} disconnected while sending block {}. Removing from streaming state on port {}.",
                            observer.hashCode(),
                            blockNumber,
                            port);
                    // Also remove from headers-only set, as we won't get a proof now
                    blocksWithHeadersOnly.remove(blockNumber);
                    return true;
                }
                return false;
            });
        }

        /**
         * Handles cleanup and potential resend logic when a stream encounters an error.
         *
         * @param erroredObserver The observer that encountered the error.
         */
        private void handleStreamError(StreamObserver<PublishStreamResponse> erroredObserver) {
            Long blockNumberOnError = null;
            // Find if this observer was streaming a block
            blockTrackingLock.readLock().lock(); // Read lock sufficient to check streamingBlocks
            try {
                Optional<Map.Entry<Long, StreamObserver<PublishStreamResponse>>> entry =
                        streamingBlocks.entrySet().stream()
                                .filter(e -> e.getValue() == erroredObserver)
                                .findFirst();
                if (entry.isPresent()) {
                    blockNumberOnError = entry.get().getKey();
                    log.warn(
                            "Stream {} encountered an error while streaming block {} on port {}. Attempting to request resend.",
                            erroredObserver.hashCode(),
                            blockNumberOnError,
                            port);
                }
            } finally {
                blockTrackingLock.readLock().unlock();
            }

            // Perform cleanup *after* checking state and potentially initiating resend
            removeStreamFromTracking(erroredObserver);

            // If an error occurred *while* this stream was sending block parts
            if (blockNumberOnError != null) {
                // Find other active streams
                final List<StreamObserver<PublishStreamResponse>> otherStreams =
                        activeStreams.stream().filter(s -> s != erroredObserver).toList();

                if (!otherStreams.isEmpty()) {
                    // Select a random stream from the others
                    final StreamObserver<PublishStreamResponse> chosenStream =
                            otherStreams.get(random.nextInt(otherStreams.size()));
                    log.info(
                            "Requesting resend of block {} from randomly chosen stream {} on port {}.",
                            blockNumberOnError,
                            chosenStream.hashCode(),
                            port);
                    try {
                        sendResendBlock(chosenStream, blockNumberOnError);
                    } catch (Exception e) {
                        log.error(
                                "Failed to send ResendBlock for block {} to stream {} on port {}.",
                                blockNumberOnError,
                                chosenStream.hashCode(),
                                port,
                                e);
                        // Consider removing the chosenStream as well if sending fails
                        // removeStreamFromTracking(chosenStream);
                    }
                } else {
                    log.warn(
                            "Error occurred for block {} on stream {}, but no other active streams available to request resend on port {}.",
                            blockNumberOnError,
                            erroredObserver.hashCode(),
                            port);
                }
            }
        }
    }

    /**
     * Builds and sends a BlockAcknowledgement response to a specific observer.
     *
     * @param blockNumber The block number being acknowledged.
     * @param responseObserver The observer to send the acknowledgment to.
     * @param blockAlreadyExists Indicates if the block was already fully processed.
     */
    private void buildAndSendBlockAcknowledgement(
            long blockNumber, StreamObserver<PublishStreamResponse> responseObserver, boolean blockAlreadyExists) {
        final PublishStreamResponse.BlockAcknowledgement ack = PublishStreamResponse.BlockAcknowledgement.newBuilder()
                .setBlockNumber(blockNumber)
                .setBlockNumber(lastVerifiedBlockNumber.get())
                .setBlockAlreadyExists(blockAlreadyExists) // Set based on the parameter
                .build();
        final PublishStreamResponse response = PublishStreamResponse.newBuilder()
                .setAcknowledgement(
                        Acknowledgement.newBuilder().setBlockAck(ack).build())
                .build();
        try {
<<<<<<< HEAD
=======
            // Create a dummy hash using a hex string (which is guaranteed to be valid)
            // SHA-384 hash is 48 bytes (96 hex characters)
            String hexHash =
                    "deadbeefdeadbeefdeadbeefdeadbeefdeadbeefdeadbeefdeadbeefdeadbeefdeadbeefdeadbeefdeadbeefdeadbeef";
            ByteString dummyHash = ByteString.fromHex(hexHash);

            // Build the BlockAcknowledgement message
            PublishStreamResponse.BlockAcknowledgement blockAck =
                    PublishStreamResponse.BlockAcknowledgement.newBuilder()
                            .setBlockNumber(blockNumber)
                            .setBlockRootHash(dummyHash)
                            .setBlockAlreadyExists(false)
                            .build();

            // Build the full response
            PublishStreamResponse response = PublishStreamResponse.newBuilder()
                    .setAcknowledgement(blockAck)
                    .build();

            // Send the response
>>>>>>> c23da6d6
            responseObserver.onNext(response);
            log.debug(
                    "Sent BlockAcknowledgement for block {} (exists={}) to stream {} on port {}. Last verified: {}",
                    blockNumber,
                    blockAlreadyExists,
                    responseObserver.hashCode(),
                    port,
                    lastVerifiedBlockNumber.get());
        } catch (Exception e) {
            log.error(
                    "Failed to send BlockAcknowledgement for block {} to stream {} on port {}. Removing stream.",
                    blockNumber,
                    responseObserver.hashCode(),
                    port,
                    e);
            // If we can't send an ack, the stream is likely broken. Remove it.
            serviceImpl.removeStreamFromTracking(responseObserver);
        }
    }
}<|MERGE_RESOLUTION|>--- conflicted
+++ resolved
@@ -1,17 +1,6 @@
 // SPDX-License-Identifier: Apache-2.0
 package com.hedera.services.bdd.junit.hedera.simulator;
 
-<<<<<<< HEAD
-import com.hedera.hapi.block.protoc.BlockStreamServiceGrpc;
-import com.hedera.hapi.block.protoc.PublishStreamRequest;
-import com.hedera.hapi.block.protoc.PublishStreamResponse;
-import com.hedera.hapi.block.protoc.PublishStreamResponse.Acknowledgement;
-import com.hedera.hapi.block.protoc.PublishStreamResponse.EndOfStream;
-import com.hedera.hapi.block.protoc.PublishStreamResponse.ResendBlock;
-import com.hedera.hapi.block.protoc.PublishStreamResponseCode;
-=======
-import com.google.protobuf.ByteString;
->>>>>>> c23da6d6
 import com.hedera.hapi.block.stream.protoc.BlockItem;
 import io.grpc.Server;
 import io.grpc.ServerBuilder;
@@ -97,7 +86,7 @@
      *
      * @param port the port to listen on
      */
-    public SimulatedBlockNodeServer(int port) {
+    public SimulatedBlockNodeServer(final int port) {
         this.port = port;
         this.serviceImpl = new MockBlockStreamServiceImpl();
         this.server = ServerBuilder.forPort(port).addService(serviceImpl).build();
@@ -121,7 +110,7 @@
             try {
                 server.shutdown().awaitTermination(5, TimeUnit.SECONDS);
                 log.info("Simulated block node server on port {} stopped", port);
-            } catch (InterruptedException e) {
+            } catch (final InterruptedException e) {
                 Thread.currentThread().interrupt();
                 log.error("Error stopping simulated block node server on port {}", port, e);
             }
@@ -144,7 +133,7 @@
      * @param responseCode the response code to send
      * @param blockNumber the block number to include in the response
      */
-    public void setEndOfStreamResponse(EndOfStream.Code responseCode, long blockNumber) {
+    public void setEndOfStreamResponse(final EndOfStream.Code responseCode, final long blockNumber) {
         endOfStreamConfig.set(new EndOfStreamConfig(responseCode, blockNumber));
         log.info("Set EndOfStream response to {} for block {} on port {}", responseCode, blockNumber, port);
     }
@@ -157,7 +146,7 @@
      * @param blockNumber the block number to include in the response
      * @return the last verified block number
      */
-    public long sendEndOfStreamImmediately(EndOfStream.Code responseCode, long blockNumber) {
+    public long sendEndOfStreamImmediately(final EndOfStream.Code responseCode, final long blockNumber) {
         serviceImpl.sendEndOfStreamToAllStreams(responseCode, blockNumber);
         log.info(
                 "Sent immediate EndOfStream response with code {} for block {} on port {}",
@@ -173,7 +162,7 @@
      *
      * @param blockNumber the block number to skip
      */
-    public void sendSkipBlockImmediately(long blockNumber) {
+    public void sendSkipBlockImmediately(final long blockNumber) {
         serviceImpl.sendSkipBlockToAllStreams(blockNumber);
         log.info("Sent immediate SkipBlock response for block {} on port {}", blockNumber, port);
     }
@@ -184,7 +173,7 @@
      *
      * @param blockNumber the block number to resend
      */
-    public void sendResendBlockImmediately(long blockNumber) {
+    public void sendResendBlockImmediately(final long blockNumber) {
         serviceImpl.sendResendBlockToAllStreams(blockNumber);
         log.info("Sent immediate ResendBlock response for block {} on port {}", blockNumber, port);
     }
@@ -204,7 +193,7 @@
      * @param blockNumber the block number to check
      * @return true if the block has been fully received, false otherwise
      */
-    public boolean hasReceivedBlock(long blockNumber) {
+    public boolean hasReceivedBlock(final long blockNumber) {
         blockTrackingLock.readLock().lock();
         try {
             // A block is considered received only if we have its proof
@@ -237,46 +226,20 @@
         log.info("Reset all responses to default behavior on port {}", port);
     }
 
-    /**
-     * Configuration for EndOfStream responses.
-     */
-    private static class EndOfStreamConfig {
-        private final EndOfStream.Code responseCode;
-        private final long blockNumber;
-
-        public EndOfStreamConfig(EndOfStream.Code responseCode, long blockNumber) {
-            this.responseCode = responseCode;
-            this.blockNumber = blockNumber;
-        }
-
-        public EndOfStream.Code getResponseCode() {
-            return responseCode;
-        }
-
-        public long getBlockNumber() {
-            return blockNumber;
-        }
+        /**
+         * Configuration for EndOfStream responses.
+         */
+        private record EndOfStreamConfig(EndOfStream.Code responseCode, long blockNumber) {
     }
 
     /**
      * Implementation of the BlockStreamService that can be configured to respond
      * with different response codes.
      */
-<<<<<<< HEAD
-    private class MockBlockStreamServiceImpl extends BlockStreamServiceGrpc.BlockStreamServiceImplBase {
-=======
     private class MockBlockStreamServiceImpl extends BlockStreamPublishServiceGrpc.BlockStreamPublishServiceImplBase {
-        // Keep track of all active stream observers so we can send immediate responses
-        private final List<StreamObserver<PublishStreamResponse>> activeStreams = new CopyOnWriteArrayList<>();
-
-        // Track streams that have been sent SkipBlock for specific block numbers
-        private final Map<Long, Set<StreamObserver<PublishStreamResponse>>> skipBlockSentStreams =
-                new ConcurrentHashMap<>();
-
->>>>>>> c23da6d6
         @Override
-        public StreamObserver<PublishStreamRequest> publishBlockStream(
-                StreamObserver<PublishStreamResponse> responseObserver) {
+        public StreamObserver<org.hiero.block.api.protoc.PublishStreamRequest> publishBlockStream(
+                final StreamObserver<org.hiero.block.api.protoc.PublishStreamResponse> responseObserver) {
             // Add the new stream observer to the list of active streams
             activeStreams.add(responseObserver);
             log.info(
@@ -288,10 +251,10 @@
                 private Long currentBlockNumber = null; // Track block number for this specific stream
 
                 @Override
-                public void onNext(PublishStreamRequest request) {
+                public void onNext(final PublishStreamRequest request) {
                     final EndOfStreamConfig config = endOfStreamConfig.getAndSet(null);
                     if (config != null) {
-                        sendEndOfStream(responseObserver, config.getResponseCode(), config.getBlockNumber());
+                        sendEndOfStream(responseObserver, config.responseCode(), config.blockNumber());
                         return;
                     }
 
@@ -380,8 +343,8 @@
                                             currentBlockNumber,
                                             streamingBlocks.get(blockNumber) != null
                                                     ? streamingBlocks
-                                                            .get(blockNumber)
-                                                            .hashCode()
+                                                    .get(blockNumber)
+                                                    .hashCode()
                                                     : "none");
                                     // Continue to the next BlockItem in the request
                                     continue;
@@ -423,7 +386,7 @@
                 }
 
                 @Override
-                public void onError(Throwable t) {
+                public void onError(final Throwable t) {
                     log.error("Error in block stream on port {}: {}", port, t.getMessage(), t);
                     handleStreamError(responseObserver);
                 }
@@ -435,7 +398,7 @@
                     removeStreamFromTracking(responseObserver);
                     try {
                         responseObserver.onCompleted();
-                    } catch (Exception e) {
+                    } catch (final Exception e) {
                         log.warn(
                                 "Exception calling onCompleted for stream {} on port {}: {}",
                                 responseObserver.hashCode(),
@@ -452,12 +415,7 @@
          * @param responseCode the response code to send
          * @param blockNumber the block number to include
          */
-<<<<<<< HEAD
-        public void sendEndOfStreamToAllStreams(PublishStreamResponseCode responseCode, long blockNumber) {
-=======
-        public void sendEndOfStreamToAllStreams(EndOfStream.Code responseCode, long blockNumber) {
-            List<StreamObserver<PublishStreamResponse>> streams = new ArrayList<>(activeStreams);
->>>>>>> c23da6d6
+        public void sendEndOfStreamToAllStreams(final EndOfStream.Code responseCode, final long blockNumber) {
             log.info(
                     "Sending EndOfStream ({}, block {}) to {} active streams on port {}",
                     responseCode,
@@ -466,14 +424,14 @@
                     port);
             blockTrackingLock.writeLock().lock(); // Lock needed to safely iterate and modify activeStreams potentially
             try {
-                List<StreamObserver<PublishStreamResponse>> streamsToRemove = new ArrayList<>();
+                final List<StreamObserver<PublishStreamResponse>> streamsToRemove = new ArrayList<>();
                 for (final StreamObserver<PublishStreamResponse> observer : activeStreams) {
                     try {
                         sendEndOfStream(observer, responseCode, blockNumber);
                         // Assuming EndOfStream terminates the connection from server side perspective
                         observer.onCompleted();
                         streamsToRemove.add(observer); // Mark for removal after iteration
-                    } catch (Exception e) {
+                    } catch (final Exception e) {
                         log.error("Failed to send EndOfStream to stream {} on port {}", observer.hashCode(), port, e);
                         streamsToRemove.add(observer); // Remove problematic stream
                     }
@@ -490,7 +448,7 @@
          *
          * @param blockNumber the block number to skip
          */
-        public void sendSkipBlockToAllStreams(long blockNumber) {
+        public void sendSkipBlockToAllStreams(final long blockNumber) {
             log.info(
                     "Sending SkipBlock for block {} to {} active streams on port {}",
                     blockNumber,
@@ -500,7 +458,7 @@
             for (final StreamObserver<PublishStreamResponse> observer : activeStreams) {
                 try {
                     sendSkipBlock(observer, blockNumber);
-                } catch (Exception e) {
+                } catch (final Exception e) {
                     log.error("Failed to send SkipBlock to stream {} on port {}", observer.hashCode(), port, e);
                     // Decide if we should remove the stream on failure
                     // removeStreamFromTracking(observer);
@@ -513,7 +471,7 @@
          *
          * @param blockNumber the block number to resend
          */
-        public void sendResendBlockToAllStreams(long blockNumber) {
+        public void sendResendBlockToAllStreams(final long blockNumber) {
             log.info(
                     "Sending ResendBlock for block {} to {} active streams on port {}",
                     blockNumber,
@@ -523,7 +481,7 @@
             for (final StreamObserver<PublishStreamResponse> observer : activeStreams) {
                 try {
                     sendResendBlock(observer, blockNumber);
-                } catch (Exception e) {
+                } catch (final Exception e) {
                     log.error("Failed to send ResendBlock to stream {} on port {}", observer.hashCode(), port, e);
                     // Decide if we should remove the stream on failure
                     // removeStreamFromTracking(observer);
@@ -534,10 +492,9 @@
         // Helper methods for sending specific responses
 
         private void sendEndOfStream(
-<<<<<<< HEAD
-                StreamObserver<PublishStreamResponse> observer,
-                PublishStreamResponseCode responseCode,
-                long blockNumber) {
+                final StreamObserver<PublishStreamResponse> observer,
+                final EndOfStream.Code responseCode,
+                final long blockNumber) {
             final EndOfStream endOfStream = EndOfStream.newBuilder()
                     .setStatus(responseCode)
                     .setBlockNumber(lastVerifiedBlockNumber.get()) // Use current last verified
@@ -551,24 +508,9 @@
                     blockNumber, // blockNumber from config is potentially confusing here, using lastVerified is safer
                     observer.hashCode(),
                     port);
-=======
-                StreamObserver<PublishStreamResponse> observer, EndOfStream.Code responseCode, long blockNumber) {
-            try {
-                observer.onNext(PublishStreamResponse.newBuilder()
-                        .setEndStream(EndOfStream.newBuilder()
-                                .setStatus(responseCode)
-                                .setBlockNumber(blockNumber)
-                                .build())
-                        .build());
-                observer.onCompleted();
-                activeStreams.remove(observer);
-            } catch (Exception e) {
-                log.error("Error sending EndOfStream response on port {}", port, e);
-            }
->>>>>>> c23da6d6
-        }
-
-        private void sendSkipBlock(StreamObserver<PublishStreamResponse> observer, long blockNumber) {
+        }
+
+        private void sendSkipBlock(final StreamObserver<PublishStreamResponse> observer, final long blockNumber) {
             final PublishStreamResponse.SkipBlock skipBlock = PublishStreamResponse.SkipBlock.newBuilder()
                     .setBlockNumber(blockNumber)
                     .build();
@@ -578,7 +520,7 @@
             log.debug("Sent SkipBlock for block {} to stream {} on port {}", blockNumber, observer.hashCode(), port);
         }
 
-        private void sendResendBlock(StreamObserver<PublishStreamResponse> observer, long blockNumber) {
+        private void sendResendBlock(final StreamObserver<PublishStreamResponse> observer, final long blockNumber) {
             final ResendBlock resendBlock =
                     ResendBlock.newBuilder().setBlockNumber(blockNumber).build();
             final PublishStreamResponse response = PublishStreamResponse.newBuilder()
@@ -594,7 +536,7 @@
          *
          * @param observer The observer to remove.
          */
-        private void removeStreamFromTracking(StreamObserver<PublishStreamResponse> observer) {
+        private void removeStreamFromTracking(final StreamObserver<PublishStreamResponse> observer) {
             blockTrackingLock.writeLock().lock();
             try {
                 removeStreamFromTrackingInternal(observer);
@@ -608,7 +550,7 @@
          *
          * @param observer The observer to remove.
          */
-        private void removeStreamFromTrackingInternal(StreamObserver<PublishStreamResponse> observer) {
+        private void removeStreamFromTrackingInternal(final StreamObserver<PublishStreamResponse> observer) {
             if (activeStreams.remove(observer)) {
                 log.info(
                         "Removed stream observer {} from active list on port {}. Remaining: {}",
@@ -619,7 +561,7 @@
             // Check if this stream was actively sending a block and remove it from tracking
             streamingBlocks.entrySet().removeIf(entry -> {
                 if (entry.getValue() == observer) {
-                    long blockNumber = entry.getKey();
+                    final long blockNumber = entry.getKey();
                     log.warn(
                             "Stream {} disconnected while sending block {}. Removing from streaming state on port {}.",
                             observer.hashCode(),
@@ -638,12 +580,12 @@
          *
          * @param erroredObserver The observer that encountered the error.
          */
-        private void handleStreamError(StreamObserver<PublishStreamResponse> erroredObserver) {
+        private void handleStreamError(final StreamObserver<PublishStreamResponse> erroredObserver) {
             Long blockNumberOnError = null;
             // Find if this observer was streaming a block
             blockTrackingLock.readLock().lock(); // Read lock sufficient to check streamingBlocks
             try {
-                Optional<Map.Entry<Long, StreamObserver<PublishStreamResponse>>> entry =
+                final Optional<Map.Entry<Long, StreamObserver<PublishStreamResponse>>> entry =
                         streamingBlocks.entrySet().stream()
                                 .filter(e -> e.getValue() == erroredObserver)
                                 .findFirst();
@@ -679,7 +621,7 @@
                             port);
                     try {
                         sendResendBlock(chosenStream, blockNumberOnError);
-                    } catch (Exception e) {
+                    } catch (final Exception e) {
                         log.error(
                                 "Failed to send ResendBlock for block {} to stream {} on port {}.",
                                 blockNumberOnError,
@@ -708,40 +650,18 @@
      * @param blockAlreadyExists Indicates if the block was already fully processed.
      */
     private void buildAndSendBlockAcknowledgement(
-            long blockNumber, StreamObserver<PublishStreamResponse> responseObserver, boolean blockAlreadyExists) {
+            final long blockNumber,
+            final StreamObserver<PublishStreamResponse> responseObserver,
+            final boolean blockAlreadyExists) {
         final PublishStreamResponse.BlockAcknowledgement ack = PublishStreamResponse.BlockAcknowledgement.newBuilder()
                 .setBlockNumber(blockNumber)
-                .setBlockNumber(lastVerifiedBlockNumber.get())
+                .setBlockNumber(lastVerifiedBlockNumber.get()) // TODO: why is the block number set twice? which is correct?
                 .setBlockAlreadyExists(blockAlreadyExists) // Set based on the parameter
                 .build();
         final PublishStreamResponse response = PublishStreamResponse.newBuilder()
-                .setAcknowledgement(
-                        Acknowledgement.newBuilder().setBlockAck(ack).build())
+                .setAcknowledgement(ack)
                 .build();
         try {
-<<<<<<< HEAD
-=======
-            // Create a dummy hash using a hex string (which is guaranteed to be valid)
-            // SHA-384 hash is 48 bytes (96 hex characters)
-            String hexHash =
-                    "deadbeefdeadbeefdeadbeefdeadbeefdeadbeefdeadbeefdeadbeefdeadbeefdeadbeefdeadbeefdeadbeefdeadbeef";
-            ByteString dummyHash = ByteString.fromHex(hexHash);
-
-            // Build the BlockAcknowledgement message
-            PublishStreamResponse.BlockAcknowledgement blockAck =
-                    PublishStreamResponse.BlockAcknowledgement.newBuilder()
-                            .setBlockNumber(blockNumber)
-                            .setBlockRootHash(dummyHash)
-                            .setBlockAlreadyExists(false)
-                            .build();
-
-            // Build the full response
-            PublishStreamResponse response = PublishStreamResponse.newBuilder()
-                    .setAcknowledgement(blockAck)
-                    .build();
-
-            // Send the response
->>>>>>> c23da6d6
             responseObserver.onNext(response);
             log.debug(
                     "Sent BlockAcknowledgement for block {} (exists={}) to stream {} on port {}. Last verified: {}",

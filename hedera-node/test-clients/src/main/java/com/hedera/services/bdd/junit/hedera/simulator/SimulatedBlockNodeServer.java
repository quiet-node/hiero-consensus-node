--- conflicted
+++ resolved
@@ -831,10 +831,6 @@
 
         final PublishStreamResponse.BlockAcknowledgement ack = PublishStreamResponse.BlockAcknowledgement.newBuilder()
                 .setBlockNumber(blockNumber)
-<<<<<<< HEAD
-                .setBlockAlreadyExists(blockAlreadyExists) // Set based on the parameter
-=======
->>>>>>> fa513e79
                 .build();
         final PublishStreamResponse response =
                 PublishStreamResponse.newBuilder().setAcknowledgement(ack).build();

// SPDX-License-Identifier: Apache-2.0
package com.hedera.services.bdd.junit.support.validators.block;

import static com.hedera.hapi.block.stream.output.StateIdentifier.STATE_ID_ACTIVE_HINTS_CONSTRUCTION;
import static com.hedera.hapi.block.stream.output.StateIdentifier.STATE_ID_ACTIVE_PROOF_CONSTRUCTION;
import static com.hedera.hapi.block.stream.output.StateIdentifier.STATE_ID_FILES;
import static com.hedera.hapi.util.HapiUtils.asInstant;
import static com.hedera.node.app.blocks.impl.BlockImplUtils.combine;
import static com.hedera.node.app.hapi.utils.CommonUtils.noThrowSha384HashOf;
import static com.hedera.node.app.hapi.utils.CommonUtils.sha384DigestOrThrow;
import static com.hedera.node.app.ids.schemas.V0590EntityIdSchema.ENTITY_COUNTS_KEY;
import static com.hedera.services.bdd.junit.hedera.ExternalPath.APPLICATION_PROPERTIES;
import static com.hedera.services.bdd.junit.hedera.ExternalPath.DATA_CONFIG_DIR;
import static com.hedera.services.bdd.junit.hedera.ExternalPath.SAVED_STATES_DIR;
import static com.hedera.services.bdd.junit.hedera.ExternalPath.SWIRLDS_LOG;
import static com.hedera.services.bdd.junit.hedera.NodeSelector.byNodeId;
import static com.hedera.services.bdd.junit.hedera.utils.WorkingDirUtils.STATE_METADATA_FILE;
import static com.hedera.services.bdd.junit.hedera.utils.WorkingDirUtils.workingDirFor;
import static com.hedera.services.bdd.junit.support.validators.block.BlockStreamUtils.stateNameOf;
import static com.hedera.services.bdd.junit.support.validators.block.ChildHashUtils.hashesByName;
import static com.hedera.services.bdd.spec.TargetNetworkType.SUBPROCESS_NETWORK;
import static com.swirlds.platform.system.InitTrigger.GENESIS;
import static java.util.Objects.requireNonNull;
import static org.junit.jupiter.api.Assertions.assertEquals;
import static org.junit.jupiter.api.Assertions.assertNull;
import static org.junit.jupiter.api.Assertions.assertTrue;

import com.hedera.hapi.block.stream.Block;
import com.hedera.hapi.block.stream.BlockItem;
import com.hedera.hapi.block.stream.BlockProof;
import com.hedera.hapi.block.stream.output.MapChangeKey;
import com.hedera.hapi.block.stream.output.MapChangeValue;
import com.hedera.hapi.block.stream.output.QueuePushChange;
import com.hedera.hapi.block.stream.output.SingletonUpdateChange;
import com.hedera.hapi.block.stream.output.StateChanges;
import com.hedera.hapi.block.stream.output.StateIdentifier;
import com.hedera.hapi.node.base.Timestamp;
import com.hedera.hapi.node.base.TokenAssociation;
import com.hedera.hapi.node.state.common.EntityIDPair;
import com.hedera.hapi.node.state.common.EntityNumber;
import com.hedera.hapi.node.state.entity.EntityCounts;
import com.hedera.hapi.node.state.hints.HintsConstruction;
import com.hedera.hapi.node.state.history.HistoryProofConstruction;
import com.hedera.hapi.node.state.primitives.ProtoBytes;
import com.hedera.hapi.node.state.primitives.ProtoLong;
import com.hedera.hapi.node.state.primitives.ProtoString;
import com.hedera.node.app.ServicesMain;
import com.hedera.node.app.blocks.BlockStreamManager;
import com.hedera.node.app.blocks.StreamingTreeHasher;
import com.hedera.node.app.blocks.impl.NaiveStreamingTreeHasher;
import com.hedera.node.app.config.BootstrapConfigProviderImpl;
import com.hedera.node.app.hints.HintsLibrary;
import com.hedera.node.app.hints.impl.HintsLibraryImpl;
import com.hedera.node.app.history.HistoryLibrary;
import com.hedera.node.app.history.impl.HistoryLibraryImpl;
import com.hedera.node.app.ids.EntityIdService;
import com.hedera.node.app.info.DiskStartupNetworks;
import com.hedera.node.app.version.ServicesSoftwareVersion;
import com.hedera.node.config.data.VersionConfig;
import com.hedera.pbj.runtime.io.buffer.Bytes;
import com.hedera.services.bdd.junit.hedera.subprocess.SubProcessNetwork;
import com.hedera.services.bdd.junit.support.BlockStreamAccess;
import com.hedera.services.bdd.junit.support.BlockStreamValidator;
import com.hedera.services.bdd.spec.HapiSpec;
import com.swirlds.common.crypto.Hash;
import com.swirlds.common.merkle.MerkleNode;
import com.swirlds.common.merkle.crypto.MerkleCryptography;
import com.swirlds.common.merkle.utility.MerkleTreeVisualizer;
import com.swirlds.common.metrics.noop.NoOpMetrics;
import com.swirlds.common.test.fixtures.merkle.TestMerkleCryptoFactory;
import com.swirlds.platform.config.legacy.LegacyConfigPropertiesLoader;
import com.swirlds.platform.crypto.CryptoStatic;
import com.swirlds.platform.state.MerkleNodeState;
import com.swirlds.platform.state.service.PlatformStateFacade;
import com.swirlds.platform.system.address.AddressBook;
import com.swirlds.state.lifecycle.Service;
import com.swirlds.state.spi.CommittableWritableStates;
import com.swirlds.state.spi.WritableSingletonState;
import edu.umd.cs.findbugs.annotations.NonNull;
import edu.umd.cs.findbugs.annotations.Nullable;
import java.io.IOException;
import java.io.UncheckedIOException;
import java.nio.ByteBuffer;
import java.nio.file.Files;
import java.nio.file.Path;
import java.nio.file.Paths;
import java.time.Instant;
import java.util.HashSet;
import java.util.LinkedHashMap;
import java.util.List;
import java.util.Map;
import java.util.Set;
import java.util.SplittableRandom;
import java.util.TreeMap;
import java.util.regex.Pattern;
import org.apache.logging.log4j.LogManager;
import org.apache.logging.log4j.Logger;
import org.junit.jupiter.api.Assertions;

/**
 * A validator that asserts the state changes in the block stream, when applied directly to a {@link MerkleNodeState}
 * initialized with the genesis {@link Service} schemas, result in the given root hash.
 */
public class StateChangesValidator implements BlockStreamValidator {
    private static final Logger logger = LogManager.getLogger(StateChangesValidator.class);
    private static final SplittableRandom RANDOM = new SplittableRandom(System.currentTimeMillis());
    private static final MerkleCryptography CRYPTO = TestMerkleCryptoFactory.getInstance();

    private static final int HASH_SIZE = 48;
    private static final int VISUALIZATION_HASH_DEPTH = 5;
    /**
     * The probability that the validator will verify an intermediate block proof; we always verify the first and last.
     */
    private static final double PROOF_VERIFICATION_PROB = 0.05;

    private static final Pattern NUMBER_PATTERN = Pattern.compile("\\d+");
    private static final Pattern CHILD_STATE_PATTERN = Pattern.compile("\\s+\\d+ \\w+\\s+(\\S+)\\s+.+\\s+(.+)");

    private final Hash genesisStateHash;
    private final Path pathToNode0SwirldsLog;
    private final Bytes expectedRootHash;
    private final Set<String> servicesWritten = new HashSet<>();
    private final StateChangesSummary stateChangesSummary = new StateChangesSummary(new TreeMap<>());
    private final Map<String, Set<Object>> entityChanges = new LinkedHashMap<>();

    private Instant lastStateChangesTime;
    private StateChanges lastStateChanges;
    private MerkleNodeState state;

    @Nullable
    private final HintsLibrary hintsLibrary;

    @Nullable
    private final HistoryLibrary historyLibrary;

    public enum HintsEnabled {
        YES,
        NO
    }

    public enum HistoryEnabled {
        YES,
        NO
    }

    public static void main(String[] args) {
        final var node0Dir = Paths.get("hedera-node/test-clients")
                .resolve(workingDirFor(0, "hapi"))
                .toAbsolutePath()
                .normalize();
        final var validator = new StateChangesValidator(
                Bytes.fromHex(
                        "00e8337bc1e1c5730c1a7f2dde8c53ed22f8664cd18069b71be52161a34071d6913d619f8867520e611dca03a2f71d15"),
                node0Dir.resolve("output/swirlds.log"),
                node0Dir.resolve("data/config/application.properties"),
                node0Dir.resolve("data/config"),
                HintsEnabled.YES,
                HistoryEnabled.YES);
        final var blocks =
                BlockStreamAccess.BLOCK_STREAM_ACCESS.readBlocks(node0Dir.resolve("data/blockStreams/block-0.0.3"));
        validator.validateBlocks(blocks);
    }

    public static final Factory FACTORY = new Factory() {
        @NonNull
        @Override
        public BlockStreamValidator create(@NonNull final HapiSpec spec) {
            return newValidatorFor(spec);
        }

        @Override
        public boolean appliesTo(@NonNull HapiSpec spec) {
            // Embedded networks don't have saved states or a Merkle tree to validate hashes against
            return spec.targetNetworkOrThrow().type() == SUBPROCESS_NETWORK;
        }
    };

    /**
     * Constructs a validator that will assert the state changes in the block stream are consistent with the
     * root hash found in the latest saved state directory from a node targeted by the given spec.
     *
     * @param spec the spec
     * @return the validator
     */
    public static StateChangesValidator newValidatorFor(@NonNull final HapiSpec spec) {
        requireNonNull(spec);
        final var latestStateDir = findMaybeLatestSavedStateFor(spec);
        if (latestStateDir == null) {
            throw new AssertionError("No saved state directory found");
        }
        final var rootHash = findRootHashFrom(latestStateDir.resolve(STATE_METADATA_FILE));
        if (rootHash == null) {
            throw new AssertionError("No root hash found in state metadata file");
        }
        if (!(spec.targetNetworkOrThrow() instanceof SubProcessNetwork subProcessNetwork)) {
            throw new IllegalArgumentException("Cannot validate state changes for an embedded network");
        }
        try {
            final var node0 = subProcessNetwork.getRequiredNode(byNodeId(0));
            final var genesisConfigTxt = node0.metadata().workingDirOrThrow().resolve("genesis-config.txt");
            Files.writeString(genesisConfigTxt, subProcessNetwork.genesisConfigTxt());
            final var isHintsEnabled = spec.startupProperties().getBoolean("tss.hintsEnabled");
            final var isHistoryEnabled = spec.startupProperties().getBoolean("tss.historyEnabled");
            return new StateChangesValidator(
                    rootHash,
                    node0.getExternalPath(SWIRLDS_LOG),
                    node0.getExternalPath(APPLICATION_PROPERTIES),
                    node0.getExternalPath(DATA_CONFIG_DIR),
                    isHintsEnabled ? HintsEnabled.YES : HintsEnabled.NO,
                    isHistoryEnabled ? HistoryEnabled.YES : HistoryEnabled.NO);
        } catch (IOException e) {
            throw new UncheckedIOException(e);
        }
    }

    public StateChangesValidator(
            @NonNull final Bytes expectedRootHash,
            @NonNull final Path pathToNode0SwirldsLog,
            @NonNull final Path pathToOverrideProperties,
            @NonNull final Path pathToUpgradeSysFilesLoc,
            @NonNull final HintsEnabled hintsEnabled,
            @NonNull final HistoryEnabled historyEnabled) {
        this.expectedRootHash = requireNonNull(expectedRootHash);
        this.pathToNode0SwirldsLog = requireNonNull(pathToNode0SwirldsLog);

        System.setProperty(
                "hedera.app.properties.path",
                pathToOverrideProperties.toAbsolutePath().toString());
        System.setProperty(
                "networkAdmin.upgradeSysFilesLoc",
                pathToUpgradeSysFilesLoc.toAbsolutePath().toString());
        System.setProperty("tss.hintsEnabled", "" + (hintsEnabled == HintsEnabled.YES));
        System.setProperty("tss.historyEnabled", "" + (historyEnabled == HistoryEnabled.YES));
        unarchiveGenesisNetworkJson(pathToUpgradeSysFilesLoc);
        final var bootstrapConfig = new BootstrapConfigProviderImpl().getConfiguration();
        final var versionConfig = bootstrapConfig.getConfigData(VersionConfig.class);
        final var servicesVersion = versionConfig.servicesVersion();
        final var metrics = new NoOpMetrics();
        final var platformConfig = ServicesMain.buildPlatformConfig();
<<<<<<< HEAD
        final var hedera =
                ServicesMain.newHedera(metrics, new PlatformStateFacade(ServicesSoftwareVersion::new), platformConfig);
        this.state = hedera.newStateRoot();
        hedera.initializeStatesApi(
                state, GENESIS, DiskStartupNetworks.fromLegacyAddressBook(addressBook), platformConfig);
=======
        hedera.initializeStatesApi(state, GENESIS, platformConfig);
>>>>>>> afa51b03
        final var stateToBeCopied = state;
        state = state.copy();
        this.hintsLibrary = (hintsEnabled == HintsEnabled.YES) ? new HintsLibraryImpl() : null;
        this.historyLibrary = (historyEnabled == HistoryEnabled.YES) ? new HistoryLibraryImpl() : null;
        // get the state hash before applying the state changes from current block
        this.genesisStateHash = CRYPTO.digestTreeSync(stateToBeCopied.getRoot());

        logger.info("Registered all Service and migrated state definitions to version {}", servicesVersion);
    }

    @Override
    public void validateBlocks(@NonNull final List<Block> blocks) {
        logger.info("Beginning validation of expected root hash {}", expectedRootHash);
        var previousBlockHash = BlockStreamManager.ZERO_BLOCK_HASH;
        var startOfStateHash = requireNonNull(genesisStateHash).getBytes();

        final int n = blocks.size();
        final var verificationKey = (hintsLibrary != null)
                ? blocks.stream()
                        .flatMap(b -> b.items().stream())
                        .filter(BlockItem::hasStateChanges)
                        .flatMap(b -> b.stateChangesOrThrow().stateChanges().stream())
                        .filter(change -> change.stateId() == STATE_ID_ACTIVE_HINTS_CONSTRUCTION.protoOrdinal())
                        .map(change -> change.singletonUpdateOrThrow().hintsConstructionValueOrThrow())
                        .filter(HintsConstruction::hasHintsScheme)
                        .map(c ->
                                c.hintsSchemeOrThrow().preprocessedKeysOrThrow().verificationKey())
                        .findFirst()
                        .orElseThrow()
                : null;
        final int lastVerifiableIndex =
                blocks.reversed().stream().filter(b -> b.items().getLast().hasBlockProof()).findFirst().stream()
                        .mapToInt(b ->
                                (int) b.items().getFirst().blockHeaderOrThrow().number())
                        .findFirst()
                        .orElseThrow();
        for (int i = 0; i < n; i++) {
            final var block = blocks.get(i);
            final var shouldVerifyProof =
                    i == 0 || i == lastVerifiableIndex || RANDOM.nextDouble() < PROOF_VERIFICATION_PROB;
            if (i != 0 && shouldVerifyProof) {
                final var stateToBeCopied = state;
                this.state = stateToBeCopied.copy();
                startOfStateHash =
                        CRYPTO.digestTreeSync(stateToBeCopied.getRoot()).getBytes();
            }
            final StreamingTreeHasher inputTreeHasher = new NaiveStreamingTreeHasher();
            final StreamingTreeHasher outputTreeHasher = new NaiveStreamingTreeHasher();
            Timestamp expectedFirstUserTxnTime = null;
            boolean firstUserTxnSeen = false;
            for (final var item : block.items()) {
                if (item.hasBlockHeader()) {
                    if (i == 0) {
                        assertEquals(0, item.blockHeaderOrThrow().number(), "Genesis block number should be 0");
                    }
                    expectedFirstUserTxnTime = item.blockHeaderOrThrow().firstTransactionConsensusTime();
                } else if (item.hasTransactionResult() && !firstUserTxnSeen) {
                    final var result = item.transactionResultOrThrow();
                    assertEquals(expectedFirstUserTxnTime, result.consensusTimestampOrThrow());
                    firstUserTxnSeen = true;
                }
                servicesWritten.clear();
                if (shouldVerifyProof) {
                    hashInputOutputTree(item, inputTreeHasher, outputTreeHasher);
                }
                if (item.hasStateChanges()) {
                    final var changes = item.stateChangesOrThrow();
                    final var at = asInstant(changes.consensusTimestampOrThrow());
                    if (lastStateChanges != null && at.isBefore(requireNonNull(lastStateChangesTime))) {
                        Assertions.fail("State changes are not in chronological order - last changes were \n "
                                + lastStateChanges + "\ncurrent changes are \n  " + changes);
                    }
                    lastStateChanges = changes;
                    lastStateChangesTime = at;
                    applyStateChanges(item.stateChangesOrThrow());
                }
                servicesWritten.forEach(name -> ((CommittableWritableStates) state.getWritableStates(name)).commit());
            }
            if (!firstUserTxnSeen) {
                assertNull(expectedFirstUserTxnTime, "Block had no user transactions");
            }
            if (i <= lastVerifiableIndex) {
                final var lastBlockItem = block.items().getLast();
                assertTrue(lastBlockItem.hasBlockProof());
                final var blockProof = lastBlockItem.blockProofOrThrow();
                assertEquals(
                        previousBlockHash,
                        blockProof.previousBlockRootHash(),
                        "Previous block hash mismatch for block " + blockProof.block());

                if (shouldVerifyProof) {
                    final var expectedBlockHash =
                            computeBlockHash(startOfStateHash, previousBlockHash, inputTreeHasher, outputTreeHasher);
                    validateBlockProof(blockProof, expectedBlockHash, verificationKey);
                    previousBlockHash = expectedBlockHash;
                } else {
                    previousBlockHash = requireNonNull(
                                    blocks.get(i + 1).items().getLast().blockProof())
                            .previousBlockRootHash();
                }
            }
        }
        logger.info("Summary of changes by service:\n{}", stateChangesSummary);

        final var entityCounts =
                state.getWritableStates(EntityIdService.NAME).<EntityCounts>getSingleton(ENTITY_COUNTS_KEY);
        assertEntityCountsMatch(entityCounts);

        CRYPTO.digestTreeSync(state.getRoot());
        final var rootHash = requireNonNull(state.getHash()).getBytes();
        if (!expectedRootHash.equals(rootHash)) {
            final var expectedHashes = getMaybeLastHashMnemonics(pathToNode0SwirldsLog);
            if (expectedHashes == null) {
                throw new AssertionError("No expected hashes found in " + pathToNode0SwirldsLog);
            }
            final var actualHashes = hashesFor(state.getRoot());
            final var errorMsg = new StringBuilder("Hashes did not match for the following states,");
            expectedHashes.forEach((stateName, expectedHash) -> {
                final var actualHash = actualHashes.get(stateName);
                if (!expectedHash.equals(actualHash)) {
                    errorMsg.append("\n    * ")
                            .append(stateName)
                            .append(" - expected ")
                            .append(expectedHash)
                            .append(", was ")
                            .append(actualHash);
                }
            });
            Assertions.fail(errorMsg.toString());
        }
    }

    private void assertEntityCountsMatch(final WritableSingletonState<EntityCounts> entityCounts) {
        final var actualCounts = requireNonNull(entityCounts.get());
        final var expectedNumAirdrops = entityChanges.getOrDefault(
                stateNameOf(StateIdentifier.STATE_ID_PENDING_AIRDROPS.protoOrdinal()), Set.of());
        final var expectedNumStakingInfos =
                entityChanges.getOrDefault(stateNameOf(StateIdentifier.STATE_ID_STAKING_INFO.protoOrdinal()), Set.of());
        final var expectedNumContractStorageSlots = entityChanges.getOrDefault(
                stateNameOf(StateIdentifier.STATE_ID_CONTRACT_STORAGE.protoOrdinal()), Set.of());
        final var expectedNumTokenRelations = entityChanges.getOrDefault(
                stateNameOf(StateIdentifier.STATE_ID_TOKEN_RELATIONS.protoOrdinal()), Set.of());
        final var expectedNumAccounts =
                entityChanges.getOrDefault(stateNameOf(StateIdentifier.STATE_ID_ACCOUNTS.protoOrdinal()), Set.of());
        final var expectedNumAliases =
                entityChanges.getOrDefault(stateNameOf(StateIdentifier.STATE_ID_ALIASES.protoOrdinal()), Set.of());
        final var expectedNumContractBytecodes = entityChanges.getOrDefault(
                stateNameOf(StateIdentifier.STATE_ID_CONTRACT_BYTECODE.protoOrdinal()), Set.of());
        final var expectedNumFiles = entityChanges.getOrDefault(stateNameOf(STATE_ID_FILES.protoOrdinal()), Set.of());
        final var expectedNumNfts =
                entityChanges.getOrDefault(stateNameOf(StateIdentifier.STATE_ID_NFTS.protoOrdinal()), Set.of());
        final var expectedNumNodes =
                entityChanges.getOrDefault(stateNameOf(StateIdentifier.STATE_ID_NODES.protoOrdinal()), Set.of());
        final var expectedNumSchedules = entityChanges.getOrDefault(
                stateNameOf(StateIdentifier.STATE_ID_SCHEDULES_BY_ID.protoOrdinal()), Set.of());
        final var expectedNumTokens =
                entityChanges.getOrDefault(stateNameOf(StateIdentifier.STATE_ID_TOKENS.protoOrdinal()), Set.of());
        final var expectedNumTopics =
                entityChanges.getOrDefault(stateNameOf(StateIdentifier.STATE_ID_TOPICS.protoOrdinal()), Set.of());

        assertEquals(expectedNumAirdrops.size(), actualCounts.numAirdrops(), "Airdrop counts mismatch");
        assertEquals(expectedNumTokens.size(), actualCounts.numTokens(), "Token counts mismatch");
        assertEquals(
                expectedNumTokenRelations.size(), actualCounts.numTokenRelations(), "Token relation counts mismatch");
        assertEquals(expectedNumAccounts.size(), actualCounts.numAccounts(), "Account counts mismatch");
        assertEquals(expectedNumAliases.size(), actualCounts.numAliases(), "Alias counts mismatch");
        assertEquals(expectedNumStakingInfos.size(), actualCounts.numStakingInfos(), "Staking info counts mismatch");
        assertEquals(expectedNumNfts.size(), actualCounts.numNfts(), "Nft counts mismatch");

        assertEquals(
                expectedNumContractStorageSlots.size(),
                actualCounts.numContractStorageSlots(),
                "Contract storage slot counts mismatch");
        assertEquals(
                expectedNumContractBytecodes.size(),
                actualCounts.numContractBytecodes(),
                "Contract bytecode counts mismatch");

        assertEquals(expectedNumFiles.size(), actualCounts.numFiles(), "File counts mismatch");
        assertEquals(expectedNumNodes.size(), actualCounts.numNodes(), "Node counts mismatch");
        assertEquals(expectedNumSchedules.size(), actualCounts.numSchedules(), "Schedule counts mismatch");
        assertEquals(expectedNumTopics.size(), actualCounts.numTopics(), "Topic counts mismatch");
    }

    private void hashInputOutputTree(
            final BlockItem item,
            final StreamingTreeHasher inputTreeHasher,
            final StreamingTreeHasher outputTreeHasher) {
        final var itemSerialized = BlockItem.PROTOBUF.toBytes(item);
        final var digest = sha384DigestOrThrow();
        switch (item.item().kind()) {
            case EVENT_HEADER, EVENT_TRANSACTION, ROUND_HEADER -> inputTreeHasher.addLeaf(
                    ByteBuffer.wrap(digest.digest(itemSerialized.toByteArray())));
            case TRANSACTION_RESULT, TRANSACTION_OUTPUT, STATE_CHANGES, BLOCK_HEADER -> outputTreeHasher.addLeaf(
                    ByteBuffer.wrap(digest.digest(itemSerialized.toByteArray())));
            default -> {
                // Other items are not part of the input/output trees
            }
        }
    }

    private Bytes computeBlockHash(
            final Bytes startOfBlockStateHash,
            final Bytes previousBlockHash,
            final StreamingTreeHasher inputTreeHasher,
            final StreamingTreeHasher outputTreeHasher) {
        final var inputTreeHash = inputTreeHasher.rootHash().join();
        final var outputTreeHash = outputTreeHasher.rootHash().join();

        final var leftHash = combine(previousBlockHash, inputTreeHash);
        final var rightHash = combine(outputTreeHash, startOfBlockStateHash);
        return combine(leftHash, rightHash);
    }

    private void validateBlockProof(
            @NonNull final BlockProof proof, @NonNull final Bytes blockHash, @Nullable final Bytes verificationKey) {
        var provenHash = blockHash;
        final var siblingHashes = proof.siblingHashes();
        if (!siblingHashes.isEmpty()) {
            for (final var siblingHash : siblingHashes) {
                // Our indirect proofs always provide right sibling hashes
                provenHash = combine(provenHash, siblingHash.siblingHash());
            }
        }
        if (verificationKey != null) {
            final var signature = proof.blockSignature();
            final var verified = hintsLibrary.verifyAggregate(signature, blockHash, verificationKey, 1, 3);
            assertTrue(verified, "Block proof signature verification failed for " + proof);
        } else {
            final var expectedSignature = Bytes.wrap(noThrowSha384HashOf(provenHash.toByteArray()));
            assertEquals(expectedSignature, proof.blockSignature(), "Signature mismatch for " + proof);
        }
    }

    private Map<String, String> hashesFor(@NonNull final MerkleNode state) {
        final var sb = new StringBuilder();
        new MerkleTreeVisualizer(state).setDepth(VISUALIZATION_HASH_DEPTH).render(sb);
        logger.info("Replayed hashes:\n{}", sb);
        return hashesByName(sb.toString());
    }

    private void applyStateChanges(@NonNull final StateChanges stateChanges) {
        for (final var stateChange : stateChanges.stateChanges()) {
            final var stateName = stateNameOf(stateChange.stateId());
            final var delimIndex = stateName.indexOf('.');
            if (delimIndex == -1) {
                Assertions.fail("State name '" + stateName + "' is not in the correct format");
            }
            final var serviceName = stateName.substring(0, delimIndex);
            final var writableStates = state.getWritableStates(serviceName);
            servicesWritten.add(serviceName);
            final var stateKey = stateName.substring(delimIndex + 1);
            switch (stateChange.changeOperation().kind()) {
                case UNSET -> throw new IllegalStateException("Change operation is not set");
                case STATE_ADD, STATE_REMOVE -> {
                    // No-op
                }
                case SINGLETON_UPDATE -> {
                    final var singletonState = writableStates.getSingleton(stateKey);
                    final var singleton = singletonPutFor(stateChange.singletonUpdateOrThrow());
                    singletonState.put(singleton);
                    stateChangesSummary.countSingletonPut(serviceName, stateKey);
                    if (historyLibrary != null
                            && stateChange.stateId() == STATE_ID_ACTIVE_PROOF_CONSTRUCTION.protoOrdinal()) {
                        final var construction = (HistoryProofConstruction) singleton;
                        if (construction.hasTargetProof()) {
                            logger.info("Verifying chain of trust for #{}", construction.constructionId());
                            assertTrue(
                                    historyLibrary.verifyChainOfTrust(
                                            construction.targetProofOrThrow().proof()),
                                    "Chain of trust verification failed for " + construction);
                        }
                    }
                }
                case MAP_UPDATE -> {
                    final var mapState = writableStates.get(stateKey);
                    mapState.put(
                            mapKeyFor(stateChange.mapUpdateOrThrow().keyOrThrow()),
                            mapValueFor(stateChange.mapUpdateOrThrow().valueOrThrow()));
                    entityChanges
                            .computeIfAbsent(stateName, k -> new HashSet<>())
                            .add(mapKeyFor(stateChange.mapUpdateOrThrow().keyOrThrow()));
                    stateChangesSummary.countMapUpdate(serviceName, stateKey);
                }
                case MAP_DELETE -> {
                    final var mapState = writableStates.get(stateKey);
                    mapState.remove(mapKeyFor(stateChange.mapDeleteOrThrow().keyOrThrow()));
                    final var keyToRemove =
                            mapKeyFor(stateChange.mapDeleteOrThrow().keyOrThrow());
                    entityChanges.get(stateName).remove(keyToRemove);
                    stateChangesSummary.countMapDelete(serviceName, stateKey);
                }
                case QUEUE_PUSH -> {
                    final var queueState = writableStates.getQueue(stateKey);
                    queueState.add(queuePushFor(stateChange.queuePushOrThrow()));
                    stateChangesSummary.countQueuePush(serviceName, stateKey);
                }
                case QUEUE_POP -> {
                    final var queueState = writableStates.getQueue(stateKey);
                    queueState.poll();
                    stateChangesSummary.countQueuePop(serviceName, stateKey);
                }
            }
        }
    }

    /**
     * If the given path does not contain the genesis network JSON, recovers it from the archive directory.
     *
     * @param path the path to the network directory
     * @throws IllegalStateException if the genesis network JSON cannot be found
     * @throws UncheckedIOException  if an I/O error occurs
     */
    private void unarchiveGenesisNetworkJson(@NonNull final Path path) {
        final var desiredPath = path.resolve(DiskStartupNetworks.GENESIS_NETWORK_JSON);
        if (!desiredPath.toFile().exists()) {
            final var archivedPath =
                    path.resolve(DiskStartupNetworks.ARCHIVE).resolve(DiskStartupNetworks.GENESIS_NETWORK_JSON);
            if (!archivedPath.toFile().exists()) {
                throw new IllegalStateException("No archived genesis network JSON found at " + archivedPath);
            }
            try {
                Files.move(archivedPath, desiredPath);
            } catch (IOException e) {
                throw new UncheckedIOException(e);
            }
        }
    }

    private record ServiceChangesSummary(
            Map<String, Long> singletonPuts,
            Map<String, Long> mapUpdates,
            Map<String, Long> mapDeletes,
            Map<String, Long> queuePushes,
            Map<String, Long> queuePops) {
        private static final String PREFIX = "    * ";

        public static ServiceChangesSummary newSummary(@NonNull final String serviceName) {
            return new ServiceChangesSummary(
                    new TreeMap<>(), new TreeMap<>(), new TreeMap<>(), new TreeMap<>(), new TreeMap<>());
        }

        @Override
        public String toString() {
            final var sb = new StringBuilder();
            singletonPuts.forEach((stateKey, count) -> sb.append(PREFIX)
                    .append(stateKey)
                    .append(" singleton put ")
                    .append(count)
                    .append(" times")
                    .append('\n'));
            mapUpdates.forEach((stateKey, count) -> sb.append(PREFIX)
                    .append(stateKey)
                    .append(" map updated ")
                    .append(count)
                    .append(" times, deleted ")
                    .append(mapDeletes.getOrDefault(stateKey, 0L))
                    .append(" times")
                    .append('\n'));
            queuePushes.forEach((stateKey, count) -> sb.append(PREFIX)
                    .append(stateKey)
                    .append(" queue pushed ")
                    .append(count)
                    .append(" times, popped ")
                    .append(queuePops.getOrDefault(stateKey, 0L))
                    .append(" times")
                    .append('\n'));
            return sb.toString();
        }
    }

    private record StateChangesSummary(Map<String, ServiceChangesSummary> serviceChanges) {
        @Override
        public String toString() {
            final var sb = new StringBuilder();
            serviceChanges.forEach((serviceName, summary) -> {
                sb.append("- ").append(serviceName).append(" -\n").append(summary);
            });
            return sb.toString();
        }

        public void countSingletonPut(String serviceName, String stateKey) {
            serviceChanges
                    .computeIfAbsent(serviceName, ServiceChangesSummary::newSummary)
                    .singletonPuts()
                    .merge(stateKey, 1L, Long::sum);
        }

        public void countMapUpdate(String serviceName, String stateKey) {
            serviceChanges
                    .computeIfAbsent(serviceName, ServiceChangesSummary::newSummary)
                    .mapUpdates()
                    .merge(stateKey, 1L, Long::sum);
        }

        public void countMapDelete(String serviceName, String stateKey) {
            serviceChanges
                    .computeIfAbsent(serviceName, ServiceChangesSummary::newSummary)
                    .mapDeletes()
                    .merge(stateKey, 1L, Long::sum);
        }

        public void countQueuePush(String serviceName, String stateKey) {
            serviceChanges
                    .computeIfAbsent(serviceName, ServiceChangesSummary::newSummary)
                    .queuePushes()
                    .merge(stateKey, 1L, Long::sum);
        }

        public void countQueuePop(String serviceName, String stateKey) {
            serviceChanges
                    .computeIfAbsent(serviceName, ServiceChangesSummary::newSummary)
                    .queuePops()
                    .merge(stateKey, 1L, Long::sum);
        }
    }

    private static @Nullable Bytes findRootHashFrom(@NonNull final Path stateMetadataPath) {
        try (final var lines = Files.lines(stateMetadataPath)) {
            return lines.filter(line -> line.startsWith("HASH:"))
                    .map(line -> line.substring(line.length() - 2 * HASH_SIZE))
                    .map(Bytes::fromHex)
                    .findFirst()
                    .orElse(null);
        } catch (IOException e) {
            logger.error("Failed to read state metadata file {}", stateMetadataPath, e);
            return null;
        }
    }

    private static @Nullable Path findMaybeLatestSavedStateFor(@NonNull final HapiSpec spec) {
        final var savedStateDirs = spec.getNetworkNodes().stream()
                .map(node -> node.getExternalPath(SAVED_STATES_DIR))
                .map(Path::toAbsolutePath)
                .toList();
        for (final var savedStatesDir : savedStateDirs) {
            try {
                final var latestRoundPath = findLargestNumberDirectory(savedStatesDir);
                if (latestRoundPath != null) {
                    return latestRoundPath;
                }
            } catch (IOException e) {
                logger.error("Failed to find the latest saved state directory in {}", savedStatesDir, e);
            }
        }
        return null;
    }

    private static @Nullable Path findLargestNumberDirectory(@NonNull final Path savedStatesDir) throws IOException {
        long latestRound = -1;
        Path latestRoundPath = null;
        try (final var stream = Files.newDirectoryStream(savedStatesDir, StateChangesValidator::isNumberDirectory)) {
            for (final var numberDirectory : stream) {
                final var round = Long.parseLong(numberDirectory.getFileName().toString());
                if (round > latestRound) {
                    latestRound = round;
                    latestRoundPath = numberDirectory;
                }
            }
        }
        return latestRoundPath;
    }

    private static boolean isNumberDirectory(@NonNull final Path path) {
        return path.toFile().isDirectory()
                && NUMBER_PATTERN.matcher(path.getFileName().toString()).matches();
    }

    private static @Nullable Map<String, String> getMaybeLastHashMnemonics(final Path path) {
        StringBuilder sb = null;
        boolean sawAllChildHashes = false;
        try {
            final var lines = Files.readAllLines(path);
            for (final var line : lines) {
                if (line.startsWith("(root)")) {
                    sb = new StringBuilder();
                    sawAllChildHashes = false;
                } else if (sb != null) {
                    final var childStateMatcher = CHILD_STATE_PATTERN.matcher(line);
                    sawAllChildHashes |= !childStateMatcher.matches();
                    if (!sawAllChildHashes) {
                        sb.append(line).append('\n');
                    }
                }
            }
        } catch (IOException e) {
            logger.error("Could not read hashes from {}", path, e);
            return null;
        }
        logger.info("Read hashes:\n{}", sb);
        return sb == null ? null : hashesByName(sb.toString());
    }

    private static Object singletonPutFor(@NonNull final SingletonUpdateChange singletonUpdateChange) {
        return switch (singletonUpdateChange.newValue().kind()) {
            case UNSET -> throw new IllegalStateException("Singleton update value is not set");
            case BLOCK_INFO_VALUE -> singletonUpdateChange.blockInfoValueOrThrow();
            case CONGESTION_LEVEL_STARTS_VALUE -> singletonUpdateChange.congestionLevelStartsValueOrThrow();
            case ENTITY_NUMBER_VALUE -> new EntityNumber(singletonUpdateChange.entityNumberValueOrThrow());
            case EXCHANGE_RATE_SET_VALUE -> singletonUpdateChange.exchangeRateSetValueOrThrow();
            case NETWORK_STAKING_REWARDS_VALUE -> singletonUpdateChange.networkStakingRewardsValueOrThrow();
            case BYTES_VALUE -> new ProtoBytes(singletonUpdateChange.bytesValueOrThrow());
            case STRING_VALUE -> new ProtoString(singletonUpdateChange.stringValueOrThrow());
            case RUNNING_HASHES_VALUE -> singletonUpdateChange.runningHashesValueOrThrow();
            case THROTTLE_USAGE_SNAPSHOTS_VALUE -> singletonUpdateChange.throttleUsageSnapshotsValueOrThrow();
            case TIMESTAMP_VALUE -> singletonUpdateChange.timestampValueOrThrow();
            case BLOCK_STREAM_INFO_VALUE -> singletonUpdateChange.blockStreamInfoValueOrThrow();
            case PLATFORM_STATE_VALUE -> singletonUpdateChange.platformStateValueOrThrow();
            case ROSTER_STATE_VALUE -> singletonUpdateChange.rosterStateValueOrThrow();
            case HINTS_CONSTRUCTION_VALUE -> singletonUpdateChange.hintsConstructionValueOrThrow();
            case ENTITY_COUNTS_VALUE -> singletonUpdateChange.entityCountsValueOrThrow();
            case HISTORY_PROOF_CONSTRUCTION_VALUE -> singletonUpdateChange.historyProofConstructionValueOrThrow();
            case CRS_STATE_VALUE -> singletonUpdateChange.crsStateValueOrThrow();
        };
    }

    private static Object queuePushFor(@NonNull final QueuePushChange queuePushChange) {
        return switch (queuePushChange.value().kind()) {
            case UNSET, PROTO_STRING_ELEMENT -> throw new IllegalStateException("Queue push value is not supported");
            case PROTO_BYTES_ELEMENT -> new ProtoBytes(queuePushChange.protoBytesElementOrThrow());
            case TRANSACTION_RECEIPT_ENTRIES_ELEMENT -> queuePushChange.transactionReceiptEntriesElementOrThrow();
        };
    }

    private static Object mapKeyFor(@NonNull final MapChangeKey mapChangeKey) {
        return switch (mapChangeKey.keyChoice().kind()) {
            case UNSET -> throw new IllegalStateException("Key choice is not set for " + mapChangeKey);
            case ACCOUNT_ID_KEY -> mapChangeKey.accountIdKeyOrThrow();
            case TOKEN_RELATIONSHIP_KEY -> pairFrom(mapChangeKey.tokenRelationshipKeyOrThrow());
            case ENTITY_NUMBER_KEY -> new EntityNumber(mapChangeKey.entityNumberKeyOrThrow());
            case FILE_ID_KEY -> mapChangeKey.fileIdKeyOrThrow();
            case NFT_ID_KEY -> mapChangeKey.nftIdKeyOrThrow();
            case PROTO_BYTES_KEY -> new ProtoBytes(mapChangeKey.protoBytesKeyOrThrow());
            case PROTO_LONG_KEY -> new ProtoLong(mapChangeKey.protoLongKeyOrThrow());
            case PROTO_STRING_KEY -> new ProtoString(mapChangeKey.protoStringKeyOrThrow());
            case SCHEDULE_ID_KEY -> mapChangeKey.scheduleIdKeyOrThrow();
            case SLOT_KEY_KEY -> mapChangeKey.slotKeyKeyOrThrow();
            case TOKEN_ID_KEY -> mapChangeKey.tokenIdKeyOrThrow();
            case TOPIC_ID_KEY -> mapChangeKey.topicIdKeyOrThrow();
            case CONTRACT_ID_KEY -> mapChangeKey.contractIdKeyOrThrow();
            case PENDING_AIRDROP_ID_KEY -> mapChangeKey.pendingAirdropIdKeyOrThrow();
            case TIMESTAMP_SECONDS_KEY -> mapChangeKey.timestampSecondsKeyOrThrow();
            case SCHEDULED_ORDER_KEY -> mapChangeKey.scheduledOrderKeyOrThrow();
            case TSS_MESSAGE_MAP_KEY -> mapChangeKey.tssMessageMapKeyOrThrow();
            case TSS_VOTE_MAP_KEY -> mapChangeKey.tssVoteMapKeyOrThrow();
            case HINTS_PARTY_ID_KEY -> mapChangeKey.hintsPartyIdKeyOrThrow();
            case PREPROCESSING_VOTE_ID_KEY -> mapChangeKey.preprocessingVoteIdKeyOrThrow();
            case NODE_ID_KEY -> mapChangeKey.nodeIdKeyOrThrow();
            case CONSTRUCTION_NODE_ID_KEY -> mapChangeKey.constructionNodeIdKeyOrThrow();
        };
    }

    private static Object mapValueFor(@NonNull final MapChangeValue mapChangeValue) {
        return switch (mapChangeValue.valueChoice().kind()) {
            case UNSET -> throw new IllegalStateException("Value choice is not set for " + mapChangeValue);
            case ACCOUNT_VALUE -> mapChangeValue.accountValueOrThrow();
            case ACCOUNT_ID_VALUE -> mapChangeValue.accountIdValueOrThrow();
            case BYTECODE_VALUE -> mapChangeValue.bytecodeValueOrThrow();
            case FILE_VALUE -> mapChangeValue.fileValueOrThrow();
            case NFT_VALUE -> mapChangeValue.nftValueOrThrow();
            case PROTO_STRING_VALUE -> new ProtoString(mapChangeValue.protoStringValueOrThrow());
            case SCHEDULE_VALUE -> mapChangeValue.scheduleValueOrThrow();
            case SCHEDULE_ID_VALUE -> mapChangeValue.scheduleIdValueOrThrow();
            case SCHEDULE_LIST_VALUE -> mapChangeValue.scheduleListValueOrThrow();
            case SLOT_VALUE_VALUE -> mapChangeValue.slotValueValueOrThrow();
            case STAKING_NODE_INFO_VALUE -> mapChangeValue.stakingNodeInfoValueOrThrow();
            case TOKEN_VALUE -> mapChangeValue.tokenValueOrThrow();
            case TOKEN_RELATION_VALUE -> mapChangeValue.tokenRelationValueOrThrow();
            case TOPIC_VALUE -> mapChangeValue.topicValueOrThrow();
            case NODE_VALUE -> mapChangeValue.nodeValueOrThrow();
            case ACCOUNT_PENDING_AIRDROP_VALUE -> mapChangeValue.accountPendingAirdropValueOrThrow();
            case ROSTER_VALUE -> mapChangeValue.rosterValueOrThrow();
            case SCHEDULED_COUNTS_VALUE -> mapChangeValue.scheduledCountsValueOrThrow();
            case THROTTLE_USAGE_SNAPSHOTS_VALUE -> mapChangeValue.throttleUsageSnapshotsValue();
            case TSS_ENCRYPTION_KEYS_VALUE -> mapChangeValue.tssEncryptionKeysValue();
            case TSS_MESSAGE_VALUE -> mapChangeValue.tssMessageValueOrThrow();
            case TSS_VOTE_VALUE -> mapChangeValue.tssVoteValueOrThrow();
            case HINTS_KEY_SET_VALUE -> mapChangeValue.hintsKeySetValueOrThrow();
            case PREPROCESSING_VOTE_VALUE -> mapChangeValue.preprocessingVoteValueOrThrow();
            case CRS_PUBLICATION_VALUE -> mapChangeValue.crsPublicationValueOrThrow();
            case HISTORY_PROOF_VOTE_VALUE -> mapChangeValue.historyProofVoteValue();
            case HISTORY_SIGNATURE_VALUE -> mapChangeValue.historySignatureValue();
            case PROOF_KEY_SET_VALUE -> mapChangeValue.proofKeySetValue();
        };
    }

    private static EntityIDPair pairFrom(@NonNull final TokenAssociation tokenAssociation) {
        return new EntityIDPair(tokenAssociation.accountId(), tokenAssociation.tokenId());
    }

    /**
     * Load the address book from the given path, using {@link CryptoStatic#generateKeysAndCerts(AddressBook)}
     * to set its gossip certificates to the same certificates used by nodes in a test network.
     *
     * @param path the path to the address book file
     * @return the loaded address book
     */
    private static AddressBook loadLegacyBookWithGeneratedCerts(@NonNull final Path path) {
        requireNonNull(path);
        final var configFile = LegacyConfigPropertiesLoader.loadConfigFile(path.toAbsolutePath());
        try {
            final var addressBook = configFile.getAddressBook();
            CryptoStatic.generateKeysAndCerts(addressBook);
            return addressBook;
        } catch (Exception e) {
            throw new RuntimeException("Error generating keys and certs", e);
        }
    }
}<|MERGE_RESOLUTION|>--- conflicted
+++ resolved
@@ -237,15 +237,10 @@
         final var servicesVersion = versionConfig.servicesVersion();
         final var metrics = new NoOpMetrics();
         final var platformConfig = ServicesMain.buildPlatformConfig();
-<<<<<<< HEAD
         final var hedera =
                 ServicesMain.newHedera(metrics, new PlatformStateFacade(ServicesSoftwareVersion::new), platformConfig);
         this.state = hedera.newStateRoot();
-        hedera.initializeStatesApi(
-                state, GENESIS, DiskStartupNetworks.fromLegacyAddressBook(addressBook), platformConfig);
-=======
         hedera.initializeStatesApi(state, GENESIS, platformConfig);
->>>>>>> afa51b03
         final var stateToBeCopied = state;
         state = state.copy();
         this.hintsLibrary = (hintsEnabled == HintsEnabled.YES) ? new HintsLibraryImpl() : null;

--- conflicted
+++ resolved
@@ -142,13 +142,7 @@
         return defaultHapiSpec("HandlesUseOfDefaultTokenId", SnapshotMatchMode.NONDETERMINISTIC_TRANSACTION_FEES)
                 .given()
                 .when()
-<<<<<<< HEAD
-                .then(tokenAssociate(DEFAULT_PAYER, "0.0.0")
-                        .hasPrecheck(INVALID_TOKEN_ID)
-                        .hasKnownStatus(INVALID_TOKEN_ID));
-=======
                 .then(tokenAssociate(DEFAULT_PAYER, "0.0.0").hasPrecheck(INVALID_TOKEN_ID));
->>>>>>> 8fb7fe95
     }
 
     @HapiTest

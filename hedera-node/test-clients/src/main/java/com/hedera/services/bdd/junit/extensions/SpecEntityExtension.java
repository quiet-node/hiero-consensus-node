/*
 * Copyright (C) 2024 Hedera Hashgraph, LLC
 *
 * Licensed under the Apache License, Version 2.0 (the "License");
 * you may not use this file except in compliance with the License.
 * You may obtain a copy of the License at
 *
 *      http://www.apache.org/licenses/LICENSE-2.0
 *
 * Unless required by applicable law or agreed to in writing, software
 * distributed under the License is distributed on an "AS IS" BASIS,
 * WITHOUT WARRANTIES OR CONDITIONS OF ANY KIND, either express or implied.
 * See the License for the specific language governing permissions and
 * limitations under the License.
 */

package com.hedera.services.bdd.junit.extensions;

import static java.lang.reflect.Modifier.isStatic;
import static org.junit.platform.commons.support.AnnotationSupport.findAnnotatedFields;

import com.hedera.services.bdd.spec.dsl.SpecEntity;
import com.hedera.services.bdd.spec.dsl.annotations.Account;
import com.hedera.services.bdd.spec.dsl.annotations.Contract;
import com.hedera.services.bdd.spec.dsl.annotations.FungibleToken;
import com.hedera.services.bdd.spec.dsl.annotations.Key;
import com.hedera.services.bdd.spec.dsl.annotations.NonFungibleToken;
import com.hedera.services.bdd.spec.dsl.entities.SpecAccount;
import com.hedera.services.bdd.spec.dsl.entities.SpecContract;
import com.hedera.services.bdd.spec.dsl.entities.SpecFungibleToken;
import com.hedera.services.bdd.spec.dsl.entities.SpecKey;
import com.hedera.services.bdd.spec.dsl.entities.SpecNonFungibleToken;
import com.hedera.services.bdd.spec.dsl.entities.SpecToken;
import edu.umd.cs.findbugs.annotations.NonNull;
import edu.umd.cs.findbugs.annotations.Nullable;
import java.lang.reflect.Field;
import java.util.Optional;
import java.util.function.Predicate;
import org.junit.jupiter.api.extension.BeforeAllCallback;
import org.junit.jupiter.api.extension.ExtensionContext;
import org.junit.jupiter.api.extension.ParameterContext;
import org.junit.jupiter.api.extension.ParameterResolutionException;
import org.junit.jupiter.api.extension.ParameterResolver;

public class SpecEntityExtension implements ParameterResolver, BeforeAllCallback {
    @Override
    public boolean supportsParameter(
            @NonNull final ParameterContext parameterContext, @NonNull final ExtensionContext extensionContext) {
        return SpecEntity.class.isAssignableFrom(parameterContext.getParameter().getType());
    }

    @Override
    public Object resolveParameter(
            @NonNull final ParameterContext parameterContext, @NonNull final ExtensionContext extensionContext)
            throws ParameterResolutionException {
        final var parameter = parameterContext.getParameter();
        final var entityType = parameterContext.getParameter().getType();
        if (entityType == SpecAccount.class) {
            return accountFrom(
                    parameter.isAnnotationPresent(Account.class) ? parameter.getAnnotation(Account.class) : null,
                    parameter.getName());
        } else if (entityType == SpecContract.class) {
            if (!parameter.isAnnotationPresent(Contract.class)) {
                throw new IllegalArgumentException("Missing @ContractSpec annotation");
            }
            return contractFrom(parameter.getAnnotation(Contract.class));
        } else if (entityType == SpecFungibleToken.class) {
            if (!parameter.isAnnotationPresent(FungibleToken.class)) {
                throw new IllegalArgumentException("Missing @FungibleTokenSpec annotation");
            }
            return SpecFungibleToken.from(parameter.getAnnotation(FungibleToken.class), parameter.getName());
        } else if (entityType == SpecNonFungibleToken.class) {
            if (!parameter.isAnnotationPresent(NonFungibleToken.class)) {
                throw new IllegalArgumentException("Missing @NonFungibleTokenSpec annotation");
            }
            return nonFungibleTokenFrom(parameter.getAnnotation(NonFungibleToken.class), parameter.getName());
        } else if (entityType == SpecKey.class) {
            return keyFrom(
                    parameter.isAnnotationPresent(Key.class) ? parameter.getAnnotation(Key.class) : null,
                    parameter.getName());
        } else {
            throw new ParameterResolutionException("Unsupported entity type " + entityType);
        }
    }

    @Override
    public void beforeAll(@NonNull final ExtensionContext context) throws Exception {
        // Inject spec contracts into static fields annotated with @ContractSpec
        for (final var field : findAnnotatedFields(
                context.getRequiredTestClass(), Contract.class, staticFieldSelector(SpecContract.class))) {
            final var contract = contractFrom(field.getAnnotation(Contract.class));
            injectValueIntoField(field, contract);
        }

        // Inject spec fungible tokens into static fields annotated with @FungibleTokenSpec
        for (final var field : findAnnotatedFields(
                context.getRequiredTestClass(), FungibleToken.class, staticFieldSelector(SpecFungibleToken.class))) {
            final var token = SpecFungibleToken.from(field.getAnnotation(FungibleToken.class), field.getName());
            injectValueIntoField(field, token);
        }

        // Inject spec non-fungible tokens into static fields annotated with @NonFungibleTokenSpec
        for (final var field : findAnnotatedFields(
                context.getRequiredTestClass(),
                NonFungibleToken.class,
                staticFieldSelector(SpecNonFungibleToken.class))) {
            final var token = nonFungibleTokenFrom(field.getAnnotation(NonFungibleToken.class), field.getName());
            injectValueIntoField(field, token);
        }

        // Inject spec accounts into static fields annotated with @AccountSpec
        for (final var field : findAnnotatedFields(
                context.getRequiredTestClass(), Account.class, staticFieldSelector(SpecAccount.class))) {
            final var account = accountFrom(field.getAnnotation(Account.class), field.getName());
            injectValueIntoField(field, account);
        }

        // Inject spec keys into static fields annotated with @KeySpec
        for (final var field :
                findAnnotatedFields(context.getRequiredTestClass(), Key.class, staticFieldSelector(SpecKey.class))) {
            final var key = keyFrom(field.getAnnotation(Key.class), field.getName());
            injectValueIntoField(field, key);
        }
    }

    private SpecContract contractFrom(@NonNull final Contract annotation) {
        final var name = annotation.name().isBlank() ? annotation.contract() : annotation.name();
        return new SpecContract(name, annotation.contract(), annotation.creationGas());
    }

    private SpecNonFungibleToken nonFungibleTokenFrom(
            @NonNull final NonFungibleToken annotation, @NonNull final String defaultName) {
        final var token = new SpecNonFungibleToken(annotation.name().isBlank() ? defaultName : annotation.name());
        SpecToken.customizeToken(token, annotation.keys(), annotation.useAutoRenewAccount());
        token.setNumPreMints(annotation.numPreMints());
        return token;
    }

    private SpecAccount accountFrom(@Nullable final Account annotation, @NonNull final String defaultName) {
        final var name = Optional.ofNullable(annotation)
                .map(Account::name)
                .filter(n -> !n.isBlank())
                .orElse(defaultName);
        final var account = new SpecAccount(name);
        if (annotation != null) {
            final var builder = account.builder();
            if (annotation.centBalance() > 0L) {
                account.centBalance(annotation.centBalance());
            } else if (annotation.tinybarBalance() > 0L) {
                builder.tinybarBalance(annotation.tinybarBalance());
            }
            if (annotation.stakedNodeId() > -1L) {
                builder.stakedNodeId(annotation.stakedNodeId());
            }
<<<<<<< HEAD
            builder.maxAutoAssociations(annotation.autoAssociationSlots());
=======
            builder.maxAutoAssociations(annotation.maxAutoAssociations());
>>>>>>> 7b023ff7
        }
        return account;
    }

    private SpecKey keyFrom(@Nullable final Key annotation, @NonNull final String defaultName) {
        final var name = Optional.ofNullable(annotation)
                .map(Key::name)
                .filter(n -> !n.isBlank())
                .orElse(defaultName);
        final var type = Optional.ofNullable(annotation).map(Key::type).orElse(SpecKey.Type.ED25519);
        return new SpecKey(name, type);
    }

    private void injectValueIntoField(@NonNull final Field field, @NonNull final Object value)
            throws IllegalAccessException {
        final var accessible = field.isAccessible();
        field.setAccessible(true);
        field.set(null, value);
        field.setAccessible(accessible);
    }

    private static Predicate<Field> staticFieldSelector(@NonNull final Class<?> type) {
        return f -> isStatic(f.getModifiers()) && f.getType() == type;
    }
}<|MERGE_RESOLUTION|>--- conflicted
+++ resolved
@@ -152,11 +152,7 @@
             if (annotation.stakedNodeId() > -1L) {
                 builder.stakedNodeId(annotation.stakedNodeId());
             }
-<<<<<<< HEAD
-            builder.maxAutoAssociations(annotation.autoAssociationSlots());
-=======
             builder.maxAutoAssociations(annotation.maxAutoAssociations());
->>>>>>> 7b023ff7
         }
         return account;
     }

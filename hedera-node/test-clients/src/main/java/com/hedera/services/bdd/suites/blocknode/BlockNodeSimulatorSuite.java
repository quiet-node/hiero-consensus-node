--- conflicted
+++ resolved
@@ -45,6 +45,27 @@
 
     @HapiTest
     @HapiBlockNode(
+            networkSize = 1,
+            blockNodeConfigs = {@BlockNodeConfig(nodeId = 0, mode = BlockNodeMode.SIMULATOR)},
+            subProcessNodeConfigs = {
+                @SubProcessNodeConfig(
+                        nodeId = 0,
+                        blockNodeIds = {0},
+                        blockNodePriorities = {0},
+                        applicationPropertiesOverrides = {
+                            "blockStream.streamMode", "BOTH",
+                            "blockStream.writerMode", "FILE_AND_GRPC"
+                        })
+            })
+    @Order(0)
+    final Stream<DynamicTest> node0StreamingHappyPath() {
+        return hapiTest(
+                waitUntilNextBlocks(100).withBackgroundTraffic(true),
+                assertHgcaaLogDoesNotContain(byNodeId(0), "ERROR", Duration.ofSeconds(5)));
+    }
+
+    @HapiTest
+    @HapiBlockNode(
             blockNodeConfigs = {
                 @BlockNodeConfig(nodeId = 0, mode = BlockNodeMode.SIMULATOR),
                 @BlockNodeConfig(nodeId = 1, mode = BlockNodeMode.SIMULATOR),
@@ -55,21 +76,37 @@
                 @SubProcessNodeConfig(
                         nodeId = 0,
                         blockNodeIds = {0},
-                        blockNodePriorities = {0}),
+                        blockNodePriorities = {0},
+                        applicationPropertiesOverrides = {
+                            "blockStream.streamMode", "BOTH",
+                            "blockStream.writerMode", "FILE_AND_GRPC"
+                        }),
                 @SubProcessNodeConfig(
                         nodeId = 1,
                         blockNodeIds = {1},
-                        blockNodePriorities = {0}),
+                        blockNodePriorities = {0},
+                        applicationPropertiesOverrides = {
+                            "blockStream.streamMode", "BOTH",
+                            "blockStream.writerMode", "FILE_AND_GRPC"
+                        }),
                 @SubProcessNodeConfig(
                         nodeId = 2,
                         blockNodeIds = {2},
-                        blockNodePriorities = {0}),
+                        blockNodePriorities = {0},
+                        applicationPropertiesOverrides = {
+                            "blockStream.streamMode", "BOTH",
+                            "blockStream.writerMode", "FILE_AND_GRPC"
+                        }),
                 @SubProcessNodeConfig(
                         nodeId = 3,
                         blockNodeIds = {3},
-                        blockNodePriorities = {0}),
-            })
-    @Order(0)
+                        blockNodePriorities = {0},
+                        applicationPropertiesOverrides = {
+                            "blockStream.streamMode", "BOTH",
+                            "blockStream.writerMode", "FILE_AND_GRPC"
+                        }),
+            })
+    @Order(1)
     final Stream<DynamicTest> allNodesStreamingHappyPath() {
         return hapiTest(
                 waitUntilNextBlocks(10).withBackgroundTraffic(true),
@@ -79,28 +116,6 @@
 
     @HapiTest
     @HapiBlockNode(
-            networkSize = 1,
-            blockNodeConfigs = {@BlockNodeConfig(nodeId = 0, mode = BlockNodeMode.SIMULATOR)},
-            subProcessNodeConfigs = {
-                @SubProcessNodeConfig(
-                        nodeId = 0,
-                        blockNodeIds = {0},
-                        blockNodePriorities = {0},
-                        applicationPropertiesOverrides = {
-                            "blockStream.streamMode", "BOTH",
-                            "blockStream.writerMode", "FILE_AND_GRPC"
-                        })
-            })
-    @Order(1)
-    final Stream<DynamicTest> node0StreamingHappyPath() {
-        return hapiTest(
-                waitUntilNextBlocks(100).withBackgroundTraffic(true),
-                assertHgcaaLogDoesNotContain(byNodeId(0), "ERROR", Duration.ofSeconds(5)));
-    }
-
-    @HapiTest
-    @HapiBlockNode(
-<<<<<<< HEAD
             networkSize = 1,
             blockNodeConfigs = {@BlockNodeConfig(nodeId = 0, mode = BlockNodeMode.SIMULATOR)},
             subProcessNodeConfigs = {
@@ -120,52 +135,15 @@
     @HapiBlockNode(
             networkSize = 2,
             blockNodeConfigs = {@BlockNodeConfig(nodeId = 0, mode = BlockNodeMode.SIMULATOR)},
-=======
-            blockNodeConfigs = {
-                @BlockNodeConfig(nodeId = 0, mode = BlockNodeMode.SIMULATOR),
-                @BlockNodeConfig(nodeId = 1, mode = BlockNodeMode.SIMULATOR),
-                @BlockNodeConfig(nodeId = 2, mode = BlockNodeMode.SIMULATOR),
-                @BlockNodeConfig(nodeId = 3, mode = BlockNodeMode.SIMULATOR),
-            },
->>>>>>> 28ed1908
-            subProcessNodeConfigs = {
-                @SubProcessNodeConfig(
-                        nodeId = 0,
-                        blockNodeIds = {0},
-                        blockNodePriorities = {0},
-                        applicationPropertiesOverrides = {
-                            "blockStream.streamMode", "BOTH",
-                            "blockStream.writerMode", "FILE_AND_GRPC"
-                        }),
+            subProcessNodeConfigs = {
+                @SubProcessNodeConfig(
+                        nodeId = 0,
+                        blockNodeIds = {0},
+                        blockNodePriorities = {0}),
                 @SubProcessNodeConfig(
                         nodeId = 1,
-<<<<<<< HEAD
                         blockNodeIds = {0},
                         blockNodePriorities = {0})
-=======
-                        blockNodeIds = {1},
-                        blockNodePriorities = {0},
-                        applicationPropertiesOverrides = {
-                            "blockStream.streamMode", "BOTH",
-                            "blockStream.writerMode", "FILE_AND_GRPC"
-                        }),
-                @SubProcessNodeConfig(
-                        nodeId = 2,
-                        blockNodeIds = {2},
-                        blockNodePriorities = {0},
-                        applicationPropertiesOverrides = {
-                            "blockStream.streamMode", "BOTH",
-                            "blockStream.writerMode", "FILE_AND_GRPC"
-                        }),
-                @SubProcessNodeConfig(
-                        nodeId = 3,
-                        blockNodeIds = {3},
-                        blockNodePriorities = {0},
-                        applicationPropertiesOverrides = {
-                            "blockStream.streamMode", "BOTH",
-                            "blockStream.writerMode", "FILE_AND_GRPC"
-                        }),
->>>>>>> 28ed1908
             })
     @Order(3)
     final Stream<DynamicTest> twoNodesStreamingOneBlockNodeHappyPath() {
@@ -183,11 +161,7 @@
                 @SubProcessNodeConfig(
                         nodeId = 0,
                         blockNodeIds = {0},
-                        blockNodePriorities = {0},
-                        applicationPropertiesOverrides = {
-                            "blockStream.streamMode", "BOTH",
-                            "blockStream.writerMode", "FILE_AND_GRPC"
-                        })
+                        blockNodePriorities = {0})
             })
     @Order(4)
     final Stream<DynamicTest> node0StreamingBlockNodeConnectionDropsCanStreamGenesisBlock() {
@@ -344,38 +318,6 @@
 
     @HapiTest
     @HapiBlockNode(
-<<<<<<< HEAD
-=======
-            networkSize = 2,
-            blockNodeConfigs = {@BlockNodeConfig(nodeId = 0, mode = BlockNodeMode.SIMULATOR)},
-            subProcessNodeConfigs = {
-                @SubProcessNodeConfig(
-                        nodeId = 0,
-                        blockNodeIds = {0},
-                        blockNodePriorities = {0},
-                        applicationPropertiesOverrides = {
-                            "blockStream.streamMode", "BOTH",
-                            "blockStream.writerMode", "FILE_AND_GRPC"
-                        }),
-                @SubProcessNodeConfig(
-                        nodeId = 1,
-                        blockNodeIds = {0},
-                        blockNodePriorities = {0},
-                        applicationPropertiesOverrides = {
-                            "blockStream.streamMode", "BOTH",
-                            "blockStream.writerMode", "FILE_AND_GRPC"
-                        })
-            })
-    @Order(4)
-    final Stream<DynamicTest> twoNodesStreamingOneBlockNodeHappyPath() {
-        return hapiTest(
-                waitUntilNextBlocks(10).withBackgroundTraffic(true),
-                assertHgcaaLogDoesNotContain(allNodes(), "ERROR", Duration.ofSeconds(5)));
-    }
-
-    @HapiTest
-    @HapiBlockNode(
->>>>>>> 28ed1908
             networkSize = 1,
             blockNodeConfigs = {
                 @BlockNodeConfig(nodeId = 0, mode = BlockNodeMode.SIMULATOR),
@@ -488,7 +430,7 @@
                             "blockStream.writerMode", "FILE_AND_GRPC"
                         })
             })
-    @Order(7)
+    @Order(8)
     final Stream<DynamicTest> activeConnectionPeriodicallyRestarts() {
         final AtomicReference<Instant> connectionDropTime = new AtomicReference<>(Instant.now());
         final List<Integer> portNumbers = new ArrayList<>();

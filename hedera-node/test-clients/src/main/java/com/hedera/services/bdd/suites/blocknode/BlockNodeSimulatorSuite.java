--- conflicted
+++ resolved
@@ -304,49 +304,6 @@
                         blockNodePriorities = {0, 1})
             })
     @Order(5)
-<<<<<<< HEAD
-    final Stream<DynamicTest> activeConnectionPeriodicallyRestarts() {
-        final AtomicReference<Instant> connectionDropTime = new AtomicReference<>(Instant.now());
-        final List<Integer> portNumbers = new ArrayList<>();
-        return hapiTest(
-                doingContextual(spec -> {
-                    portNumbers.add(spec.getBlockNodePortById(0));
-                    portNumbers.add(spec.getBlockNodePortById(1));
-                }),
-                sourcingContextual(spec -> assertHgcaaLogContainsTimeframe(
-                        byNodeId(0),
-                        connectionDropTime::get,
-                        Duration.of(30, SECONDS),
-                        Duration.of(15, SECONDS),
-                        String.format(
-                                "[localhost:%s/ACTIVE] Scheduled periodic stream reset every PT1M",
-                                portNumbers.getFirst()))),
-                burstOfTps(300, Duration.ofSeconds(60)),
-                sourcingContextual(spec -> assertHgcaaLogContainsTimeframe(
-                        byNodeId(0),
-                        connectionDropTime::get,
-                        Duration.of(90, SECONDS),
-                        Duration.of(15, SECONDS),
-                        // Verify that the periodic reset is performed after the period and the connection is closed
-                        String.format(
-                                "[localhost:%s/ACTIVE] Performing scheduled stream reset", portNumbers.getFirst()),
-                        String.format("[localhost:%s/ACTIVE] Closing connection...", portNumbers.getFirst()),
-                        String.format(
-                                "[localhost:%s/UNINITIALIZED] Connection state transitioned from ACTIVE to UNINITIALIZED",
-                                portNumbers.getFirst()),
-                        String.format(
-                                "[localhost:%s/UNINITIALIZED] Connection successfully closed", portNumbers.getFirst()),
-                        // Select the next block node to connect to based on priorities
-                        String.format("Selected block node localhost:%s for connection attempt", portNumbers.getLast()),
-                        String.format("[localhost:%s/CONNECTING] Running connection task...", portNumbers.getLast()),
-                        String.format(
-                                "[localhost:%s/PENDING] Connection state transitioned from CONNECTING to PENDING",
-                                portNumbers.getLast()),
-                        String.format(
-                                "[localhost:%s/ACTIVE] Connection state transitioned from PENDING to ACTIVE",
-                                portNumbers.getLast()))),
-                assertHgcaaLogDoesNotContain(byNodeId(0), "ERROR", Duration.ofSeconds(5)));
-=======
     final Stream<DynamicTest> testProactiveBlockBufferAction() {
         // NOTE: com.hedera.node.app.blocks.impl.streaming MUST have DEBUG logging enabled
         final AtomicReference<Instant> timeRef = new AtomicReference<>();
@@ -415,6 +372,62 @@
                                 "Buffer saturation is below or equal to the recovery threshold; back pressure will be disabled")),
                 waitForActive(byNodeId(0), Duration.ofSeconds(30)),
                 waitUntilNextBlocks(10).withBackgroundTraffic(true));
->>>>>>> eb09c882
+    }
+
+    @HapiTest
+    @HapiBlockNode(
+            networkSize = 1,
+            blockNodeConfigs = {
+                @BlockNodeConfig(nodeId = 0, mode = BlockNodeMode.SIMULATOR),
+                @BlockNodeConfig(nodeId = 1, mode = BlockNodeMode.SIMULATOR)
+            },
+            subProcessNodeConfigs = {
+                @SubProcessNodeConfig(
+                        nodeId = 0,
+                        blockNodeIds = {0, 1},
+                        blockNodePriorities = {0, 1})
+            })
+    @Order(7)
+    final Stream<DynamicTest> activeConnectionPeriodicallyRestarts() {
+        final AtomicReference<Instant> connectionDropTime = new AtomicReference<>(Instant.now());
+        final List<Integer> portNumbers = new ArrayList<>();
+        return hapiTest(
+                doingContextual(spec -> {
+                    portNumbers.add(spec.getBlockNodePortById(0));
+                    portNumbers.add(spec.getBlockNodePortById(1));
+                }),
+                sourcingContextual(spec -> assertHgcaaLogContainsTimeframe(
+                        byNodeId(0),
+                        connectionDropTime::get,
+                        Duration.of(30, SECONDS),
+                        Duration.of(15, SECONDS),
+                        String.format(
+                                "[localhost:%s/ACTIVE] Scheduled periodic stream reset every PT1M",
+                                portNumbers.getFirst()))),
+                burstOfTps(300, Duration.ofSeconds(60)),
+                sourcingContextual(spec -> assertHgcaaLogContainsTimeframe(
+                        byNodeId(0),
+                        connectionDropTime::get,
+                        Duration.of(90, SECONDS),
+                        Duration.of(15, SECONDS),
+                        // Verify that the periodic reset is performed after the period and the connection is closed
+                        String.format(
+                                "[localhost:%s/ACTIVE] Performing scheduled stream reset", portNumbers.getFirst()),
+                        String.format("[localhost:%s/ACTIVE] Closing connection...", portNumbers.getFirst()),
+                        String.format(
+                                "[localhost:%s/UNINITIALIZED] Connection state transitioned from ACTIVE to UNINITIALIZED",
+                                portNumbers.getFirst()),
+                        String.format(
+                                "[localhost:%s/UNINITIALIZED] Connection successfully closed", portNumbers.getFirst()),
+                        // Select the next block node to connect to based on priorities
+                        String.format("Selected block node localhost:%s for connection attempt", portNumbers.getLast()),
+                        String.format("[localhost:%s/CONNECTING] Running connection task...", portNumbers.getLast()),
+                        String.format(
+                                "[localhost:%s/PENDING] Connection state transitioned from CONNECTING to PENDING",
+                                portNumbers.getLast()),
+                        String.format(
+                                "[localhost:%s/ACTIVE] Connection state transitioned from PENDING to ACTIVE",
+                                portNumbers.getLast()))),
+                assertHgcaaLogDoesNotContain(byNodeId(0), "ERROR", Duration.ofSeconds(5)));
     }
 }
// SPDX-License-Identifier: Apache-2.0
package com.hedera.services.bdd.suites.blocknode;

import static com.hedera.services.bdd.junit.TestTags.BLOCK_NODE_SIMULATOR;
import static com.hedera.services.bdd.junit.hedera.NodeSelector.allNodes;
import static com.hedera.services.bdd.junit.hedera.NodeSelector.byNodeId;
import static com.hedera.services.bdd.spec.HapiSpec.hapiTest;
import static com.hedera.services.bdd.spec.utilops.BlockNodeSimulatorVerbs.blockNodeSimulator;
import static com.hedera.services.bdd.spec.utilops.UtilVerbs.assertHgcaaLogContainsTimeframe;
import static com.hedera.services.bdd.spec.utilops.UtilVerbs.assertHgcaaLogDoesNotContain;
import static com.hedera.services.bdd.spec.utilops.UtilVerbs.doingContextual;
import static com.hedera.services.bdd.spec.utilops.UtilVerbs.sourcingContextual;
import static com.hedera.services.bdd.spec.utilops.UtilVerbs.waitForActive;
import static com.hedera.services.bdd.spec.utilops.UtilVerbs.waitForAny;
import static com.hedera.services.bdd.spec.utilops.UtilVerbs.waitUntilNextBlocks;
import static com.hedera.services.bdd.suites.regression.system.MixedOperations.burstOfTps;
import static java.time.temporal.ChronoUnit.SECONDS;

import com.hedera.services.bdd.HapiBlockNode;
import com.hedera.services.bdd.HapiBlockNode.BlockNodeConfig;
import com.hedera.services.bdd.HapiBlockNode.SubProcessNodeConfig;
import com.hedera.services.bdd.junit.HapiTest;
import com.hedera.services.bdd.junit.OrderedInIsolation;
import com.hedera.services.bdd.junit.hedera.BlockNodeMode;
import java.time.Duration;
import java.time.Instant;
import java.util.ArrayList;
import java.util.List;
import java.util.concurrent.TimeUnit;
import java.util.concurrent.atomic.AtomicReference;
import java.util.concurrent.locks.LockSupport;
import java.util.stream.Stream;
import org.hiero.block.api.protoc.PublishStreamResponse.EndOfStream.Code;
import org.hiero.consensus.model.status.PlatformStatus;
import org.junit.jupiter.api.DynamicTest;
import org.junit.jupiter.api.Order;
import org.junit.jupiter.api.Tag;

/**
 * This suite is for testing with the block node simulator.
 */
@Tag(BLOCK_NODE_SIMULATOR)
@OrderedInIsolation
public class BlockNodeSimulatorSuite {

    @HapiTest
    @HapiBlockNode(
            networkSize = 1,
            blockNodeConfigs = {@BlockNodeConfig(nodeId = 0, mode = BlockNodeMode.SIMULATOR)},
            subProcessNodeConfigs = {
                @SubProcessNodeConfig(
                        nodeId = 0,
                        blockNodeIds = {0},
                        blockNodePriorities = {0})
            })
    @Order(0)
    final Stream<DynamicTest> node0StreamingHappyPath() {
        return hapiTest(
                burstOfTps(300, Duration.ofSeconds(600)),
                assertHgcaaLogDoesNotContain(byNodeId(0), "ERROR", Duration.ofSeconds(5)));
    }

    @HapiTest
    @HapiBlockNode(
            networkSize = 1,
            blockNodeConfigs = {@BlockNodeConfig(nodeId = 0, mode = BlockNodeMode.SIMULATOR)},
            subProcessNodeConfigs = {
                @SubProcessNodeConfig(
                        nodeId = 0,
                        blockNodeIds = {0},
                        blockNodePriorities = {0})
            })
    @Order(0)
    final Stream<DynamicTest> node0StreamingBufferFull() {
        return hapiTest(
                waitUntilNextBlocks(10).withBackgroundTraffic(true),
                waitUntilNextBlocks(10).withBackgroundTraffic(true));
    }

    @HapiTest
    @HapiBlockNode(
            blockNodeConfigs = {
                @BlockNodeConfig(nodeId = 0, mode = BlockNodeMode.SIMULATOR),
                @BlockNodeConfig(nodeId = 1, mode = BlockNodeMode.SIMULATOR),
                @BlockNodeConfig(nodeId = 2, mode = BlockNodeMode.SIMULATOR),
                @BlockNodeConfig(nodeId = 3, mode = BlockNodeMode.SIMULATOR),
            },
            subProcessNodeConfigs = {
                @SubProcessNodeConfig(
                        nodeId = 0,
                        blockNodeIds = {0},
                        blockNodePriorities = {0}),
                @SubProcessNodeConfig(
                        nodeId = 1,
                        blockNodeIds = {1},
                        blockNodePriorities = {0}),
                @SubProcessNodeConfig(
                        nodeId = 2,
                        blockNodeIds = {2},
                        blockNodePriorities = {0}),
                @SubProcessNodeConfig(
                        nodeId = 3,
                        blockNodeIds = {3},
                        blockNodePriorities = {0}),
            })
    @Order(1)
    final Stream<DynamicTest> allNodesStreamingHappyPath() {
        return hapiTest(
                waitUntilNextBlocks(10).withBackgroundTraffic(true),
                assertHgcaaLogDoesNotContain(allNodes(), "ERROR", Duration.ofSeconds(5)));
    }

    @HapiTest
    @HapiBlockNode(
            networkSize = 1,
            blockNodeConfigs = {@BlockNodeConfig(nodeId = 0, mode = BlockNodeMode.SIMULATOR)},
            subProcessNodeConfigs = {
                @SubProcessNodeConfig(
                        nodeId = 0,
                        blockNodeIds = {0},
                        blockNodePriorities = {0})
            })
    @Order(2)
    final Stream<DynamicTest> node0StreamingBlockNodeConnectionDropsCanStreamGenesisBlock() {
        final AtomicReference<Instant> time = new AtomicReference<>();
        final List<Integer> portNumbers = new ArrayList<>();
        return hapiTest(
                doingContextual(spec -> portNumbers.add(spec.getBlockNodePortById(0))),
                waitUntilNextBlocks(5).withBackgroundTraffic(true),
                doingContextual(spec -> time.set(Instant.now())),
                blockNodeSimulator(0).sendEndOfStreamImmediately(Code.BEHIND).withBlockNumber(Long.MAX_VALUE),
                sourcingContextual(spec -> assertHgcaaLogContainsTimeframe(
                        byNodeId(0),
                        time::get,
                        Duration.of(10, SECONDS),
                        Duration.of(45, SECONDS),
                        String.format(
                                "[localhost:%s/UNINITIALIZED] Block node reported it is behind. Will restart stream at block 0.",
                                portNumbers.getFirst()),
                        String.format(
                                "[localhost:%s/ACTIVE] Received EndOfStream response (block=9223372036854775807, responseCode=BEHIND)",
                                portNumbers.getFirst()))),
                waitUntilNextBlocks(5).withBackgroundTraffic(true));
    }

    @HapiTest
    @HapiBlockNode(
            networkSize = 1,
            blockNodeConfigs = {
                @BlockNodeConfig(nodeId = 0, mode = BlockNodeMode.SIMULATOR),
                @BlockNodeConfig(nodeId = 1, mode = BlockNodeMode.SIMULATOR),
                @BlockNodeConfig(nodeId = 2, mode = BlockNodeMode.SIMULATOR),
                @BlockNodeConfig(nodeId = 3, mode = BlockNodeMode.SIMULATOR)
            },
            subProcessNodeConfigs = {
                @SubProcessNodeConfig(
                        nodeId = 0,
                        blockNodeIds = {0, 1, 2, 3},
                        blockNodePriorities = {0, 1, 2, 3})
            })
    @Order(3)
    final Stream<DynamicTest> node0StreamingBlockNodeConnectionDropsTrickle() {
        final AtomicReference<Instant> connectionDropTime = new AtomicReference<>();
        final List<Integer> portNumbers = new ArrayList<>();
        return hapiTest(
                doingContextual(spec -> {
                    portNumbers.add(spec.getBlockNodePortById(0));
                    portNumbers.add(spec.getBlockNodePortById(1));
                    portNumbers.add(spec.getBlockNodePortById(2));
                    portNumbers.add(spec.getBlockNodePortById(3));
                }),
                waitUntilNextBlocks(10).withBackgroundTraffic(true),
                doingContextual(spec -> connectionDropTime.set(Instant.now())),
                blockNodeSimulator(0).shutDownImmediately(), // Pri 0
                sourcingContextual(spec -> assertHgcaaLogContainsTimeframe(
                        byNodeId(0),
                        connectionDropTime::get,
                        Duration.of(10, SECONDS),
                        Duration.of(45, SECONDS),
                        String.format("[localhost:%s/ACTIVE] Stream encountered an error", portNumbers.getFirst()),
                        String.format("Selected block node localhost:%s for connection attempt", portNumbers.get(1)),
                        String.format("[localhost:%s/CONNECTING] Running connection task...", portNumbers.get(1)),
                        String.format(
                                "[localhost:%s/PENDING] Connection state transitioned from CONNECTING to PENDING",
                                portNumbers.get(1)),
                        String.format(
                                "[localhost:%s/ACTIVE] Connection state transitioned from PENDING to ACTIVE",
                                portNumbers.get(1)))),
                waitUntilNextBlocks(10).withBackgroundTraffic(true),
                doingContextual(spec -> connectionDropTime.set(Instant.now())),
                blockNodeSimulator(1).shutDownImmediately(), // Pri 1
                sourcingContextual(spec -> assertHgcaaLogContainsTimeframe(
                        byNodeId(0),
                        connectionDropTime::get,
                        Duration.of(10, SECONDS),
                        Duration.of(45, SECONDS),
                        String.format("[localhost:%s/ACTIVE] Stream encountered an error", portNumbers.get(1)),
                        String.format("Selected block node localhost:%s for connection attempt", portNumbers.get(2)),
                        String.format("[localhost:%s/CONNECTING] Running connection task...", portNumbers.get(2)),
                        String.format(
                                "[localhost:%s/PENDING] Connection state transitioned from CONNECTING to PENDING",
                                portNumbers.get(2)),
                        String.format(
                                "[localhost:%s/ACTIVE] Connection state transitioned from PENDING to ACTIVE",
                                portNumbers.get(2)))),
                waitUntilNextBlocks(10).withBackgroundTraffic(true),
                doingContextual(spec -> connectionDropTime.set(Instant.now())),
                blockNodeSimulator(2).shutDownImmediately(), // Pri 2
                sourcingContextual(spec -> assertHgcaaLogContainsTimeframe(
                        byNodeId(0),
                        connectionDropTime::get,
                        Duration.of(10, SECONDS),
                        Duration.of(45, SECONDS),
                        String.format("[localhost:%s/ACTIVE] Stream encountered an error", portNumbers.get(2)),
                        String.format("Selected block node localhost:%s for connection attempt", portNumbers.get(3)),
                        String.format("[localhost:%s/CONNECTING] Running connection task...", portNumbers.get(3)),
                        String.format(
                                "[localhost:%s/PENDING] Connection state transitioned from CONNECTING to PENDING",
                                portNumbers.get(3)),
                        String.format(
                                "[localhost:%s/ACTIVE] Connection state transitioned from PENDING to ACTIVE",
                                portNumbers.get(3)))),
                waitUntilNextBlocks(10).withBackgroundTraffic(true),
                doingContextual(spec -> connectionDropTime.set(Instant.now())),
                blockNodeSimulator(1).startImmediately(),
                sourcingContextual(spec -> assertHgcaaLogContainsTimeframe(
                        byNodeId(0),
                        connectionDropTime::get,
                        Duration.of(60, SECONDS),
                        Duration.of(45, SECONDS),
                        String.format("[localhost:%s/CONNECTING] Running connection task...", portNumbers.get(1)),
                        String.format(
                                "[localhost:%s/PENDING] Connection state transitioned from CONNECTING to PENDING",
                                portNumbers.get(1)),
                        String.format(
                                "[localhost:%s/ACTIVE] Connection state transitioned from PENDING to ACTIVE",
                                portNumbers.get(1)),
                        String.format("[localhost:%s/ACTIVE] Closing connection...", portNumbers.get(3)),
                        String.format(
                                "[localhost:%s/UNINITIALIZED] Connection state transitioned from ACTIVE to UNINITIALIZED",
                                portNumbers.get(3)),
                        String.format(
                                "[localhost:%s/UNINITIALIZED] Connection successfully closed", portNumbers.get(3)),
                        String.format(
                                "The existing active connection (localhost:%s/ACTIVE) has an equal or higher priority"
                                        + " than the connection (localhost:%s/CONNECTING) we are attempting to connect to"
                                        + " and this new connection attempt will be ignored",
                                portNumbers.get(1), portNumbers.get(2)))),
                waitUntilNextBlocks(10).withBackgroundTraffic(true));
    }

    @HapiTest
    @HapiBlockNode(
            networkSize = 2,
            blockNodeConfigs = {@BlockNodeConfig(nodeId = 0, mode = BlockNodeMode.SIMULATOR)},
            subProcessNodeConfigs = {
                @SubProcessNodeConfig(
                        nodeId = 0,
                        blockNodeIds = {0},
                        blockNodePriorities = {0}),
                @SubProcessNodeConfig(
                        nodeId = 1,
                        blockNodeIds = {0},
                        blockNodePriorities = {0})
            })
    @Order(4)
    final Stream<DynamicTest> twoNodesStreamingOneBlockNodeHappyPath() {
        return hapiTest(
                waitUntilNextBlocks(10).withBackgroundTraffic(true),
                assertHgcaaLogDoesNotContain(allNodes(), "ERROR", Duration.ofSeconds(5)));
    }

    @HapiTest
    @HapiBlockNode(
            networkSize = 1,
            blockNodeConfigs = {
                @BlockNodeConfig(nodeId = 0, mode = BlockNodeMode.SIMULATOR),
                @BlockNodeConfig(nodeId = 1, mode = BlockNodeMode.SIMULATOR)
            },
            subProcessNodeConfigs = {
                @SubProcessNodeConfig(
                        nodeId = 0,
                        blockNodeIds = {0, 1},
                        blockNodePriorities = {0, 1})
            })
    @Order(5)
<<<<<<< HEAD
    final Stream<DynamicTest> node0StatusApiTest() {
        final AtomicReference<Instant> startTime = new AtomicReference<>(Instant.now());
        final List<Integer> portNumbers = new ArrayList<>();
        return hapiTest(
                doingContextual(spec -> {
                    portNumbers.add(spec.getBlockNodePortById(0));
                    portNumbers.add(spec.getBlockNodePortById(1));
                }),
                waitUntilNextBlocks(10).withBackgroundTraffic(true),
                blockNodeSimulator(0).shutDownImmediately(),
                sourcingContextual(spec -> assertHgcaaLogContainsTimeframe(
                        byNodeId(0),
                        startTime::get,
                        Duration.of(60, SECONDS),
                        Duration.of(45, SECONDS),
                        String.format(
                                "Server status for node localhost:%s: firstAvailableBlock=-1, lastAvailableBlock=-1",
                                portNumbers.getFirst()),
                        String.format(
                                "Block node localhost:%s is behind but block 0 is available in buffer. Will jump to this block.",
                                portNumbers.get(1)))),
=======
    final Stream<DynamicTest> testProactiveBlockBufferAction() {
        // NOTE: com.hedera.node.app.blocks.impl.streaming MUST have DEBUG logging enabled
        final AtomicReference<Instant> timeRef = new AtomicReference<>();
        return hapiTest(
                waitUntilNextBlocks(10).withBackgroundTraffic(true),
                doingContextual(spec -> timeRef.set(Instant.now())),
                blockNodeSimulator(0).updateSendingBlockAcknowledgements(false),
                waitUntilNextBlocks(10).withBackgroundTraffic(true),
                sourcingContextual(
                        spec -> assertHgcaaLogContainsTimeframe(
                                byNodeId(0),
                                timeRef::get,
                                Duration.ofMinutes(6),
                                Duration.ofMinutes(6),
                                // look for the saturation reaching the action stage (50%)
                                "saturation=50.0%",
                                // look for the log that shows we are forcing a reconnect to a different block node
                                "Attempting to forcefully switch block node connections due to increasing block buffer saturation")),
                doingContextual(spec -> timeRef.set(Instant.now())),
                sourcingContextual(spec -> assertHgcaaLogContainsTimeframe(
                        byNodeId(0),
                        timeRef::get,
                        Duration.ofMinutes(6),
                        Duration.ofMinutes(6),
                        // saturation should fall back to low levels after the reconnect to the different node
                        "saturation=0.0%")));
    }

    @HapiTest
    @HapiBlockNode(
            networkSize = 1,
            blockNodeConfigs = {@BlockNodeConfig(nodeId = 0, mode = BlockNodeMode.SIMULATOR)},
            subProcessNodeConfigs = {
                @SubProcessNodeConfig(
                        nodeId = 0,
                        blockNodeIds = {0},
                        blockNodePriorities = {0})
            })
    @Order(6)
    final Stream<DynamicTest> testBlockBufferBackPressure() {
        final AtomicReference<Instant> timeRef = new AtomicReference<>();

        return hapiTest(
                waitUntilNextBlocks(10).withBackgroundTraffic(true),
                doingContextual(spec -> timeRef.set(Instant.now())),
                blockNodeSimulator(0).shutDownImmediately(),
                sourcingContextual(spec -> assertHgcaaLogContainsTimeframe(
                        byNodeId(0),
                        timeRef::get,
                        Duration.ofMinutes(6),
                        Duration.ofMinutes(6),
                        "Block buffer is saturated; backpressure is being enabled",
                        "!!! Block buffer is saturated; blocking thread until buffer is no longer saturated")),
                doingContextual(spec -> {
                    timeRef.set(Instant.now());
                    LockSupport.parkNanos(TimeUnit.SECONDS.toNanos(20));
                }),
                waitForAny(byNodeId(0), Duration.ofSeconds(30), PlatformStatus.CHECKING),
                blockNodeSimulator(0).startImmediately(),
                sourcingContextual(
                        spec -> assertHgcaaLogContainsTimeframe(
                                byNodeId(0),
                                timeRef::get,
                                Duration.ofMinutes(6),
                                Duration.ofMinutes(6),
                                "Buffer saturation is below or equal to the recovery threshold; back pressure will be disabled")),
                waitForActive(byNodeId(0), Duration.ofSeconds(30)),
>>>>>>> eb09c882
                waitUntilNextBlocks(10).withBackgroundTraffic(true));
    }
}<|MERGE_RESOLUTION|>--- conflicted
+++ resolved
@@ -284,7 +284,6 @@
                         blockNodePriorities = {0, 1})
             })
     @Order(5)
-<<<<<<< HEAD
     final Stream<DynamicTest> node0StatusApiTest() {
         final AtomicReference<Instant> startTime = new AtomicReference<>(Instant.now());
         final List<Integer> portNumbers = new ArrayList<>();
@@ -306,7 +305,23 @@
                         String.format(
                                 "Block node localhost:%s is behind but block 0 is available in buffer. Will jump to this block.",
                                 portNumbers.get(1)))),
-=======
+                waitUntilNextBlocks(10).withBackgroundTraffic(true));
+    }
+
+    @HapiTest
+    @HapiBlockNode(
+            networkSize = 1,
+            blockNodeConfigs = {
+                    @BlockNodeConfig(nodeId = 0, mode = BlockNodeMode.SIMULATOR),
+                    @BlockNodeConfig(nodeId = 1, mode = BlockNodeMode.SIMULATOR)
+            },
+            subProcessNodeConfigs = {
+                    @SubProcessNodeConfig(
+                            nodeId = 0,
+                            blockNodeIds = {0, 1},
+                            blockNodePriorities = {0, 1})
+            })
+    @Order(6)
     final Stream<DynamicTest> testProactiveBlockBufferAction() {
         // NOTE: com.hedera.node.app.blocks.impl.streaming MUST have DEBUG logging enabled
         final AtomicReference<Instant> timeRef = new AtomicReference<>();
@@ -340,12 +355,12 @@
             networkSize = 1,
             blockNodeConfigs = {@BlockNodeConfig(nodeId = 0, mode = BlockNodeMode.SIMULATOR)},
             subProcessNodeConfigs = {
-                @SubProcessNodeConfig(
-                        nodeId = 0,
-                        blockNodeIds = {0},
-                        blockNodePriorities = {0})
-            })
-    @Order(6)
+                    @SubProcessNodeConfig(
+                            nodeId = 0,
+                            blockNodeIds = {0},
+                            blockNodePriorities = {0})
+            })
+    @Order(7)
     final Stream<DynamicTest> testBlockBufferBackPressure() {
         final AtomicReference<Instant> timeRef = new AtomicReference<>();
 
@@ -374,7 +389,6 @@
                                 Duration.ofMinutes(6),
                                 "Buffer saturation is below or equal to the recovery threshold; back pressure will be disabled")),
                 waitForActive(byNodeId(0), Duration.ofSeconds(30)),
->>>>>>> eb09c882
                 waitUntilNextBlocks(10).withBackgroundTraffic(true));
     }
 }
--- conflicted
+++ resolved
@@ -50,7 +50,6 @@
         return Set.of(StateDefinition.onDisk(NODES_KEY, EntityNumber.PROTOBUF, Node.PROTOBUF, MAX_NODES));
     }
 
-<<<<<<< HEAD
     @Override
     public void migrate(@NonNull final MigrationContext ctx) {
         requireNonNull(ctx);
@@ -100,7 +99,6 @@
             }
             writableNodes.put(
                     EntityNumber.newBuilder().number(nodeInfo.nodeId()).build(), nodeBuilder.build());
-            ctx.adjustCountsForNode(1);
         }
 
         log.info("Migrated {} nodes from address book", addressBook.size());
@@ -155,8 +153,6 @@
         return nodeDetailMap;
     }
 
-=======
->>>>>>> afa51b03
     /**
      * Given a host and port, creates a {@link ServiceEndpoint} object with either an IP address or domain name
      * depending on the given host.

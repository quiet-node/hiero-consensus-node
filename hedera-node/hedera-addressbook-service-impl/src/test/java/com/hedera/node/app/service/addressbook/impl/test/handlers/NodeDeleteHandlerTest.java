--- conflicted
+++ resolved
@@ -111,11 +111,7 @@
         given(transactionBody.nodeId()).willReturn(-1L);
 
         assertThatThrownBy(() -> subject.pureChecks(pureChecksContext)).isInstanceOf(PreCheckException.class);
-<<<<<<< HEAD
-        var msg = assertThrows(PreCheckException.class, () -> subject.pureChecks(pureChecksContext));
-=======
         final var msg = assertThrows(PreCheckException.class, () -> subject.pureChecks(pureChecksContext));
->>>>>>> 76f81aad
         assertThat(msg.responseCode()).isEqualTo(INVALID_NODE_ID);
     }
 

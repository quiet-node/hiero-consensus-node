// SPDX-License-Identifier: Apache-2.0
package com.hedera.node.app.service.addressbook.impl.test.schemas;

import static com.hedera.node.app.service.addressbook.impl.schemas.V053AddressBookSchema.NODES_KEY;
import static org.assertj.core.api.Assertions.assertThat;
import static org.junit.jupiter.api.Assertions.assertEquals;

import com.hedera.hapi.node.base.Key;
<<<<<<< HEAD
import com.hedera.hapi.node.base.NodeAddress;
import com.hedera.hapi.node.base.NodeAddressBook;
import com.hedera.hapi.node.state.addressbook.Node;
import com.hedera.hapi.node.state.common.EntityNumber;
import com.hedera.hapi.node.state.file.File;
import com.hedera.hapi.node.state.token.Account;
import com.hedera.node.app.ids.AppEntityIdFactory;
import com.hedera.node.app.info.NodeInfoImpl;
import com.hedera.node.app.service.addressbook.AddressBookService;
=======
>>>>>>> afa51b03
import com.hedera.node.app.service.addressbook.impl.schemas.V053AddressBookSchema;
import com.hedera.node.app.service.addressbook.impl.test.handlers.AddressBookTestBase;
import com.hedera.pbj.runtime.io.buffer.Bytes;
import com.swirlds.state.lifecycle.StateDefinition;
import java.util.Map;
import org.junit.jupiter.api.BeforeEach;
import org.junit.jupiter.api.Test;

class V053AddressBookSchemaTest extends AddressBookTestBase {
    private static final Key NODE0_ADMIN_KEY = Key.newBuilder()
            .ed25519(Bytes.fromHex("aaaaaaaaaaaaaaaaaaaaaaaaaaaaaaaaaaaaaaaaaaaaaaaaaaaaaaaaaaaaaaaa"))
            .build();
    private static final Key NODE1_ADMIN_KEY = Key.newBuilder()
            .ed25519(Bytes.fromHex("bbbbbbbbbbbbbbbbbbbbbbbbbbbbbbbbbbbbbbbbbbbbbbbbbbbbbbbbbbbbbbbb"))
            .build();

    private V053AddressBookSchema subject;

<<<<<<< HEAD
    private final Map<AccountID, Account> accounts = new HashMap<>();
    private final MapWritableKVState<AccountID, Account> writableAccounts =
            new MapWritableKVState<>(AddressBookService.NAME, ACCOUNTS_KEY, accounts);

    private final Map<EntityNumber, Node> nodes = new HashMap<>();
    private final MapWritableKVState<EntityNumber, Node> writableNodes =
            new MapWritableKVState<>(AddressBookService.NAME, NODES_KEY, nodes);

    private final Map<FileID, File> files = new HashMap<>();
    private final MapWritableKVState<FileID, File> writableFiles =
            new MapWritableKVState<>(AddressBookService.NAME, FILES_KEY, files);

    private MapWritableStates writableStates = null;

=======
>>>>>>> afa51b03
    @BeforeEach
    void setUp() {
        subject = new V053AddressBookSchema();
    }

    @Test
    void registersExpectedSchema() {
        final var statesToCreate = subject.statesToCreate();
        assertThat(statesToCreate).hasSize(1);
        final var iter =
                statesToCreate.stream().map(StateDefinition::stateKey).sorted().iterator();
        assertEquals(NODES_KEY, iter.next());
    }

    @Test
    void parsesExpectedAdminKeys() {
        final Map<Long, Key> expectedKeys = Map.of(
                0L, NODE0_ADMIN_KEY,
                1L, NODE1_ADMIN_KEY);
        final var actualKeys = V053AddressBookSchema.parseEd25519NodeAdminKeys(nodeAdminKeysJson());
        assertEquals(expectedKeys, actualKeys);
    }

    private String nodeAdminKeysJson() {
        return """
                {
                  "0": "aaaaaaaaaaaaaaaaaaaaaaaaaaaaaaaaaaaaaaaaaaaaaaaaaaaaaaaaaaaaaaaa",
                  "1": "bbbbbbbbbbbbbbbbbbbbbbbbbbbbbbbbbbbbbbbbbbbbbbbbbbbbbbbbbbbbbbbb"
                }""";
    }
}<|MERGE_RESOLUTION|>--- conflicted
+++ resolved
@@ -6,18 +6,6 @@
 import static org.junit.jupiter.api.Assertions.assertEquals;
 
 import com.hedera.hapi.node.base.Key;
-<<<<<<< HEAD
-import com.hedera.hapi.node.base.NodeAddress;
-import com.hedera.hapi.node.base.NodeAddressBook;
-import com.hedera.hapi.node.state.addressbook.Node;
-import com.hedera.hapi.node.state.common.EntityNumber;
-import com.hedera.hapi.node.state.file.File;
-import com.hedera.hapi.node.state.token.Account;
-import com.hedera.node.app.ids.AppEntityIdFactory;
-import com.hedera.node.app.info.NodeInfoImpl;
-import com.hedera.node.app.service.addressbook.AddressBookService;
-=======
->>>>>>> afa51b03
 import com.hedera.node.app.service.addressbook.impl.schemas.V053AddressBookSchema;
 import com.hedera.node.app.service.addressbook.impl.test.handlers.AddressBookTestBase;
 import com.hedera.pbj.runtime.io.buffer.Bytes;
@@ -36,23 +24,6 @@
 
     private V053AddressBookSchema subject;
 
-<<<<<<< HEAD
-    private final Map<AccountID, Account> accounts = new HashMap<>();
-    private final MapWritableKVState<AccountID, Account> writableAccounts =
-            new MapWritableKVState<>(AddressBookService.NAME, ACCOUNTS_KEY, accounts);
-
-    private final Map<EntityNumber, Node> nodes = new HashMap<>();
-    private final MapWritableKVState<EntityNumber, Node> writableNodes =
-            new MapWritableKVState<>(AddressBookService.NAME, NODES_KEY, nodes);
-
-    private final Map<FileID, File> files = new HashMap<>();
-    private final MapWritableKVState<FileID, File> writableFiles =
-            new MapWritableKVState<>(AddressBookService.NAME, FILES_KEY, files);
-
-    private MapWritableStates writableStates = null;
-
-=======
->>>>>>> afa51b03
     @BeforeEach
     void setUp() {
         subject = new V053AddressBookSchema();

/*
 * Copyright (C) 2025 Hedera Hashgraph, LLC
 *
 * Licensed under the Apache License, Version 2.0 (the "License");
 * you may not use this file except in compliance with the License.
 * You may obtain a copy of the License at
 *
 *      http://www.apache.org/licenses/LICENSE-2.0
 *
 * Unless required by applicable law or agreed to in writing, software
 * distributed under the License is distributed on an "AS IS" BASIS,
 * WITHOUT WARRANTIES OR CONDITIONS OF ANY KIND, either express or implied.
 * See the License for the specific language governing permissions and
 * limitations under the License.
 */

plugins {
    id("org.hiero.gradle.module.library")
    id("org.hiero.gradle.feature.benchmark")
    id("org.hiero.gradle.feature.test-fixtures")
}

description = "Hedera Application - Implementation"

mainModuleInfo {
    annotationProcessor("dagger.compiler")
    annotationProcessor("com.google.auto.service.processor")

    // This is needed to pick up and include the native libraries for the netty epoll transport
    runtimeOnly("io.netty.transport.epoll.linux.x86_64")
    runtimeOnly("io.netty.transport.epoll.linux.aarch_64")
    runtimeOnly("io.helidon.grpc.core")
    runtimeOnly("io.helidon.webclient")
    runtimeOnly("io.helidon.webclient.grpc")
    runtimeOnly("com.hedera.cryptography.altbn128")

    runtimeOnly("io.minio")
<<<<<<< HEAD
}

testModuleInfo {
=======
}

configurations {
    runtimeOnly { exclude(group = "com.google.code.findbugs", module = "annotations") }
}

testModuleInfo {
    requires("com.fasterxml.jackson.core")
    requires("com.fasterxml.jackson.databind")
>>>>>>> eb4020cc
    requires("com.google.common.jimfs")
    requires("com.hedera.node.app")
    requires("com.hedera.node.app.spi.test.fixtures")
    requires("com.hedera.node.config.test.fixtures")
    requires("com.swirlds.config.extensions.test.fixtures")
    requires("com.swirlds.common.test.fixtures")
    requires("com.swirlds.platform.core.test.fixtures")
    requires("com.swirlds.state.api.test.fixtures")
    requires("com.swirlds.state.impl.test.fixtures")
    requires("com.swirlds.base.test.fixtures")
    requires("com.esaulpaugh.headlong")
    requires("org.assertj.core")
    requires("org.bouncycastle.provider")
    requires("org.junit.jupiter.api")
    requires("org.junit.jupiter.params")
    requires("org.mockito")
    requires("org.mockito.junit.jupiter")
    requires("uk.org.webcompere.systemstubs.core")
    requires("uk.org.webcompere.systemstubs.jupiter")
    requiresStatic("com.github.spotbugs.annotations")
<<<<<<< HEAD
    requires("awaitility")
=======
    requires("okhttp3")
>>>>>>> eb4020cc
}

jmhModuleInfo {
    requires("com.hedera.node.app")
    requires("com.hedera.node.app.hapi.utils")
    requires("com.hedera.node.app.spi")
    requires("com.hedera.node.app.spi.test.fixtures")
    requires("com.hedera.node.app.test.fixtures")
    requires("com.hedera.node.config")
    requires("com.hedera.node.hapi")
    requires("com.hedera.pbj.runtime")
    requires("com.swirlds.common")
    requires("com.swirlds.config.api")
    requires("com.swirlds.metrics.api")
    requires("com.swirlds.platform.core")
    requires("com.swirlds.state.api")
    requires("jmh.core")
}

// Add all the libs dependencies into the jar manifest!
tasks.jar {
    inputs.files(configurations.runtimeClasspath)
    manifest { attributes("Main-Class" to "com.hedera.node.app.ServicesMain") }
    doFirst {
        manifest.attributes(
            "Class-Path" to
                inputs.files
                    .filter { it.extension == "jar" }
                    .map { "../../data/lib/" + it.name }
                    .sorted()
                    .joinToString(separator = " ")
        )
    }
}

// Copy dependencies into `data/lib`
val copyLib =
    tasks.register<Sync>("copyLib") {
        from(project.configurations.getByName("runtimeClasspath"))
        into(layout.projectDirectory.dir("../data/lib"))
    }

// Copy built jar into `data/apps` and rename HederaNode.jar
val copyApp =
    tasks.register<Sync>("copyApp") {
        from(tasks.jar)
        into(layout.projectDirectory.dir("../data/apps"))
        rename { "HederaNode.jar" }
        shouldRunAfter(tasks.named("copyLib"))
    }

// Working directory for 'run' tasks
val nodeWorkingDir = layout.buildDirectory.dir("node")

val copyNodeData =
    tasks.register<Sync>("copyNodeDataAndConfig") {
        into(nodeWorkingDir)

        // Copy things from hedera-node/data
        into("data/lib") { from(copyLib) }
        into("data/apps") { from(copyApp) }
        into("data/onboard") { from(layout.projectDirectory.dir("../data/onboard")) }
        into("data/keys") { from(layout.projectDirectory.dir("../data/keys")) }

        // Copy hedera-node/configuration/dev as hedera-node/hedera-app/build/node/data/config  }
        from(layout.projectDirectory.dir("../configuration/dev")) { into("data/config") }
        from(layout.projectDirectory.file("../config.txt"))
        from(layout.projectDirectory.file("../log4j2.xml"))
        from(layout.projectDirectory.file("../configuration/dev/settings.txt"))
    }

tasks.assemble {
    dependsOn(copyLib)
    dependsOn(copyApp)
    dependsOn(copyNodeData)
}

// Create the "run" task for running a Hedera consensus node
tasks.register<JavaExec>("run") {
    group = "application"
    description = "Run a Hedera consensus node instance."
    dependsOn(tasks.assemble)
    workingDir = nodeWorkingDir.get().asFile
    jvmArgs = listOf("-cp", "data/lib/*:data/apps/*")
    mainClass.set("com.hedera.node.app.ServicesMain")
}

val cleanRun =
    tasks.register<Delete>("cleanRun") {
        val prjDir = layout.projectDirectory.dir("..")
        delete(prjDir.dir("database"))
        delete(prjDir.dir("output"))
        delete(prjDir.dir("settingsUsed.txt"))
        delete(prjDir.dir("swirlds.jar"))
        delete(prjDir.asFileTree.matching { include("MainNetStats*") })
        val dataDir = prjDir.dir("data")
        delete(dataDir.dir("accountBalances"))
        delete(dataDir.dir("apps"))
        delete(dataDir.dir("lib"))
        delete(dataDir.dir("recordstreams"))
        delete(dataDir.dir("saved"))
    }

tasks.clean { dependsOn(cleanRun) }

tasks.register("showHapiVersion") {
    inputs.property("version", project.version)
    doLast { println(inputs.properties["version"]) }
}

var updateDockerEnvTask =
    tasks.register<Exec>("updateDockerEnv") {
        description =
            "Creates the .env file in the docker folder that contains environment variables for docker"
        group = "docker"

        workingDir(layout.projectDirectory.dir("../docker"))
        commandLine("./update-env.sh", project.version)
    }

tasks.register<Exec>("createDockerImage") {
    description = "Creates the docker image of the services based on the current version"
    group = "docker"

    dependsOn(updateDockerEnvTask, tasks.assemble)
    workingDir(layout.projectDirectory.dir("../docker"))
    commandLine("./docker-build.sh", project.version, layout.projectDirectory.dir("..").asFile)
}

tasks.register<Exec>("startDockerContainers") {
    description = "Starts docker containers of the services based on the current version"
    group = "docker"

    dependsOn(updateDockerEnvTask)
    workingDir(layout.projectDirectory.dir("../docker"))
    commandLine("docker-compose", "up")
}

tasks.register<Exec>("stopDockerContainers") {
    description = "Stops running docker containers of the services"
    group = "docker"

    dependsOn(updateDockerEnvTask)
    workingDir(layout.projectDirectory.dir("../docker"))
    commandLine("docker-compose", "stop")
}

tasks.withType<JavaCompile>().configureEach { options.compilerArgs.remove("-Werror") }<|MERGE_RESOLUTION|>--- conflicted
+++ resolved
@@ -35,21 +35,9 @@
     runtimeOnly("com.hedera.cryptography.altbn128")
 
     runtimeOnly("io.minio")
-<<<<<<< HEAD
 }
 
 testModuleInfo {
-=======
-}
-
-configurations {
-    runtimeOnly { exclude(group = "com.google.code.findbugs", module = "annotations") }
-}
-
-testModuleInfo {
-    requires("com.fasterxml.jackson.core")
-    requires("com.fasterxml.jackson.databind")
->>>>>>> eb4020cc
     requires("com.google.common.jimfs")
     requires("com.hedera.node.app")
     requires("com.hedera.node.app.spi.test.fixtures")
@@ -70,11 +58,8 @@
     requires("uk.org.webcompere.systemstubs.core")
     requires("uk.org.webcompere.systemstubs.jupiter")
     requiresStatic("com.github.spotbugs.annotations")
-<<<<<<< HEAD
     requires("awaitility")
-=======
     requires("okhttp3")
->>>>>>> eb4020cc
 }
 
 jmhModuleInfo {

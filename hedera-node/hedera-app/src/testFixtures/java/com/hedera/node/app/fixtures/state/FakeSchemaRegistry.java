// SPDX-License-Identifier: Apache-2.0
package com.hedera.node.app.fixtures.state;

import static com.hedera.node.app.fixtures.AppTestBase.DEFAULT_CONFIG;
import static com.hedera.node.app.state.merkle.SchemaApplicationType.MIGRATION;
import static com.hedera.node.app.state.merkle.SchemaApplicationType.RESTART;
import static com.hedera.node.app.state.merkle.SchemaApplicationType.STATE_DEFINITIONS;
import static com.swirlds.state.test.fixtures.merkle.TestSchema.CURRENT_VERSION;
import static java.util.Objects.requireNonNull;

import com.hedera.hapi.node.base.SemanticVersion;
import com.hedera.hapi.util.HapiUtils;
import com.hedera.node.app.state.merkle.SchemaApplications;
import com.swirlds.config.api.Configuration;
import com.swirlds.state.lifecycle.MigrationContext;
import com.swirlds.state.lifecycle.Schema;
import com.swirlds.state.lifecycle.SchemaRegistry;
import com.swirlds.state.lifecycle.StartupNetworks;
import com.swirlds.state.spi.FilteredReadableStates;
import com.swirlds.state.spi.FilteredWritableStates;
import com.swirlds.state.spi.ReadableStates;
import com.swirlds.state.spi.WritableStates;
import com.swirlds.state.test.fixtures.MapWritableStates;
import edu.umd.cs.findbugs.annotations.NonNull;
import edu.umd.cs.findbugs.annotations.Nullable;
import java.util.HashMap;
import java.util.HashSet;
import java.util.Map;
import java.util.SortedSet;
import java.util.TreeSet;
import java.util.concurrent.ConcurrentHashMap;
import java.util.concurrent.ConcurrentLinkedDeque;
import java.util.concurrent.atomic.AtomicReference;
import org.apache.logging.log4j.LogManager;
import org.apache.logging.log4j.Logger;

public class FakeSchemaRegistry implements SchemaRegistry {
    private static final Logger logger = LogManager.getLogger(FakeSchemaRegistry.class);
    private final SchemaApplications schemaApplications = new SchemaApplications();

    /**
     * The ordered set of all schemas registered by the service
     */
    private final SortedSet<Schema> schemas = new TreeSet<>();

    @Override
    public SchemaRegistry register(@NonNull final Schema schema) {
        requireNonNull(schema);
        schemas.add(schema);
        return this;
    }

    @SuppressWarnings("rawtypes")
    public void migrate(
            @NonNull final String serviceName,
            @NonNull final FakeState state,
            @NonNull final StartupNetworks startupNetworks) {
        migrate(serviceName, state, CURRENT_VERSION, DEFAULT_CONFIG, DEFAULT_CONFIG, new HashMap<>(), startupNetworks);
    }

    public void migrate(
            @NonNull final String serviceName,
            @NonNull final FakeState state,
            @Nullable final SemanticVersion previousVersion,
            @NonNull final Configuration appConfig,
            @NonNull final Configuration platformConfig,
            @NonNull final Map<String, Object> sharedValues,
            @NonNull final StartupNetworks startupNetworks) {
        requireNonNull(serviceName);
        requireNonNull(state);
        requireNonNull(appConfig);
        requireNonNull(platformConfig);
        requireNonNull(sharedValues);
        requireNonNull(startupNetworks);
        if (schemas.isEmpty()) {
            logger.info("Service {} does not use state", serviceName);
            return;
        }
        // For each schema, create the underlying raw data sources (maps, or lists) and the writable states that
        // will wrap them. Then call the schema's migrate method to populate those states, and commit each of them
        // to the underlying data sources. At that point, we have properly migrated the state.
        final var latestVersion = schemas.getLast().getVersion();
        logger.info(
                "Applying {} schemas for service {} and latest service schema version {}",
                schemas::size,
                () -> serviceName,
                () -> HapiUtils.toString(latestVersion));
        for (final var schema : schemas) {
            final var applications =
                    schemaApplications.computeApplications(previousVersion, latestVersion, schema, appConfig);
            logger.info("Applying {} schema {} ({})", serviceName, schema.getVersion(), applications);
            final var readableStates = state.getReadableStates(serviceName);
            final var previousStates = new FilteredReadableStates(readableStates, readableStates.stateKeys());
            final WritableStates writableStates;
            final WritableStates newStates;
            if (applications.contains(STATE_DEFINITIONS)) {
                final var redefinedWritableStates = applyStateDefinitions(serviceName, schema, appConfig, state);
                writableStates = redefinedWritableStates.beforeStates();
                newStates = redefinedWritableStates.afterStates();
            } else {
                newStates = writableStates = state.getWritableStates(serviceName);
            }
            final var context = newMigrationContext(
                    previousVersion,
                    previousStates,
                    newStates,
                    appConfig,
                    platformConfig,
                    sharedValues,
                    startupNetworks);
            if (applications.contains(MIGRATION)) {
                schema.migrate(context);
            }
            if (applications.contains(RESTART)) {
                schema.restart(context);
            }
            if (writableStates instanceof MapWritableStates mws) {
                mws.commit();
            }
            // And finally we can remove any states we need to remove
            schema.statesToRemove().forEach(stateKey -> state.removeServiceState(serviceName, stateKey));
        }
    }

    /**
     * Encapsulates the writable states before and after applying a schema's state definitions.
     *
     * @param beforeStates the writable states before applying the schema's state definitions
     * @param afterStates the writable states after applying the schema's state definitions
     */
    private record RedefinedWritableStates(WritableStates beforeStates, WritableStates afterStates) {}

    private RedefinedWritableStates applyStateDefinitions(
            @NonNull final String serviceName,
            @NonNull final Schema schema,
            @NonNull final Configuration configuration,
            @NonNull final FakeState state) {
        final Map<String, Object> stateDataSources = new HashMap<>();
        schema.statesToCreate(configuration).forEach(def -> {
            final var stateKey = def.stateKey();
            logger.info("  Ensuring {} has state {}", serviceName, stateKey);
            if (def.singleton()) {
                stateDataSources.put(def.stateKey(), new AtomicReference<>());
            } else if (def.queue()) {
                stateDataSources.put(def.stateKey(), new ConcurrentLinkedDeque<>());
            } else {
                stateDataSources.put(def.stateKey(), new ConcurrentHashMap<>());
            }
        });
        state.addService(serviceName, stateDataSources);

        final var statesToRemove = schema.statesToRemove();
        final var writableStates = state.getWritableStates(serviceName);
        final var remainingStates = new HashSet<>(writableStates.stateKeys());
        remainingStates.removeAll(statesToRemove);
        final var newStates = new FilteredWritableStates(writableStates, remainingStates);
        return new RedefinedWritableStates(writableStates, newStates);
    }

    private MigrationContext newMigrationContext(
            @Nullable final SemanticVersion previousVersion,
            @NonNull final ReadableStates previousStates,
            @NonNull final WritableStates writableStates,
            @NonNull final Configuration appConfig,
            @NonNull final Configuration platformConfig,
            @NonNull final Map<String, Object> sharedValues,
            @NonNull final StartupNetworks startupNetworks) {
        return new MigrationContext() {
            @Override
            public void copyAndReleaseOnDiskState(String stateKey) {
                // No-op
            }

            @Override
            public long roundNumber() {
                return 0;
            }

            @NonNull
            @Override
            public StartupNetworks startupNetworks() {
                return startupNetworks;
            }

            @Override
            public SemanticVersion previousVersion() {
                return previousVersion;
            }

            @NonNull
            @Override
            public ReadableStates previousStates() {
                return previousStates;
            }

            @NonNull
            @Override
            public WritableStates newStates() {
                return writableStates;
            }

            @NonNull
            @Override
            public Configuration appConfig() {
                return appConfig;
            }

            @NonNull
            @Override
            public Configuration platformConfig() {
                return platformConfig;
            }

            @Override
<<<<<<< HEAD
            public NetworkInfo genesisNetworkInfo() {
                return networkInfo;
            }

            @NonNull
            @Override
            public EntityIdFactory entityIdFactory() {
                return entityIdFactory;
            }

            @Override
            public long newEntityNumForAccount() {
                return nextEntityNum.getAndIncrement();
            }

            @Override
            public void adjustCountsForNode(final int delta) {
                // No-op
            }

            @Override
=======
>>>>>>> afa51b03
            public Map<String, Object> sharedValues() {
                return sharedValues;
            }
        };
    }
}<|MERGE_RESOLUTION|>--- conflicted
+++ resolved
@@ -212,30 +212,6 @@
             }
 
             @Override
-<<<<<<< HEAD
-            public NetworkInfo genesisNetworkInfo() {
-                return networkInfo;
-            }
-
-            @NonNull
-            @Override
-            public EntityIdFactory entityIdFactory() {
-                return entityIdFactory;
-            }
-
-            @Override
-            public long newEntityNumForAccount() {
-                return nextEntityNum.getAndIncrement();
-            }
-
-            @Override
-            public void adjustCountsForNode(final int delta) {
-                // No-op
-            }
-
-            @Override
-=======
->>>>>>> afa51b03
             public Map<String, Object> sharedValues() {
                 return sharedValues;
             }

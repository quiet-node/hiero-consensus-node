/*
 * Copyright (C) 2023-2024 Hedera Hashgraph, LLC
 *
 * Licensed under the Apache License, Version 2.0 (the "License");
 * you may not use this file except in compliance with the License.
 * You may obtain a copy of the License at
 *
 *      http://www.apache.org/licenses/LICENSE-2.0
 *
 * Unless required by applicable law or agreed to in writing, software
 * distributed under the License is distributed on an "AS IS" BASIS,
 * WITHOUT WARRANTIES OR CONDITIONS OF ANY KIND, either express or implied.
 * See the License for the specific language governing permissions and
 * limitations under the License.
 */

package token;

import com.hedera.node.app.service.token.impl.handlers.CryptoTransferHandler;
import com.hedera.node.app.service.token.impl.handlers.TokenGetInfoHandler;
import com.hedera.node.app.service.token.impl.handlers.TokenMintHandler;
import com.hedera.node.app.service.token.impl.handlers.TokenUpdateHandler;
import com.hedera.node.app.workflows.handle.HandlersInjectionModule;
import com.swirlds.config.api.Configuration;
import com.swirlds.metrics.api.Metrics;
import common.BaseScaffoldingComponent;
import common.BaseScaffoldingModule;
import dagger.BindsInstance;
import dagger.Component;
import javax.inject.Singleton;

/**
 * Used by Dagger2 to instantiate an object graph with just the roots needed for testing
 * {@link com.hedera.node.app.service.token.TokenService} handlers.
 */
@Singleton
@Component(modules = {HandlersInjectionModule.class, BaseScaffoldingModule.class})
public interface TokenScaffoldingComponent extends BaseScaffoldingComponent {
    @Component.Factory
    interface Factory {
        TokenScaffoldingComponent create(@BindsInstance Metrics metrics, @BindsInstance Configuration configuration);
    }

    CryptoTransferHandler cryptoTransferHandler();

    TokenUpdateHandler tokenUpdateHandler();

    TokenMintHandler tokenMintHandler();

<<<<<<< HEAD
    TokenUpdateHandler tokenUpdateHandler();
=======
    TokenGetInfoHandler tokenInfoHandler();
>>>>>>> 7031ac85
}<|MERGE_RESOLUTION|>--- conflicted
+++ resolved
@@ -43,13 +43,9 @@
 
     CryptoTransferHandler cryptoTransferHandler();
 
+    TokenMintHandler tokenMintHandler();
+
     TokenUpdateHandler tokenUpdateHandler();
 
-    TokenMintHandler tokenMintHandler();
-
-<<<<<<< HEAD
-    TokenUpdateHandler tokenUpdateHandler();
-=======
     TokenGetInfoHandler tokenInfoHandler();
->>>>>>> 7031ac85
 }
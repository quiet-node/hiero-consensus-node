/*
 * Copyright (C) 2023-2024 Hedera Hashgraph, LLC
 *
 * Licensed under the Apache License, Version 2.0 (the "License");
 * you may not use this file except in compliance with the License.
 * You may obtain a copy of the License at
 *
 *      http://www.apache.org/licenses/LICENSE-2.0
 *
 * Unless required by applicable law or agreed to in writing, software
 * distributed under the License is distributed on an "AS IS" BASIS,
 * WITHOUT WARRANTIES OR CONDITIONS OF ANY KIND, either express or implied.
 * See the License for the specific language governing permissions and
 * limitations under the License.
 */

package common;

import static com.hedera.hapi.node.base.ResponseCodeEnum.OK;
import static common.CommonXTestConstants.SET_OF_TRADITIONAL_RATES;
import static org.junit.jupiter.api.Assertions.assertEquals;

import com.hedera.hapi.node.base.AccountID;
import com.hedera.hapi.node.base.FileID;
import com.hedera.hapi.node.base.NftID;
import com.hedera.hapi.node.base.ResponseCodeEnum;
import com.hedera.hapi.node.base.ResponseHeader;
import com.hedera.hapi.node.base.Timestamp;
import com.hedera.hapi.node.base.TokenID;
import com.hedera.hapi.node.base.TokenType;
import com.hedera.hapi.node.base.Transaction;
import com.hedera.hapi.node.state.blockrecords.BlockInfo;
import com.hedera.hapi.node.state.blockrecords.RunningHashes;
import com.hedera.hapi.node.state.common.EntityIDPair;
import com.hedera.hapi.node.state.common.EntityNumber;
import com.hedera.hapi.node.state.contract.Bytecode;
import com.hedera.hapi.node.state.contract.SlotKey;
import com.hedera.hapi.node.state.contract.SlotValue;
import com.hedera.hapi.node.state.file.File;
import com.hedera.hapi.node.state.primitives.ProtoBytes;
import com.hedera.hapi.node.state.token.Account;
import com.hedera.hapi.node.state.token.Nft;
import com.hedera.hapi.node.state.token.Token;
import com.hedera.hapi.node.state.token.TokenRelation;
import com.hedera.hapi.node.transaction.ExchangeRateSet;
import com.hedera.hapi.node.transaction.Query;
import com.hedera.hapi.node.transaction.Response;
import com.hedera.hapi.node.transaction.TransactionBody;
import com.hedera.node.app.fees.FeeService;
import com.hedera.node.app.fixtures.state.FakeHederaState;
import com.hedera.node.app.hapi.utils.sysfiles.serdes.ThrottlesJsonToProtoSerde;
import com.hedera.node.app.ids.EntityIdService;
import com.hedera.node.app.records.BlockRecordService;
import com.hedera.node.app.service.contract.impl.ContractServiceImpl;
import com.hedera.node.app.service.contract.impl.state.InitialModServiceContractSchema;
import com.hedera.node.app.service.file.impl.FileServiceImpl;
import com.hedera.node.app.service.token.TokenService;
import com.hedera.node.app.service.token.impl.TokenServiceImpl;
import com.hedera.node.app.spi.metrics.StoreMetricsService;
import com.hedera.node.app.spi.state.ReadableKVState;
import com.hedera.node.app.spi.workflows.HandleException;
import com.hedera.node.app.spi.workflows.PreCheckException;
import com.hedera.node.app.spi.workflows.QueryHandler;
import com.hedera.node.app.spi.workflows.TransactionHandler;
import com.hedera.node.app.spi.workflows.record.SingleTransactionRecordBuilder;
import com.hedera.node.app.state.HederaState;
import com.hedera.node.app.state.SingleTransactionRecord;
import com.hedera.node.app.workflows.handle.record.SingleTransactionRecordBuilderImpl;
import com.hedera.node.app.workflows.handle.stack.SavepointStackImpl;
import com.hedera.pbj.runtime.io.buffer.Bytes;
import com.swirlds.metrics.api.Metrics;
import contract.AbstractContractXTest;
import edu.umd.cs.findbugs.annotations.NonNull;
import java.io.IOException;
import java.io.InputStream;
import java.io.UncheckedIOException;
import java.util.ArrayDeque;
import java.util.HashMap;
import java.util.Map;
import java.util.Objects;
import java.util.concurrent.atomic.AtomicReference;
import java.util.function.Consumer;
import org.junit.jupiter.api.Test;
import org.junit.jupiter.api.extension.ExtendWith;
import org.mockito.Mock;
import org.mockito.junit.jupiter.MockitoExtension;

/**
 * A base class for "x-tests" that follow the general pattern of:
 * <ol>
 *     <li>Initializing the {@link HederaState} with well-known entities----accounts, tokens, files, and so on---
 *     by overriding methods like {@link AbstractXTest#initialAccounts()} to return {@link Map}s.</li>
 *     <li>Overriding {@link AbstractXTest#doScenarioOperations()} to run a test scenario that dispatches transactions
 *     to {@link TransactionHandler} implementations, committing their results to state on an
 *     {@link ResponseCodeEnum#OK} status.</li>
 *     <li>Validating the final state is as expected by overriding methods like
 *     {@link AbstractXTest#assertExpectedAccounts(ReadableKVState)}.</li>
 * </ol>
 */
@ExtendWith(MockitoExtension.class)
public abstract class AbstractXTest {
    private static final AccountID[] SOME_NUMERIC_ACCOUNT_IDS = new AccountID[] {
        AccountID.newBuilder().accountNum(242424L).build(),
        AccountID.newBuilder().accountNum(252525L).build(),
        AccountID.newBuilder().accountNum(262626L).build(),
        AccountID.newBuilder().accountNum(313131L).build(),
        AccountID.newBuilder().accountNum(343434L).build(),
        AccountID.newBuilder().accountNum(373737L).build(),
    };
    protected long ethNonce = 0;
    private int numNamedAccounts = 0;
    protected final Map<String, AccountID> namedAccountIds = new HashMap<>();

    private static final TokenID[] SOME_NUMERIC_TOKEN_IDS = new TokenID[] {
        TokenID.newBuilder().tokenNum(777777L).build(),
        TokenID.newBuilder().tokenNum(888888L).build(),
        TokenID.newBuilder().tokenNum(999999L).build(),
    };
    private int numNamedTokens = 0;
    protected final Map<String, TokenID> namedTokenIds = new HashMap<>();

    @Mock
    protected Metrics metrics;

    @Mock
    protected StoreMetricsService storeMetricsService;

    @Test
    void scenarioPasses() {
        setupFeeManager();
        setupInitialStates();
        setupExchangeManager();

        doScenarioOperations();

        assertExpectedTokens(finalTokens());
        assertExpectedNfts(finalNfts());
        assertExpectedAliases(finalAliases());
        assertExpectedAccounts(finalAccounts());
        assertExpectedBytecodes(finalBytecodes());
        assertExpectedStorage(finalStorage(), finalAccounts());
        assertExpectedTokenRelations(finalTokenRelations());
    }

    protected abstract BaseScaffoldingComponent component();

    protected abstract void doScenarioOperations();

    protected void answerSingleQuery(
            @NonNull final QueryHandler handler,
            @NonNull final Query query,
            @NonNull final AccountID payerId,
            @NonNull final Consumer<Response> assertions) {
        final var context = component().queryContextFactory().apply(query, payerId);
        assertions.accept(handler.findResponse(context, ResponseHeader.DEFAULT));
    }

    protected SingleTransactionRecordBuilderImpl handleAndCommitSingleTransaction(
            @NonNull final TransactionHandler handler, @NonNull final TransactionBody txn) {
        return handleAndCommitSingleTransaction(handler, txn, OK);
    }

    @SuppressWarnings("unchecked")
    protected SingleTransactionRecordBuilderImpl handleAndCommitSingleTransaction(
            @NonNull final TransactionHandler handler,
            @NonNull final TransactionBody txn,
            @NonNull final ResponseCodeEnum expectedStatus) {
        final var context = component().txnContextFactory().apply(txn);
<<<<<<< HEAD
        // add transaction to the record builder, to be able to build it later
        context.recordBuilder(SingleTransactionRecordBuilderImpl.class)
                .transaction(Transaction.newBuilder().body(txn).build());
=======
        final var preContext = component().txnPreHandleContextFactory().apply(txn);
>>>>>>> 9f5c1683
        var impliedStatus = OK;
        try {
            handler.preHandle(preContext);
            handler.handle(context);
            ((SavepointStackImpl) context.savepointStack()).commitFullStack();
        } catch (HandleException e) {
            impliedStatus = e.getStatus();
            ((SavepointStackImpl) context.savepointStack()).rollbackFullStack();
        } catch (PreCheckException e) {
            impliedStatus = e.responseCode();
            ((SavepointStackImpl) context.savepointStack()).rollbackFullStack();
        }
        assertEquals(expectedStatus, impliedStatus);
        return (SingleTransactionRecordBuilderImpl) context.recordBuilder(SingleTransactionRecordBuilder.class);
    }

    @SuppressWarnings("unchecked")
    protected SingleTransactionRecord handleAndCommitEthereumTransaction(
            @NonNull final TransactionHandler handler,
            @NonNull final TransactionBody txn,
            @NonNull final ResponseCodeEnum expectedStatus) {
        var record =
                handleAndCommitSingleTransaction(handler, txn, expectedStatus).build();

        var receipt = record.transactionRecord().receipt();
        if (receipt != null && receipt.status().equals(OK)) {
            ethNonce++;
        }
        return record;
    }

    protected void addNamedAccount(@NonNull final String name, @NonNull final Map<AccountID, Account> accounts) {
        addNamedAccount(name, b -> {}, accounts);
    }

    protected void addNamedAccount(
            @NonNull final String name,
            @NonNull final Consumer<Account.Builder> spec,
            @NonNull final Map<AccountID, Account> accounts) {
        final var accountId = SOME_NUMERIC_ACCOUNT_IDS[numNamedAccounts++];
        namedAccountIds.put(name, accountId);
        final var builder = Account.newBuilder().accountId(accountId);
        spec.accept(builder);
        accounts.put(accountId, builder.build());
    }

    protected AccountID idOfNamedAccount(@NonNull final String name) {
        return Objects.requireNonNull(namedAccountIds.get(name));
    }

    protected void addNamedFungibleToken(
            @NonNull final String name,
            @NonNull final Consumer<Token.Builder> spec,
            @NonNull final Map<TokenID, Token> tokens) {
        addNamedToken(name, spec.andThen(b -> b.tokenType(TokenType.FUNGIBLE_COMMON)), tokens);
    }

    protected void addNamedNonFungibleToken(
            @NonNull final String name,
            @NonNull final Consumer<Token.Builder> spec,
            @NonNull final Map<TokenID, Token> tokens) {
        addNamedToken(name, spec.andThen(b -> b.tokenType(TokenType.NON_FUNGIBLE_UNIQUE)), tokens);
    }

    protected void addNewRelation(
            @NonNull final String account,
            @NonNull final String token,
            @NonNull final Consumer<TokenRelation.Builder> spec,
            @NonNull final Map<EntityIDPair, TokenRelation> tokenRels) {
        final Consumer<TokenRelation.Builder> defaultSpec = b -> b.kycGranted(true);
        addNewRelation(idOfNamedAccount(account), idOfNamedToken(token), defaultSpec.andThen(spec), tokenRels);
    }

    protected void addNewRelation(
            @NonNull final AccountID accountID,
            @NonNull final TokenID tokenID,
            @NonNull final Consumer<TokenRelation.Builder> spec,
            @NonNull final Map<EntityIDPair, TokenRelation> tokenRels) {
        final var builder = TokenRelation.newBuilder().accountId(accountID).tokenId(tokenID);
        spec.accept(builder);
        tokenRels.put(new EntityIDPair(accountID, tokenID), builder.build());
    }

    protected void addNamedToken(
            @NonNull final String name,
            @NonNull final Consumer<Token.Builder> spec,
            @NonNull final Map<TokenID, Token> tokens) {
        final var tokenId = SOME_NUMERIC_TOKEN_IDS[numNamedTokens++];
        namedTokenIds.put(name, tokenId);
        final var builder = Token.newBuilder().tokenId(tokenId);
        spec.accept(builder);
        tokens.put(tokenId, builder.build());
    }

    protected TokenID idOfNamedToken(@NonNull final String name) {
        return Objects.requireNonNull(namedTokenIds.get(name));
    }

    protected long initialEntityNum() {
        // An x-test that doesn't override this can't create entities
        return Long.MAX_VALUE;
    }

    protected Map<TokenID, Token> initialTokens() {
        return new HashMap<>();
    }

    protected Map<EntityIDPair, TokenRelation> initialTokenRelationships() {
        return new HashMap<>();
    }

    protected Map<NftID, Nft> initialNfts() {
        return new HashMap<>();
    }

    protected Map<FileID, File> initialFiles() {
        return new HashMap<>();
    }

    protected Map<EntityNumber, Bytecode> initialBytecodes() {
        return new HashMap<>();
    }

    protected Map<ProtoBytes, AccountID> initialAliases() {
        return new HashMap<>();
    }

    protected Map<AccountID, Account> initialAccounts() {
        return new HashMap<>();
    }

    protected RunningHashes initialRunningHashes() {
        return new RunningHashes(Bytes.fromHex("00"), Bytes.fromHex("00"), Bytes.fromHex("00"), Bytes.fromHex("00"));
    }

    protected Bytes resourceAsBytes(@NonNull final String loc) {
        try {
            try (final var in = AbstractContractXTest.class.getClassLoader().getResourceAsStream(loc)) {
                final var bytes = Objects.requireNonNull(in).readAllBytes();
                return Bytes.wrap(bytes);
            }
        } catch (IOException e) {
            throw new UncheckedIOException(e);
        }
    }

    protected void addUsableRelation(
            @NonNull final Map<EntityIDPair, TokenRelation> tokenRels,
            @NonNull final AccountID accountID,
            @NonNull final TokenID tokenID,
            @NonNull final Consumer<TokenRelation.Builder> spec) {
        final var rel =
                TokenRelation.newBuilder().accountId(accountID).tokenId(tokenID).kycGranted(true);
        spec.accept(rel);
        tokenRels.put(
                EntityIDPair.newBuilder().tokenId(tokenID).accountId(accountID).build(), rel.build());
    }

    protected void addNft(
            @NonNull final Map<NftID, Nft> nfts,
            @NonNull final TokenID tokenID,
            final long serialNo,
            @NonNull final Consumer<Nft.Builder> spec) {
        final var nftId =
                NftID.newBuilder().tokenId(tokenID).serialNumber(serialNo).build();
        final var nftBuilder = Nft.newBuilder().metadata(Bytes.wrap("0.0." + tokenID.tokenNum() + "." + serialNo));
        spec.accept(nftBuilder);
        nfts.put(nftId, nftBuilder.build());
    }

    protected void assertExpectedStorage(
            @NonNull ReadableKVState<SlotKey, SlotValue> storage,
            @NonNull ReadableKVState<AccountID, Account> accounts) {}

    protected void assertExpectedNfts(@NonNull ReadableKVState<NftID, Nft> nfts) {}

    protected void assertExpectedAliases(@NonNull ReadableKVState<ProtoBytes, AccountID> aliases) {}

    protected void assertExpectedTokenRelations(@NonNull ReadableKVState<EntityIDPair, TokenRelation> tokenRels) {}

    protected void assertExpectedAccounts(@NonNull ReadableKVState<AccountID, Account> accounts) {}

    protected void assertExpectedBytecodes(@NonNull ReadableKVState<EntityNumber, Bytecode> bytecodes) {}

    protected void assertExpectedTokens(@NonNull ReadableKVState<TokenID, Token> tokens) {}

    private ReadableKVState<TokenID, Token> finalTokens() {
        return component()
                .hederaState()
                .getReadableStates(TokenServiceImpl.NAME)
                .get(TokenServiceImpl.TOKENS_KEY);
    }

    private ReadableKVState<NftID, Nft> finalNfts() {
        return component()
                .hederaState()
                .getReadableStates(TokenServiceImpl.NAME)
                .get(TokenServiceImpl.NFTS_KEY);
    }

    private ReadableKVState<ProtoBytes, AccountID> finalAliases() {
        return component()
                .hederaState()
                .getReadableStates(TokenServiceImpl.NAME)
                .get(TokenServiceImpl.ALIASES_KEY);
    }

    private ReadableKVState<SlotKey, SlotValue> finalStorage() {
        return component()
                .hederaState()
                .getReadableStates(ContractServiceImpl.NAME)
                .get(InitialModServiceContractSchema.STORAGE_KEY);
    }

    private ReadableKVState<EntityNumber, Bytecode> finalBytecodes() {
        return component()
                .hederaState()
                .getReadableStates(ContractServiceImpl.NAME)
                .get(InitialModServiceContractSchema.BYTECODE_KEY);
    }

    protected ReadableKVState<AccountID, Account> finalAccounts() {
        return component()
                .hederaState()
                .getReadableStates(TokenServiceImpl.NAME)
                .get(TokenServiceImpl.ACCOUNTS_KEY);
    }

    private ReadableKVState<EntityIDPair, TokenRelation> finalTokenRelations() {
        return component()
                .hederaState()
                .getReadableStates(TokenServiceImpl.NAME)
                .get(TokenServiceImpl.TOKEN_RELS_KEY);
    }

    private Map<FileID, File> initialFilesWithExchangeRate() {
        final var scenarioFiles = initialFiles();
        scenarioFiles.put(
                FileID.newBuilder().fileNum(112).build(),
                File.newBuilder()
                        .contents(ExchangeRateSet.PROTOBUF.toBytes(SET_OF_TRADITIONAL_RATES))
                        .build());
        scenarioFiles.put(
                FileID.newBuilder().fileNum(123).build(),
                File.newBuilder()
                        .contents(Bytes.wrap(
                                protoDefsFromResource("throttles-dev.json").toByteArray()))
                        .build());
        return scenarioFiles;
    }

    static com.hederahashgraph.api.proto.java.ThrottleDefinitions protoDefsFromResource(String testResource) {
        try (InputStream in = ThrottlesJsonToProtoSerde.class.getClassLoader().getResourceAsStream(testResource)) {
            return ThrottlesJsonToProtoSerde.loadProtoDefs(in);
        } catch (IOException e) {
            throw new UncheckedIOException(e);
        }
    }

    private void setupFeeManager() {
        var feeScheduleBytes = resourceAsBytes("feeSchedules.bin");
        component().feeManager().update(feeScheduleBytes);
    }

    private void setupExchangeManager() {
        final var state =
                Objects.requireNonNull(component().workingStateAccessor().getHederaState());
        final var midnightRates = state.getReadableStates(FeeService.NAME)
                .<ExchangeRateSet>getSingleton("MIDNIGHT_RATES")
                .get();

        component().exchangeRateManager().init(state, ExchangeRateSet.PROTOBUF.toBytes(midnightRates));
    }

    private void setupInitialStates() {
        final var fakeHederaState = (FakeHederaState) component().hederaState();

        fakeHederaState.addService(
                EntityIdService.NAME, Map.of("ENTITY_ID", new AtomicReference<>(new EntityNumber(initialEntityNum()))));

        fakeHederaState.addService("RecordCache", Map.of("TransactionRecordQueue", new ArrayDeque<>()));

        fakeHederaState.addService(
                FeeService.NAME, Map.of("MIDNIGHT_RATES", new AtomicReference<>(SET_OF_TRADITIONAL_RATES)));

        fakeHederaState.addService(
                BlockRecordService.NAME,
                Map.of(
                        BlockRecordService.BLOCK_INFO_STATE_KEY,
                                new AtomicReference<>(new BlockInfo(
                                        -1L,
                                        Timestamp.DEFAULT,
                                        Bytes.EMPTY,
                                        Timestamp.DEFAULT,
                                        true,
                                        Timestamp.DEFAULT)),
                        BlockRecordService.RUNNING_HASHES_STATE_KEY, new AtomicReference<>(initialRunningHashes())));

        fakeHederaState.addService(
                TokenService.NAME,
                Map.of(
                        TokenServiceImpl.ACCOUNTS_KEY, initialAccounts(),
                        TokenServiceImpl.TOKENS_KEY, initialTokens(),
                        TokenServiceImpl.TOKEN_RELS_KEY, initialTokenRelationships(),
                        TokenServiceImpl.ALIASES_KEY, initialAliases(),
                        TokenServiceImpl.NFTS_KEY, initialNfts()));
        fakeHederaState.addService(
                FileServiceImpl.NAME, Map.of(FileServiceImpl.BLOBS_KEY, initialFilesWithExchangeRate()));
        fakeHederaState.addService(
                ContractServiceImpl.NAME,
                Map.of(
                        InitialModServiceContractSchema.BYTECODE_KEY,
                        initialBytecodes(),
                        InitialModServiceContractSchema.STORAGE_KEY,
                        new HashMap<SlotKey, SlotValue>()));

        component().workingStateAccessor().setHederaState(fakeHederaState);
    }
}<|MERGE_RESOLUTION|>--- conflicted
+++ resolved
@@ -166,13 +166,10 @@
             @NonNull final TransactionBody txn,
             @NonNull final ResponseCodeEnum expectedStatus) {
         final var context = component().txnContextFactory().apply(txn);
-<<<<<<< HEAD
         // add transaction to the record builder, to be able to build it later
         context.recordBuilder(SingleTransactionRecordBuilderImpl.class)
                 .transaction(Transaction.newBuilder().body(txn).build());
-=======
         final var preContext = component().txnPreHandleContextFactory().apply(txn);
->>>>>>> 9f5c1683
         var impliedStatus = OK;
         try {
             handler.preHandle(preContext);

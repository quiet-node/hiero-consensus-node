/*
 * Copyright (C) 2024 Hedera Hashgraph, LLC
 *
 * Licensed under the Apache License, Version 2.0 (the "License");
 * you may not use this file except in compliance with the License.
 * You may obtain a copy of the License at
 *
 *      http://www.apache.org/licenses/LICENSE-2.0
 *
 * Unless required by applicable law or agreed to in writing, software
 * distributed under the License is distributed on an "AS IS" BASIS,
 * WITHOUT WARRANTIES OR CONDITIONS OF ANY KIND, either express or implied.
 * See the License for the specific language governing permissions and
 * limitations under the License.
 */

package com.hedera.node.app.workflows.handle;

import static com.hedera.node.config.types.StreamMode.BOTH;
import static com.hedera.node.config.types.StreamMode.RECORDS;
import static java.util.Collections.emptyIterator;
import static java.util.Collections.emptyList;
import static org.mockito.ArgumentMatchers.any;
import static org.mockito.BDDMockito.given;
import static org.mockito.Mockito.mock;
import static org.mockito.Mockito.verify;

import com.hedera.hapi.block.stream.BlockItem;
import com.hedera.hapi.block.stream.output.StateChange;
import com.hedera.hapi.block.stream.output.StateChanges;
import com.hedera.hapi.node.base.SemanticVersion;
import com.hedera.hapi.node.base.Timestamp;
import com.hedera.node.app.blocks.BlockStreamManager;
import com.hedera.node.app.fees.ExchangeRateManager;
import com.hedera.node.app.records.BlockRecordManager;
import com.hedera.node.app.service.addressbook.impl.helpers.AddressBookHelper;
import com.hedera.node.app.service.schedule.ScheduleService;
import com.hedera.node.app.service.token.impl.handlers.staking.StakeInfoHelper;
import com.hedera.node.app.service.token.impl.handlers.staking.StakePeriodManager;
import com.hedera.node.app.spi.metrics.StoreMetricsService;
import com.hedera.node.app.state.HederaRecordCache;
import com.hedera.node.app.throttle.ThrottleServiceManager;
import com.hedera.node.app.tss.TssBaseService;
import com.hedera.node.app.workflows.OpWorkflowMetrics;
import com.hedera.node.app.workflows.handle.cache.CacheWarmer;
import com.hedera.node.app.workflows.handle.record.SystemSetup;
import com.hedera.node.app.workflows.handle.steps.HollowAccountCompletions;
import com.hedera.node.app.workflows.handle.steps.StakePeriodChanges;
import com.hedera.node.app.workflows.handle.steps.UserTxnFactory;
import com.hedera.node.config.ConfigProvider;
import com.hedera.node.config.VersionedConfigImpl;
import com.hedera.node.config.testfixtures.HederaTestConfigBuilder;
import com.hedera.node.config.types.StreamMode;
import com.swirlds.common.platform.NodeId;
import com.swirlds.platform.system.InitTrigger;
import com.swirlds.platform.system.Round;
import com.swirlds.platform.system.events.ConsensusEvent;
import com.swirlds.state.State;
import com.swirlds.state.lifecycle.info.NetworkInfo;
import com.swirlds.state.lifecycle.info.NodeInfo;
import edu.umd.cs.findbugs.annotations.NonNull;
import java.time.Instant;
import java.util.List;
import org.junit.jupiter.api.BeforeEach;
import org.junit.jupiter.api.Test;
import org.junit.jupiter.api.extension.ExtendWith;
import org.mockito.Mock;
import org.mockito.junit.jupiter.MockitoExtension;

@ExtendWith(MockitoExtension.class)
class HandleWorkflowTest {
    private static final Timestamp BLOCK_TIME = new Timestamp(1_234_567L, 890);

    @Mock
    private NetworkInfo networkInfo;

    @Mock
    private StakePeriodChanges stakePeriodChanges;

    @Mock
    private DispatchProcessor dispatchProcessor;

    @Mock
    private StakePeriodManager stakePeriodManager;

    @Mock
    private ConfigProvider configProvider;

    @Mock
    private StoreMetricsService storeMetricsService;

    @Mock
    private BlockRecordManager blockRecordManager;

    @Mock
    private BlockStreamManager blockStreamManager;

    @Mock
    private CacheWarmer cacheWarmer;

    @Mock
    private OpWorkflowMetrics opWorkflowMetrics;

    @Mock
    private ThrottleServiceManager throttleServiceManager;

    @Mock
    private SemanticVersion version;

    @Mock
    private InitTrigger initTrigger;

    @Mock
    private HollowAccountCompletions hollowAccountCompletions;

    @Mock
    private SystemSetup systemSetup;

    @Mock
    private HederaRecordCache recordCache;

    @Mock
    private ExchangeRateManager exchangeRateManager;

    @Mock
    private State state;

    @Mock
    private Round round;

    @Mock
    private StakeInfoHelper stakeInfoHelper;

    @Mock
    private UserTxnFactory userTxnFactory;

    @Mock
<<<<<<< HEAD
    private ScheduleService scheduleService;
=======
    private TssBaseService tssBaseService;
>>>>>>> 65af0d10

    private HandleWorkflow subject;

    @BeforeEach
    void setUp() {}

    @Test
    void onlySkipsEventWithMissingCreator() {
        final var presentCreatorId = NodeId.of(1L);
        final var missingCreatorId = NodeId.of(2L);
        final var eventFromPresentCreator = mock(ConsensusEvent.class);
        final var eventFromMissingCreator = mock(ConsensusEvent.class);
        given(round.iterator())
                .willReturn(List.of(eventFromMissingCreator, eventFromPresentCreator)
                        .iterator());
        given(eventFromPresentCreator.getCreatorId()).willReturn(presentCreatorId);
        given(eventFromMissingCreator.getCreatorId()).willReturn(missingCreatorId);
        given(networkInfo.nodeInfo(presentCreatorId.id())).willReturn(mock(NodeInfo.class));
        given(networkInfo.nodeInfo(missingCreatorId.id())).willReturn(null);
        given(eventFromPresentCreator.consensusTransactionIterator()).willReturn(emptyIterator());
        given(round.getConsensusTimestamp()).willReturn(Instant.ofEpochSecond(12345L));

        givenSubjectWith(RECORDS, emptyList());

        subject.handleRound(state, round);

        verify(eventFromPresentCreator).consensusTransactionIterator();
        verify(recordCache).resetRoundReceipts();
        verify(recordCache).commitRoundReceipts(any(), any());
    }

    @Test
    void writesEachMigrationStateChangeWithBlockTimestamp() {
        given(round.iterator()).willReturn(emptyIterator());
        final var firstBuilder = StateChanges.newBuilder().stateChanges(List.of(StateChange.DEFAULT));
        final var secondBuilder =
                StateChanges.newBuilder().stateChanges(List.of(StateChange.DEFAULT, StateChange.DEFAULT));
        final var builders = List.of(firstBuilder, secondBuilder);
        givenSubjectWith(BOTH, builders);
        given(blockStreamManager.blockTimestamp()).willReturn(BLOCK_TIME);

        subject.handleRound(state, round);

        builders.forEach(builder -> verify(blockStreamManager)
                .writeItem(BlockItem.newBuilder()
                        .stateChanges(builder.consensusTimestamp(BLOCK_TIME).build())
                        .build()));
    }

    private void givenSubjectWith(
            @NonNull final StreamMode mode, @NonNull final List<StateChanges.Builder> migrationStateChanges) {
        final var config = HederaTestConfigBuilder.create()
                .withValue("blockStream.streamMode", "" + mode)
                .getOrCreateConfig();
        given(configProvider.getConfiguration()).willReturn(new VersionedConfigImpl(config, 1L));
        subject = new HandleWorkflow(
                networkInfo,
                stakePeriodChanges,
                dispatchProcessor,
                configProvider,
                storeMetricsService,
                blockRecordManager,
                blockStreamManager,
                cacheWarmer,
                opWorkflowMetrics,
                throttleServiceManager,
                version,
                initTrigger,
                hollowAccountCompletions,
                systemSetup,
                stakeInfoHelper,
                recordCache,
                exchangeRateManager,
                stakePeriodManager,
                migrationStateChanges,
                userTxnFactory,
                new AddressBookHelper(),
<<<<<<< HEAD
                scheduleService);
=======
                tssBaseService);
>>>>>>> 65af0d10
    }
}<|MERGE_RESOLUTION|>--- conflicted
+++ resolved
@@ -135,11 +135,10 @@
     private UserTxnFactory userTxnFactory;
 
     @Mock
-<<<<<<< HEAD
     private ScheduleService scheduleService;
-=======
+
+    @Mock
     private TssBaseService tssBaseService;
->>>>>>> 65af0d10
 
     private HandleWorkflow subject;
 
@@ -217,10 +216,7 @@
                 migrationStateChanges,
                 userTxnFactory,
                 new AddressBookHelper(),
-<<<<<<< HEAD
+                tssBaseService,
                 scheduleService);
-=======
-                tssBaseService);
->>>>>>> 65af0d10
     }
 }
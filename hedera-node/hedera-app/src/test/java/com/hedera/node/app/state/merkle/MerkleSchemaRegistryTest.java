--- conflicted
+++ resolved
@@ -184,12 +184,6 @@
                     latestVersion,
                     config,
                     config,
-<<<<<<< HEAD
-                    networkInfo,
-                    mock(WritableEntityIdStore.class),
-=======
-                    mock(Metrics.class),
->>>>>>> afa51b03
                     new HashMap<>(),
                     migrationStateChanges,
                     startupNetworks,
@@ -224,12 +218,6 @@
                             versions[1],
                             config,
                             config,
-<<<<<<< HEAD
-                            networkInfo,
-                            mock(WritableEntityIdStore.class),
-=======
-                            mock(Metrics.class),
->>>>>>> afa51b03
                             new HashMap<>(),
                             migrationStateChanges,
                             startupNetworks,
@@ -247,12 +235,6 @@
                             null,
                             config,
                             config,
-<<<<<<< HEAD
-                            networkInfo,
-                            mock(WritableEntityIdStore.class),
-=======
-                            mock(Metrics.class),
->>>>>>> afa51b03
                             new HashMap<>(),
                             migrationStateChanges,
                             startupNetworks,
@@ -270,12 +252,6 @@
                             versions[1],
                             null,
                             null,
-<<<<<<< HEAD
-                            networkInfo,
-                            mock(WritableEntityIdStore.class),
-=======
-                            mock(Metrics.class),
->>>>>>> afa51b03
                             new HashMap<>(),
                             migrationStateChanges,
                             startupNetworks,
@@ -293,11 +269,6 @@
                             versions[1],
                             null,
                             config,
-<<<<<<< HEAD
-                            networkInfo,
-                            mock(WritableEntityIdStore.class),
-=======
-                            mock(Metrics.class),
                             new HashMap<>(),
                             migrationStateChanges,
                             startupNetworks,
@@ -305,24 +276,6 @@
                     .isInstanceOf(NullPointerException.class);
         }
 
-        @Test
-        @DisplayName("Calling migrate with a null metrics throws NPE")
-        void nullMetricsThrows() {
-            //noinspection ConstantConditions
-            assertThatThrownBy(() -> schemaRegistry.migrate(
-                            merkleTree,
-                            versions[0],
-                            versions[1],
-                            config,
-                            config,
-                            null,
->>>>>>> afa51b03
-                            new HashMap<>(),
-                            migrationStateChanges,
-                            startupNetworks,
-                            TEST_PLATFORM_STATE_FACADE))
-                    .isInstanceOf(NullPointerException.class);
-        }
 
         @Test
         @DisplayName("Calling migrate with a currentVersion < previousVersion throws IAE")
@@ -334,12 +287,6 @@
                             versions[4],
                             config,
                             config,
-<<<<<<< HEAD
-                            networkInfo,
-                            mock(WritableEntityIdStore.class),
-=======
-                            mock(Metrics.class),
->>>>>>> afa51b03
                             new HashMap<>(),
                             migrationStateChanges,
                             startupNetworks,
@@ -361,12 +308,6 @@
                     versions[1],
                     config,
                     config,
-<<<<<<< HEAD
-                    networkInfo,
-                    mock(WritableEntityIdStore.class),
-=======
-                    mock(Metrics.class),
->>>>>>> afa51b03
                     new HashMap<>(),
                     migrationStateChanges,
                     startupNetworks,
@@ -390,12 +331,6 @@
                     versions[5],
                     config,
                     config,
-<<<<<<< HEAD
-                    networkInfo,
-                    mock(WritableEntityIdStore.class),
-=======
-                    mock(Metrics.class),
->>>>>>> afa51b03
                     new HashMap<>(),
                     migrationStateChanges,
                     startupNetworks,
@@ -420,12 +355,6 @@
                     versions[5],
                     config,
                     config,
-<<<<<<< HEAD
-                    networkInfo,
-                    mock(WritableEntityIdStore.class),
-=======
-                    mock(Metrics.class),
->>>>>>> afa51b03
                     new HashMap<>(),
                     migrationStateChanges,
                     startupNetworks,
@@ -458,12 +387,6 @@
                     versions[7],
                     config,
                     config,
-<<<<<<< HEAD
-                    networkInfo,
-                    mock(WritableEntityIdStore.class),
-=======
-                    mock(Metrics.class),
->>>>>>> afa51b03
                     new HashMap<>(),
                     migrationStateChanges,
                     startupNetworks,
@@ -634,12 +557,6 @@
                         versions[1],
                         config,
                         config,
-<<<<<<< HEAD
-                        networkInfo,
-                        mock(WritableEntityIdStore.class),
-=======
-                        mock(Metrics.class),
->>>>>>> afa51b03
                         new HashMap<>(),
                         migrationStateChanges,
                         startupNetworks,
@@ -668,12 +585,6 @@
                         versions[2],
                         config,
                         config,
-<<<<<<< HEAD
-                        networkInfo,
-                        mock(WritableEntityIdStore.class),
-=======
-                        mock(Metrics.class),
->>>>>>> afa51b03
                         new HashMap<>(),
                         migrationStateChanges,
                         startupNetworks,
@@ -713,12 +624,6 @@
                         versions[3],
                         config,
                         config,
-<<<<<<< HEAD
-                        networkInfo,
-                        mock(WritableEntityIdStore.class),
-=======
-                        mock(Metrics.class),
->>>>>>> afa51b03
                         new HashMap<>(),
                         migrationStateChanges,
                         startupNetworks,
@@ -763,12 +668,6 @@
                                 versions[2],
                                 config,
                                 config,
-<<<<<<< HEAD
-                                networkInfo,
-                                mock(WritableEntityIdStore.class),
-=======
-                                mock(Metrics.class),
->>>>>>> afa51b03
                                 new HashMap<>(),
                                 migrationStateChanges,
                                 startupNetworks,

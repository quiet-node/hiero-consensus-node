--- conflicted
+++ resolved
@@ -40,11 +40,6 @@
 import com.hedera.node.app.fees.ExchangeRateManager;
 import com.hedera.node.app.ids.EntityIdService;
 import com.hedera.node.app.records.ReadableBlockRecordStore;
-<<<<<<< HEAD
-import com.hedera.node.app.roster.RosterService;
-import com.hedera.node.app.roster.schemas.V0540RosterSchema;
-=======
->>>>>>> ba1c8d94
 import com.hedera.node.app.service.addressbook.AddressBookService;
 import com.hedera.node.app.service.token.impl.handlers.staking.EndOfStakingPeriodUpdater;
 import com.hedera.node.app.service.token.records.TokenContext;
@@ -290,124 +285,6 @@
         Assertions.assertThat(result).isTrue();
     }
 
-<<<<<<< HEAD
-    @Test
-    void stakingPeriodDoesntSetCandidateRosterForDisabledFlag() {
-        // Simulate staking information
-        given(context.configuration()).willReturn(newConfig(990, false));
-        given(blockStore.getLastBlockInfo())
-                .willReturn(BlockInfo.newBuilder()
-                        .consTimeOfLastHandledTxn(new Timestamp(CONSENSUS_TIME_1234567.getEpochSecond(), 0))
-                        .build());
-        given(context.consensusTime()).willReturn(CONSENSUS_TIME_1234567.plus(Duration.ofDays(2)));
-
-        subject.process(dispatch, stack, context, StreamMode.RECORDS, false, Instant.EPOCH);
-        verifyNoInteractions(tssBaseService);
-    }
-
-    @Test
-    @DisplayName("Service won't set the current candidate roster as the new candidate roster")
-    void doesntSetSameCandidateRoster() {
-        // Simulate staking information,
-        given(blockStore.getLastBlockInfo())
-                .willReturn(BlockInfo.newBuilder()
-                        .consTimeOfLastHandledTxn(new Timestamp(CONSENSUS_TIME_1234567.getEpochSecond(), 0))
-                        .build());
-        given(context.consensusTime()).willReturn(CONSENSUS_TIME_1234567.plus(Duration.ofDays(2)));
-
-        // Simulate disabled `keyCandidateRoster` property
-        given(context.configuration()).willReturn(newConfig(990, false));
-
-        subject.process(dispatch, stack, context, StreamMode.RECORDS, false, Instant.EPOCH);
-        verify(tssBaseService, never()).setCandidateRoster(any(), any());
-    }
-
-    @Test
-    @DisplayName("Service won't set the active roster as the new candidate roster")
-    void doesntSetActiveRosterAsCandidateRoster() {
-        // Simulate staking information
-        given(blockStore.getLastBlockInfo())
-                .willReturn(BlockInfo.newBuilder()
-                        .consTimeOfLastHandledTxn(new Timestamp(CONSENSUS_TIME_1234567.getEpochSecond(), 0))
-                        .build());
-        given(context.consensusTime()).willReturn(CONSENSUS_TIME_1234567.plus(Duration.ofDays(2)));
-
-        // Enable keyCandidateRoster
-        given(context.configuration()).willReturn(newConfig(DEFAULT_STAKING_PERIOD_MINS, true));
-
-        // Simulate the same address book input as the current candidate and active rosters
-        final var nodeStore = simulateNodes(RosterCase.NODE_1, RosterCase.NODE_2, RosterCase.NODE_3, RosterCase.NODE_4);
-        given(dispatch.handleContext()).willReturn(handleContext);
-        given(handleContext.storeFactory()).willReturn(storeFactory);
-        given(storeFactory.readableStore(ReadableNodeStore.class)).willReturn(nodeStore);
-        given(stack.getWritableStates(notNull())).willReturn(writableStates);
-        simulateCandidateAndActiveRosters();
-
-        // Attempt to set the (equivalent) active roster as the new candidate roster
-        subject.process(dispatch, stack, context, StreamMode.RECORDS, false, Instant.EPOCH);
-        verify(tssBaseService, never()).setCandidateRoster(any(), any());
-    }
-
-    @Test
-    void stakingPeriodSetsCandidateRosterForEnabledFlag() {
-        // Simulate staking information
-        given(blockStore.getLastBlockInfo())
-                .willReturn(BlockInfo.newBuilder()
-                        .consTimeOfLastHandledTxn(new Timestamp(CONSENSUS_TIME_1234567.getEpochSecond(), 0))
-                        .build());
-        given(context.consensusTime()).willReturn(CONSENSUS_TIME_1234567.plus(Duration.ofDays(2)));
-
-        // Enable keyCandidateRoster
-        given(context.configuration()).willReturn(newConfig(DEFAULT_STAKING_PERIOD_MINS, true));
-
-        // Simulate an updated address book
-        final var nodeStore = simulateNodes(RosterCase.NODE_1, RosterCase.NODE_2, RosterCase.NODE_3);
-        given(dispatch.handleContext()).willReturn(handleContext);
-        given(handleContext.storeFactory()).willReturn(storeFactory);
-        given(storeFactory.readableStore(ReadableNodeStore.class)).willReturn(nodeStore);
-        given(stack.getWritableStates(notNull())).willReturn(writableStates);
-        simulateCandidateAndActiveRosters();
-
-        subject.process(dispatch, stack, context, StreamMode.RECORDS, false, Instant.EPOCH);
-        verify(tssBaseService).setCandidateRoster(notNull(), notNull());
-    }
-
-    private ReadableNodeStore simulateNodes(Node... nodes) {
-        final Map<EntityNumber, Node> translated = Arrays.stream(nodes)
-                .collect(Collectors.toMap(
-                        n -> EntityNumber.newBuilder().number(n.nodeId()).build(), node -> node));
-        final WritableKVState<EntityNumber, Node> nodeWritableKVState = new MapWritableKVState<>(AddressBookService.NAME, NODES_KEY, translated);
-        given(writableStates.<EntityNumber, Node>get(NODES_KEY)).willReturn(nodeWritableKVState);
-        final ReadableNodeStore nodeStore = new ReadableNodeStoreImpl(writableStates);
-        given(context.readableStore(ReadableNodeStore.class)).willReturn(nodeStore);
-
-        return nodeStore;
-    }
-
-    private void simulateCandidateAndActiveRosters() {
-        given(rosterState.get())
-                .willReturn(new RosterState(
-                        RosterCase.CANDIDATE_ROSTER_HASH.value(),
-                        List.of(RoundRosterPair.newBuilder()
-                                .roundNumber(12345)
-                                .activeRosterHash(RosterCase.ACTIVE_ROSTER_HASH.value())
-                                .build())));
-        given(writableStates.<RosterState>getSingleton(V0540RosterSchema.ROSTER_STATES_KEY))
-                .willReturn(rosterState);
-        given(writableStates.<ProtoBytes, Roster>get(V0540RosterSchema.ROSTER_KEY))
-                .willReturn(new MapWritableKVState<>(
-                        RosterService.NAME,
-                        V0540RosterSchema.ROSTER_KEY,
-                        Map.of(
-                                RosterCase.CANDIDATE_ROSTER_HASH,
-                                RosterCase.CURRENT_CANDIDATE_ROSTER,
-                                RosterCase.ACTIVE_ROSTER_HASH,
-                                RosterCase.ACTIVE_ROSTER)
-                ));
-    }
-
-=======
->>>>>>> ba1c8d94
     private Configuration newPeriodMinsConfig() {
         return newPeriodMinsConfig(DEFAULT_STAKING_PERIOD_MINS);
     }

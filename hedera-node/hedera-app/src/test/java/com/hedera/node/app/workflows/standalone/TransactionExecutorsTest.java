// SPDX-License-Identifier: Apache-2.0
package com.hedera.node.app.workflows.standalone;

import static com.hedera.node.app.fixtures.AppTestBase.DEFAULT_CONFIG;
import static com.hedera.node.app.hapi.utils.keys.KeyUtils.IMMUTABILITY_SENTINEL_KEY;
import static com.hedera.node.app.records.schemas.V0490BlockRecordSchema.BLOCK_INFO_STATE_KEY;
import static com.hedera.node.app.service.addressbook.impl.schemas.V053AddressBookSchema.NODES_KEY;
import static com.hedera.node.app.spi.AppContext.Gossip.UNAVAILABLE_GOSSIP;
import static com.hedera.node.app.spi.fees.NoopFeeCharging.NOOP_FEE_CHARGING;
import static com.hedera.node.app.util.FileUtilities.createFileID;
import static com.hedera.node.app.workflows.standalone.TransactionExecutors.MAX_SIGNED_TXN_SIZE_PROPERTY;
import static com.hedera.node.app.workflows.standalone.TransactionExecutors.TRANSACTION_EXECUTORS;
import static com.swirlds.platform.test.fixtures.state.TestPlatformStateFacade.TEST_PLATFORM_STATE_FACADE;
import static java.util.Objects.requireNonNull;
import static org.assertj.core.api.AssertionsForClassTypes.assertThat;
import static org.junit.jupiter.api.Assertions.assertThrows;

import com.hedera.hapi.node.base.AccountID;
import com.hedera.hapi.node.base.ContractID;
import com.hedera.hapi.node.base.Duration;
import com.hedera.hapi.node.base.FileID;
import com.hedera.hapi.node.base.HederaFunctionality;
import com.hedera.hapi.node.base.Key;
import com.hedera.hapi.node.base.KeyList;
import com.hedera.hapi.node.base.RealmID;
import com.hedera.hapi.node.base.ShardID;
import com.hedera.hapi.node.base.Timestamp;
import com.hedera.hapi.node.base.TransactionID;
import com.hedera.hapi.node.contract.ContractCallTransactionBody;
import com.hedera.hapi.node.contract.ContractCreateTransactionBody;
import com.hedera.hapi.node.file.FileCreateTransactionBody;
import com.hedera.hapi.node.state.addressbook.Node;
import com.hedera.hapi.node.state.blockrecords.BlockInfo;
import com.hedera.hapi.node.state.common.EntityNumber;
import com.hedera.hapi.node.state.file.File;
import com.hedera.hapi.node.state.token.Account;
import com.hedera.hapi.node.transaction.ThrottleDefinitions;
import com.hedera.hapi.node.transaction.TransactionBody;
import com.hedera.node.app.config.BootstrapConfigProviderImpl;
import com.hedera.node.app.config.ConfigProviderImpl;
import com.hedera.node.app.fees.FeeService;
import com.hedera.node.app.fixtures.AppTestBase;
import com.hedera.node.app.fixtures.state.FakeServiceMigrator;
import com.hedera.node.app.fixtures.state.FakeServicesRegistry;
import com.hedera.node.app.fixtures.state.FakeState;
import com.hedera.node.app.hapi.utils.EntityType;
import com.hedera.node.app.ids.AppEntityIdFactory;
import com.hedera.node.app.ids.EntityIdService;
import com.hedera.node.app.ids.WritableEntityIdStore;
import com.hedera.node.app.info.NodeInfoImpl;
import com.hedera.node.app.metrics.StoreMetricsServiceImpl;
import com.hedera.node.app.records.BlockRecordService;
import com.hedera.node.app.service.addressbook.AddressBookService;
import com.hedera.node.app.service.addressbook.ReadableNodeStore;
import com.hedera.node.app.service.addressbook.impl.AddressBookServiceImpl;
import com.hedera.node.app.service.addressbook.impl.ReadableNodeStoreImpl;
import com.hedera.node.app.service.consensus.impl.ConsensusServiceImpl;
import com.hedera.node.app.service.contract.impl.ContractServiceImpl;
import com.hedera.node.app.service.file.FileService;
import com.hedera.node.app.service.file.impl.FileServiceImpl;
import com.hedera.node.app.service.file.impl.schemas.V0490FileSchema;
import com.hedera.node.app.service.networkadmin.impl.FreezeServiceImpl;
import com.hedera.node.app.service.networkadmin.impl.NetworkServiceImpl;
import com.hedera.node.app.service.schedule.impl.ScheduleServiceImpl;
import com.hedera.node.app.service.token.TokenService;
import com.hedera.node.app.service.token.impl.TokenServiceImpl;
import com.hedera.node.app.service.token.impl.schemas.V0490TokenSchema;
import com.hedera.node.app.service.util.impl.UtilServiceImpl;
import com.hedera.node.app.services.AppContextImpl;
import com.hedera.node.app.services.ServicesRegistry;
import com.hedera.node.app.spi.AppContext;
import com.hedera.node.app.spi.signatures.SignatureVerifier;
import com.hedera.node.app.state.recordcache.RecordCacheService;
import com.hedera.node.app.throttle.AppThrottleFactory;
import com.hedera.node.app.throttle.CongestionThrottleService;
import com.hedera.node.app.throttle.ThrottleAccumulator;
import com.hedera.node.config.data.AccountsConfig;
import com.hedera.node.config.data.BootstrapConfig;
import com.hedera.node.config.data.EntitiesConfig;
import com.hedera.node.config.data.FilesConfig;
import com.hedera.node.config.data.HederaConfig;
import com.hedera.node.config.data.LedgerConfig;
import com.hedera.node.config.data.VersionConfig;
import com.hedera.node.config.testfixtures.HederaTestConfigBuilder;
import com.hedera.pbj.runtime.io.buffer.Bytes;
import com.swirlds.config.api.Configuration;
import com.swirlds.platform.state.MerkleNodeState;
<<<<<<< HEAD
=======
import com.swirlds.platform.test.fixtures.addressbook.RandomAddressBookBuilder;
>>>>>>> 6f23c4fc
import com.swirlds.state.State;
import com.swirlds.state.lifecycle.EntityIdFactory;
import com.swirlds.state.lifecycle.StartupNetworks;
import com.swirlds.state.lifecycle.info.NodeInfo;
import com.swirlds.state.spi.CommittableWritableStates;
import com.swirlds.state.spi.WritableStates;
import edu.umd.cs.findbugs.annotations.NonNull;
import java.io.IOException;
import java.io.PrintWriter;
import java.io.StringWriter;
import java.io.UncheckedIOException;
import java.time.Instant;
import java.time.InstantSource;
import java.util.List;
import java.util.Map;
import java.util.Set;
import java.util.function.Function;
import org.apache.tuweni.bytes.Bytes32;
<<<<<<< HEAD
=======
import org.hiero.base.crypto.internal.DetRandomProvider;
import org.hiero.consensus.model.node.NodeId;
import org.hiero.consensus.model.roster.AddressBook;
>>>>>>> 6f23c4fc
import org.hyperledger.besu.evm.EVM;
import org.hyperledger.besu.evm.frame.MessageFrame;
import org.hyperledger.besu.evm.gascalculator.GasCalculator;
import org.hyperledger.besu.evm.operation.AbstractOperation;
import org.hyperledger.besu.evm.operation.Operation;
import org.hyperledger.besu.evm.tracing.StandardJsonTracer;
import org.junit.jupiter.api.Test;
import org.junit.jupiter.api.extension.ExtendWith;
import org.mockito.Mock;
import org.mockito.junit.jupiter.MockitoExtension;

/**
 * Tests the ability to execute transactions against a standalone state by,
 * <ol>
 *   <li>Constructing a {@link FakeState} that fully implements the {@link State} API, with {@link WritableStates}
 *   that are all {@link CommittableWritableStates}; and hence accumulate changes as multiple transactions are
 *   executed.</li>
 *   <li>Executing a {@link HederaFunctionality#FILE_CREATE} to upload some contract initcode.</li>
 *   <li>Executing a {@link HederaFunctionality#CONTRACT_CREATE} to create an instance of the contract.</li>
 *   <li>Executing a {@link HederaFunctionality#CONTRACT_CALL} to call a function on the contract, and capturing
 *   the output of a {@link StandardJsonTracer} that is passed in as an extra argument.</li>
 * </ol>
 */
@ExtendWith(MockitoExtension.class)
public class TransactionExecutorsTest {
    private static final long GAS = 400_000L;
    private static final long EXPECTED_LUCKY_NUMBER = 42L;
    private static final EntityIdFactory idFactory = new AppEntityIdFactory(DEFAULT_CONFIG);
    private static final AccountID TREASURY_ID = idFactory.newAccountId(2);
    private static final AccountID NODE_ACCOUNT_ID = idFactory.newAccountId(3);
    private static final FileID EXPECTED_INITCODE_ID = idFactory.newFileId(1001);
    private static final ContractID EXPECTED_CONTRACT_ID = idFactory.newContractId(1002);
    private static final com.esaulpaugh.headlong.abi.Function PICK_FUNCTION =
            new com.esaulpaugh.headlong.abi.Function("pick()", "(uint32)");
    private static final com.esaulpaugh.headlong.abi.Function GET_LAST_BLOCKHASH_FUNCTION =
            new com.esaulpaugh.headlong.abi.Function("getLastBlockHash()", "(bytes32)");
    private static final String EXPECTED_TRACE_START =
            "{\"pc\":0,\"op\":96,\"gas\":\"0x5c838\",\"gasCost\":\"0x3\",\"memSize\":0,\"depth\":1,\"refund\":0,\"opName\":\"PUSH1\"}";
    private static final NodeInfo DEFAULT_NODE_INFO =
            new NodeInfoImpl(0, idFactory.newAccountId(3L), 10, List.of(), Bytes.EMPTY, List.of(), true);

    @Mock
    private SignatureVerifier signatureVerifier;

    @Mock
    private StartupNetworks startupNetworks;

    @Mock
    private TransactionExecutors.TracerBinding tracerBinding;

    @Mock
    private GasCalculator gasCalculator;

    @Mock
    private State state;

    @Mock
    private ConfigProviderImpl configProvider;

    @Mock
    private StoreMetricsServiceImpl storeMetricsService;

    @Test
    void executesTransactionsAsExpected() {
        final var overrides = Map.of("hedera.transaction.maxMemoUtf8Bytes", "101");
        // Construct a full implementation of the consensus node State API with all genesis accounts and files
        final var state = genesisState(overrides);

        // Get a standalone executor based on this state, with an override to allow slightly longer memos
        final var executor = TRANSACTION_EXECUTORS.newExecutor(
                TransactionExecutors.Properties.newBuilder()
                        .state(state)
                        .appProperties(overrides)
                        .build(),
                new AppEntityIdFactory(DEFAULT_CONFIG));

        // Execute a FileCreate that uploads the initcode for the Multipurpose.sol contract
        final var uploadOutput = executor.execute(uploadMultipurposeInitcode(), Instant.EPOCH);
        final var uploadReceipt = uploadOutput.getFirst().transactionRecord().receiptOrThrow();
        assertThat(uploadReceipt.fileIDOrThrow()).isEqualTo(EXPECTED_INITCODE_ID);

        // Execute a ContractCreate that creates a Multipurpose contract instance
        final var creationOutput = executor.execute(createContract(), Instant.EPOCH);
        final var creationReceipt =
                creationOutput.getFirst().transactionRecord().receiptOrThrow();
        assertThat(creationReceipt.contractIDOrThrow()).isEqualTo(EXPECTED_CONTRACT_ID);

        // Now execute a ContractCall against the contract, with an extra StandardJsonTracer whose output we
        // capture in a StringWriter for later inspection
        final var stringWriter = new StringWriter();
        final var printWriter = new PrintWriter(stringWriter);
        final var addOnTracer = new StandardJsonTracer(printWriter, false, false, false, false);
        final var callOutput = executor.execute(contractCallMultipurposePickFunction(), Instant.EPOCH, addOnTracer);
        final var callRecord = callOutput.getFirst().transactionRecord();
        final var callResult = callRecord.contractCallResultOrThrow().contractCallResult();
        final long luckyNumber =
                PICK_FUNCTION.getOutputs().decode(callResult.toByteArray()).get(0);
        assertThat(luckyNumber).isEqualTo(EXPECTED_LUCKY_NUMBER);
        printWriter.flush();
        assertThat(stringWriter.toString()).startsWith(EXPECTED_TRACE_START);
    }

    @Test
    void usesOverrideBlockhashOpAsExpected() {
        final var state = genesisState(Map.of());
        final var writableStates = state.getWritableStates(BlockRecordService.NAME);
        final var blockInfoSingleton = writableStates.<BlockInfo>getSingleton(BLOCK_INFO_STATE_KEY);
        blockInfoSingleton.put(requireNonNull(blockInfoSingleton.get())
                .copyBuilder()
                .lastBlockNumber(666L)
                .build());
        ((CommittableWritableStates) writableStates).commit();

        // Use a custom operation that overrides the BLOCKHASH operation
        final var customOp = new CustomBlockhashOperation();
        final var executor = TRANSACTION_EXECUTORS.newExecutor(
                TransactionExecutors.Properties.newBuilder()
                        .state(state)
                        .addCustomOp(customOp)
                        .appProperty("hedera.transaction.maxMemoUtf8Bytes", "101")
                        .build(),
                new AppEntityIdFactory(DEFAULT_CONFIG));

        final var uploadOutput = executor.execute(uploadEmitBlockTimestampInitcode(), Instant.EPOCH);
        final var uploadReceipt = uploadOutput.getFirst().transactionRecord().receiptOrThrow();
        assertThat(uploadReceipt.fileIDOrThrow()).isEqualTo(EXPECTED_INITCODE_ID);

        final var creationOutput = executor.execute(createContract(), Instant.EPOCH);
        final var creationReceipt =
                creationOutput.getFirst().transactionRecord().receiptOrThrow();
        assertThat(creationReceipt.contractIDOrThrow()).isEqualTo(EXPECTED_CONTRACT_ID);

        final var callOutput = executor.execute(contractCallGetLastBlockHashFunction(), Instant.EPOCH);
        final var callRecord = callOutput.getFirst().transactionRecord();
        final var callResult = callRecord.contractCallResultOrThrow().contractCallResult();
        final byte[] blockHash = GET_LAST_BLOCKHASH_FUNCTION
                .getOutputs()
                .decode(callResult.toByteArray())
                .get(0);
        assertThat(Bytes32.wrap(blockHash)).isEqualTo(CustomBlockhashOperation.FAKE_BLOCK_HASH);
    }

    @Test
    void respectsOverrideMaxSignedTxnSize() {
        final var overrides = Map.of(MAX_SIGNED_TXN_SIZE_PROPERTY, "42");
        // Construct a full implementation of the consensus node State API with all genesis accounts and files
        final var state = genesisState(overrides);

        // Get a standalone executor based on this state, with an override to allow slightly longer memos
        final var executor = TRANSACTION_EXECUTORS.newExecutor(
                TransactionExecutors.Properties.newBuilder()
                        .state(state)
                        .appProperties(overrides)
                        .build(),
                new AppEntityIdFactory(DEFAULT_CONFIG));

        // With just 42 bytes allowed for signed transactions, the executor will not be able to construct
        // a dispatch for the transaction and throw an exception
        assertThrows(NullPointerException.class, () -> executor.execute(uploadMultipurposeInitcode(), Instant.EPOCH));
    }

    @Test
    void propertiesBuilderRequiresNonNullState() {
        assertThrows(IllegalStateException.class, () -> TransactionExecutors.Properties.newBuilder()
                .build());
    }

    @Test
    void propertiesBuilderBulkOptionsAsExpected() {
        final var customOps = Set.of(new CustomBlockhashOperation());
        final var appProperties = Map.of("hedera.transaction.maxMemoUtf8Bytes", "101");
        final var properties = TransactionExecutors.Properties.newBuilder()
                .customOps(customOps)
                .appProperties(appProperties)
                .customTracerBinding(tracerBinding)
                .state(state)
                .build();

        assertThat(properties.customOps()).isEqualTo(customOps);
        assertThat(properties.appProperties()).isEqualTo(appProperties);
        assertThat(properties.customTracerBinding()).isEqualTo(tracerBinding);
    }

    private TransactionBody contractCallMultipurposePickFunction() {
        final var callData = PICK_FUNCTION.encodeCallWithArgs();
        return newBodyBuilder()
                .contractCall(ContractCallTransactionBody.newBuilder()
                        .contractID(EXPECTED_CONTRACT_ID)
                        .functionParameters(Bytes.wrap(callData.array()))
                        .gas(GAS)
                        .build())
                .build();
    }

    private TransactionBody contractCallGetLastBlockHashFunction() {
        final var callData = GET_LAST_BLOCKHASH_FUNCTION.encodeCallWithArgs();
        return newBodyBuilder()
                .contractCall(ContractCallTransactionBody.newBuilder()
                        .contractID(EXPECTED_CONTRACT_ID)
                        .functionParameters(Bytes.wrap(callData.array()))
                        .gas(GAS)
                        .build())
                .build();
    }

    private TransactionBody createContract() {
        final var maxLifetime =
                DEFAULT_CONFIG.getConfigData(EntitiesConfig.class).maxLifetime();
        final var shard = DEFAULT_CONFIG.getConfigData(HederaConfig.class).shard();
        final var realm = DEFAULT_CONFIG.getConfigData(HederaConfig.class).realm();

        return newBodyBuilder()
                .contractCreateInstance(ContractCreateTransactionBody.newBuilder()
                        .fileID(EXPECTED_INITCODE_ID)
                        .autoRenewPeriod(new Duration(maxLifetime))
                        .gas(GAS)
                        .shardID(new ShardID(shard))
                        .realmID(new RealmID(shard, realm))
                        .build())
                .build();
    }

    private TransactionBody uploadMultipurposeInitcode() {
        final var maxLifetime =
                DEFAULT_CONFIG.getConfigData(EntitiesConfig.class).maxLifetime();
        return newBodyBuilder()
                .fileCreate(FileCreateTransactionBody.newBuilder()
                        .contents(resourceAsBytes("initcode/Multipurpose.bin"))
                        .keys(IMMUTABILITY_SENTINEL_KEY.keyListOrThrow())
                        .expirationTime(new Timestamp(maxLifetime, 0))
                        .build())
                .build();
    }

    private TransactionBody uploadEmitBlockTimestampInitcode() {
        final var maxLifetime =
                DEFAULT_CONFIG.getConfigData(EntitiesConfig.class).maxLifetime();
        return newBodyBuilder()
                .fileCreate(FileCreateTransactionBody.newBuilder()
                        .contents(resourceAsBytes("initcode/EmitBlockTimestamp.bin"))
                        .keys(IMMUTABILITY_SENTINEL_KEY.keyListOrThrow())
                        .expirationTime(new Timestamp(maxLifetime, 0))
                        .build())
                .build();
    }

    private TransactionBody.Builder newBodyBuilder() {
        final var minValidDuration =
                DEFAULT_CONFIG.getConfigData(HederaConfig.class).transactionMinValidDuration();
        return TransactionBody.newBuilder()
                .transactionID(TransactionID.newBuilder()
                        .transactionValidStart(new Timestamp(0, 0))
                        .accountID(TREASURY_ID)
                        .build())
                .memo(
                        "This memo is 101 characters long, which with default settings would die with the status MEMO_TOO_LONG")
                .nodeAccountID(NODE_ACCOUNT_ID)
                .transactionValidDuration(new Duration(minValidDuration));
    }

    private MerkleNodeState genesisState(@NonNull final Map<String, String> overrides) {
        final var state = new FakeState();
        final var configBuilder = HederaTestConfigBuilder.create();
        overrides.forEach(configBuilder::withValue);
        final var config = configBuilder.getOrCreateConfig();
        final var servicesRegistry = new FakeServicesRegistry();
        final var appContext = new AppContextImpl(
                InstantSource.system(),
                signatureVerifier,
                UNAVAILABLE_GOSSIP,
                () -> config,
                () -> DEFAULT_NODE_INFO,
                () -> AppTestBase.NO_OP_METRICS,
                new AppThrottleFactory(
                        () -> config, () -> state, () -> ThrottleDefinitions.DEFAULT, ThrottleAccumulator::new),
                () -> NOOP_FEE_CHARGING,
                new AppEntityIdFactory(config));
        registerServices(appContext, servicesRegistry);
        final var migrator = new FakeServiceMigrator();
        final var bootstrapConfig = new BootstrapConfigProviderImpl().getConfiguration();
        migrator.doMigrations(
                state,
                servicesRegistry,
                null,
                bootstrapConfig.getConfigData(VersionConfig.class).servicesVersion(),
                new ConfigProviderImpl().getConfiguration(),
                config,
                AppTestBase.NO_OP_METRICS,
                startupNetworks,
                storeMetricsService,
                configProvider,
                TEST_PLATFORM_STATE_FACADE);
        // Create a node
        final var nodeWritableStates = state.getWritableStates(AddressBookService.NAME);
        final var nodes = nodeWritableStates.<EntityNumber, Node>get(NODES_KEY);
        nodes.put(
                new EntityNumber(0),
                Node.newBuilder()
                        .accountId(appContext.idFactory().newAccountId(3L))
                        .build());
        ((CommittableWritableStates) nodeWritableStates).commit();
        final var writableStates = state.getWritableStates(FileService.NAME);
        final var readableStates = state.getReadableStates(AddressBookService.NAME);
        final var entityIdStore = new WritableEntityIdStore(state.getWritableStates(EntityIdService.NAME));
        entityIdStore.adjustEntityCount(EntityType.NODE, 1);
        final var nodeStore = new ReadableNodeStoreImpl(readableStates, entityIdStore);
        final var files = writableStates.<FileID, File>get(V0490FileSchema.BLOBS_KEY);
        genesisContentProviders(nodeStore, config).forEach((fileNum, provider) -> {
            final var fileId = createFileID(fileNum, config);
            files.put(
                    fileId,
                    File.newBuilder()
                            .fileId(fileId)
                            .keys(KeyList.DEFAULT)
                            .contents(provider.apply(config))
                            .build());
        });
        final var ledgerConfig = config.getConfigData(LedgerConfig.class);
        final var accountsConfig = config.getConfigData(AccountsConfig.class);
        final var systemKey = Key.newBuilder()
                .ed25519(config.getConfigData(BootstrapConfig.class).genesisPublicKey())
                .build();
        final var accounts =
                state.getWritableStates(TokenService.NAME).<AccountID, Account>get(V0490TokenSchema.ACCOUNTS_KEY);
        // Create the system accounts
        for (int i = 1, n = ledgerConfig.numSystemAccounts(); i <= n; i++) {
            final var accountId = AccountID.newBuilder().accountNum(i).build();
            accounts.put(
                    accountId,
                    Account.newBuilder()
                            .accountId(accountId)
                            .key(systemKey)
                            .expirationSecond(Long.MAX_VALUE)
                            .tinybarBalance(
                                    (long) i == accountsConfig.treasury() ? ledgerConfig.totalTinyBarFloat() : 0L)
                            .build());
        }
        ((CommittableWritableStates) writableStates).commit();
        return state;
    }

    private Map<Long, Function<Configuration, Bytes>> genesisContentProviders(
            @NonNull final ReadableNodeStore nodeStore, @NonNull final Configuration config) {
        final var genesisSchema = new V0490FileSchema();
        final var filesConfig = config.getConfigData(FilesConfig.class);
        return Map.of(
                filesConfig.addressBook(), ignore -> genesisSchema.nodeStoreAddressBook(nodeStore),
                filesConfig.nodeDetails(), ignore -> genesisSchema.nodeStoreNodeDetails(nodeStore),
                filesConfig.feeSchedules(), genesisSchema::genesisFeeSchedules,
                filesConfig.exchangeRates(), genesisSchema::genesisExchangeRates,
                filesConfig.networkProperties(), genesisSchema::genesisNetworkProperties,
                filesConfig.hapiPermissions(), genesisSchema::genesisHapiPermissions,
                filesConfig.throttleDefinitions(), genesisSchema::genesisThrottleDefinitions);
    }

    private void registerServices(
            @NonNull final AppContext appContext, @NonNull final ServicesRegistry servicesRegistry) {
        // Register all service schema RuntimeConstructable factories before platform init
        Set.of(
                        new EntityIdService(),
                        new ConsensusServiceImpl(),
                        new ContractServiceImpl(appContext, AppTestBase.NO_OP_METRICS),
                        new FileServiceImpl(),
                        new FreezeServiceImpl(),
                        new ScheduleServiceImpl(appContext),
                        new TokenServiceImpl(appContext),
                        new UtilServiceImpl(appContext, (signedTxn, config) -> null),
                        new RecordCacheService(),
                        new BlockRecordService(),
                        new FeeService(),
                        new CongestionThrottleService(),
                        new NetworkServiceImpl(),
                        new AddressBookServiceImpl())
                .forEach(servicesRegistry::register);
    }

    private Bytes resourceAsBytes(@NonNull final String loc) {
        try {
            try (final var in = TransactionExecutorsTest.class.getClassLoader().getResourceAsStream(loc)) {
                final var bytes = requireNonNull(in).readAllBytes();
                return Bytes.wrap(bytes);
            }
        } catch (IOException e) {
            throw new UncheckedIOException(e);
        }
    }

<<<<<<< HEAD
=======
    public static X509Certificate randomX509Certificate() {
        try {
            final SecureRandom secureRandom = DetRandomProvider.getDetRandom();

            final KeyPairGenerator rsaKeyGen = KeyPairGenerator.getInstance("RSA");
            rsaKeyGen.initialize(3072, secureRandom);
            final KeyPair rsaKeyPair1 = rsaKeyGen.generateKeyPair();

            final String name = "CN=Bob";
            return CryptoStatic.generateCertificate(name, rsaKeyPair1, name, rsaKeyPair1, secureRandom);
        } catch (Exception e) {
            throw new RuntimeException(e);
        }
    }

    public static Bytes getCertBytes(X509Certificate certificate) {
        try {
            return Bytes.wrap(certificate.getEncoded());
        } catch (CertificateEncodingException e) {
            throw new RuntimeException(e);
        }
    }

>>>>>>> 6f23c4fc
    private class CustomBlockhashOperation extends AbstractOperation {
        private static final OperationResult ONLY_RESULT = new Operation.OperationResult(0L, null);
        private static final Bytes32 FAKE_BLOCK_HASH = Bytes32.fromHexString("0x1234567890");

        protected CustomBlockhashOperation() {
            super(64, "BLOCKHASH", 1, 1, gasCalculator);
        }

        @Override
        public OperationResult execute(@NonNull final MessageFrame frame, @NonNull final EVM evm) {
            // This stack item has the requested block number, ignore it
            frame.popStackItem();
            frame.pushStackItem(FAKE_BLOCK_HASH);
            return ONLY_RESULT;
        }
    }
}<|MERGE_RESOLUTION|>--- conflicted
+++ resolved
@@ -85,10 +85,7 @@
 import com.hedera.pbj.runtime.io.buffer.Bytes;
 import com.swirlds.config.api.Configuration;
 import com.swirlds.platform.state.MerkleNodeState;
-<<<<<<< HEAD
-=======
 import com.swirlds.platform.test.fixtures.addressbook.RandomAddressBookBuilder;
->>>>>>> 6f23c4fc
 import com.swirlds.state.State;
 import com.swirlds.state.lifecycle.EntityIdFactory;
 import com.swirlds.state.lifecycle.StartupNetworks;
@@ -107,12 +104,9 @@
 import java.util.Set;
 import java.util.function.Function;
 import org.apache.tuweni.bytes.Bytes32;
-<<<<<<< HEAD
-=======
 import org.hiero.base.crypto.internal.DetRandomProvider;
 import org.hiero.consensus.model.node.NodeId;
 import org.hiero.consensus.model.roster.AddressBook;
->>>>>>> 6f23c4fc
 import org.hyperledger.besu.evm.EVM;
 import org.hyperledger.besu.evm.frame.MessageFrame;
 import org.hyperledger.besu.evm.gascalculator.GasCalculator;
@@ -500,32 +494,6 @@
         }
     }
 
-<<<<<<< HEAD
-=======
-    public static X509Certificate randomX509Certificate() {
-        try {
-            final SecureRandom secureRandom = DetRandomProvider.getDetRandom();
-
-            final KeyPairGenerator rsaKeyGen = KeyPairGenerator.getInstance("RSA");
-            rsaKeyGen.initialize(3072, secureRandom);
-            final KeyPair rsaKeyPair1 = rsaKeyGen.generateKeyPair();
-
-            final String name = "CN=Bob";
-            return CryptoStatic.generateCertificate(name, rsaKeyPair1, name, rsaKeyPair1, secureRandom);
-        } catch (Exception e) {
-            throw new RuntimeException(e);
-        }
-    }
-
-    public static Bytes getCertBytes(X509Certificate certificate) {
-        try {
-            return Bytes.wrap(certificate.getEncoded());
-        } catch (CertificateEncodingException e) {
-            throw new RuntimeException(e);
-        }
-    }
-
->>>>>>> 6f23c4fc
     private class CustomBlockhashOperation extends AbstractOperation {
         private static final OperationResult ONLY_RESULT = new Operation.OperationResult(0L, null);
         private static final Bytes32 FAKE_BLOCK_HASH = Bytes32.fromHexString("0x1234567890");

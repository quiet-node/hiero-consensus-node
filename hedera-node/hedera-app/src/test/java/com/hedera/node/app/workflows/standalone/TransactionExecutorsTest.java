// SPDX-License-Identifier: Apache-2.0
package com.hedera.node.app.workflows.standalone;

import static com.hedera.node.app.fixtures.AppTestBase.DEFAULT_CONFIG;
import static com.hedera.node.app.records.schemas.V0490BlockRecordSchema.BLOCK_INFO_STATE_KEY;
import static com.hedera.node.app.service.addressbook.impl.schemas.V053AddressBookSchema.NODES_KEY;
import static com.hedera.node.app.spi.AppContext.Gossip.UNAVAILABLE_GOSSIP;
import static com.hedera.node.app.spi.fees.NoopFeeCharging.NOOP_FEE_CHARGING;
import static com.hedera.node.app.spi.key.KeyUtils.IMMUTABILITY_SENTINEL_KEY;
import static com.hedera.node.app.util.FileUtilities.createFileID;
import static com.hedera.node.app.workflows.standalone.TransactionExecutors.MAX_SIGNED_TXN_SIZE_PROPERTY;
import static com.hedera.node.app.workflows.standalone.TransactionExecutors.TRANSACTION_EXECUTORS;
import static com.swirlds.platform.test.fixtures.state.TestPlatformStateFacade.TEST_PLATFORM_STATE_FACADE;
import static java.util.Objects.requireNonNull;
import static org.assertj.core.api.AssertionsForClassTypes.assertThat;
import static org.junit.jupiter.api.Assertions.assertThrows;

import com.hedera.hapi.node.base.AccountID;
import com.hedera.hapi.node.base.ContractID;
import com.hedera.hapi.node.base.Duration;
import com.hedera.hapi.node.base.FileID;
import com.hedera.hapi.node.base.HederaFunctionality;
import com.hedera.hapi.node.base.Key;
import com.hedera.hapi.node.base.KeyList;
import com.hedera.hapi.node.base.RealmID;
import com.hedera.hapi.node.base.ServiceEndpoint;
import com.hedera.hapi.node.base.ShardID;
import com.hedera.hapi.node.base.Timestamp;
import com.hedera.hapi.node.base.TransactionID;
import com.hedera.hapi.node.contract.ContractCallTransactionBody;
import com.hedera.hapi.node.contract.ContractCreateTransactionBody;
import com.hedera.hapi.node.file.FileCreateTransactionBody;
import com.hedera.hapi.node.state.addressbook.Node;
import com.hedera.hapi.node.state.blockrecords.BlockInfo;
import com.hedera.hapi.node.state.common.EntityNumber;
import com.hedera.hapi.node.state.file.File;
import com.hedera.hapi.node.state.token.Account;
import com.hedera.hapi.node.transaction.ThrottleDefinitions;
import com.hedera.hapi.node.transaction.TransactionBody;
import com.hedera.node.app.config.BootstrapConfigProviderImpl;
import com.hedera.node.app.config.ConfigProviderImpl;
import com.hedera.node.app.fees.FeeService;
import com.hedera.node.app.fixtures.state.FakeServiceMigrator;
import com.hedera.node.app.fixtures.state.FakeServicesRegistry;
import com.hedera.node.app.fixtures.state.FakeState;
import com.hedera.node.app.ids.AppEntityIdFactory;
import com.hedera.node.app.ids.EntityIdService;
import com.hedera.node.app.ids.ReadableEntityIdStoreImpl;
import com.hedera.node.app.info.NodeInfoImpl;
import com.hedera.node.app.metrics.StoreMetricsServiceImpl;
import com.hedera.node.app.records.BlockRecordService;
import com.hedera.node.app.service.addressbook.AddressBookService;
import com.hedera.node.app.service.addressbook.ReadableNodeStore;
import com.hedera.node.app.service.addressbook.impl.AddressBookServiceImpl;
import com.hedera.node.app.service.addressbook.impl.ReadableNodeStoreImpl;
import com.hedera.node.app.service.consensus.impl.ConsensusServiceImpl;
import com.hedera.node.app.service.contract.impl.ContractServiceImpl;
import com.hedera.node.app.service.file.FileService;
import com.hedera.node.app.service.file.impl.FileServiceImpl;
import com.hedera.node.app.service.file.impl.schemas.V0490FileSchema;
import com.hedera.node.app.service.networkadmin.impl.FreezeServiceImpl;
import com.hedera.node.app.service.networkadmin.impl.NetworkServiceImpl;
import com.hedera.node.app.service.schedule.impl.ScheduleServiceImpl;
import com.hedera.node.app.service.token.TokenService;
import com.hedera.node.app.service.token.impl.TokenServiceImpl;
import com.hedera.node.app.service.token.impl.schemas.V0490TokenSchema;
import com.hedera.node.app.service.util.impl.UtilServiceImpl;
import com.hedera.node.app.services.AppContextImpl;
import com.hedera.node.app.services.ServicesRegistry;
import com.hedera.node.app.spi.AppContext;
import com.hedera.node.app.spi.signatures.SignatureVerifier;
import com.hedera.node.app.state.recordcache.RecordCacheService;
import com.hedera.node.app.throttle.AppThrottleFactory;
import com.hedera.node.app.throttle.CongestionThrottleService;
import com.hedera.node.app.throttle.ThrottleAccumulator;
import com.hedera.node.app.version.ServicesSoftwareVersion;
import com.hedera.node.config.data.AccountsConfig;
import com.hedera.node.config.data.BootstrapConfig;
import com.hedera.node.config.data.EntitiesConfig;
import com.hedera.node.config.data.FilesConfig;
import com.hedera.node.config.data.HederaConfig;
import com.hedera.node.config.data.LedgerConfig;
import com.hedera.node.config.data.VersionConfig;
import com.hedera.node.config.testfixtures.HederaTestConfigBuilder;
import com.hedera.pbj.runtime.io.buffer.Bytes;
import com.swirlds.common.crypto.internal.CryptoUtils;
import com.swirlds.common.metrics.noop.NoOpMetrics;
import com.swirlds.common.platform.NodeId;
import com.swirlds.config.api.Configuration;
import com.swirlds.metrics.api.Metrics;
import com.swirlds.platform.crypto.CryptoStatic;
import com.swirlds.platform.state.MerkleNodeState;
import com.swirlds.platform.system.address.AddressBook;
import com.swirlds.platform.test.fixtures.addressbook.RandomAddressBookBuilder;
import com.swirlds.state.State;
import com.swirlds.state.lifecycle.EntityIdFactory;
import com.swirlds.state.lifecycle.StartupNetworks;
import com.swirlds.state.lifecycle.info.NetworkInfo;
import com.swirlds.state.lifecycle.info.NodeInfo;
import com.swirlds.state.spi.CommittableWritableStates;
import com.swirlds.state.spi.WritableStates;
import edu.umd.cs.findbugs.annotations.NonNull;
import java.io.IOException;
import java.io.PrintWriter;
import java.io.StringWriter;
import java.io.UncheckedIOException;
import java.security.KeyPair;
import java.security.KeyPairGenerator;
import java.security.SecureRandom;
import java.security.cert.CertificateEncodingException;
import java.security.cert.X509Certificate;
import java.time.Instant;
import java.time.InstantSource;
import java.util.List;
import java.util.Map;
import java.util.Random;
import java.util.Set;
import java.util.Spliterators;
import java.util.function.Function;
import java.util.stream.StreamSupport;
import org.apache.tuweni.bytes.Bytes32;
import org.hyperledger.besu.evm.EVM;
import org.hyperledger.besu.evm.frame.MessageFrame;
import org.hyperledger.besu.evm.gascalculator.GasCalculator;
import org.hyperledger.besu.evm.operation.AbstractOperation;
import org.hyperledger.besu.evm.operation.Operation;
import org.hyperledger.besu.evm.tracing.StandardJsonTracer;
import org.junit.jupiter.api.Test;
import org.junit.jupiter.api.extension.ExtendWith;
import org.mockito.Mock;
import org.mockito.junit.jupiter.MockitoExtension;

/**
 * Tests the ability to execute transactions against a standalone state by,
 * <ol>
 *   <li>Constructing a {@link FakeState} that fully implements the {@link State} API, with {@link WritableStates}
 *   that are all {@link CommittableWritableStates}; and hence accumulate changes as multiple transactions are
 *   executed.</li>
 *   <li>Executing a {@link HederaFunctionality#FILE_CREATE} to upload some contract initcode.</li>
 *   <li>Executing a {@link HederaFunctionality#CONTRACT_CREATE} to create an instance of the contract.</li>
 *   <li>Executing a {@link HederaFunctionality#CONTRACT_CALL} to call a function on the contract, and capturing
 *   the output of a {@link StandardJsonTracer} that is passed in as an extra argument.</li>
 * </ol>
 */
@ExtendWith(MockitoExtension.class)
public class TransactionExecutorsTest {
    private static final long GAS = 100_000L;
    private static final long EXPECTED_LUCKY_NUMBER = 42L;
    private static final EntityIdFactory idFactory = new AppEntityIdFactory(DEFAULT_CONFIG);
    private static final AccountID TREASURY_ID = idFactory.newAccountId(2);
    private static final AccountID NODE_ACCOUNT_ID = idFactory.newAccountId(3);
    private static final FileID EXPECTED_INITCODE_ID = idFactory.newFileId(1001);
    private static final ContractID EXPECTED_CONTRACT_ID = idFactory.newContractId(1002);
    private static final com.esaulpaugh.headlong.abi.Function PICK_FUNCTION =
            new com.esaulpaugh.headlong.abi.Function("pick()", "(uint32)");
    private static final com.esaulpaugh.headlong.abi.Function GET_LAST_BLOCKHASH_FUNCTION =
            new com.esaulpaugh.headlong.abi.Function("getLastBlockHash()", "(bytes32)");
    private static final String EXPECTED_TRACE_START =
            "{\"pc\":0,\"op\":96,\"gas\":\"0x13458\",\"gasCost\":\"0x3\",\"memSize\":0,\"depth\":1,\"refund\":0,\"opName\":\"PUSH1\"}";
    private static final NodeInfo DEFAULT_NODE_INFO =
            new NodeInfoImpl(0, idFactory.newAccountId(3L), 10, List.of(), Bytes.EMPTY, List.of());

    public static final Metrics NO_OP_METRICS = new NoOpMetrics();
    public static final NetworkInfo FAKE_NETWORK_INFO = fakeNetworkInfo();

    @Mock
    private SignatureVerifier signatureVerifier;

    @Mock
    private StartupNetworks startupNetworks;

    @Mock
    private TransactionExecutors.TracerBinding tracerBinding;

    @Mock
    private GasCalculator gasCalculator;

    @Mock
    private State state;

    @Mock
    private ConfigProviderImpl configProvider;

    @Mock
    private StoreMetricsServiceImpl storeMetricsService;

    @Test
    void executesTransactionsAsExpected() {
        final var overrides = Map.of("hedera.transaction.maxMemoUtf8Bytes", "101");
        // Construct a full implementation of the consensus node State API with all genesis accounts and files
        final var state = genesisState(overrides);

        // Get a standalone executor based on this state, with an override to allow slightly longer memos
        final var executor = TRANSACTION_EXECUTORS.newExecutor(
                TransactionExecutors.Properties.newBuilder()
                        .state(state)
                        .appProperties(overrides)
                        .build(),
                new AppEntityIdFactory(DEFAULT_CONFIG));

        // Execute a FileCreate that uploads the initcode for the Multipurpose.sol contract
        final var uploadOutput = executor.execute(uploadMultipurposeInitcode(), Instant.EPOCH);
        final var uploadReceipt = uploadOutput.getFirst().transactionRecord().receiptOrThrow();
        assertThat(uploadReceipt.fileIDOrThrow()).isEqualTo(EXPECTED_INITCODE_ID);

        // Execute a ContractCreate that creates a Multipurpose contract instance
        final var creationOutput = executor.execute(createContract(), Instant.EPOCH);
        final var creationReceipt =
                creationOutput.getFirst().transactionRecord().receiptOrThrow();
        assertThat(creationReceipt.contractIDOrThrow()).isEqualTo(EXPECTED_CONTRACT_ID);

        // Now execute a ContractCall against the contract, with an extra StandardJsonTracer whose output we
        // capture in a StringWriter for later inspection
        final var stringWriter = new StringWriter();
        final var printWriter = new PrintWriter(stringWriter);
        final var addOnTracer = new StandardJsonTracer(printWriter, false, false, false, false);
        final var callOutput = executor.execute(contractCallMultipurposePickFunction(), Instant.EPOCH, addOnTracer);
        final var callRecord = callOutput.getFirst().transactionRecord();
        final var callResult = callRecord.contractCallResultOrThrow().contractCallResult();
        final long luckyNumber =
                PICK_FUNCTION.getOutputs().decode(callResult.toByteArray()).get(0);
        assertThat(luckyNumber).isEqualTo(EXPECTED_LUCKY_NUMBER);
        printWriter.flush();
        assertThat(stringWriter.toString()).startsWith(EXPECTED_TRACE_START);
    }

    @Test
    void usesOverrideBlockhashOpAsExpected() {
        final var state = genesisState(Map.of());
        final var writableStates = state.getWritableStates(BlockRecordService.NAME);
        final var blockInfoSingleton = writableStates.<BlockInfo>getSingleton(BLOCK_INFO_STATE_KEY);
        blockInfoSingleton.put(requireNonNull(blockInfoSingleton.get())
                .copyBuilder()
                .lastBlockNumber(666L)
                .build());
        ((CommittableWritableStates) writableStates).commit();

        // Use a custom operation that overrides the BLOCKHASH operation
        final var customOp = new CustomBlockhashOperation();
        final var executor = TRANSACTION_EXECUTORS.newExecutor(
                TransactionExecutors.Properties.newBuilder()
                        .state(state)
                        .addCustomOp(customOp)
                        .appProperty("hedera.transaction.maxMemoUtf8Bytes", "101")
                        .build(),
                new AppEntityIdFactory(DEFAULT_CONFIG));

        final var uploadOutput = executor.execute(uploadEmitBlockTimestampInitcode(), Instant.EPOCH);
        final var uploadReceipt = uploadOutput.getFirst().transactionRecord().receiptOrThrow();
        assertThat(uploadReceipt.fileIDOrThrow()).isEqualTo(EXPECTED_INITCODE_ID);

        final var creationOutput = executor.execute(createContract(), Instant.EPOCH);
        final var creationReceipt =
                creationOutput.getFirst().transactionRecord().receiptOrThrow();
        assertThat(creationReceipt.contractIDOrThrow()).isEqualTo(EXPECTED_CONTRACT_ID);

        final var callOutput = executor.execute(contractCallGetLastBlockHashFunction(), Instant.EPOCH);
        final var callRecord = callOutput.getFirst().transactionRecord();
        final var callResult = callRecord.contractCallResultOrThrow().contractCallResult();
        final byte[] blockHash = GET_LAST_BLOCKHASH_FUNCTION
                .getOutputs()
                .decode(callResult.toByteArray())
                .get(0);
        assertThat(Bytes32.wrap(blockHash)).isEqualTo(CustomBlockhashOperation.FAKE_BLOCK_HASH);
    }

    @Test
    void respectsOverrideMaxSignedTxnSize() {
        final var overrides = Map.of(MAX_SIGNED_TXN_SIZE_PROPERTY, "42");
        // Construct a full implementation of the consensus node State API with all genesis accounts and files
        final var state = genesisState(overrides);

        // Get a standalone executor based on this state, with an override to allow slightly longer memos
        final var executor = TRANSACTION_EXECUTORS.newExecutor(
                TransactionExecutors.Properties.newBuilder()
                        .state(state)
                        .appProperties(overrides)
                        .build(),
                new AppEntityIdFactory(DEFAULT_CONFIG));

        // With just 42 bytes allowed for signed transactions, the executor will not be able to construct
        // a dispatch for the transaction and throw an exception
        assertThrows(NullPointerException.class, () -> executor.execute(uploadMultipurposeInitcode(), Instant.EPOCH));
    }

    @Test
    void propertiesBuilderRequiresNonNullState() {
        assertThrows(IllegalStateException.class, () -> TransactionExecutors.Properties.newBuilder()
                .build());
    }

    @Test
    void propertiesBuilderBulkOptionsAsExpected() {
        final var customOps = Set.of(new CustomBlockhashOperation());
        final var appProperties = Map.of("hedera.transaction.maxMemoUtf8Bytes", "101");
        final var properties = TransactionExecutors.Properties.newBuilder()
                .customOps(customOps)
                .appProperties(appProperties)
                .customTracerBinding(tracerBinding)
                .state(state)
                .build();

        assertThat(properties.customOps()).isEqualTo(customOps);
        assertThat(properties.appProperties()).isEqualTo(appProperties);
        assertThat(properties.customTracerBinding()).isEqualTo(tracerBinding);
    }

    private TransactionBody contractCallMultipurposePickFunction() {
        final var callData = PICK_FUNCTION.encodeCallWithArgs();
        return newBodyBuilder()
                .contractCall(ContractCallTransactionBody.newBuilder()
                        .contractID(EXPECTED_CONTRACT_ID)
                        .functionParameters(Bytes.wrap(callData.array()))
                        .gas(GAS)
                        .build())
                .build();
    }

    private TransactionBody contractCallGetLastBlockHashFunction() {
        final var callData = GET_LAST_BLOCKHASH_FUNCTION.encodeCallWithArgs();
        return newBodyBuilder()
                .contractCall(ContractCallTransactionBody.newBuilder()
                        .contractID(EXPECTED_CONTRACT_ID)
                        .functionParameters(Bytes.wrap(callData.array()))
                        .gas(GAS)
                        .build())
                .build();
    }

    private TransactionBody createContract() {
        final var maxLifetime =
                DEFAULT_CONFIG.getConfigData(EntitiesConfig.class).maxLifetime();
        final var shard = DEFAULT_CONFIG.getConfigData(HederaConfig.class).shard();
        final var realm = DEFAULT_CONFIG.getConfigData(HederaConfig.class).realm();

        return newBodyBuilder()
                .contractCreateInstance(ContractCreateTransactionBody.newBuilder()
                        .fileID(EXPECTED_INITCODE_ID)
                        .autoRenewPeriod(new Duration(maxLifetime))
                        .gas(GAS)
                        .shardID(new ShardID(shard))
                        .realmID(new RealmID(shard, realm))
                        .build())
                .build();
    }

    private TransactionBody uploadMultipurposeInitcode() {
        final var maxLifetime =
                DEFAULT_CONFIG.getConfigData(EntitiesConfig.class).maxLifetime();
        return newBodyBuilder()
                .fileCreate(FileCreateTransactionBody.newBuilder()
                        .contents(resourceAsBytes("initcode/Multipurpose.bin"))
                        .keys(IMMUTABILITY_SENTINEL_KEY.keyListOrThrow())
                        .expirationTime(new Timestamp(maxLifetime, 0))
                        .build())
                .build();
    }

    private TransactionBody uploadEmitBlockTimestampInitcode() {
        final var maxLifetime =
                DEFAULT_CONFIG.getConfigData(EntitiesConfig.class).maxLifetime();
        return newBodyBuilder()
                .fileCreate(FileCreateTransactionBody.newBuilder()
                        .contents(resourceAsBytes("initcode/EmitBlockTimestamp.bin"))
                        .keys(IMMUTABILITY_SENTINEL_KEY.keyListOrThrow())
                        .expirationTime(new Timestamp(maxLifetime, 0))
                        .build())
                .build();
    }

    private TransactionBody.Builder newBodyBuilder() {
        final var minValidDuration =
                DEFAULT_CONFIG.getConfigData(HederaConfig.class).transactionMinValidDuration();
        return TransactionBody.newBuilder()
                .transactionID(TransactionID.newBuilder()
                        .transactionValidStart(new Timestamp(0, 0))
                        .accountID(TREASURY_ID)
                        .build())
                .memo(
                        "This memo is 101 characters long, which with default settings would die with the status MEMO_TOO_LONG")
                .nodeAccountID(NODE_ACCOUNT_ID)
                .transactionValidDuration(new Duration(minValidDuration));
    }

    private MerkleNodeState genesisState(@NonNull final Map<String, String> overrides) {
        final var state = new FakeState();
        final var configBuilder = HederaTestConfigBuilder.create();
        overrides.forEach(configBuilder::withValue);
        final var config = configBuilder.getOrCreateConfig();
        final var networkInfo = fakeNetworkInfo();
        final var servicesRegistry = new FakeServicesRegistry();
        final var appContext = new AppContextImpl(
                InstantSource.system(),
                signatureVerifier,
                UNAVAILABLE_GOSSIP,
                () -> config,
                () -> DEFAULT_NODE_INFO,
                () -> NO_OP_METRICS,
                new AppThrottleFactory(
                        () -> config,
                        () -> state,
                        () -> ThrottleDefinitions.DEFAULT,
                        ThrottleAccumulator::new,
                        v -> new ServicesSoftwareVersion()),
                () -> NOOP_FEE_CHARGING,
                new AppEntityIdFactory(config));
        registerServices(appContext, servicesRegistry);
        final var migrator = new FakeServiceMigrator();
        final var bootstrapConfig = new BootstrapConfigProviderImpl().getConfiguration();
        migrator.doMigrations(
                state,
                servicesRegistry,
                null,
                new ServicesSoftwareVersion(
                        bootstrapConfig.getConfigData(VersionConfig.class).servicesVersion()),
                new ConfigProviderImpl().getConfiguration(),
                config,
<<<<<<< HEAD
                networkInfo,
=======
                NO_OP_METRICS,
>>>>>>> afa51b03
                startupNetworks,
                storeMetricsService,
                configProvider,
                TEST_PLATFORM_STATE_FACADE);
        // Create a node
        final var nodeWritableStates = state.getWritableStates(AddressBookService.NAME);
        final var nodes = nodeWritableStates.<EntityNumber, Node>get(NODES_KEY);
        nodes.put(
                new EntityNumber(0),
                Node.newBuilder()
                        .accountId(appContext.idFactory().newAccountId(3L))
                        .build());
        ((CommittableWritableStates) nodeWritableStates).commit();
        final var writableStates = state.getWritableStates(FileService.NAME);
        final var readableStates = state.getReadableStates(AddressBookService.NAME);
        final var entityIdStore = new ReadableEntityIdStoreImpl(state.getReadableStates(EntityIdService.NAME));
        final var nodeStore = new ReadableNodeStoreImpl(readableStates, entityIdStore);
        final var files = writableStates.<FileID, File>get(V0490FileSchema.BLOBS_KEY);
        genesisContentProviders(nodeStore, config).forEach((fileNum, provider) -> {
            final var fileId = createFileID(fileNum, config);
            files.put(
                    fileId,
                    File.newBuilder()
                            .fileId(fileId)
                            .keys(KeyList.DEFAULT)
                            .contents(provider.apply(config))
                            .build());
        });
        final var ledgerConfig = config.getConfigData(LedgerConfig.class);
        final var accountsConfig = config.getConfigData(AccountsConfig.class);
        final var systemKey = Key.newBuilder()
                .ed25519(config.getConfigData(BootstrapConfig.class).genesisPublicKey())
                .build();
        final var accounts =
                state.getWritableStates(TokenService.NAME).<AccountID, Account>get(V0490TokenSchema.ACCOUNTS_KEY);
        // Create the system accounts
        for (int i = 1, n = ledgerConfig.numSystemAccounts(); i <= n; i++) {
            final var accountId = AccountID.newBuilder().accountNum(i).build();
            accounts.put(
                    accountId,
                    Account.newBuilder()
                            .accountId(accountId)
                            .key(systemKey)
                            .expirationSecond(Long.MAX_VALUE)
                            .tinybarBalance(
                                    (long) i == accountsConfig.treasury() ? ledgerConfig.totalTinyBarFloat() : 0L)
                            .build());
        }
        ((CommittableWritableStates) writableStates).commit();
        return state;
    }

    private Map<Long, Function<Configuration, Bytes>> genesisContentProviders(
            @NonNull final ReadableNodeStore nodeStore, @NonNull final Configuration config) {
        final var genesisSchema = new V0490FileSchema();
        final var filesConfig = config.getConfigData(FilesConfig.class);
        return Map.of(
                filesConfig.addressBook(), ignore -> genesisSchema.nodeStoreAddressBook(nodeStore),
                filesConfig.nodeDetails(), ignore -> genesisSchema.nodeStoreNodeDetails(nodeStore),
                filesConfig.feeSchedules(), genesisSchema::genesisFeeSchedules,
                filesConfig.exchangeRates(), genesisSchema::genesisExchangeRates,
                filesConfig.networkProperties(), genesisSchema::genesisNetworkProperties,
                filesConfig.hapiPermissions(), genesisSchema::genesisHapiPermissions,
                filesConfig.throttleDefinitions(), genesisSchema::genesisThrottleDefinitions);
    }

    private void registerServices(
            @NonNull final AppContext appContext, @NonNull final ServicesRegistry servicesRegistry) {
        // Register all service schema RuntimeConstructable factories before platform init
        Set.of(
                        new EntityIdService(),
                        new ConsensusServiceImpl(),
                        new ContractServiceImpl(appContext, NO_OP_METRICS),
                        new FileServiceImpl(),
                        new FreezeServiceImpl(),
                        new ScheduleServiceImpl(appContext),
                        new TokenServiceImpl(appContext),
                        new UtilServiceImpl(),
                        new RecordCacheService(),
                        new BlockRecordService(),
                        new FeeService(),
                        new CongestionThrottleService(),
                        new NetworkServiceImpl(),
                        new AddressBookServiceImpl())
                .forEach(servicesRegistry::register);
    }

    private static NetworkInfo fakeNetworkInfo() {
        final AccountID someAccount = idFactory.newAccountId(12345);
        final var addressBook = new AddressBook(StreamSupport.stream(
                        Spliterators.spliteratorUnknownSize(
                                RandomAddressBookBuilder.create(new Random())
                                        .withSize(1)
                                        .withRealKeysEnabled(true)
                                        .build()
                                        .iterator(),
                                0),
                        false)
                .map(address ->
                        address.copySetMemo("0.0." + (address.getNodeId().id() + 3)))
                .toList());
        return new NetworkInfo() {
            @NonNull
            @Override
            public Bytes ledgerId() {
                throw new UnsupportedOperationException("Not implemented");
            }

            @NonNull
            @Override
            public NodeInfo selfNodeInfo() {
                return new NodeInfoImpl(
                        0,
                        someAccount,
                        0,
                        List.of(ServiceEndpoint.DEFAULT, ServiceEndpoint.DEFAULT),
                        getCertBytes(randomX509Certificate()),
                        List.of(ServiceEndpoint.DEFAULT, ServiceEndpoint.DEFAULT));
            }

            @NonNull
            @Override
            public List<NodeInfo> addressBook() {
                return List.of(new NodeInfoImpl(
                        0,
                        someAccount,
                        0,
                        List.of(ServiceEndpoint.DEFAULT, ServiceEndpoint.DEFAULT),
                        getCertBytes(randomX509Certificate()),
                        List.of(ServiceEndpoint.DEFAULT, ServiceEndpoint.DEFAULT)));
            }

            @Override
            public NodeInfo nodeInfo(final long nodeId) {
                return new NodeInfoImpl(
                        0,
                        someAccount,
                        0,
                        List.of(ServiceEndpoint.DEFAULT, ServiceEndpoint.DEFAULT),
                        Bytes.EMPTY,
                        List.of(ServiceEndpoint.DEFAULT, ServiceEndpoint.DEFAULT));
            }

            @Override
            public boolean containsNode(final long nodeId) {
                return addressBook.contains(NodeId.of(nodeId));
            }

            @Override
            public void updateFrom(final State state) {
                throw new UnsupportedOperationException("Not implemented");
            }
        };
    }

    private Bytes resourceAsBytes(@NonNull final String loc) {
        try {
            try (final var in = TransactionExecutorsTest.class.getClassLoader().getResourceAsStream(loc)) {
                final var bytes = requireNonNull(in).readAllBytes();
                return Bytes.wrap(bytes);
            }
        } catch (IOException e) {
            throw new UncheckedIOException(e);
        }
    }

    public static X509Certificate randomX509Certificate() {
        try {
            final SecureRandom secureRandom = CryptoUtils.getDetRandom();

            final KeyPairGenerator rsaKeyGen = KeyPairGenerator.getInstance("RSA");
            rsaKeyGen.initialize(3072, secureRandom);
            final KeyPair rsaKeyPair1 = rsaKeyGen.generateKeyPair();

            final String name = "CN=Bob";
            return CryptoStatic.generateCertificate(name, rsaKeyPair1, name, rsaKeyPair1, secureRandom);
        } catch (Exception e) {
            throw new RuntimeException(e);
        }
    }

    public static Bytes getCertBytes(X509Certificate certificate) {
        try {
            return Bytes.wrap(certificate.getEncoded());
        } catch (CertificateEncodingException e) {
            throw new RuntimeException(e);
        }
    }

    private class CustomBlockhashOperation extends AbstractOperation {
        private static final OperationResult ONLY_RESULT = new Operation.OperationResult(0L, null);
        private static final Bytes32 FAKE_BLOCK_HASH = Bytes32.fromHexString("0x1234567890");

        protected CustomBlockhashOperation() {
            super(64, "BLOCKHASH", 1, 1, gasCalculator);
        }

        @Override
        public OperationResult execute(@NonNull final MessageFrame frame, @NonNull final EVM evm) {
            // This stack item has the requested block number, ignore it
            frame.popStackItem();
            frame.pushStackItem(FAKE_BLOCK_HASH);
            return ONLY_RESULT;
        }
    }
}<|MERGE_RESOLUTION|>--- conflicted
+++ resolved
@@ -415,11 +415,6 @@
                         bootstrapConfig.getConfigData(VersionConfig.class).servicesVersion()),
                 new ConfigProviderImpl().getConfiguration(),
                 config,
-<<<<<<< HEAD
-                networkInfo,
-=======
-                NO_OP_METRICS,
->>>>>>> afa51b03
                 startupNetworks,
                 storeMetricsService,
                 configProvider,

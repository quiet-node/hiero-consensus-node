// SPDX-License-Identifier: Apache-2.0
package com.hedera.node.app.blocks.impl.streaming;

import static org.assertj.core.api.Assertions.assertThat;
import static org.mockito.ArgumentMatchers.any;
import static org.mockito.ArgumentMatchers.eq;
import static org.mockito.Mockito.doThrow;
import static org.mockito.Mockito.mock;
import static org.mockito.Mockito.reset;
import static org.mockito.Mockito.times;
import static org.mockito.Mockito.verify;
import static org.mockito.Mockito.verifyNoInteractions;
import static org.mockito.Mockito.verifyNoMoreInteractions;
import static org.mockito.Mockito.when;

import com.google.protobuf.InvalidProtocolBufferException;
import com.hedera.hapi.block.stream.BlockItem;
import com.hedera.hapi.block.stream.output.BlockHeader;
import com.hedera.node.app.blocks.impl.streaming.BlockNodeConnection.ConnectionState;
import com.hedera.node.app.metrics.BlockStreamMetrics;
import com.hedera.node.config.ConfigProvider;
import com.hedera.node.internal.network.BlockNodeConfig;
import io.grpc.ManagedChannel;
import io.grpc.stub.StreamObserver;
import java.lang.invoke.MethodHandles;
import java.lang.invoke.MethodHandles.Lookup;
import java.lang.invoke.VarHandle;
import java.time.Duration;
import java.time.Instant;
import java.util.Queue;
import org.hiero.block.api.protoc.BlockStreamPublishServiceGrpc;
import org.hiero.block.api.protoc.PublishStreamRequest;
import org.hiero.block.api.protoc.PublishStreamResponse;
import org.hiero.block.api.protoc.PublishStreamResponse.EndOfStream;
import org.hiero.block.api.protoc.PublishStreamResponse.EndOfStream.Code;
import org.junit.jupiter.api.BeforeEach;
import org.junit.jupiter.api.Test;
import org.junit.jupiter.api.extension.ExtendWith;
import org.junit.jupiter.params.ParameterizedTest;
import org.junit.jupiter.params.provider.EnumSource;
import org.mockito.MockedStatic;
import org.mockito.Mockito;
import org.mockito.junit.jupiter.MockitoExtension;

@ExtendWith(MockitoExtension.class)
class BlockNodeConnectionTest extends BlockNodeCommunicationTestBase {

    private static final VarHandle eosTimestampsHandle;

    static {
        try {
            final Lookup lookup = MethodHandles.lookup();
            eosTimestampsHandle = MethodHandles.privateLookupIn(BlockNodeConnection.class, lookup)
                    .findVarHandle(BlockNodeConnection.class, "endOfStreamTimestamps", Queue.class);
        } catch (final Exception e) {
            throw new RuntimeException(e);
        }
    }

    private BlockNodeConnection connection;

    private BlockNodeConnectionManager connectionManager;
    private BlockBufferService stateManager;
    private ManagedChannel managedChannel;
    private BlockStreamMetrics metrics;
    private final String grpcEndpoint = "foo";
    private StreamObserver<PublishStreamRequest> requestObserver;

    @BeforeEach
    void beforeEach() {
        final ConfigProvider configProvider = createConfigProvider();
        final BlockNodeConfig nodeConfig = new BlockNodeConfig("localhost", 8080, 1);
        connectionManager = mock(BlockNodeConnectionManager.class);
        stateManager = mock(BlockBufferService.class);
        managedChannel = mock(ManagedChannel.class);
        metrics = mock(BlockStreamMetrics.class);
        requestObserver = mock(StreamObserver.class);

        connection = new BlockNodeConnection(
                configProvider, nodeConfig, connectionManager, stateManager, managedChannel, metrics, grpcEndpoint);
    }

    @Test
    void testCreateRequestObserver() {
        try (MockedStatic<BlockStreamPublishServiceGrpc> mockedStatic =
                Mockito.mockStatic(BlockStreamPublishServiceGrpc.class)) {
            // Mock the static method
            BlockStreamPublishServiceGrpc.BlockStreamPublishServiceStub mockStub =
                    mock(BlockStreamPublishServiceGrpc.BlockStreamPublishServiceStub.class);
            mockedStatic
                    .when(() -> BlockStreamPublishServiceGrpc.newStub(managedChannel))
                    .thenReturn(mockStub);

            // Mock the behavior of the stub's publishBlockStream method
            StreamObserver<org.hiero.block.api.protoc.PublishStreamRequest> mockObserver = mock(StreamObserver.class);
            when(mockStub.publishBlockStream(any())).thenReturn(mockObserver);

            assertThat(connection.getConnectionState()).isEqualTo(ConnectionState.UNINITIALIZED);
            connection.createRequestObserver();

            assertThat(connection.getConnectionState()).isEqualTo(ConnectionState.PENDING);
            verify(mockStub).publishBlockStream(any());
        }
    }

    @Test
    void testCreateRequestObserver_alreadyExists() {
        try (MockedStatic<BlockStreamPublishServiceGrpc> mockedStatic =
                Mockito.mockStatic(BlockStreamPublishServiceGrpc.class)) {
            // Mock the static method
            BlockStreamPublishServiceGrpc.BlockStreamPublishServiceStub mockStub =
                    mock(BlockStreamPublishServiceGrpc.BlockStreamPublishServiceStub.class);
            mockedStatic
                    .when(() -> BlockStreamPublishServiceGrpc.newStub(managedChannel))
                    .thenReturn(mockStub);

            // Mock the behavior of the stub's publishBlockStream method
            StreamObserver<org.hiero.block.api.protoc.PublishStreamRequest> mockObserver = mock(StreamObserver.class);
            when(mockStub.publishBlockStream(any())).thenReturn(mockObserver);
            connection.createRequestObserver();
            connection.createRequestObserver();

            verify(mockStub).publishBlockStream(any()); // should only be called once
            verifyNoMoreInteractions(mockStub);
        }
    }

    @Test
    void testUpdatingConnectionState() {
        final ConnectionState preUpdateState = connection.getConnectionState();
        // this should be uninitialized because we haven't called connect yet
        assertThat(preUpdateState).isEqualTo(ConnectionState.UNINITIALIZED);
        connection.updateConnectionState(ConnectionState.ACTIVE);

        final ConnectionState postUpdateState = connection.getConnectionState();
        assertThat(postUpdateState).isEqualTo(ConnectionState.ACTIVE);
    }

    @Test
    void testHandleStreamError() {
        openConnectionAndResetMocks();
        connection.updateConnectionState(ConnectionState.ACTIVE);
        // do a quick sanity check on the state
        final ConnectionState preState = connection.getConnectionState();
        assertThat(preState).isEqualTo(ConnectionState.ACTIVE);

        connection.handleStreamFailure();

        final ConnectionState postState = connection.getConnectionState();
        assertThat(postState).isEqualTo(ConnectionState.UNINITIALIZED);

        verify(requestObserver).onCompleted();
        verify(connectionManager).rescheduleAndSelectNewNode(connection, Duration.ofSeconds(30));
        verify(connectionManager).jumpToBlock(-1L);
        verifyNoMoreInteractions(requestObserver);
        verifyNoMoreInteractions(connectionManager);
    }

    @Test
    void testOnNext_acknowledgement_notStreaming() {
        final PublishStreamResponse response = createBlockAckResponse(10L, false);
        when(connectionManager.currentStreamingBlockNumber())
                .thenReturn(-1L); // we aren't streaming anything to the block node
        when(stateManager.getLastBlockNumberProduced()).thenReturn(10L);

        connection.onNext(response);

        verify(connectionManager).currentStreamingBlockNumber();
        verify(stateManager).getLastBlockNumberProduced();
        verify(connectionManager).updateLastVerifiedBlock(connection.getNodeConfig(), 10L);
        verify(metrics).incrementAcknowledgedBlockCount();
        verifyNoMoreInteractions(connectionManager);
        verifyNoMoreInteractions(stateManager);
        verifyNoMoreInteractions(metrics);
    }

    @Test
    void testOnNext_acknowledgement_olderThanCurrentStreamingAndProducing() {
        final PublishStreamResponse response = createBlockAckResponse(8L, false);

        when(connectionManager.currentStreamingBlockNumber()).thenReturn(10L);
        when(stateManager.getLastBlockNumberProduced()).thenReturn(10L);

        connection.onNext(response);

        verify(connectionManager).currentStreamingBlockNumber();
        verify(stateManager).getLastBlockNumberProduced();

        verify(connectionManager).updateLastVerifiedBlock(connection.getNodeConfig(), 8L);
        verify(metrics).incrementAcknowledgedBlockCount();
        verifyNoMoreInteractions(connectionManager);
        verifyNoMoreInteractions(stateManager);
        verifyNoMoreInteractions(metrics);
    }

    @Test
    void testOnNext_acknowledgement_newerThanCurrentProducing() {
        // I don't think this scenario is possible... we should never stream a block that is newer than the block
        // currently being produced.
        final PublishStreamResponse response = createBlockAckResponse(11L, false);

        when(connectionManager.currentStreamingBlockNumber()).thenReturn(11L);
        when(stateManager.getLastBlockNumberProduced()).thenReturn(10L);

        connection.onNext(response);

        verify(connectionManager).currentStreamingBlockNumber();
        verify(stateManager).getLastBlockNumberProduced();
        verify(connectionManager).updateLastVerifiedBlock(connection.getNodeConfig(), 11L);
        verify(connectionManager).jumpToBlock(12L);
        verify(metrics).incrementAcknowledgedBlockCount();
        verifyNoMoreInteractions(connectionManager);
        verifyNoMoreInteractions(stateManager);
        verifyNoMoreInteractions(metrics);
    }

    @Test
    void testOnNext_acknowledgement_newerThanCurrentStreaming() {
        final PublishStreamResponse response = createBlockAckResponse(11L, false);

        when(connectionManager.currentStreamingBlockNumber()).thenReturn(10L);
        when(stateManager.getLastBlockNumberProduced()).thenReturn(12L);

        connection.onNext(response);

        verify(connectionManager).currentStreamingBlockNumber();
        verify(stateManager).getLastBlockNumberProduced();
        verify(connectionManager).updateLastVerifiedBlock(connection.getNodeConfig(), 11L);
        verify(connectionManager).jumpToBlock(12L);
        verify(metrics).incrementAcknowledgedBlockCount();
        verifyNoMoreInteractions(connectionManager);
        verifyNoMoreInteractions(stateManager);
        verifyNoMoreInteractions(metrics);
    }

    @Test
    void testOnNext_endOfStream_exceededMaxPermitted() {
        openConnectionAndResetMocks();
        final PublishStreamResponse response = createEndOfStreamResponse(Code.BEHIND, 10L);

        // populate the end of stream timestamp queue with some data so the next call exceeds the max allowed
        // the queue assumes chronological ordering, so make sure the oldest are added first
        final Queue<Instant> eosTimestamps = (Queue<Instant>) eosTimestampsHandle.get(connection);
        final Instant now = Instant.now();
        eosTimestamps.add(now.minusSeconds(5));
        eosTimestamps.add(now.minusSeconds(4));
        eosTimestamps.add(now.minusSeconds(3));
        eosTimestamps.add(now.minusSeconds(2));
        eosTimestamps.add(now.minusSeconds(1));

        connection.onNext(response);

        assertThat(eosTimestamps).hasSize(6);

        verify(metrics).incrementEndOfStreamCount(org.hiero.block.api.PublishStreamResponse.EndOfStream.Code.BEHIND);
        verify(requestObserver).onCompleted();
        verify(connectionManager).jumpToBlock(-1L);
        verify(connectionManager).rescheduleAndSelectNewNode(eq(connection), any(Duration.class));
        verifyNoMoreInteractions(metrics);
        verifyNoMoreInteractions(requestObserver);
        verifyNoMoreInteractions(connectionManager);
        verifyNoInteractions(stateManager);
    }

    @ParameterizedTest
    @EnumSource(
            value = EndOfStream.Code.class,
            names = {"INTERNAL_ERROR", "PERSISTENCE_FAILED"})
    void testOnNext_endOfStream_blockNodeInternalError(final EndOfStream.Code responseCode) {
        openConnectionAndResetMocks();
        final PublishStreamResponse response = createEndOfStreamResponse(responseCode, 10L);

        connection.onNext(response);

        verify(metrics)
                .incrementEndOfStreamCount(
                        org.hiero.block.api.PublishStreamResponse.EndOfStream.Code.fromProtobufOrdinal(
                                responseCode.ordinal()));
        verify(requestObserver).onCompleted();
        verify(connectionManager).jumpToBlock(-1L);
        verify(connectionManager).rescheduleAndSelectNewNode(connection, Duration.ofSeconds(30));
        verifyNoMoreInteractions(metrics);
        verifyNoMoreInteractions(requestObserver);
        verifyNoMoreInteractions(connectionManager);
        verifyNoInteractions(stateManager);
    }

    @ParameterizedTest
    @EnumSource(
            value = EndOfStream.Code.class,
            names = {"TIMEOUT", "OUT_OF_ORDER", "BAD_STATE_PROOF"})
    void testOnNext_endOfStream_clientFailures(final EndOfStream.Code responseCode) {
        openConnectionAndResetMocks();
        final PublishStreamResponse response = createEndOfStreamResponse(responseCode, 10L);

        connection.onNext(response);

        verify(metrics)
                .incrementEndOfStreamCount(
                        org.hiero.block.api.PublishStreamResponse.EndOfStream.Code.fromProtobufOrdinal(
                                responseCode.ordinal()));
        verify(requestObserver).onCompleted();
        verify(connectionManager).jumpToBlock(-1L);
        verify(connectionManager).scheduleConnectionAttempt(connection, Duration.ofSeconds(1), 11L);
        verifyNoMoreInteractions(metrics);
        verifyNoMoreInteractions(requestObserver);
        verifyNoMoreInteractions(connectionManager);
        verifyNoInteractions(stateManager);
    }

    @Test
    void testOnNext_endOfStream_blockNodeGracefulShutdown() {
        openConnectionAndResetMocks();
        // STREAM_ITEMS_SUCCESS is sent when the block node is gracefully shutting down
        final PublishStreamResponse response = createEndOfStreamResponse(Code.SUCCESS, 10L);

        connection.onNext(response);

        verify(metrics).incrementEndOfStreamCount(org.hiero.block.api.PublishStreamResponse.EndOfStream.Code.SUCCESS);
        verify(requestObserver).onCompleted();
        verify(connectionManager).jumpToBlock(-1L);
        verify(connectionManager).rescheduleAndSelectNewNode(connection, Duration.ofSeconds(30));
        verifyNoMoreInteractions(metrics);
        verifyNoMoreInteractions(requestObserver);
        verifyNoMoreInteractions(connectionManager);
        verifyNoInteractions(stateManager);
    }

    @Test
    void testOnNext_endOfStream_blockNodeBehind_blockExists() {
        openConnectionAndResetMocks();
        final PublishStreamResponse response = createEndOfStreamResponse(Code.BEHIND, 10L);
        when(stateManager.getBlockState(11L)).thenReturn(new BlockState(11L));

        connection.onNext(response);

        verify(metrics).incrementEndOfStreamCount(org.hiero.block.api.PublishStreamResponse.EndOfStream.Code.BEHIND);
        verify(requestObserver).onCompleted();
        verify(connectionManager).jumpToBlock(-1L);
        verify(connectionManager).scheduleConnectionAttempt(connection, Duration.ofSeconds(1), 11L);
        verify(stateManager).getBlockState(11L);
        verifyNoMoreInteractions(metrics);
        verifyNoMoreInteractions(requestObserver);
        verifyNoMoreInteractions(connectionManager);
        verifyNoMoreInteractions(stateManager);
    }

    @Test
    void testOnNext_endOfStream_blockNodeBehind_blockDoesNotExist() {
        openConnectionAndResetMocks();
        final PublishStreamResponse response = createEndOfStreamResponse(Code.BEHIND, 10L);
        when(stateManager.getBlockState(11L)).thenReturn(null);

        connection.updateConnectionState(ConnectionState.ACTIVE);
        connection.onNext(response);

<<<<<<< HEAD
        verify(metrics).incrementEndOfStreamCount(org.hiero.block.api.PublishStreamResponse.EndOfStream.Code.BEHIND);
        verify(requestObserver).onCompleted();
        verify(connectionManager).jumpToBlock(-1L);
=======
        verify(metrics).incrementEndOfStreamCount(Code.BEHIND);
        verify(stateManager, times(1)).getEarliestAvailableBlockNumber();
        verify(stateManager, times(1)).getHighestAckedBlockNumber();
>>>>>>> 7b4c4263
        verify(connectionManager).rescheduleAndSelectNewNode(connection, Duration.ofSeconds(30));
        verify(stateManager).getBlockState(11L);
        verify(requestObserver)
                .onNext(PublishStreamRequest.newBuilder()
                        .endStream(PublishStreamRequest.EndStream.newBuilder()
                                .endCode(PublishStreamRequest.EndStream.Code.TOO_FAR_BEHIND)
                                .build())
                        .build());
        verify(requestObserver).onCompleted();
        verify(connectionManager).jumpToBlock(-1L);
        verifyNoMoreInteractions(metrics);
        verifyNoMoreInteractions(requestObserver);
        verifyNoMoreInteractions(connectionManager);
        verifyNoMoreInteractions(stateManager);
    }

    @Test
    void testOnNext_endOfStream_itemsUnknown() {
        openConnectionAndResetMocks();
        final PublishStreamResponse response = createEndOfStreamResponse(Code.UNKNOWN, 10L);

        connection.onNext(response);

        verify(metrics).incrementEndOfStreamCount(org.hiero.block.api.PublishStreamResponse.EndOfStream.Code.UNKNOWN);
        verify(requestObserver).onCompleted();
        verify(connectionManager).jumpToBlock(-1L);
        verify(connectionManager).rescheduleAndSelectNewNode(connection, Duration.ofSeconds(30));
        verifyNoMoreInteractions(metrics);
        verifyNoMoreInteractions(requestObserver);
        verifyNoMoreInteractions(connectionManager);
        verifyNoInteractions(stateManager);
    }

    @Test
    void testOnNext_skipBlock_sameAsStreaming() {
        final PublishStreamResponse response = createSkipBlock(25L);
        when(connectionManager.currentStreamingBlockNumber()).thenReturn(25L);

        connection.onNext(response);

        verify(metrics).incrementSkipBlockCount();
        verify(connectionManager).jumpToBlock(26L); // jump to the response block number + 1
        verify(connectionManager).currentStreamingBlockNumber();
        verifyNoMoreInteractions(metrics);
        verifyNoMoreInteractions(requestObserver);
        verifyNoMoreInteractions(connectionManager);
        verifyNoInteractions(stateManager);
    }

    @Test
    void testOnNext_skipBlock_notSameAsStreaming() {
        final PublishStreamResponse response = createSkipBlock(25L);
        when(connectionManager.currentStreamingBlockNumber()).thenReturn(26L);

        connection.onNext(response);

        verify(metrics).incrementSkipBlockCount();
        verify(connectionManager).currentStreamingBlockNumber();
        verifyNoMoreInteractions(metrics);
        verifyNoMoreInteractions(requestObserver);
        verifyNoMoreInteractions(connectionManager);
        verifyNoInteractions(stateManager);
    }

    @Test
    void testOnNext_resendBlock_blockExists() {
        final PublishStreamResponse response = createResendBlock(10L);
        when(stateManager.getBlockState(10L)).thenReturn(new BlockState(10L));

        connection.onNext(response);

        verify(metrics).incrementResendBlockCount();
        verify(connectionManager).jumpToBlock(10L);
        verify(stateManager).getBlockState(10L);
        verifyNoMoreInteractions(metrics);
        verifyNoMoreInteractions(requestObserver);
        verifyNoMoreInteractions(connectionManager);
        verifyNoMoreInteractions(stateManager);
    }

    @Test
    void testOnNext_resendBlock_blockDoesNotExist() {
        openConnectionAndResetMocks();

        final PublishStreamResponse response = createResendBlock(10L);
        when(stateManager.getBlockState(10L)).thenReturn(null);

        connection.onNext(response);

        verify(metrics).incrementResendBlockCount();
        verify(requestObserver).onCompleted();
        verify(connectionManager).jumpToBlock(-1L);
        verify(connectionManager).rescheduleAndSelectNewNode(connection, Duration.ofSeconds(30));
        verify(stateManager).getBlockState(10L);
        verifyNoMoreInteractions(metrics);
        verifyNoMoreInteractions(requestObserver);
        verifyNoMoreInteractions(connectionManager);
        verifyNoMoreInteractions(stateManager);
    }

    @Test
    void testOnNext_unknown() {
        final PublishStreamResponse response =
                PublishStreamResponse.newBuilder().build();

        connection.onNext(response);

        verify(metrics).incrementUnknownResponseCount();

        verifyNoMoreInteractions(metrics);
        verifyNoInteractions(requestObserver);
        verifyNoInteractions(connectionManager);
        verifyNoInteractions(stateManager);
    }

    @Test
    void testSendRequest() throws InvalidProtocolBufferException {
        openConnectionAndResetMocks();

        final BlockHeader blockHeader = BlockHeader.newBuilder().number(1L).build();
        final BlockItem item = BlockItem.newBuilder().blockHeader(blockHeader).build();
        final org.hiero.block.api.PublishStreamRequest request = createRequest(item);

        connection.updateConnectionState(ConnectionState.ACTIVE);
        connection.sendRequest(request);

        verify(requestObserver)
                .onNext(org.hiero.block.api.protoc.PublishStreamRequest.parseFrom(
                        org.hiero.block.api.PublishStreamRequest.PROTOBUF
                                .toBytes(createRequest(item))
                                .toByteArray()));
        verifyNoInteractions(metrics);
        verifyNoMoreInteractions(requestObserver);
        verifyNoMoreInteractions(connectionManager);
        verifyNoInteractions(stateManager);
    }

    @Test
    void testSendRequest_notActive() {
        final BlockHeader blockHeader = BlockHeader.newBuilder().number(1L).build();
        final BlockItem item = BlockItem.newBuilder().blockHeader(blockHeader).build();
        final org.hiero.block.api.PublishStreamRequest request = createRequest(item);

        connection.createRequestObserver();
        connection.updateConnectionState(ConnectionState.PENDING);
        connection.sendRequest(request);

        verifyNoInteractions(metrics);
        verifyNoMoreInteractions(requestObserver);
        verifyNoMoreInteractions(connectionManager);
        verifyNoInteractions(stateManager);
    }

    @Test
    void testSendRequest_observerNull() {
        final BlockHeader blockHeader = BlockHeader.newBuilder().number(1L).build();
        final BlockItem item = BlockItem.newBuilder().blockHeader(blockHeader).build();
        final org.hiero.block.api.PublishStreamRequest request = createRequest(item);

        // don't create the observer
        connection.updateConnectionState(ConnectionState.PENDING);
        connection.sendRequest(request);

        verifyNoInteractions(metrics);
        verifyNoMoreInteractions(requestObserver);
        verifyNoMoreInteractions(connectionManager);
        verifyNoInteractions(stateManager);
    }

    @Test
    void testClose() {
        openConnectionAndResetMocks();
        connection.updateConnectionState(ConnectionState.ACTIVE);

        connection.close();

        assertThat(connection.getConnectionState()).isEqualTo(ConnectionState.UNINITIALIZED);

        verify(connectionManager).jumpToBlock(-1L);
        verify(requestObserver).onCompleted();
        verifyNoInteractions(metrics);
        verifyNoMoreInteractions(requestObserver);
        verifyNoMoreInteractions(connectionManager);
        verifyNoInteractions(stateManager);
    }

    @Test
    void testClose_failure() {
        openConnectionAndResetMocks();
        doThrow(new RuntimeException("oh no!")).when(requestObserver).onCompleted();
        connection.updateConnectionState(ConnectionState.ACTIVE);

        connection.close();

        assertThat(connection.getConnectionState()).isEqualTo(ConnectionState.UNINITIALIZED);

        verify(connectionManager).jumpToBlock(-1L);
        verify(requestObserver).onCompleted();
        verifyNoInteractions(metrics);
        verifyNoMoreInteractions(requestObserver);
        verifyNoMoreInteractions(connectionManager);
        verifyNoInteractions(stateManager);
    }

    @Test
    void testOnError() {
        openConnectionAndResetMocks();

        connection.onError(new RuntimeException("oh bother"));

        assertThat(connection.getConnectionState()).isEqualTo(ConnectionState.UNINITIALIZED);

        verify(metrics).incrementOnErrorCount();

        verify(connectionManager).jumpToBlock(-1L);
        verify(requestObserver).onCompleted();
        verify(connectionManager).rescheduleAndSelectNewNode(connection, Duration.ofSeconds(30));
        verifyNoMoreInteractions(metrics);
        verifyNoMoreInteractions(requestObserver);
        verifyNoMoreInteractions(connectionManager);
        verifyNoInteractions(stateManager);
    }

    @Test
    void testOnCompleted_streamClosingInProgress() {
        openConnectionAndResetMocks();
        connection.close(); // call this so we mark the connection as closing
        resetMocks();

        connection.onCompleted();

        verifyNoInteractions(metrics);
        verifyNoInteractions(requestObserver);
        verifyNoInteractions(connectionManager);
        verifyNoInteractions(stateManager);
    }

    @Test
    void testOnCompleted_streamClosingNotInProgress() {
        openConnectionAndResetMocks();
        // don't call close so we do not mark the connection as closing
        connection.onCompleted();

        verify(connectionManager).jumpToBlock(-1L);
        verify(requestObserver).onCompleted();
        verify(connectionManager).rescheduleAndSelectNewNode(connection, Duration.ofSeconds(30));
        verifyNoMoreInteractions(metrics);
        verifyNoMoreInteractions(requestObserver);
        verifyNoMoreInteractions(connectionManager);
        verifyNoInteractions(stateManager);
    }

    // Utilities

    private void openConnectionAndResetMocks() {
        connection.createRequestObserver();
        // reset the mocks interactions to remove tracked interactions as a result of starting the connection
        resetMocks();
    }

    private void resetMocks() {
        reset(connectionManager, requestObserver, stateManager, metrics);
    }
}<|MERGE_RESOLUTION|>--- conflicted
+++ resolved
@@ -354,21 +354,15 @@
         connection.updateConnectionState(ConnectionState.ACTIVE);
         connection.onNext(response);
 
-<<<<<<< HEAD
         verify(metrics).incrementEndOfStreamCount(org.hiero.block.api.PublishStreamResponse.EndOfStream.Code.BEHIND);
-        verify(requestObserver).onCompleted();
-        verify(connectionManager).jumpToBlock(-1L);
-=======
-        verify(metrics).incrementEndOfStreamCount(Code.BEHIND);
         verify(stateManager, times(1)).getEarliestAvailableBlockNumber();
         verify(stateManager, times(1)).getHighestAckedBlockNumber();
->>>>>>> 7b4c4263
         verify(connectionManager).rescheduleAndSelectNewNode(connection, Duration.ofSeconds(30));
         verify(stateManager).getBlockState(11L);
         verify(requestObserver)
                 .onNext(PublishStreamRequest.newBuilder()
-                        .endStream(PublishStreamRequest.EndStream.newBuilder()
-                                .endCode(PublishStreamRequest.EndStream.Code.TOO_FAR_BEHIND)
+                        .setEndStream(PublishStreamRequest.EndStream.newBuilder()
+                                .setEndCode(PublishStreamRequest.EndStream.Code.TOO_FAR_BEHIND)
                                 .build())
                         .build());
         verify(requestObserver).onCompleted();

--- conflicted
+++ resolved
@@ -82,11 +82,8 @@
         when(nodeConfig.address()).thenReturn(TEST_ADDRESS);
         when(nodeConfig.port()).thenReturn(TEST_PORT);
 
-<<<<<<< HEAD
-        connection = new BlockNodeConnection(nodeConfig, connectionManager, blockStreamStateManager, scheduler);
-=======
-        connection = new BlockNodeConnection(nodeConfig, connectionManager, blockStreamStateManager, grpcServiceClient);
->>>>>>> 247f3335
+        connection = new BlockNodeConnection(
+                nodeConfig, connectionManager, blockStreamStateManager, grpcServiceClient, scheduler);
 
         // Set requestObserver via reflection to avoid establishing an actual gRPC connection
         Field requestObserverField = BlockNodeConnection.class.getDeclaredField("requestObserver");
@@ -706,14 +703,9 @@
         // Act
         connectionSpy.onNext(response);
 
-<<<<<<< HEAD
         // Assert connection ends and restart is scheduled after 5s with the last verified block number + 1
         verify(requestObserver).onCompleted();
         verify(scheduler).schedule(any(Runnable.class), eq(5L), eq(TimeUnit.SECONDS));
-=======
-        // Assert connection restarts after the last verified block number
-        verify(connectionSpy).endStreamAndRestartAtBlock(endOfStream.blockNumber() + 1L);
->>>>>>> 247f3335
 
         // Verify log messages for internal error
         final String expectedWarningLog = "Block node " + TEST_ADDRESS + ":" + TEST_PORT
@@ -731,11 +723,11 @@
         // Arrange
         final BlockNodeConnection connectionSpy = spy(connection);
         final PublishStreamResponse.EndOfStream endOfStream = PublishStreamResponse.EndOfStream.newBuilder()
-                .setBlockNumber(TEST_BLOCK_NUMBER)
-                .setStatus(PublishStreamResponseCode.STREAM_ITEMS_BEHIND)
+                .blockNumber(TEST_BLOCK_NUMBER)
+                .status(PublishStreamResponseCode.STREAM_ITEMS_BEHIND)
                 .build();
         final PublishStreamResponse response =
-                PublishStreamResponse.newBuilder().setEndStream(endOfStream).build();
+                PublishStreamResponse.newBuilder().endStream(endOfStream).build();
 
         // Act
         connectionSpy.onNext(response);

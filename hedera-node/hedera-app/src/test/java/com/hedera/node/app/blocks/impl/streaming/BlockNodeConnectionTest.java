// SPDX-License-Identifier: Apache-2.0
package com.hedera.node.app.blocks.impl.streaming;

import static com.hedera.node.app.blocks.impl.streaming.BlockNodeConnection.ConnectionState.ACTIVE;
import static com.hedera.node.app.blocks.impl.streaming.BlockNodeConnection.ConnectionState.UNINITIALIZED;
import static org.assertj.core.api.Assertions.assertThat;
import static org.junit.jupiter.api.Assertions.assertEquals;
import static org.mockito.ArgumentMatchers.any;
import static org.mockito.Mockito.doReturn;
import static org.mockito.Mockito.when;

<<<<<<< HEAD
import com.hedera.hapi.block.PublishStreamRequest;
import com.hedera.hapi.block.PublishStreamResponse;
import com.hedera.hapi.block.PublishStreamResponse.Acknowledgement;
import com.hedera.hapi.block.PublishStreamResponseCode;
import com.hedera.node.app.metrics.BlockStreamMetrics;
import com.hedera.node.config.ConfigProvider;
=======
import com.hedera.node.app.spi.fixtures.util.LogCaptor;
import com.hedera.node.app.spi.fixtures.util.LogCaptureExtension;
import com.hedera.node.app.spi.fixtures.util.LoggingSubject;
import com.hedera.node.app.spi.fixtures.util.LoggingTarget;
>>>>>>> afca2c4a
import com.hedera.node.internal.network.BlockNodeConfig;
import com.swirlds.metrics.api.Metrics;
import com.swirlds.state.lifecycle.info.NodeInfo;
import io.grpc.stub.StreamObserver;
import io.helidon.webclient.grpc.GrpcServiceClient;
<<<<<<< HEAD
import java.time.Duration;
=======
import java.lang.reflect.Field;
import java.lang.reflect.Method;
import java.util.ArrayList;
import java.util.List;
import java.util.concurrent.CountDownLatch;
import java.util.concurrent.TimeUnit;
import java.util.concurrent.atomic.AtomicBoolean;
import java.util.concurrent.atomic.AtomicInteger;
import java.util.concurrent.atomic.AtomicReference;
import org.hiero.block.api.BlockItemSet;
import org.hiero.block.api.PublishStreamRequest;
import org.hiero.block.api.PublishStreamResponse;
import org.hiero.block.api.PublishStreamResponse.BlockAcknowledgement;
import org.hiero.block.api.PublishStreamResponse.EndOfStream.Code;
import org.junit.jupiter.api.AfterEach;
>>>>>>> afca2c4a
import org.junit.jupiter.api.BeforeEach;
import org.junit.jupiter.api.Test;
import org.junit.jupiter.api.extension.ExtendWith;
import org.mockito.Mock;
import org.mockito.Mockito;
import org.mockito.junit.jupiter.MockitoExtension;

/**
 * Unit tests for {@link BlockNodeConnection}.
 */
@ExtendWith(MockitoExtension.class)
public class BlockNodeConnectionTest extends BlockNodeCommunicationTestBase {

    // Block Node Communication Components
    private BlockNodeConnection subject;
    private BlockNodeConnection subject2;
    private BlockNodeConnectionManager blockNodeConnectionManager;
    private BlockStreamMetrics blockStreamMetrics;
    private BlockStreamStateManager blockStreamStateManager;
    private ConfigProvider configProvider;
    private BlockNodeConfig nodeConfig;
    private BlockNodeConfig nodeConfig2;

    @Mock
    private Metrics mockMetrics;

    @Mock
    private NodeInfo mockNodeInfo;

    @Mock
    private GrpcServiceClient mockGrpcServiceClient;

    private StreamObserver<Object> genericMockStreamObserver;

    @Mock
    private StreamObserver<PublishStreamResponse> mockStreamObserver;

    @BeforeEach
    void setUp() {
        // Setup ConfigProvider
        configProvider = createConfigProvider();
        nodeConfig = new BlockNodeConfig("localhost", 8080, 1);
        nodeConfig2 = new BlockNodeConfig("localhost", 8080, 2);

        // Create a mock of StreamObserver<Object> and cast it to StreamObserver<PublishStreamResponse>
        genericMockStreamObserver = Mockito.mock(StreamObserver.class);
        when(mockGrpcServiceClient.bidi(any(), (StreamObserver<Object>) any())).thenReturn(genericMockStreamObserver);

        // Setup BlockStreamMetrics with mocks
        when(mockNodeInfo.nodeId()).thenReturn(0L);
        blockStreamMetrics = new BlockStreamMetrics(mockMetrics, mockNodeInfo);

        // Setup BlockStreamStateManager
        blockStreamStateManager = new BlockStreamStateManager(configProvider, blockStreamMetrics);

        // Setup BlockNodeConnectionManager
        blockNodeConnectionManager = Mockito.spy(
                new BlockNodeConnectionManager(configProvider, blockStreamStateManager, blockStreamMetrics));

        blockStreamStateManager.setBlockNodeConnectionManager(blockNodeConnectionManager);

        // Set up BlockNodeConnection
        subject = new BlockNodeConnection(
                configProvider,
                nodeConfig,
                blockNodeConnectionManager,
                blockStreamStateManager,
                mockGrpcServiceClient,
                blockStreamMetrics);

        subject2 = new BlockNodeConnection(
                configProvider,
                nodeConfig2,
                blockNodeConnectionManager,
                blockStreamStateManager,
                mockGrpcServiceClient,
                blockStreamMetrics);

        doReturn(subject).when(blockNodeConnectionManager).createBlockNodeConnection(any(), any());
    }

    @Test
    void testUpdateConnectionState() {
        blockNodeConnectionManager.waitForConnection(Duration.ofSeconds(5));

        // Given
        final var expectedState = UNINITIALIZED;

        // When
        subject.updateConnectionState(expectedState);

        // Then
        assertThat(subject.getConnectionState()).isEqualTo(expectedState);
    }

    @Test
    void testHandleAcknowledgementLastVerifiedBlockUpdated() {
        blockNodeConnectionManager.waitForConnection(Duration.ofSeconds(5));

        assertThat(blockStreamStateManager.getConnections().containsValue(subject))
                .isTrue();
        assertEquals(subject.getConnectionState(), ACTIVE);

        // Open Block 0
        blockStreamStateManager.openBlock(0L);

        // Create Test BlockAcknowledgement
        PublishStreamResponse response = createBlockAckResponse(0L, false);

        subject.onNext(response);

        assertEquals(blockNodeConnectionManager.getLastVerifiedBlock(nodeConfig), 0L);

        // Create Test BlockAcknowledgement
        response = createBlockAckResponse(123L, false);

        subject.onNext(response);

        assertEquals(blockNodeConnectionManager.getLastVerifiedBlock(nodeConfig), 123L);
    }

    @Test
    void testHandleAcknowledgementCurrentBlockStreamingNegativeCase() {
        blockNodeConnectionManager.waitForConnection(Duration.ofSeconds(5));

        assertThat(blockStreamStateManager.getConnections().containsValue(subject))
                .isTrue();
        assertEquals(subject.getConnectionState(), ACTIVE);

        // Create Test BlockAcknowledgement
        PublishStreamResponse response = createBlockAckResponse(0L, true);

        subject.onNext(response);

        assertEquals(0L, blockNodeConnectionManager.getLastVerifiedBlock(nodeConfig));

        try {
            Thread.sleep(1000L);
        } catch (InterruptedException e) {
            throw new RuntimeException(e);
        }

        assertEquals(0L, blockNodeConnectionManager.getStreamingBlockNumber().get());
    }

    @Test
    void testHandleAcknowledgementJumpWhenAckBetweenStreamingAndProducing() {
        blockNodeConnectionManager.waitForConnection(Duration.ofSeconds(5));

        assertThat(blockStreamStateManager.getConnections().containsValue(subject))
                .isTrue();
        assertEquals(subject.getConnectionState(), ACTIVE);

        // Create Test BlockAcknowledgement
        PublishStreamResponse response = createBlockAckResponse(5L, true);

        // Open Block 0
        blockStreamStateManager.openBlock(0L);

        // Open Block 0
        blockStreamStateManager.openBlock(10L);

        subject.onNext(response);

        assertEquals(5L, blockNodeConnectionManager.getLastVerifiedBlock(nodeConfig));

        try {
            Thread.sleep(1000L);
        } catch (InterruptedException e) {
            throw new RuntimeException(e);
        }

        assertEquals(6L, blockNodeConnectionManager.getStreamingBlockNumber().get());
    }

    @Test
    void testHandleAcknowledgementUnknown() {
        blockNodeConnectionManager.waitForConnection(Duration.ofSeconds(5));

        assertThat(blockStreamStateManager.getConnections().containsValue(subject))
                .isTrue();
        assertEquals(subject.getConnectionState(), ACTIVE);

        // Open Block 0
        blockStreamStateManager.openBlock(0L);

        Acknowledgement acknowledgement = Acknowledgement.newBuilder().build();

        PublishStreamResponse response = PublishStreamResponse.newBuilder()
                .acknowledgement(acknowledgement)
                .build();

        subject.onNext(response);

        assertEquals(-1L, blockNodeConnectionManager.getLastVerifiedBlock(nodeConfig));
    }

    @Test
    void testHandleEndOfStreamClosesStreamItemsInternalError() {
        blockNodeConnectionManager.waitForConnection(Duration.ofSeconds(5));

        PublishStreamResponse response =
                createEndOfStreamResponse(PublishStreamResponseCode.STREAM_ITEMS_INTERNAL_ERROR, Long.MAX_VALUE);

        blockStreamStateManager.openBlock(0L);

        doReturn(subject2).when(blockNodeConnectionManager).createBlockNodeConnection(any(), any());

        subject.onNext(response);

        assertEquals(UNINITIALIZED, subject.getConnectionState());
    }

    @Test
    void testHandleEndOfStreamClosesStreamItemsPersistenceFailure() {
        blockNodeConnectionManager.waitForConnection(Duration.ofSeconds(5));

        PublishStreamResponse response =
                createEndOfStreamResponse(PublishStreamResponseCode.STREAM_ITEMS_PERSISTENCE_FAILED, Long.MAX_VALUE);

        blockStreamStateManager.openBlock(0L);

        doReturn(subject2).when(blockNodeConnectionManager).createBlockNodeConnection(any(), any());

        subject.onNext(response);

        assertEquals(UNINITIALIZED, subject.getConnectionState());
    }

    @Test
    void testHandleEndOfStreamClosesStreamItemsTimeoutRestartsWithoutSwitching() {
        blockNodeConnectionManager.waitForConnection(Duration.ofSeconds(5));

        PublishStreamResponse response =
                createEndOfStreamResponse(PublishStreamResponseCode.STREAM_ITEMS_TIMEOUT, Long.MAX_VALUE);

        blockStreamStateManager.openBlock(0L);

        subject.onNext(response);

        try {
            Thread.sleep(3000L);
        } catch (InterruptedException e) {
            throw new RuntimeException(e);
        }

        assertEquals(ACTIVE, subject.getConnectionState());
        assertEquals(UNINITIALIZED, subject2.getConnectionState());
    }

    @Test
    void testHandleEndOfStreamClosesStreamItemsOutOfOrderRestartsWithoutSwitching() {
        blockNodeConnectionManager.waitForConnection(Duration.ofSeconds(5));

        PublishStreamResponse response =
                createEndOfStreamResponse(PublishStreamResponseCode.STREAM_ITEMS_OUT_OF_ORDER, Long.MAX_VALUE);

        blockStreamStateManager.openBlock(0L);

        subject.onNext(response);

        try {
            Thread.sleep(3000L);
        } catch (InterruptedException e) {
            throw new RuntimeException(e);
        }

        assertEquals(ACTIVE, subject.getConnectionState());
        assertEquals(UNINITIALIZED, subject2.getConnectionState());
    }

    @Test
    void testHandleEndOfStreamClosesStreamItemsBadStateProofRestartsWithoutSwitching() {
        blockNodeConnectionManager.waitForConnection(Duration.ofSeconds(5));

        PublishStreamResponse response =
                createEndOfStreamResponse(PublishStreamResponseCode.STREAM_ITEMS_BAD_STATE_PROOF, Long.MAX_VALUE);

        blockStreamStateManager.openBlock(0L);

        subject.onNext(response);

        try {
            Thread.sleep(3000L);
        } catch (InterruptedException e) {
            throw new RuntimeException(e);
        }

        assertEquals(ACTIVE, subject.getConnectionState());
        assertEquals(UNINITIALIZED, subject2.getConnectionState());
    }

    @Test
    void testHandleEndOfStreamClosesStreamItemsSuccess() {
        blockNodeConnectionManager.waitForConnection(Duration.ofSeconds(5));

        PublishStreamResponse response =
                createEndOfStreamResponse(PublishStreamResponseCode.STREAM_ITEMS_SUCCESS, Long.MAX_VALUE);

        blockStreamStateManager.openBlock(0L);

        doReturn(subject2).when(blockNodeConnectionManager).createBlockNodeConnection(any(), any());

        subject.onNext(response);

        try {
            Thread.sleep(3000L);
        } catch (InterruptedException e) {
            throw new RuntimeException(e);
        }

        assertEquals(UNINITIALIZED, subject.getConnectionState());
        assertEquals(ACTIVE, subject2.getConnectionState());
    }

    @Test
    void testHandleEndOfStreamClosesStreamItemsUnknown() {
        blockNodeConnectionManager.waitForConnection(Duration.ofSeconds(5));

        PublishStreamResponse response =
                createEndOfStreamResponse(PublishStreamResponseCode.STREAM_ITEMS_UNKNOWN, Long.MAX_VALUE);

        blockStreamStateManager.openBlock(0L);

        doReturn(subject2).when(blockNodeConnectionManager).createBlockNodeConnection(any(), any());

        subject.onNext(response);

        try {
            Thread.sleep(3000L);
        } catch (InterruptedException e) {
            throw new RuntimeException(e);
        }

        assertEquals(UNINITIALIZED, subject.getConnectionState());
        assertEquals(ACTIVE, subject2.getConnectionState());
    }

    @Test
<<<<<<< HEAD
    void testHandleEndOfStreamClosesStreamItemsBehindMaxLong() {
        blockNodeConnectionManager.waitForConnection(Duration.ofSeconds(5));
=======
    void testOnNext_WithAcknowledgement() {
        // Arrange
        final BlockAcknowledgement acknowledgement = BlockAcknowledgement.newBuilder()
                .blockNumber(TEST_BLOCK_NUMBER)
                .blockAlreadyExists(false)
                .build();
        final PublishStreamResponse response = PublishStreamResponse.newBuilder()
                .acknowledgement(acknowledgement)
                .build();
>>>>>>> afca2c4a

        PublishStreamResponse response =
                createEndOfStreamResponse(PublishStreamResponseCode.STREAM_ITEMS_BEHIND, Long.MAX_VALUE);

        blockStreamStateManager.openBlock(0L);
        blockStreamStateManager.openBlock(100L);

        blockNodeConnectionManager.getJumpTargetBlock().set(100L);

        try {
            Thread.sleep(1000L);
        } catch (InterruptedException e) {
            throw new RuntimeException(e);
        }

        assertEquals(100L, blockNodeConnectionManager.getStreamingBlockNumber().get());

        subject.onNext(response);

        try {
            Thread.sleep(3000L);
        } catch (InterruptedException e) {
            throw new RuntimeException(e);
        }

        assertEquals(0L, blockNodeConnectionManager.getStreamingBlockNumber().get());
    }

    @Test
<<<<<<< HEAD
    void testHandleEndOfStreamClosesStreamItemsBehind() {
        blockNodeConnectionManager.waitForConnection(Duration.ofSeconds(5));

        PublishStreamResponse response = createEndOfStreamResponse(PublishStreamResponseCode.STREAM_ITEMS_BEHIND, 49L);

        blockStreamStateManager.openBlock(0L);
        blockStreamStateManager.openBlock(50L);
        blockStreamStateManager.openBlock(100L);

        try {
            Thread.sleep(1000L);
        } catch (InterruptedException e) {
            throw new RuntimeException(e);
        }
=======
    void testOnNext_WithAcknowledgementWithAlreadyVerifiedBlock() {
        // Arrange
        final BlockAcknowledgement acknowledgement = BlockAcknowledgement.newBuilder()
                .blockNumber(TEST_BLOCK_NUMBER)
                .blockAlreadyExists(true)
                .build();
        final PublishStreamResponse response = PublishStreamResponse.newBuilder()
                .acknowledgement(acknowledgement)
                .build();
>>>>>>> afca2c4a

        assertEquals(0L, blockNodeConnectionManager.getStreamingBlockNumber().get());

        subject.onNext(response);

        try {
            Thread.sleep(3000L);
        } catch (InterruptedException e) {
            throw new RuntimeException(e);
        }

        assertEquals(50L, blockNodeConnectionManager.getStreamingBlockNumber().get());
    }

    @Test
<<<<<<< HEAD
    void testHandleEndOfStreamClosesStreamItemsBehindNoBlockState() {
        blockNodeConnectionManager.waitForConnection(Duration.ofSeconds(5));

        PublishStreamResponse response = createEndOfStreamResponse(PublishStreamResponseCode.STREAM_ITEMS_BEHIND, 49L);

        blockStreamStateManager.openBlock(0L);
        blockStreamStateManager.openBlock(100L);
=======
    void testOnNext_WithAcknowledgementWithBlockBeforeCurrent() {
        final long currentBlockNumber = TEST_BLOCK_NUMBER + 1L;
        connection.setCurrentBlockNumber(currentBlockNumber);
        // Arrange
        final BlockAcknowledgement acknowledgement = BlockAcknowledgement.newBuilder()
                .blockNumber(TEST_BLOCK_NUMBER)
                .blockAlreadyExists(true)
                .build();
        final PublishStreamResponse response = PublishStreamResponse.newBuilder()
                .acknowledgement(acknowledgement)
                .build();
>>>>>>> afca2c4a

        try {
            Thread.sleep(1000L);
        } catch (InterruptedException e) {
            throw new RuntimeException(e);
        }

        assertEquals(0L, blockNodeConnectionManager.getStreamingBlockNumber().get());

        subject.onNext(response);

        assertEquals(UNINITIALIZED, subject.getConnectionState());
    }

    @Test
<<<<<<< HEAD
    void testHandleEndOfStreamMultipleWithinTimeframe() throws InterruptedException {
        blockNodeConnectionManager.waitForConnection(Duration.ofSeconds(5));

        PublishStreamResponse response =
                createEndOfStreamResponse(PublishStreamResponseCode.STREAM_ITEMS_BEHIND, Long.MAX_VALUE);

        blockStreamStateManager.openBlock(0L);

        try {
            Thread.sleep(1000L);
        } catch (InterruptedException e) {
            throw new RuntimeException(e);
        }
=======
    void testOnNext_WithAcknowledgementWithBlockAfterCurrent() {
        final long currentBlockNumber = TEST_BLOCK_NUMBER - 1L;
        final BlockNodeConnection connectionSpy = spy(connection);

        connectionSpy.setCurrentBlockNumber(currentBlockNumber);
        // Arrange
        final BlockAcknowledgement acknowledgement = BlockAcknowledgement.newBuilder()
                .blockNumber(TEST_BLOCK_NUMBER)
                .blockAlreadyExists(true)
                .build();
        final PublishStreamResponse response = PublishStreamResponse.newBuilder()
                .acknowledgement(acknowledgement)
                .build();
>>>>>>> afca2c4a

        assertEquals(0L, blockNodeConnectionManager.getStreamingBlockNumber().get());

        doReturn(subject2).when(blockNodeConnectionManager).createBlockNodeConnection(any(), any());

        // 5 EndOfStream within 30 seconds.
        subject.onNext(response);
        assertEquals(UNINITIALIZED, subject.getConnectionState());
        Thread.sleep(2000L);
        assertEquals(ACTIVE, subject.getConnectionState());

        subject.onNext(response);
        assertEquals(UNINITIALIZED, subject.getConnectionState());
        Thread.sleep(2000L);
        assertEquals(ACTIVE, subject.getConnectionState());

        subject.onNext(response);
        assertEquals(UNINITIALIZED, subject.getConnectionState());
        Thread.sleep(2000L);
        assertEquals(ACTIVE, subject.getConnectionState());

        subject.onNext(response);
        assertEquals(UNINITIALIZED, subject.getConnectionState());
        Thread.sleep(2000L);
        assertEquals(ACTIVE, subject.getConnectionState());

        subject.onNext(response);
        assertEquals(UNINITIALIZED, subject.getConnectionState());
        Thread.sleep(2000L);
        assertEquals(ACTIVE, subject.getConnectionState());

        subject.onNext(response);
        assertEquals(UNINITIALIZED, subject.getConnectionState());
        Thread.sleep(7000L);
        assertEquals(UNINITIALIZED, subject.getConnectionState());
        assertEquals(ACTIVE, subject2.getConnectionState());
    }

    @Test
<<<<<<< HEAD
    void testHandleSkipBlock() {
        blockNodeConnectionManager.waitForConnection(Duration.ofSeconds(5));

        PublishStreamResponse response = createSkipBlock(0L);

        blockStreamStateManager.openBlock(0L);
        blockStreamStateManager.openBlock(1L);

        try {
            Thread.sleep(1000L);
        } catch (InterruptedException e) {
            throw new RuntimeException(e);
        }

        assertEquals(0L, blockNodeConnectionManager.getStreamingBlockNumber().get());

        subject.onNext(response);

        try {
            Thread.sleep(1000L);
        } catch (InterruptedException e) {
            throw new RuntimeException(e);
        }

        assertEquals(1L, blockNodeConnectionManager.getStreamingBlockNumber().get());
=======
    void testOnNext_WithEndOfStream() {
        // Arrange
        final BlockNodeConnection connectionSpy = spy(connection);
        final PublishStreamResponse.EndOfStream endOfStream = PublishStreamResponse.EndOfStream.newBuilder()
                .blockNumber(TEST_BLOCK_NUMBER)
                .status(Code.INTERNAL_ERROR)
                .build();
        final PublishStreamResponse response =
                PublishStreamResponse.newBuilder().endStream(endOfStream).build();

        // Act
        connectionSpy.onNext(response);

        // Assert connection restarts after the last verified block number
        verify(connectionSpy, times(1)).endStreamAndRestartAtBlock(endOfStream.blockNumber() + 1L);
        verify(connectionSpy, times(1)).close();
        verify(connectionSpy, times(1)).setCurrentBlockNumber(endOfStream.blockNumber() + 1L);
        verify(connectionSpy, times(1)).establishStream();

        assertEquals(endOfStream.blockNumber() + 1L, connection.getCurrentBlockNumber());
        assertEquals(0, connection.getCurrentRequestIndex());

        // Verify log messages for end of stream
        final String expectedLog =
                "Received EndOfStream from block node " + TEST_CONNECTION_DESCRIPTOR + " at block " + TEST_BLOCK_NUMBER;
        assertTrue(
                logCaptor.debugLogs().stream().anyMatch(log -> log.contains(expectedLog))
                        || logCaptor.errorLogs().stream().anyMatch(log -> log.contains(expectedLog)),
                "Expected log message not found: " + expectedLog);
>>>>>>> afca2c4a
    }

    @Test
    void testHandleSkipBlockIgnore() {
        blockNodeConnectionManager.waitForConnection(Duration.ofSeconds(5));

        PublishStreamResponse response = createSkipBlock(5L);

        blockStreamStateManager.openBlock(0L);
        blockStreamStateManager.openBlock(1L);

        try {
            Thread.sleep(1000L);
        } catch (InterruptedException e) {
            throw new RuntimeException(e);
        }

        assertEquals(0L, blockNodeConnectionManager.getStreamingBlockNumber().get());

        subject.onNext(response);

        try {
            Thread.sleep(1000L);
        } catch (InterruptedException e) {
            throw new RuntimeException(e);
        }

        assertEquals(0L, blockNodeConnectionManager.getStreamingBlockNumber().get());
    }

    @Test
    void testHandleResendBlock() {
        blockNodeConnectionManager.waitForConnection(Duration.ofSeconds(5));

        PublishStreamResponse response = createResendBlock(0L);

        blockStreamStateManager.openBlock(0L);
        blockStreamStateManager.openBlock(1L);

        blockNodeConnectionManager.getJumpTargetBlock().set(1L);

        try {
            Thread.sleep(1000L);
        } catch (InterruptedException e) {
            throw new RuntimeException(e);
        }

        assertEquals(1L, blockNodeConnectionManager.getStreamingBlockNumber().get());

        subject.onNext(response);

        try {
            Thread.sleep(1000L);
        } catch (InterruptedException e) {
            throw new RuntimeException(e);
        }

        assertEquals(0L, blockNodeConnectionManager.getStreamingBlockNumber().get());
    }

    @Test
    void testHandleResendBlockNoBlockState() {
        blockNodeConnectionManager.waitForConnection(Duration.ofSeconds(5));

        PublishStreamResponse response = createResendBlock(5L);

        blockStreamStateManager.openBlock(0L);

        assertEquals(0L, blockNodeConnectionManager.getStreamingBlockNumber().get());

        doReturn(subject2).when(blockNodeConnectionManager).createBlockNodeConnection(any(), any());

        subject.onNext(response);

        try {
            Thread.sleep(2000L);
        } catch (InterruptedException e) {
            throw new RuntimeException(e);
        }

        assertEquals(UNINITIALIZED, subject.getConnectionState());
        assertEquals(ACTIVE, subject2.getConnectionState());
    }

    @Test
    void testOnError() {
        blockNodeConnectionManager.waitForConnection(Duration.ofSeconds(5));

        assertEquals(ACTIVE, subject.getConnectionState());

        doReturn(subject2).when(blockNodeConnectionManager).createBlockNodeConnection(any(), any());

        // Simulate an error
        subject.onError(new RuntimeException("Test error"));

        try {
            Thread.sleep(2000L);
        } catch (InterruptedException e) {
            throw new RuntimeException(e);
        }

        // Verify that the connection state is set to UNINITIALIZED
        assertEquals(UNINITIALIZED, subject.getConnectionState());
        assertEquals(ACTIVE, subject2.getConnectionState());
    }

    @Test
    void testOnCompleted() {
        blockNodeConnectionManager.waitForConnection(Duration.ofSeconds(5));

        assertEquals(ACTIVE, subject.getConnectionState());

        doReturn(subject2).when(blockNodeConnectionManager).createBlockNodeConnection(any(), any());

        // Simulate onCompleted
        subject.onCompleted();

        try {
            Thread.sleep(2000L);
        } catch (InterruptedException e) {
            throw new RuntimeException(e);
        }

        // Verify that the connection state is set to UNINITIALIZED
        assertEquals(UNINITIALIZED, subject.getConnectionState());
        assertEquals(ACTIVE, subject2.getConnectionState());
    }

    @Test
    void testSendRequest() {
        blockNodeConnectionManager.waitForConnection(Duration.ofSeconds(5));

        assertEquals(ACTIVE, subject.getConnectionState());

        PublishStreamRequest expectedRequest = PublishStreamRequest.newBuilder().build();
        subject.sendRequest(expectedRequest);

        // Verify that the request was sent to the correct StreamObserver
        Mockito.verify(genericMockStreamObserver).onNext(expectedRequest);
    }

    @Test
    void testSendRequestNotActive() {
        blockNodeConnectionManager.waitForConnection(Duration.ofSeconds(5));

        assertEquals(ACTIVE, subject.getConnectionState());

        PublishStreamRequest expectedRequest = PublishStreamRequest.newBuilder().build();

        subject.updateConnectionState(UNINITIALIZED);
        subject.sendRequest(expectedRequest);

        // Verify that the request was sent to the correct StreamObserver
        Mockito.verifyNoInteractions(genericMockStreamObserver);
    }
}<|MERGE_RESOLUTION|>--- conflicted
+++ resolved
@@ -9,43 +9,19 @@
 import static org.mockito.Mockito.doReturn;
 import static org.mockito.Mockito.when;
 
-<<<<<<< HEAD
-import com.hedera.hapi.block.PublishStreamRequest;
-import com.hedera.hapi.block.PublishStreamResponse;
-import com.hedera.hapi.block.PublishStreamResponse.Acknowledgement;
-import com.hedera.hapi.block.PublishStreamResponseCode;
 import com.hedera.node.app.metrics.BlockStreamMetrics;
 import com.hedera.node.config.ConfigProvider;
-=======
-import com.hedera.node.app.spi.fixtures.util.LogCaptor;
-import com.hedera.node.app.spi.fixtures.util.LogCaptureExtension;
-import com.hedera.node.app.spi.fixtures.util.LoggingSubject;
-import com.hedera.node.app.spi.fixtures.util.LoggingTarget;
->>>>>>> afca2c4a
 import com.hedera.node.internal.network.BlockNodeConfig;
 import com.swirlds.metrics.api.Metrics;
 import com.swirlds.state.lifecycle.info.NodeInfo;
 import io.grpc.stub.StreamObserver;
 import io.helidon.webclient.grpc.GrpcServiceClient;
-<<<<<<< HEAD
-import java.time.Duration;
-=======
 import java.lang.reflect.Field;
 import java.lang.reflect.Method;
-import java.util.ArrayList;
-import java.util.List;
-import java.util.concurrent.CountDownLatch;
-import java.util.concurrent.TimeUnit;
-import java.util.concurrent.atomic.AtomicBoolean;
-import java.util.concurrent.atomic.AtomicInteger;
-import java.util.concurrent.atomic.AtomicReference;
-import org.hiero.block.api.BlockItemSet;
+import java.time.Duration;
 import org.hiero.block.api.PublishStreamRequest;
 import org.hiero.block.api.PublishStreamResponse;
-import org.hiero.block.api.PublishStreamResponse.BlockAcknowledgement;
-import org.hiero.block.api.PublishStreamResponse.EndOfStream.Code;
 import org.junit.jupiter.api.AfterEach;
->>>>>>> afca2c4a
 import org.junit.jupiter.api.BeforeEach;
 import org.junit.jupiter.api.Test;
 import org.junit.jupiter.api.extension.ExtendWith;
@@ -385,20 +361,8 @@
     }
 
     @Test
-<<<<<<< HEAD
     void testHandleEndOfStreamClosesStreamItemsBehindMaxLong() {
         blockNodeConnectionManager.waitForConnection(Duration.ofSeconds(5));
-=======
-    void testOnNext_WithAcknowledgement() {
-        // Arrange
-        final BlockAcknowledgement acknowledgement = BlockAcknowledgement.newBuilder()
-                .blockNumber(TEST_BLOCK_NUMBER)
-                .blockAlreadyExists(false)
-                .build();
-        final PublishStreamResponse response = PublishStreamResponse.newBuilder()
-                .acknowledgement(acknowledgement)
-                .build();
->>>>>>> afca2c4a
 
         PublishStreamResponse response =
                 createEndOfStreamResponse(PublishStreamResponseCode.STREAM_ITEMS_BEHIND, Long.MAX_VALUE);
@@ -428,7 +392,6 @@
     }
 
     @Test
-<<<<<<< HEAD
     void testHandleEndOfStreamClosesStreamItemsBehind() {
         blockNodeConnectionManager.waitForConnection(Duration.ofSeconds(5));
 
@@ -443,17 +406,6 @@
         } catch (InterruptedException e) {
             throw new RuntimeException(e);
         }
-=======
-    void testOnNext_WithAcknowledgementWithAlreadyVerifiedBlock() {
-        // Arrange
-        final BlockAcknowledgement acknowledgement = BlockAcknowledgement.newBuilder()
-                .blockNumber(TEST_BLOCK_NUMBER)
-                .blockAlreadyExists(true)
-                .build();
-        final PublishStreamResponse response = PublishStreamResponse.newBuilder()
-                .acknowledgement(acknowledgement)
-                .build();
->>>>>>> afca2c4a
 
         assertEquals(0L, blockNodeConnectionManager.getStreamingBlockNumber().get());
 
@@ -469,7 +421,6 @@
     }
 
     @Test
-<<<<<<< HEAD
     void testHandleEndOfStreamClosesStreamItemsBehindNoBlockState() {
         blockNodeConnectionManager.waitForConnection(Duration.ofSeconds(5));
 
@@ -477,35 +428,21 @@
 
         blockStreamStateManager.openBlock(0L);
         blockStreamStateManager.openBlock(100L);
-=======
-    void testOnNext_WithAcknowledgementWithBlockBeforeCurrent() {
-        final long currentBlockNumber = TEST_BLOCK_NUMBER + 1L;
-        connection.setCurrentBlockNumber(currentBlockNumber);
-        // Arrange
-        final BlockAcknowledgement acknowledgement = BlockAcknowledgement.newBuilder()
-                .blockNumber(TEST_BLOCK_NUMBER)
-                .blockAlreadyExists(true)
-                .build();
-        final PublishStreamResponse response = PublishStreamResponse.newBuilder()
-                .acknowledgement(acknowledgement)
-                .build();
->>>>>>> afca2c4a
-
-        try {
-            Thread.sleep(1000L);
-        } catch (InterruptedException e) {
-            throw new RuntimeException(e);
-        }
-
-        assertEquals(0L, blockNodeConnectionManager.getStreamingBlockNumber().get());
-
-        subject.onNext(response);
-
-        assertEquals(UNINITIALIZED, subject.getConnectionState());
-    }
-
-    @Test
-<<<<<<< HEAD
+
+        try {
+            Thread.sleep(1000L);
+        } catch (InterruptedException e) {
+            throw new RuntimeException(e);
+        }
+
+        assertEquals(0L, blockNodeConnectionManager.getStreamingBlockNumber().get());
+
+        subject.onNext(response);
+
+        assertEquals(UNINITIALIZED, subject.getConnectionState());
+    }
+
+    @Test
     void testHandleEndOfStreamMultipleWithinTimeframe() throws InterruptedException {
         blockNodeConnectionManager.waitForConnection(Duration.ofSeconds(5));
 
@@ -519,21 +456,6 @@
         } catch (InterruptedException e) {
             throw new RuntimeException(e);
         }
-=======
-    void testOnNext_WithAcknowledgementWithBlockAfterCurrent() {
-        final long currentBlockNumber = TEST_BLOCK_NUMBER - 1L;
-        final BlockNodeConnection connectionSpy = spy(connection);
-
-        connectionSpy.setCurrentBlockNumber(currentBlockNumber);
-        // Arrange
-        final BlockAcknowledgement acknowledgement = BlockAcknowledgement.newBuilder()
-                .blockNumber(TEST_BLOCK_NUMBER)
-                .blockAlreadyExists(true)
-                .build();
-        final PublishStreamResponse response = PublishStreamResponse.newBuilder()
-                .acknowledgement(acknowledgement)
-                .build();
->>>>>>> afca2c4a
 
         assertEquals(0L, blockNodeConnectionManager.getStreamingBlockNumber().get());
 
@@ -573,7 +495,6 @@
     }
 
     @Test
-<<<<<<< HEAD
     void testHandleSkipBlock() {
         blockNodeConnectionManager.waitForConnection(Duration.ofSeconds(5));
 
@@ -599,37 +520,6 @@
         }
 
         assertEquals(1L, blockNodeConnectionManager.getStreamingBlockNumber().get());
-=======
-    void testOnNext_WithEndOfStream() {
-        // Arrange
-        final BlockNodeConnection connectionSpy = spy(connection);
-        final PublishStreamResponse.EndOfStream endOfStream = PublishStreamResponse.EndOfStream.newBuilder()
-                .blockNumber(TEST_BLOCK_NUMBER)
-                .status(Code.INTERNAL_ERROR)
-                .build();
-        final PublishStreamResponse response =
-                PublishStreamResponse.newBuilder().endStream(endOfStream).build();
-
-        // Act
-        connectionSpy.onNext(response);
-
-        // Assert connection restarts after the last verified block number
-        verify(connectionSpy, times(1)).endStreamAndRestartAtBlock(endOfStream.blockNumber() + 1L);
-        verify(connectionSpy, times(1)).close();
-        verify(connectionSpy, times(1)).setCurrentBlockNumber(endOfStream.blockNumber() + 1L);
-        verify(connectionSpy, times(1)).establishStream();
-
-        assertEquals(endOfStream.blockNumber() + 1L, connection.getCurrentBlockNumber());
-        assertEquals(0, connection.getCurrentRequestIndex());
-
-        // Verify log messages for end of stream
-        final String expectedLog =
-                "Received EndOfStream from block node " + TEST_CONNECTION_DESCRIPTOR + " at block " + TEST_BLOCK_NUMBER;
-        assertTrue(
-                logCaptor.debugLogs().stream().anyMatch(log -> log.contains(expectedLog))
-                        || logCaptor.errorLogs().stream().anyMatch(log -> log.contains(expectedLog)),
-                "Expected log message not found: " + expectedLog);
->>>>>>> afca2c4a
     }
 
     @Test

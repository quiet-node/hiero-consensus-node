// SPDX-License-Identifier: Apache-2.0
package com.hedera.node.app.blocks.impl.streaming;

import static java.util.Objects.requireNonNull;
import static org.assertj.core.api.Assertions.assertThat;
import static org.assertj.core.api.Assertions.catchException;
import static org.assertj.core.api.Assertions.fail;
import static org.mockito.ArgumentMatchers.any;
import static org.mockito.ArgumentMatchers.anyLong;
import static org.mockito.ArgumentMatchers.eq;
import static org.mockito.Mockito.doReturn;
import static org.mockito.Mockito.doThrow;
import static org.mockito.Mockito.lenient;
import static org.mockito.Mockito.mock;
import static org.mockito.Mockito.reset;
import static org.mockito.Mockito.times;
import static org.mockito.Mockito.verify;
import static org.mockito.Mockito.verifyNoInteractions;
import static org.mockito.Mockito.verifyNoMoreInteractions;
import static org.mockito.Mockito.when;

<<<<<<< HEAD
import com.hedera.hapi.block.PublishStreamRequest;
import com.hedera.hapi.block.stream.BlockItem;
import com.hedera.node.app.blocks.impl.streaming.BlockNodeConnection.ConnectionState;
import com.hedera.node.app.blocks.impl.streaming.BlockNodeConnectionManager.BlockNodeConnectionTask;
import com.hedera.node.app.blocks.impl.streaming.BlockStreamStateManager.BlockStreamQueueItem;
import com.hedera.node.app.blocks.impl.streaming.BlockStreamStateManager.BlockStreamQueueItemType;
import com.hedera.node.app.metrics.BlockStreamMetrics;
import com.hedera.node.config.ConfigProvider;
=======
import com.hedera.node.app.spi.fixtures.util.LogCaptor;
import com.hedera.node.app.spi.fixtures.util.LogCaptureExtension;
import com.hedera.node.app.spi.fixtures.util.LoggingSubject;
import com.hedera.node.app.spi.fixtures.util.LoggingTarget;
>>>>>>> c23da6d6
import com.hedera.node.internal.network.BlockNodeConfig;
import edu.umd.cs.findbugs.annotations.NonNull;
import java.lang.Thread.State;
import java.lang.invoke.MethodHandle;
import java.lang.invoke.MethodHandles;
import java.lang.invoke.MethodHandles.Lookup;
import java.lang.invoke.VarHandle;
import java.lang.reflect.Method;
import java.time.Duration;
import java.util.List;
import java.util.Map;
import java.util.Queue;
import java.util.concurrent.ConcurrentLinkedQueue;
import java.util.concurrent.CountDownLatch;
import java.util.concurrent.ForkJoinPool;
import java.util.concurrent.ScheduledExecutorService;
import java.util.concurrent.TimeUnit;
import java.util.concurrent.atomic.AtomicBoolean;
import java.util.concurrent.atomic.AtomicLong;
import java.util.concurrent.atomic.AtomicReference;
import java.util.concurrent.locks.LockSupport;
import org.apache.logging.log4j.LogManager;
import org.apache.logging.log4j.Logger;
<<<<<<< HEAD
=======
import org.hiero.block.api.protoc.BlockStreamPublishServiceGrpc;
import org.hiero.block.api.protoc.PublishStreamRequest;
import org.hiero.block.api.protoc.PublishStreamResponse;
import org.junit.jupiter.api.AfterAll;
import org.junit.jupiter.api.BeforeAll;
>>>>>>> c23da6d6
import org.junit.jupiter.api.BeforeEach;
import org.junit.jupiter.api.Test;
import org.junit.jupiter.api.extension.ExtendWith;
import org.mockito.ArgumentCaptor;
import org.mockito.junit.jupiter.MockitoExtension;

@ExtendWith(MockitoExtension.class)
class BlockNodeConnectionManagerTest extends BlockNodeCommunicationTestBase {

    private static final Logger logger = LogManager.getLogger(BlockNodeConnectionManagerTest.class);

    private static final VarHandle isManagerActiveHandle;
    private static final VarHandle workerThreadRefHandle;
    private static final VarHandle connectionsHandle;
    private static final VarHandle availableNodesHandle;
    private static final VarHandle activeConnectionRefHandle;
    private static final VarHandle jumpTargetHandle;
    private static final VarHandle streamingBlockNumberHandle;
    private static final VarHandle lastVerifiedBlockPerConnectionHandle;
    private static final VarHandle connectivityTaskConnectionHandle;
    private static final MethodHandle jumpToBlockIfNeededHandle;
    private static final MethodHandle processBlockStreamQueueHandle;
    private static final MethodHandle processStreamingToBlockNodeHandle;
    private static final MethodHandle blockStreamWorkerLoopHandle;

    static {
        try {
            final Lookup lookup = MethodHandles.lookup();
            isManagerActiveHandle = MethodHandles.privateLookupIn(BlockNodeConnectionManager.class, lookup)
                    .findVarHandle(BlockNodeConnectionManager.class, "isConnectionManagerActive", AtomicBoolean.class);
            workerThreadRefHandle = MethodHandles.privateLookupIn(BlockNodeConnectionManager.class, lookup)
                    .findVarHandle(
                            BlockNodeConnectionManager.class, "blockStreamWorkerThreadRef", AtomicReference.class);
            connectionsHandle = MethodHandles.privateLookupIn(BlockNodeConnectionManager.class, lookup)
                    .findVarHandle(BlockNodeConnectionManager.class, "connections", Map.class);
            availableNodesHandle = MethodHandles.privateLookupIn(BlockNodeConnectionManager.class, lookup)
                    .findVarHandle(BlockNodeConnectionManager.class, "availableNodes", List.class);
            activeConnectionRefHandle = MethodHandles.privateLookupIn(BlockNodeConnectionManager.class, lookup)
                    .findVarHandle(BlockNodeConnectionManager.class, "activeConnectionRef", AtomicReference.class);
            jumpTargetHandle = MethodHandles.privateLookupIn(BlockNodeConnectionManager.class, lookup)
                    .findVarHandle(BlockNodeConnectionManager.class, "jumpTargetBlock", AtomicLong.class);
            streamingBlockNumberHandle = MethodHandles.privateLookupIn(BlockNodeConnectionManager.class, lookup)
                    .findVarHandle(BlockNodeConnectionManager.class, "streamingBlockNumber", AtomicLong.class);
            lastVerifiedBlockPerConnectionHandle = MethodHandles.privateLookupIn(
                            BlockNodeConnectionManager.class, lookup)
                    .findVarHandle(BlockNodeConnectionManager.class, "lastVerifiedBlockPerConnection", Map.class);
            connectivityTaskConnectionHandle = MethodHandles.privateLookupIn(BlockNodeConnectionTask.class, lookup)
                    .findVarHandle(BlockNodeConnectionTask.class, "connection", BlockNodeConnection.class);

            final Method jumpToBlockIfNeeded =
                    BlockNodeConnectionManager.class.getDeclaredMethod("jumpToBlockIfNeeded");
            jumpToBlockIfNeeded.setAccessible(true);
            jumpToBlockIfNeededHandle = lookup.unreflect(jumpToBlockIfNeeded);

            final Method processBlockStreamQueue =
                    BlockNodeConnectionManager.class.getDeclaredMethod("processBlockStreamQueue");
            processBlockStreamQueue.setAccessible(true);
            processBlockStreamQueueHandle = lookup.unreflect(processBlockStreamQueue);

            final Method processStreamingToBlockNode =
                    BlockNodeConnectionManager.class.getDeclaredMethod("processStreamingToBlockNode");
            processStreamingToBlockNode.setAccessible(true);
            processStreamingToBlockNodeHandle = lookup.unreflect(processStreamingToBlockNode);

            final Method blockStreamWorkerLoop =
                    BlockNodeConnectionManager.class.getDeclaredMethod("blockStreamWorkerLoop");
            blockStreamWorkerLoop.setAccessible(true);
            blockStreamWorkerLoopHandle = lookup.unreflect(blockStreamWorkerLoop);
        } catch (final Exception e) {
            throw new RuntimeException(e);
        }
    }

    private BlockNodeConnectionManager connectionManager;

    private BlockStreamStateManager stateManager;
    private BlockStreamMetrics metrics;
    private ScheduledExecutorService executorService;
    private Queue<BlockStreamQueueItem> blockStreamItemQueue;

    @BeforeEach
    void beforeEach() {
        final ConfigProvider configProvider = createConfigProvider();
        stateManager = mock(BlockStreamStateManager.class);
        metrics = mock(BlockStreamMetrics.class);
        executorService = mock(ScheduledExecutorService.class);
        blockStreamItemQueue = new ConcurrentLinkedQueue<>();

        connectionManager = new BlockNodeConnectionManager(configProvider, stateManager, metrics, executorService);

        // Disable the background worker thread to make testing in isolation better
        disableWorkerThread();

        lenient().when(stateManager.getBlockStreamItemQueue()).thenReturn(blockStreamItemQueue);
    }

    @Test
    void testRescheduleAndSelectNode() {
        final BlockNodeConnection connection = mock(BlockNodeConnection.class);
        final Duration delay = Duration.ofSeconds(1);

        connectionManager.rescheduleAndSelectNewNode(connection, delay);

        // Verify task created to reconnect to the failing connection after a delay
        verify(executorService)
                .schedule(any(BlockNodeConnectionTask.class), eq(delay.toMillis()), eq(TimeUnit.MILLISECONDS));
        // Verify task created to connect to a new node without delay
        verify(executorService).schedule(any(BlockNodeConnectionTask.class), eq(0L), eq(TimeUnit.MILLISECONDS));
        verify(connection).updateConnectionState(ConnectionState.CONNECTING);
        verifyNoMoreInteractions(connection);
        verifyNoInteractions(stateManager);
        verifyNoInteractions(metrics);
        verifyNoMoreInteractions(executorService);
    }

    @Test
    void testScheduleRetry() {
        final BlockNodeConnection connection = mock(BlockNodeConnection.class);

        connectionManager.scheduleRetry(connection, Duration.ofSeconds(2), 100L);

        verify(executorService).schedule(any(BlockNodeConnectionTask.class), eq(2_000L), eq(TimeUnit.MILLISECONDS));
        verify(connection).updateConnectionState(ConnectionState.CONNECTING);
        verifyNoMoreInteractions(connection);
        verifyNoInteractions(stateManager);
        verifyNoInteractions(metrics);
        verifyNoMoreInteractions(executorService);
    }

    @Test
    void testScheduleRetry_negativeDelay() {
        final BlockNodeConnection connection = mock(BlockNodeConnection.class);

        connectionManager.scheduleRetry(connection, Duration.ofSeconds(-2), 100L);

        verify(executorService).schedule(any(BlockNodeConnectionTask.class), eq(0L), eq(TimeUnit.MILLISECONDS));
        verify(connection).updateConnectionState(ConnectionState.CONNECTING);
        verifyNoInteractions(stateManager);
        verifyNoInteractions(metrics);
        verifyNoMoreInteractions(executorService);
        verifyNoMoreInteractions(connection);
    }

    @Test
    void testScheduleRetry_failure() {
        final BlockNodeConnection connection = mock(BlockNodeConnection.class);
        doThrow(new RuntimeException("what the..."))
                .when(executorService)
                .schedule(any(Runnable.class), anyLong(), any(TimeUnit.class));

        connectionManager.scheduleRetry(connection, Duration.ofSeconds(2), 100L);

        verify(executorService).schedule(any(BlockNodeConnectionTask.class), eq(2_000L), eq(TimeUnit.MILLISECONDS));
        verify(connection).updateConnectionState(ConnectionState.CONNECTING);
        verify(connection).close();
        verifyNoInteractions(stateManager);
        verifyNoInteractions(metrics);
        verifyNoMoreInteractions(executorService);
        verifyNoMoreInteractions(connection);
    }

    @Test
    void testShutdown() throws InterruptedException {
        final Map<BlockNodeConfig, BlockNodeConnection> connections = connections();
        // add some fake connections
        final BlockNodeConfig node1Config = new BlockNodeConfig("localhost", 8080, 1);
        final BlockNodeConnection node1Conn = mock(BlockNodeConnection.class);
        final BlockNodeConfig node2Config = new BlockNodeConfig("localhost", 8081, 2);
        final BlockNodeConnection node2Conn = mock(BlockNodeConnection.class);
        final BlockNodeConfig node3Config = new BlockNodeConfig("localhost", 8082, 3);
        final BlockNodeConnection node3Conn = mock(BlockNodeConnection.class);
        connections.put(node1Config, node1Conn);
        connections.put(node2Config, node2Conn);
        connections.put(node3Config, node3Conn);

        // introduce a failure on one of the connection closes to ensure the shutdown process does not fail prematurely
        doThrow(new RuntimeException("oops, I did it again")).when(node2Conn).close();

        final AtomicBoolean isActive = isActiveFlag();
        final Thread dummyWorkerThread = mock(Thread.class);
        final AtomicReference<Thread> workerThreadRef = workerThread();
        workerThreadRef.set(dummyWorkerThread);

        connectionManager.shutdown();

        assertThat(connections).isEmpty();
        assertThat(isActive).isFalse();

        verify(node1Conn).close();
        verify(node2Conn).close();
        verify(node3Conn).close();
        verify(dummyWorkerThread).interrupt();
        verify(dummyWorkerThread).join();
        verifyNoMoreInteractions(node1Conn);
        verifyNoMoreInteractions(node2Conn);
        verifyNoMoreInteractions(node3Conn);
        verifyNoInteractions(executorService);
        verifyNoInteractions(stateManager);
        verifyNoInteractions(metrics);
    }

    @Test
    void testShutdown_withWorkerThreadInterrupt() throws InterruptedException {
        final AtomicBoolean isActive = isActiveFlag();
        final Thread dummyWorkerThread = mock(Thread.class);

        doThrow(new InterruptedException("wakey wakey, eggs and bakey"))
                .when(dummyWorkerThread)
                .join();

        final AtomicReference<Thread> workerThreadRef = workerThread();
        workerThreadRef.set(dummyWorkerThread);

        connectionManager.shutdown();

        assertThat(isActive).isFalse();

        verify(dummyWorkerThread).interrupt();
        verify(dummyWorkerThread).join();
        verifyNoInteractions(executorService);
        verifyNoInteractions(stateManager);
        verifyNoInteractions(metrics);
    }

    @Test
    void testStartup_alreadyActive() {
        final AtomicBoolean isActive = isActiveFlag();
        isActive.set(true);

        final Exception exception = catchException(() -> connectionManager.start());
        assertThat(exception)
                .isInstanceOf(IllegalStateException.class)
                .hasMessage("Connection manager already started");

        verifyNoInteractions(executorService);
        verifyNoInteractions(stateManager);
        verifyNoInteractions(metrics);
    }

    @Test
    void testStartup_noNodesAvailable() {
        final AtomicBoolean isActive = isActiveFlag();
        isActive.set(false);

        final List<BlockNodeConfig> availableNodes = availableNodes();
        availableNodes.clear(); // remove all available nodes from config

        final Exception exception = catchException(() -> connectionManager.start());
        assertThat(exception)
                .isInstanceOf(IllegalStateException.class)
                .hasMessage("No block nodes available to connect to");

        verifyNoInteractions(executorService);
        verifyNoInteractions(stateManager);
        verifyNoInteractions(metrics);
    }

    @Test
    void testStartup() {
        final AtomicBoolean isActive = isActiveFlag();
        isActive.set(false);

        final List<BlockNodeConfig> availableNodes = availableNodes();
        availableNodes.clear();
        availableNodes.add(new BlockNodeConfig("localhost", 8080, 1));
        availableNodes.add(new BlockNodeConfig("localhost", 8081, 1));
        availableNodes.add(new BlockNodeConfig("localhost", 8082, 2));
        availableNodes.add(new BlockNodeConfig("localhost", 8083, 3));
        availableNodes.add(new BlockNodeConfig("localhost", 8084, 3));

        connectionManager.start();

        final ArgumentCaptor<BlockNodeConnectionTask> taskCaptor =
                ArgumentCaptor.forClass(BlockNodeConnectionTask.class);

        verify(executorService).schedule(taskCaptor.capture(), eq(0L), eq(TimeUnit.MILLISECONDS));

        final BlockNodeConnectionTask task = taskCaptor.getValue();
        final BlockNodeConnection connection = connectionFromTask(task);
        final BlockNodeConfig nodeConfig = connection.getNodeConfig();

        // verify we are trying to connect to one of the priority 1 nodes
        assertThat(nodeConfig.priority()).isEqualTo(1);
        assertThat(connection.getConnectionState()).isEqualTo(ConnectionState.CONNECTING);

        verifyNoMoreInteractions(executorService);
        verifyNoInteractions(stateManager);
        verifyNoInteractions(metrics);
    }

    @Test
    void testSelectNewBlockNodeForStreaming_noneAvailable() {
        final List<BlockNodeConfig> availableNodes = availableNodes();
        availableNodes.clear();

        final boolean isScheduled = connectionManager.selectNewBlockNodeForStreaming();

        assertThat(isScheduled).isFalse();

        verifyNoInteractions(executorService);
        verifyNoInteractions(stateManager);
        verifyNoInteractions(metrics);
    }

    @Test
    void testSelectNewBlockNodeForStreaming_noneAvailableInGoodState() {
        final Map<BlockNodeConfig, BlockNodeConnection> connections = connections();
        final List<BlockNodeConfig> availableNodes = availableNodes();
        availableNodes.clear();

        final BlockNodeConfig node1Config = new BlockNodeConfig("localhost", 8080, 1);
        final BlockNodeConnection node1Conn = mock(BlockNodeConnection.class);
        doReturn(ConnectionState.CONNECTING).when(node1Conn).getConnectionState();
        final BlockNodeConfig node2Config = new BlockNodeConfig("localhost", 8081, 2);
        final BlockNodeConnection node2Conn = mock(BlockNodeConnection.class);
        doReturn(ConnectionState.ACTIVE).when(node2Conn).getConnectionState();

        availableNodes.add(node1Config);
        availableNodes.add(node2Config);
        connections.put(node1Config, node1Conn);
        connections.put(node2Config, node2Conn);

        final boolean isScheduled = connectionManager.selectNewBlockNodeForStreaming();

        assertThat(isScheduled).isFalse();

        verifyNoInteractions(executorService);
        verifyNoInteractions(stateManager);
        verifyNoInteractions(metrics);
    }

    @Test
    void testSelectNewBlockNodeForStreaming_higherPriorityThanActive() {
        final Map<BlockNodeConfig, BlockNodeConnection> connections = connections();
        final List<BlockNodeConfig> availableNodes = availableNodes();
        final AtomicReference<BlockNodeConnection> activeConnection = activeConnection();

        final BlockNodeConfig node1Config = new BlockNodeConfig("localhost", 8080, 1);
        final BlockNodeConfig node2Config = new BlockNodeConfig("localhost", 8081, 2);
        final BlockNodeConnection node2Conn = mock(BlockNodeConnection.class);
        final BlockNodeConfig node3Config = new BlockNodeConfig("localhost", 8082, 3);

        connections.put(node2Config, node2Conn);
        availableNodes.add(node1Config);
        availableNodes.add(node2Config);
        availableNodes.add(node3Config);
        activeConnection.set(node2Conn);

        final boolean isScheduled = connectionManager.selectNewBlockNodeForStreaming();

        assertThat(isScheduled).isTrue();

        final ArgumentCaptor<BlockNodeConnectionTask> taskCaptor =
                ArgumentCaptor.forClass(BlockNodeConnectionTask.class);

        verify(executorService).schedule(taskCaptor.capture(), eq(0L), eq(TimeUnit.MILLISECONDS));

        final BlockNodeConnectionTask task = taskCaptor.getValue();
        final BlockNodeConnection connection = connectionFromTask(task);
        final BlockNodeConfig nodeConfig = connection.getNodeConfig();

        // verify we are trying to connect to one of the priority 1 nodes
        assertThat(nodeConfig.priority()).isEqualTo(1);
        assertThat(connection.getConnectionState()).isEqualTo(ConnectionState.CONNECTING);

        verifyNoMoreInteractions(executorService);
        verifyNoInteractions(stateManager);
        verifyNoInteractions(metrics);
    }

    @Test
    void testSelectNewBlockNodeForStreaming_lowerPriorityThanActive() {
        final Map<BlockNodeConfig, BlockNodeConnection> connections = connections();
        final List<BlockNodeConfig> availableNodes = availableNodes();
        final AtomicReference<BlockNodeConnection> activeConnection = activeConnection();

        final BlockNodeConfig node1Config = new BlockNodeConfig("localhost", 8080, 1);
        final BlockNodeConnection node1Conn = mock(BlockNodeConnection.class);
        doReturn(ConnectionState.PENDING).when(node1Conn).getConnectionState();
        final BlockNodeConfig node2Config = new BlockNodeConfig("localhost", 8081, 2);
        final BlockNodeConnection node2Conn = mock(BlockNodeConnection.class);
        doReturn(ConnectionState.ACTIVE).when(node2Conn).getConnectionState();
        final BlockNodeConfig node3Config = new BlockNodeConfig("localhost", 8082, 3);

        connections.put(node1Config, node1Conn);
        connections.put(node2Config, node2Conn);
        availableNodes.add(node1Config);
        availableNodes.add(node2Config);
        availableNodes.add(node3Config);
        activeConnection.set(node2Conn);

        final boolean isScheduled = connectionManager.selectNewBlockNodeForStreaming();

        assertThat(isScheduled).isTrue();

        final ArgumentCaptor<BlockNodeConnectionTask> taskCaptor =
                ArgumentCaptor.forClass(BlockNodeConnectionTask.class);

        verify(executorService).schedule(taskCaptor.capture(), eq(0L), eq(TimeUnit.MILLISECONDS));

        final BlockNodeConnectionTask task = taskCaptor.getValue();
        final BlockNodeConnection connection = connectionFromTask(task);
        final BlockNodeConfig nodeConfig = connection.getNodeConfig();

        // verify we are trying to connect to one of the priority 1 nodes
        assertThat(nodeConfig.priority()).isEqualTo(3);
        assertThat(nodeConfig.port()).isEqualTo(8082);
        assertThat(connection.getConnectionState()).isEqualTo(ConnectionState.CONNECTING);

        verifyNoMoreInteractions(executorService);
        verifyNoInteractions(stateManager);
        verifyNoInteractions(metrics);
    }

    @Test
    void testSelectNewBlockNodeForStreaming_samePriority() {
        final Map<BlockNodeConfig, BlockNodeConnection> connections = connections();
        final List<BlockNodeConfig> availableNodes = availableNodes();
        final AtomicReference<BlockNodeConnection> activeConnection = activeConnection();

        final BlockNodeConfig node1Config = new BlockNodeConfig("localhost", 8080, 1);
        final BlockNodeConnection node1Conn = mock(BlockNodeConnection.class);
        doReturn(ConnectionState.PENDING).when(node1Conn).getConnectionState();
        final BlockNodeConfig node2Config = new BlockNodeConfig("localhost", 8081, 2);
        final BlockNodeConnection node2Conn = mock(BlockNodeConnection.class);
        doReturn(ConnectionState.ACTIVE).when(node2Conn).getConnectionState();
        final BlockNodeConfig node3Config = new BlockNodeConfig("localhost", 8082, 2);
        final BlockNodeConfig node4Config = new BlockNodeConfig("localhost", 8083, 3);

        connections.put(node1Config, node1Conn);
        connections.put(node2Config, node2Conn);
        availableNodes.add(node1Config);
        availableNodes.add(node2Config);
        availableNodes.add(node3Config);
        availableNodes.add(node4Config);
        activeConnection.set(node2Conn);

        final boolean isScheduled = connectionManager.selectNewBlockNodeForStreaming();

        assertThat(isScheduled).isTrue();

        final ArgumentCaptor<BlockNodeConnectionTask> taskCaptor =
                ArgumentCaptor.forClass(BlockNodeConnectionTask.class);

        verify(executorService).schedule(taskCaptor.capture(), eq(0L), eq(TimeUnit.MILLISECONDS));

        final BlockNodeConnectionTask task = taskCaptor.getValue();
        final BlockNodeConnection connection = connectionFromTask(task);
        final BlockNodeConfig nodeConfig = connection.getNodeConfig();

        // verify we are trying to connect to one of the priority 1 nodes
        assertThat(nodeConfig.priority()).isEqualTo(2);
        assertThat(nodeConfig.port()).isEqualTo(8082);
        assertThat(connection.getConnectionState()).isEqualTo(ConnectionState.CONNECTING);

        verifyNoMoreInteractions(executorService);
        verifyNoInteractions(stateManager);
        verifyNoInteractions(metrics);
    }

    @Test
    void testOpenBlock_noActiveConnection() {
        final AtomicReference<BlockNodeConnection> activeConnection = activeConnection();
        final AtomicLong streamingBlockNumber = streamingBlockNumber();
        final AtomicLong jumpTargetBlock = jumpTarget();

        activeConnection.set(null);
        streamingBlockNumber.set(-1);
        jumpTargetBlock.set(-1);

        connectionManager.openBlock(100L);

        assertThat(streamingBlockNumber).hasValue(-1L);
        assertThat(jumpTargetBlock).hasValue(-1L);

        verifyNoInteractions(executorService);
        verifyNoInteractions(stateManager);
        verifyNoInteractions(metrics);
    }

    @Test
    void testOpenBlock_alreadyStreaming() {
        final AtomicReference<BlockNodeConnection> activeConnection = activeConnection();
        final AtomicLong streamingBlockNumber = streamingBlockNumber();
        final AtomicLong jumpTargetBlock = jumpTarget();
        final BlockNodeConnection connection = mock(BlockNodeConnection.class);

        activeConnection.set(connection);
        streamingBlockNumber.set(99);
        jumpTargetBlock.set(-1);

        connectionManager.openBlock(100L);

        assertThat(streamingBlockNumber).hasValue(99L);
        assertThat(jumpTargetBlock).hasValue(-1L);

        verifyNoInteractions(executorService);
        verifyNoInteractions(stateManager);
        verifyNoInteractions(metrics);
    }

    @Test
    void testOpenBlock() {
        final AtomicReference<BlockNodeConnection> activeConnection = activeConnection();
        final AtomicLong streamingBlockNumber = streamingBlockNumber();
        final AtomicLong jumpTargetBlock = jumpTarget();
        final BlockNodeConnection connection = mock(BlockNodeConnection.class);

        activeConnection.set(connection);
        streamingBlockNumber.set(-1L);
        jumpTargetBlock.set(-1);

        connectionManager.openBlock(100L);

        assertThat(streamingBlockNumber).hasValue(-1L);
        assertThat(jumpTargetBlock).hasValue(100L);

        verifyNoInteractions(executorService);
        verifyNoInteractions(stateManager);
        verifyNoInteractions(metrics);
    }

    @Test
    void testUpdateLastVerifiedBlock_connDoesNotExist() {
        final Map<BlockNodeConfig, Long> lastVerifiedBlockPerConnection = lastVerifiedBlockPerConnection();
        lastVerifiedBlockPerConnection.clear(); // ensure nothing exists in the map
        final BlockNodeConfig nodeConfig = new BlockNodeConfig("localhost", 8080, 1);

        connectionManager.updateLastVerifiedBlock(nodeConfig, 100L);

        assertThat(lastVerifiedBlockPerConnection).containsEntry(nodeConfig, 100L);

        verify(stateManager).setLatestAcknowledgedBlock(100L);
        verifyNoInteractions(executorService);
        verifyNoMoreInteractions(stateManager);
        verifyNoInteractions(metrics);
    }

    @Test
    void testUpdateLastVerifiedBlock_connExists_verifiedNewer() {
        final Map<BlockNodeConfig, Long> lastVerifiedBlockPerConnection = lastVerifiedBlockPerConnection();
        lastVerifiedBlockPerConnection.clear();
        final BlockNodeConfig nodeConfig = new BlockNodeConfig("localhost", 8080, 1);
        lastVerifiedBlockPerConnection.put(nodeConfig, 99L);

        // signal a 'newer' block has been verified - newer meaning this block (100) is younger than the older block
        // (99)
        connectionManager.updateLastVerifiedBlock(nodeConfig, 100L);

        assertThat(lastVerifiedBlockPerConnection).containsEntry(nodeConfig, 100L);

        verify(stateManager).setLatestAcknowledgedBlock(100L);
        verifyNoInteractions(executorService);
        verifyNoMoreInteractions(stateManager);
        verifyNoInteractions(metrics);
    }

    @Test
    void testUpdateLastVerifiedBlock_connExists_verifiedOlder() {
        final Map<BlockNodeConfig, Long> lastVerifiedBlockPerConnection = lastVerifiedBlockPerConnection();
        lastVerifiedBlockPerConnection.clear();
        final BlockNodeConfig nodeConfig = new BlockNodeConfig("localhost", 8080, 1);
        lastVerifiedBlockPerConnection.put(nodeConfig, 100L);

        // signal an 'older' block has been verified - older meaning the block number being verified is less than the
        // one already verified
        connectionManager.updateLastVerifiedBlock(nodeConfig, 60L);

        assertThat(lastVerifiedBlockPerConnection).containsEntry(nodeConfig, 100L);

        verify(stateManager).setLatestAcknowledgedBlock(60L);
        verifyNoInteractions(executorService);
        verifyNoMoreInteractions(stateManager);
        verifyNoInteractions(metrics);
    }

    @Test
    void testJumpToBlock() {
        final AtomicLong jumpTarget = jumpTarget();
        jumpTarget.set(-1);

        connectionManager.jumpToBlockIfNeeded(16);

        assertThat(jumpTarget).hasValue(16L);

        verifyNoInteractions(executorService);
        verifyNoInteractions(stateManager);
        verifyNoInteractions(metrics);
    }

    @Test
    void testConnectionTask_managerNotActive() {
        final AtomicBoolean isManagerActive = isActiveFlag();
        isManagerActive.set(false);

        final BlockNodeConnection connection = mock(BlockNodeConnection.class);

        connectionManager.new BlockNodeConnectionTask(connection, Duration.ofSeconds(1), null).run();

        verifyNoInteractions(connection);
        verifyNoInteractions(executorService);
        verifyNoInteractions(stateManager);
        verifyNoInteractions(metrics);
    }

    @Test
<<<<<<< HEAD
    void testConnectionTask_higherPriorityConnectionExists() {
        final AtomicReference<BlockNodeConnection> activeConnectionRef = activeConnection();
        final BlockNodeConnection activeConnection = mock(BlockNodeConnection.class);
        final BlockNodeConfig activeConnectionConfig = new BlockNodeConfig("localhost", 8080, 1);
        doReturn(activeConnectionConfig).when(activeConnection).getNodeConfig();
        activeConnectionRef.set(activeConnection);

        final BlockNodeConnection newConnection = mock(BlockNodeConnection.class);
        final BlockNodeConfig newConnectionConfig = new BlockNodeConfig("localhost", 8081, 2);
        doReturn(newConnectionConfig).when(newConnection).getNodeConfig();

        connectionManager.new BlockNodeConnectionTask(newConnection, Duration.ofSeconds(1), null).run();

        assertThat(activeConnectionRef).hasValue(activeConnection);

        verify(activeConnection).getNodeConfig();
        verify(newConnection).getNodeConfig();

        verifyNoMoreInteractions(activeConnection);
        verifyNoMoreInteractions(newConnection);
        verifyNoInteractions(executorService);
        verifyNoInteractions(stateManager);
        verifyNoInteractions(metrics);
=======
    void testNewBlockNodeConnectionManager() {
        final var expectedGrpcEndpoint =
                BlockStreamPublishServiceGrpc.getPublishBlockStreamMethod().getBareMethodName();
        assertEquals(expectedGrpcEndpoint, blockNodeConnectionManager.getGrpcEndPoint());
>>>>>>> c23da6d6
    }

    @Test
    void testConnectionTask_connectionUninitialized_withActiveLowerPriorityConnection() {
        // also put an active connection into the state, but let it have a lower priority so the new connection
        // takes its place as the active one
        final AtomicReference<BlockNodeConnection> activeConnectionRef = activeConnection();
        final BlockNodeConnection activeConnection = mock(BlockNodeConnection.class);
        final BlockNodeConfig activeConnectionConfig = new BlockNodeConfig("localhost", 8080, 2);
        doReturn(activeConnectionConfig).when(activeConnection).getNodeConfig();
        activeConnectionRef.set(activeConnection);

        final BlockNodeConnection newConnection = mock(BlockNodeConnection.class);
        final BlockNodeConfig newConnectionConfig = new BlockNodeConfig("localhost", 8081, 1);
        doReturn(newConnectionConfig).when(newConnection).getNodeConfig();

        connectionManager.new BlockNodeConnectionTask(newConnection, Duration.ofSeconds(1), 30L).run();

        final AtomicLong jumpTarget = jumpTarget();
        assertThat(jumpTarget).hasValue(30L);
        assertThat(activeConnectionRef).hasValue(newConnection);

        verify(activeConnection).getNodeConfig();
        verify(activeConnection).close();
        verify(newConnection).getNodeConfig();
        verify(newConnection).createRequestObserver();
        verify(newConnection).updateConnectionState(ConnectionState.ACTIVE);

        verifyNoMoreInteractions(activeConnection);
        verifyNoMoreInteractions(newConnection);
        verifyNoInteractions(executorService);
        verifyNoMoreInteractions(stateManager);
        verifyNoInteractions(metrics);
    }

    @Test
    void testConnectionTask_sameConnectionAsActive() {
        final AtomicReference<BlockNodeConnection> activeConnectionRef = activeConnection();
        final BlockNodeConnection activeConnection = mock(BlockNodeConnection.class);
        activeConnectionRef.set(activeConnection);

        connectionManager.new BlockNodeConnectionTask(activeConnection, Duration.ofSeconds(1), null).run();

        verifyNoInteractions(activeConnection);
        verifyNoInteractions(executorService);
        verifyNoInteractions(stateManager);
        verifyNoInteractions(metrics);
    }

    @Test
    void testConnectionTask_noActiveConnection() {
        final AtomicLong jumpTarget = jumpTarget();
        final AtomicReference<BlockNodeConnection> activeConnectionRef = activeConnection();
        activeConnectionRef.set(null);

        doReturn(10L).when(stateManager).getLowestUnackedBlockNumber();

        final BlockNodeConnection newConnection = mock(BlockNodeConnection.class);

        connectionManager.new BlockNodeConnectionTask(newConnection, Duration.ofSeconds(1), null).run();

        assertThat(jumpTarget).hasValue(10L);
        assertThat(activeConnectionRef).hasValue(newConnection);

        verify(newConnection).createRequestObserver();
        verify(newConnection).updateConnectionState(ConnectionState.ACTIVE);
        verify(stateManager).getLowestUnackedBlockNumber();

        verifyNoMoreInteractions(newConnection);
        verifyNoInteractions(executorService);
        verifyNoMoreInteractions(stateManager);
        verifyNoInteractions(metrics);
    }

    @Test
    void testConnectionTask_closeExistingActiveFailed() {
        final AtomicReference<BlockNodeConnection> activeConnectionRef = activeConnection();
        final BlockNodeConnection activeConnection = mock(BlockNodeConnection.class);
        final BlockNodeConfig activeConnectionConfig = new BlockNodeConfig("localhost", 8080, 2);
        doReturn(activeConnectionConfig).when(activeConnection).getNodeConfig();
        doThrow(new RuntimeException("why does this always happen to me"))
                .when(activeConnection)
                .close();
        activeConnectionRef.set(activeConnection);

        final BlockNodeConnection newConnection = mock(BlockNodeConnection.class);
        final BlockNodeConfig newConnectionConfig = new BlockNodeConfig("localhost", 8081, 1);
        doReturn(newConnectionConfig).when(newConnection).getNodeConfig();

        connectionManager.new BlockNodeConnectionTask(newConnection, Duration.ofSeconds(1), 30L).run();

        final AtomicLong jumpTarget = jumpTarget();
        assertThat(jumpTarget).hasValue(30L);
        assertThat(activeConnectionRef).hasValue(newConnection);

        verify(activeConnection).getNodeConfig();
        verify(activeConnection).close();
        verify(newConnection).getNodeConfig();
        verify(newConnection).createRequestObserver();
        verify(newConnection).updateConnectionState(ConnectionState.ACTIVE);

        verifyNoMoreInteractions(activeConnection);
        verifyNoMoreInteractions(newConnection);
        verifyNoInteractions(executorService);
        verifyNoMoreInteractions(stateManager);
        verifyNoInteractions(metrics);
    }

    @Test
    void testConnectionTask_reschedule_delayZero() {
        final AtomicReference<BlockNodeConnection> activeConnectionRef = activeConnection();
        activeConnectionRef.set(null);

        final BlockNodeConnection connection = mock(BlockNodeConnection.class);
        doThrow(new RuntimeException("are you seeing this?")).when(connection).createRequestObserver();

        final BlockNodeConnectionTask task =
                connectionManager.new BlockNodeConnectionTask(connection, Duration.ZERO, 10L);

        task.run();

        verify(connection).createRequestObserver();
        verify(executorService).schedule(eq(task), anyLong(), eq(TimeUnit.MILLISECONDS));

        verifyNoMoreInteractions(connection);
        verifyNoMoreInteractions(executorService);
        verifyNoInteractions(stateManager);
        verifyNoInteractions(metrics);
    }

    @Test
    void testConnectionTask_reschedule_delayNonZero() {
        final AtomicReference<BlockNodeConnection> activeConnectionRef = activeConnection();
        activeConnectionRef.set(null);

        final BlockNodeConnection connection = mock(BlockNodeConnection.class);
        doThrow(new RuntimeException("are you seeing this?")).when(connection).createRequestObserver();

        final BlockNodeConnectionTask task =
                connectionManager.new BlockNodeConnectionTask(connection, Duration.ofSeconds(10), 10L);

        task.run();

        verify(connection).createRequestObserver();
        verify(executorService).schedule(eq(task), anyLong(), eq(TimeUnit.MILLISECONDS));

        verifyNoMoreInteractions(connection);
        verifyNoMoreInteractions(executorService);
        verifyNoInteractions(stateManager);
        verifyNoInteractions(metrics);
    }

    @Test
    void testConnectionTask_reschedule_failure() {
        final AtomicReference<BlockNodeConnection> activeConnectionRef = activeConnection();
        activeConnectionRef.set(null);
        final Map<BlockNodeConfig, BlockNodeConnection> connections = connections();

        final BlockNodeConfig nodeConfig = new BlockNodeConfig("localhost", 8080, 1);
        final BlockNodeConnection connection = mock(BlockNodeConnection.class);
        doReturn(nodeConfig).when(connection).getNodeConfig();
        doThrow(new RuntimeException("are you seeing this?")).when(connection).createRequestObserver();
        doThrow(new RuntimeException("welp, this is my life now"))
                .when(executorService)
                .schedule(any(Runnable.class), anyLong(), any(TimeUnit.class));

        connections.clear();
        connections.put(nodeConfig, connection);

        final BlockNodeConnectionTask task =
                connectionManager.new BlockNodeConnectionTask(connection, Duration.ofSeconds(10), 10L);

        task.run();

        assertThat(connections).isEmpty(); // connection should be removed

        verify(connection).createRequestObserver();
        verify(executorService).schedule(eq(task), anyLong(), eq(TimeUnit.MILLISECONDS));

        verify(connection).getNodeConfig();
        verify(connection).close();

        verifyNoMoreInteractions(connection);
        verifyNoMoreInteractions(executorService);
        verifyNoInteractions(stateManager);
        verifyNoInteractions(metrics);
    }

    @Test
    void testJumpToBlockIfNeeded_notSet() {
        final AtomicLong streamingBlockNumber = streamingBlockNumber();
        streamingBlockNumber.set(-1L);
        final AtomicLong jumpTarget = jumpTarget();
        jumpTarget.set(-1L);

        invoke_jumpToBlockIfNeeded();

        assertThat(streamingBlockNumber).hasValue(-1L); // unchanged

        verifyNoInteractions(executorService);
        verifyNoInteractions(stateManager);
        verifyNoInteractions(metrics);
    }

    @Test
    void testJumpToBlockIfNeeded() {
        final AtomicLong streamingBlockNumber = streamingBlockNumber();
        streamingBlockNumber.set(-1L);
        final AtomicLong jumpTarget = jumpTarget();
        jumpTarget.set(10L);

        invoke_jumpToBlockIfNeeded();

        assertThat(streamingBlockNumber).hasValue(10L);

        verifyNoInteractions(executorService);
        verifyNoInteractions(stateManager);
        verifyNoInteractions(metrics);
    }

    @Test
    void testProcessBlockStreamQueue_emptyQueue() {
        invoke_processBlockStreamQueue();

        verify(stateManager).getBlockStreamItemQueue();

        verifyNoMoreInteractions(stateManager);
        verifyNoInteractions(executorService);
        verifyNoInteractions(metrics);
    }

    @Test
    void testProcessBlockStreamQueue_unknownBlock() {
        final BlockItem blockItem = newBlockHeaderItem();
        final BlockStreamQueueItem queueItem =
                new BlockStreamQueueItem(100L, BlockStreamQueueItemType.BLOCK_ITEM, blockItem);
        blockStreamItemQueue.add(queueItem);
        doReturn(null).when(stateManager).getBlockState(100L);

        invoke_processBlockStreamQueue();

        verify(stateManager).getBlockStreamItemQueue();
        verify(stateManager).getBlockState(100L);

        verifyNoMoreInteractions(stateManager);
        verifyNoInteractions(executorService);
        verifyNoInteractions(metrics);
    }

    @Test
    void testProcessBlockStreamQueue_preBlockProof() {
        final BlockItem blockItem = newBlockHeaderItem();
        final BlockStreamQueueItem queueItem =
                new BlockStreamQueueItem(100L, BlockStreamQueueItemType.PRE_BLOCK_PROOF_ACTION, blockItem);
        blockStreamItemQueue.add(queueItem);
        final BlockState blockState = new BlockState(100L);
        doReturn(blockState).when(stateManager).getBlockState(100L);

        invoke_processBlockStreamQueue();

        assertThat(blockState.requestsSize()).isZero();
        assertThat(blockState.getRequest(0)).isNull();
        assertThat(blockState.requestsCompleted()).isFalse();

        verify(stateManager).getBlockStreamItemQueue();
        verify(stateManager).getBlockState(100L);

        verifyNoMoreInteractions(stateManager);
        verifyNoInteractions(executorService);
        verifyNoInteractions(metrics);
    }

    @Test
    void testProcessBlockStreamQueue_withItems_notEnoughForBatch() {
        final int numItemsToCreate = BATCH_SIZE - 1;
        for (int i = 0; i < numItemsToCreate; ++i) {
            blockStreamItemQueue.add(
                    new BlockStreamQueueItem(100L, BlockStreamQueueItemType.BLOCK_ITEM, newBlockTxItem()));
        }

        final BlockState blockState = new BlockState(100L);
        doReturn(blockState).when(stateManager).getBlockState(100L);

        invoke_processBlockStreamQueue();

        assertThat(blockState.requestsSize()).isZero();
        assertThat(blockState.getRequest(0)).isNull();
        assertThat(blockState.requestsCompleted()).isFalse();

        verify(stateManager).getBlockStreamItemQueue();
        verify(stateManager, times(numItemsToCreate)).getBlockState(100L);

        verifyNoMoreInteractions(stateManager);
        verifyNoInteractions(executorService);
        verifyNoInteractions(metrics);
    }

    @Test
    void testProcessBlockStreamQueue_withItems_multipleBatches() {
        final int numItemsToCreate = BATCH_SIZE * 2;
        for (int i = 0; i < numItemsToCreate; ++i) {
            blockStreamItemQueue.add(
                    new BlockStreamQueueItem(100L, BlockStreamQueueItemType.BLOCK_ITEM, newBlockTxItem()));
        }

        final BlockState blockState = new BlockState(100L);
        doReturn(blockState).when(stateManager).getBlockState(100L);

        invoke_processBlockStreamQueue();
        // Each invocation will handle up to N items, where N is the batch size
        assertThat(blockState.requestsSize()).isEqualTo(1);
        // So we need to invoke twice to get through multiple batches
        invoke_processBlockStreamQueue();

        assertThat(blockState.requestsSize()).isEqualTo(2);
        final PublishStreamRequest request1 = blockState.getRequest(0);
        final PublishStreamRequest request2 = blockState.getRequest(1);

        assertThat(request1).isNotNull();
        assertThat(request2).isNotNull();
        assertThat(request1.hasBlockItems()).isTrue();
        assertThat(request2.hasBlockItems()).isTrue();
        assertThat(blockState.requestsCompleted()).isFalse();

        verify(stateManager, times(2)).getBlockStreamItemQueue();
        verify(stateManager, times(numItemsToCreate)).getBlockState(100L);

        verifyNoMoreInteractions(stateManager);
        verifyNoInteractions(executorService);
        verifyNoInteractions(metrics);
    }

    @Test
    void testProcessBlockStreamQueue_onlyBlockProof() {
        final BlockItem blockItem = newBlockProofItem();
        final BlockStreamQueueItem queueItem =
                new BlockStreamQueueItem(100L, BlockStreamQueueItemType.BLOCK_ITEM, blockItem);
        blockStreamItemQueue.add(queueItem);
        final BlockState blockState = new BlockState(100L);
        doReturn(blockState).when(stateManager).getBlockState(100L);

        invoke_processBlockStreamQueue();

        assertThat(blockState.requestsSize()).isEqualTo(1);
        assertThat(blockState.getRequest(0)).isNotNull();
        assertThat(blockState.requestsCompleted()).isTrue();

        verify(stateManager).getBlockStreamItemQueue();
        verify(stateManager).getBlockState(100L);

        verifyNoMoreInteractions(stateManager);
        verifyNoInteractions(executorService);
        verifyNoInteractions(metrics);
    }

<<<<<<< HEAD
    @Test
    void testProcessStreamingToBlockNode_noActiveConnection() {
        final AtomicReference<BlockNodeConnection> activeConnectionRef = activeConnection();
        activeConnectionRef.set(null);

        final boolean shouldSleep = invoke_processStreamingToBlockNode();

        assertThat(shouldSleep).isTrue();

        verifyNoInteractions(stateManager);
        verifyNoInteractions(executorService);
        verifyNoInteractions(metrics);
    }

    @Test
    void testProcessStreamingToBlockNode_missingBlock_latestBlockAfterCurrentStreaming() {
        final List<BlockNodeConfig> availableNodes = availableNodes();
        availableNodes.clear();
        availableNodes.add(new BlockNodeConfig("localhost", 8080, 1));
        availableNodes.add(new BlockNodeConfig("localhost", 8081, 2));
        final BlockNodeConnection connection = mock(BlockNodeConnection.class);
        final AtomicReference<BlockNodeConnection> activeConnectionRef = activeConnection();
        activeConnectionRef.set(connection);
        final AtomicLong currentStreamingBlock = streamingBlockNumber();
        currentStreamingBlock.set(10L);
        doReturn(null).when(stateManager).getBlockState(10L);
        doReturn(11L).when(stateManager).getBlockNumber();

        final boolean shouldSleep = invoke_processStreamingToBlockNode();

        assertThat(shouldSleep).isTrue();

        verify(stateManager).getBlockState(10L);
        verify(stateManager).getBlockNumber();
        // one scheduled task to reconnect the existing connection later
        verify(executorService).schedule(any(BlockNodeConnectionTask.class), eq(30_000L), eq(TimeUnit.MILLISECONDS));
        // another task scheduled to connect to a new node immediately
        verify(executorService).schedule(any(BlockNodeConnectionTask.class), eq(0L), eq(TimeUnit.MILLISECONDS));
        verify(connection).updateConnectionState(ConnectionState.CONNECTING);

        verifyNoMoreInteractions(connection);
        verifyNoMoreInteractions(stateManager);
        verifyNoMoreInteractions(executorService);
        verifyNoInteractions(metrics);
    }

    @Test
    void testProcessStreamingToBlockNode_missingBlock() {
        final BlockNodeConnection connection = mock(BlockNodeConnection.class);
        final AtomicReference<BlockNodeConnection> activeConnectionRef = activeConnection();
        activeConnectionRef.set(connection);
        final AtomicLong currentStreamingBlock = streamingBlockNumber();
        currentStreamingBlock.set(10L);
        doReturn(null).when(stateManager).getBlockState(10L);
        doReturn(10L).when(stateManager).getBlockNumber();

        final boolean shouldSleep = invoke_processStreamingToBlockNode();
=======
    private static class BlockStreamServiceTestImpl
            extends BlockStreamPublishServiceGrpc.BlockStreamPublishServiceImplBase {
        private static final Logger logger = LogManager.getLogger(BlockStreamServiceTestImpl.class);
>>>>>>> c23da6d6

        assertThat(shouldSleep).isTrue();

        verify(stateManager).getBlockState(10L);
        verify(stateManager).getBlockNumber();

        verifyNoInteractions(connection);
        verifyNoMoreInteractions(stateManager);
        verifyNoInteractions(executorService);
        verifyNoInteractions(metrics);
    }

    @Test
    void testProcessStreamingToBlockNode_zeroRequests() {
        final BlockNodeConnection connection = mock(BlockNodeConnection.class);
        final AtomicReference<BlockNodeConnection> activeConnectionRef = activeConnection();
        activeConnectionRef.set(connection);
        final AtomicLong currentStreamingBlock = streamingBlockNumber();
        currentStreamingBlock.set(10L);
        final BlockState blockState = new BlockState(10L);
        doReturn(blockState).when(stateManager).getBlockState(10L);
        doReturn(10L).when(stateManager).getBlockNumber();

        final boolean shouldSleep = invoke_processStreamingToBlockNode();

        assertThat(shouldSleep).isTrue();

        verify(stateManager).getBlockState(10L);
        verify(stateManager).getBlockNumber();

        verifyNoInteractions(connection);
        verifyNoMoreInteractions(stateManager);
        verifyNoInteractions(executorService);
        verifyNoInteractions(metrics);
    }

    @Test
    void testProcessStreamingToBlockNode_requestsReady() {
        final BlockNodeConnection connection = mock(BlockNodeConnection.class);
        final AtomicReference<BlockNodeConnection> activeConnectionRef = activeConnection();
        activeConnectionRef.set(connection);
        final AtomicLong currentStreamingBlock = streamingBlockNumber();
        currentStreamingBlock.set(10L);
        final BlockState blockState = mock(BlockState.class);
        final PublishStreamRequest req = createRequest(newBlockHeaderItem());
        doReturn(req).when(blockState).getRequest(0);
        doReturn(1).when(blockState).requestsSize();
        doReturn(blockState).when(stateManager).getBlockState(10L);
        doReturn(10L).when(stateManager).getBlockNumber();

        final boolean shouldSleep = invoke_processStreamingToBlockNode();
        assertThat(shouldSleep).isTrue(); // there is nothing in the queue left to process, so we should sleep

        verify(stateManager).getBlockState(10L);
        verify(stateManager).getBlockNumber();
        verify(stateManager).getBlockStreamItemQueue();
        verify(connection).sendRequest(req);

        verifyNoMoreInteractions(connection);
        verifyNoMoreInteractions(stateManager);
        verifyNoInteractions(executorService);
        verifyNoInteractions(metrics);
    }

    @Test
    void testProcessStreamingToBlockNode_blockEnd_moveToNextBlock() {
        final BlockNodeConnection connection = mock(BlockNodeConnection.class);
        final AtomicReference<BlockNodeConnection> activeConnectionRef = activeConnection();
        activeConnectionRef.set(connection);
        final AtomicLong currentStreamingBlock = streamingBlockNumber();
        currentStreamingBlock.set(10L);
        final BlockState blockState = mock(BlockState.class);
        final PublishStreamRequest req = createRequest(newBlockHeaderItem());
        doReturn(req).when(blockState).getRequest(0);
        doReturn(1).when(blockState).requestsSize();
        doReturn(true).when(blockState).requestsCompleted();
        doReturn(blockState).when(stateManager).getBlockState(10L);
        doReturn(10L).when(stateManager).getBlockNumber();

        final boolean shouldSleep = invoke_processStreamingToBlockNode();
        assertThat(shouldSleep)
                .isFalse(); // since we are moving blocks, we should not sleep and instead immediately re-check
        assertThat(currentStreamingBlock).hasValue(11L); // this should get incremented as we move to next

        verify(stateManager).getBlockState(10L);
        verify(stateManager).getBlockNumber();
        verify(connection).sendRequest(req);

        verifyNoMoreInteractions(connection);
        verifyNoMoreInteractions(stateManager);
        verifyNoInteractions(executorService);
        verifyNoInteractions(metrics);
    }

    @Test
    void testProcessStreamingToBlockNode_moreRequestsAvailable() {
        final BlockNodeConnection connection = mock(BlockNodeConnection.class);
        final AtomicReference<BlockNodeConnection> activeConnectionRef = activeConnection();
        activeConnectionRef.set(connection);
        final AtomicLong currentStreamingBlock = streamingBlockNumber();
        currentStreamingBlock.set(10L);
        final BlockState blockState = mock(BlockState.class);
        final PublishStreamRequest req = createRequest(newBlockHeaderItem());
        doReturn(req).when(blockState).getRequest(0);
        doReturn(2).when(blockState).requestsSize();
        doReturn(false).when(blockState).requestsCompleted();
        doReturn(blockState).when(stateManager).getBlockState(10L);
        doReturn(10L).when(stateManager).getBlockNumber();

        final boolean shouldSleep = invoke_processStreamingToBlockNode();
        assertThat(shouldSleep).isFalse(); // there is nothing in the queue left to process, so we should sleep

        verify(stateManager).getBlockState(10L);
        verify(stateManager).getBlockNumber();
        verify(connection).sendRequest(req);

        verifyNoMoreInteractions(connection);
        verifyNoMoreInteractions(stateManager);
        verifyNoInteractions(executorService);
        verifyNoInteractions(metrics);
    }

    @Test
    void testBlockStreamWorkerLoop_managerNotActive() {
        final AtomicBoolean isActive = isActiveFlag();
        isActive.set(false);

        invoke_blockStreamWorkerLoop();

        verifyNoInteractions(stateManager);
        verifyNoInteractions(executorService);
        verifyNoInteractions(metrics);
    }

    @Test
    void testBlockStreamWorkerLoop() throws InterruptedException {
        final BlockNodeConnection connection = mock(BlockNodeConnection.class);
        final AtomicReference<BlockNodeConnection> activeConnectionRef = activeConnection();
        activeConnectionRef.set(connection);
        final AtomicLong currentStreamingBlock = streamingBlockNumber();
        currentStreamingBlock.set(10L);
        final BlockState blockState = mock(BlockState.class);
        final PublishStreamRequest req1 = createRequest(newBlockHeaderItem());
        final PublishStreamRequest req2 = createRequest(newBlockProofItem());
        doReturn(req1).when(blockState).getRequest(0);
        doReturn(req2).when(blockState).getRequest(1);
        doReturn(2).when(blockState).requestsSize();
        doReturn(true).when(blockState).requestsCompleted();
        doReturn(blockState).when(stateManager).getBlockState(10L);
        doReturn(10L).when(stateManager).getBlockNumber();

        final CountDownLatch doneLatch = new CountDownLatch(1);
        final AtomicReference<Throwable> errorRef = new AtomicReference<>();

        ForkJoinPool.commonPool().execute(() -> {
            try {
                invoke_blockStreamWorkerLoop();
            } catch (final Throwable e) {
                e.printStackTrace();
                errorRef.set(e);
            } finally {
                doneLatch.countDown();
            }
        });

        final long startMs = System.currentTimeMillis();
        long elapsedMs = 0;
        while (currentStreamingBlock.get() != 11 && elapsedMs < 2_000) {
            // wait up to 2 seconds for the current streaming block to change
            elapsedMs = System.currentTimeMillis() - startMs;
        }

        isActiveFlag().set(false); // stop the loop

        assertThat(doneLatch.await(2, TimeUnit.SECONDS)).isTrue();
        assertThat(errorRef).hasNullValue();
        assertThat(currentStreamingBlock).hasValue(11L);

        verify(stateManager, times(2)).getBlockState(10L);
        verify(stateManager, times(2)).getBlockNumber();
        verify(stateManager, times(2)).getBlockStreamItemQueue();
        verify(connection).sendRequest(req1);
        verify(connection).sendRequest(req2);

        verifyNoMoreInteractions(connection);
        verifyNoMoreInteractions(stateManager);
        verifyNoInteractions(executorService);
        verifyNoInteractions(metrics);
    }

    @Test
    void testBlockStreamWorkerLoop_failure() throws InterruptedException {
        final BlockNodeConnection connection = mock(BlockNodeConnection.class);
        final AtomicReference<BlockNodeConnection> activeConnectionRef = activeConnection();
        activeConnectionRef.set(connection);
        final AtomicLong currentStreamingBlock = streamingBlockNumber();
        currentStreamingBlock.set(10L);
        final BlockState blockState = mock(BlockState.class);
        final PublishStreamRequest req1 = createRequest(newBlockHeaderItem());
        final PublishStreamRequest req2 = createRequest(newBlockProofItem());
        doReturn(req1).when(blockState).getRequest(0);
        doReturn(req2).when(blockState).getRequest(1);
        doReturn(2).when(blockState).requestsSize();
        doReturn(true).when(blockState).requestsCompleted();
        doReturn(blockState).when(stateManager).getBlockState(10L);
        doReturn(10L).when(stateManager).getBlockNumber();
        when(stateManager.getBlockStreamItemQueue())
                .thenThrow(new RuntimeException("foobar"))
                .thenReturn(blockStreamItemQueue);

        final CountDownLatch doneLatch = new CountDownLatch(1);
        final AtomicReference<Throwable> errorRef = new AtomicReference<>();

        ForkJoinPool.commonPool().execute(() -> {
            try {
                invoke_blockStreamWorkerLoop();
            } catch (final Throwable e) {
                e.printStackTrace();
                errorRef.set(e);
            } finally {
                doneLatch.countDown();
            }
        });

        final long startMs = System.currentTimeMillis();
        long elapsedMs = 0;
        while (currentStreamingBlock.get() != 11 && elapsedMs < 2_000) {
            // wait up to 2 seconds for the current streaming block to change
            elapsedMs = System.currentTimeMillis() - startMs;
        }

        isActiveFlag().set(false); // stop the loop

        assertThat(doneLatch.await(2, TimeUnit.SECONDS)).isTrue();
        assertThat(errorRef).hasNullValue();
        assertThat(currentStreamingBlock).hasValue(11L);

        verify(stateManager, times(2)).getBlockState(10L);
        verify(stateManager, times(2)).getBlockNumber();
        // the queue will be accessed 3 times, the first time failing and then two more "normal" times
        verify(stateManager, times(3)).getBlockStreamItemQueue();
        verify(connection).sendRequest(req1);
        verify(connection).sendRequest(req2);

        verifyNoMoreInteractions(connection);
        verifyNoMoreInteractions(stateManager);
        verifyNoInteractions(executorService);
        verifyNoInteractions(metrics);
    }

    // Utilities

    private void invoke_blockStreamWorkerLoop() {
        try {
            blockStreamWorkerLoopHandle.invoke(connectionManager);
        } catch (final Throwable t) {
            throw new RuntimeException(t);
        }
    }

    private void invoke_jumpToBlockIfNeeded() {
        try {
            jumpToBlockIfNeededHandle.invoke(connectionManager);
        } catch (final Throwable t) {
            throw new RuntimeException(t);
        }
    }

    private void invoke_processBlockStreamQueue() {
        try {
            processBlockStreamQueueHandle.invoke(connectionManager);
        } catch (final Throwable t) {
            throw new RuntimeException(t);
        }
    }

    private boolean invoke_processStreamingToBlockNode() {
        try {
            return (Boolean) processStreamingToBlockNodeHandle.invoke(connectionManager);
        } catch (final Throwable t) {
            throw new RuntimeException(t);
        }
    }

    private BlockNodeConnection connectionFromTask(@NonNull final BlockNodeConnectionTask task) {
        requireNonNull(task);
        return (BlockNodeConnection) connectivityTaskConnectionHandle.get(task);
    }

    private Map<BlockNodeConfig, Long> lastVerifiedBlockPerConnection() {
        return (Map<BlockNodeConfig, Long>) lastVerifiedBlockPerConnectionHandle.get(connectionManager);
    }

    private AtomicLong streamingBlockNumber() {
        return (AtomicLong) streamingBlockNumberHandle.get(connectionManager);
    }

    private AtomicLong jumpTarget() {
        return (AtomicLong) jumpTargetHandle.get(connectionManager);
    }

    private AtomicReference<BlockNodeConnection> activeConnection() {
        return (AtomicReference<BlockNodeConnection>) activeConnectionRefHandle.get(connectionManager);
    }

    private List<BlockNodeConfig> availableNodes() {
        return (List<BlockNodeConfig>) availableNodesHandle.get(connectionManager);
    }

    private Map<BlockNodeConfig, BlockNodeConnection> connections() {
        return (Map<BlockNodeConfig, BlockNodeConnection>) connectionsHandle.get(connectionManager);
    }

    private AtomicBoolean isActiveFlag() {
        return (AtomicBoolean) isManagerActiveHandle.get(connectionManager);
    }

    private AtomicReference<Thread> workerThread() {
        return (AtomicReference<Thread>) workerThreadRefHandle.get(connectionManager);
    }

    private void disableWorkerThread() {
        logger.info("--- Disabling worker thread -->");
        final AtomicBoolean isActive = isActiveFlag();
        isActive.set(false); // set the flag to false so we can shutdown the worker thread

        // wait for the worker thread to die
        final Thread workerThread = workerThread().get();
        workerThread.interrupt();
        final long startMillis = System.currentTimeMillis();

        do {
            final long durationMs = System.currentTimeMillis() - startMillis;
            if (durationMs >= 3_000) {
                fail("Worker thread did not terminate in allotted time");
                break;
            }

            LockSupport.parkNanos(TimeUnit.MILLISECONDS.toNanos(1));
        } while (State.TERMINATED != workerThread.getState());

        isActive.set(true); // set the flag back to true now that the worker thread is dead

        resetMocks();
        logger.info("<-- Worker thread disabled ---");
    }

    private void resetMocks() {
        reset(stateManager, metrics, executorService);
    }
}<|MERGE_RESOLUTION|>--- conflicted
+++ resolved
@@ -19,8 +19,6 @@
 import static org.mockito.Mockito.verifyNoMoreInteractions;
 import static org.mockito.Mockito.when;
 
-<<<<<<< HEAD
-import com.hedera.hapi.block.PublishStreamRequest;
 import com.hedera.hapi.block.stream.BlockItem;
 import com.hedera.node.app.blocks.impl.streaming.BlockNodeConnection.ConnectionState;
 import com.hedera.node.app.blocks.impl.streaming.BlockNodeConnectionManager.BlockNodeConnectionTask;
@@ -28,12 +26,6 @@
 import com.hedera.node.app.blocks.impl.streaming.BlockStreamStateManager.BlockStreamQueueItemType;
 import com.hedera.node.app.metrics.BlockStreamMetrics;
 import com.hedera.node.config.ConfigProvider;
-=======
-import com.hedera.node.app.spi.fixtures.util.LogCaptor;
-import com.hedera.node.app.spi.fixtures.util.LogCaptureExtension;
-import com.hedera.node.app.spi.fixtures.util.LoggingSubject;
-import com.hedera.node.app.spi.fixtures.util.LoggingTarget;
->>>>>>> c23da6d6
 import com.hedera.node.internal.network.BlockNodeConfig;
 import edu.umd.cs.findbugs.annotations.NonNull;
 import java.lang.Thread.State;
@@ -57,14 +49,7 @@
 import java.util.concurrent.locks.LockSupport;
 import org.apache.logging.log4j.LogManager;
 import org.apache.logging.log4j.Logger;
-<<<<<<< HEAD
-=======
-import org.hiero.block.api.protoc.BlockStreamPublishServiceGrpc;
-import org.hiero.block.api.protoc.PublishStreamRequest;
-import org.hiero.block.api.protoc.PublishStreamResponse;
-import org.junit.jupiter.api.AfterAll;
-import org.junit.jupiter.api.BeforeAll;
->>>>>>> c23da6d6
+import org.hiero.block.api.PublishStreamRequest;
 import org.junit.jupiter.api.BeforeEach;
 import org.junit.jupiter.api.Test;
 import org.junit.jupiter.api.extension.ExtendWith;
@@ -671,7 +656,6 @@
     }
 
     @Test
-<<<<<<< HEAD
     void testConnectionTask_higherPriorityConnectionExists() {
         final AtomicReference<BlockNodeConnection> activeConnectionRef = activeConnection();
         final BlockNodeConnection activeConnection = mock(BlockNodeConnection.class);
@@ -695,12 +679,6 @@
         verifyNoInteractions(executorService);
         verifyNoInteractions(stateManager);
         verifyNoInteractions(metrics);
-=======
-    void testNewBlockNodeConnectionManager() {
-        final var expectedGrpcEndpoint =
-                BlockStreamPublishServiceGrpc.getPublishBlockStreamMethod().getBareMethodName();
-        assertEquals(expectedGrpcEndpoint, blockNodeConnectionManager.getGrpcEndPoint());
->>>>>>> c23da6d6
     }
 
     @Test
@@ -1056,7 +1034,6 @@
         verifyNoInteractions(metrics);
     }
 
-<<<<<<< HEAD
     @Test
     void testProcessStreamingToBlockNode_noActiveConnection() {
         final AtomicReference<BlockNodeConnection> activeConnectionRef = activeConnection();
@@ -1114,11 +1091,6 @@
         doReturn(10L).when(stateManager).getBlockNumber();
 
         final boolean shouldSleep = invoke_processStreamingToBlockNode();
-=======
-    private static class BlockStreamServiceTestImpl
-            extends BlockStreamPublishServiceGrpc.BlockStreamPublishServiceImplBase {
-        private static final Logger logger = LogManager.getLogger(BlockStreamServiceTestImpl.class);
->>>>>>> c23da6d6
 
         assertThat(shouldSleep).isTrue();
 

--- conflicted
+++ resolved
@@ -9,11 +9,6 @@
 import static com.hedera.node.app.roster.schemas.V0540RosterSchema.ROSTER_KEY;
 import static com.hedera.node.app.roster.schemas.V0540RosterSchema.ROSTER_STATES_KEY;
 import static com.hedera.node.app.service.addressbook.impl.schemas.V053AddressBookSchema.NODES_KEY;
-<<<<<<< HEAD
-import static com.hedera.node.app.workflows.standalone.TransactionExecutorsTest.FAKE_NETWORK_INFO;
-=======
-import static com.hedera.node.app.workflows.standalone.TransactionExecutorsTest.NO_OP_METRICS;
->>>>>>> afa51b03
 import static com.swirlds.platform.state.service.PlatformStateService.PLATFORM_STATE_SERVICE;
 import static com.swirlds.platform.test.fixtures.state.TestPlatformStateFacade.TEST_PLATFORM_STATE_FACADE;
 import static java.util.Objects.requireNonNull;
@@ -280,11 +275,6 @@
                 currentVersion,
                 new ConfigProviderImpl().getConfiguration(),
                 DEFAULT_CONFIG,
-<<<<<<< HEAD
-                FAKE_NETWORK_INFO,
-=======
-                NO_OP_METRICS,
->>>>>>> afa51b03
                 startupNetworks,
                 storeMetricsService,
                 configProvider,

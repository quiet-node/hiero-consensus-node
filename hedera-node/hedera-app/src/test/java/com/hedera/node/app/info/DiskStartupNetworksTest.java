/*
 * Copyright (C) 2024 Hedera Hashgraph, LLC
 *
 * Licensed under the Apache License, Version 2.0 (the "License");
 * you may not use this file except in compliance with the License.
 * You may obtain a copy of the License at
 *
 *      http://www.apache.org/licenses/LICENSE-2.0
 *
 * Unless required by applicable law or agreed to in writing, software
 * distributed under the License is distributed on an "AS IS" BASIS,
 * WITHOUT WARRANTIES OR CONDITIONS OF ANY KIND, either express or implied.
 * See the License for the specific language governing permissions and
 * limitations under the License.
 */

package com.hedera.node.app.info;

import static com.hedera.node.app.fixtures.AppTestBase.DEFAULT_CONFIG;
import static com.hedera.node.app.info.DiskStartupNetworks.ARCHIVE;
import static com.hedera.node.app.info.DiskStartupNetworks.GENESIS_NETWORK_JSON;
import static com.hedera.node.app.info.DiskStartupNetworks.OVERRIDE_NETWORK_JSON;
import static com.hedera.node.app.info.DiskStartupNetworks.fromLegacyAddressBook;
import static com.hedera.node.app.roster.schemas.V0540RosterSchema.ROSTER_KEY;
import static com.hedera.node.app.roster.schemas.V0540RosterSchema.ROSTER_STATES_KEY;
import static com.hedera.node.app.service.addressbook.impl.schemas.V053AddressBookSchema.NODES_KEY;
import static com.hedera.node.app.spi.AppContext.Gossip.UNAVAILABLE_GOSSIP;
import static com.hedera.node.app.tss.schemas.V0560TssBaseSchema.TSS_MESSAGE_MAP_KEY;
import static com.hedera.node.app.tss.schemas.V0560TssBaseSchema.TSS_VOTE_MAP_KEY;
import static com.hedera.node.app.tss.schemas.V0580TssBaseSchema.TSS_ENCRYPTION_KEYS_KEY;
import static com.hedera.node.app.workflows.standalone.TransactionExecutorsTest.FAKE_NETWORK_INFO;
import static com.hedera.node.app.workflows.standalone.TransactionExecutorsTest.NO_OP_METRICS;
import static com.swirlds.platform.state.service.PlatformStateService.PLATFORM_STATE_SERVICE;
import static java.util.Collections.emptyList;
import static java.util.Objects.requireNonNull;
import static org.assertj.core.api.AssertionsForClassTypes.assertThat;
import static org.assertj.core.api.AssertionsForClassTypes.assertThatNoException;
import static org.assertj.core.api.AssertionsForClassTypes.assertThatThrownBy;
import static org.mockito.ArgumentMatchers.any;
import static org.mockito.BDDMockito.given;

import com.hedera.hapi.node.state.addressbook.Node;
import com.hedera.hapi.node.state.common.EntityNumber;
import com.hedera.hapi.node.state.primitives.ProtoBytes;
import com.hedera.hapi.node.state.roster.Roster;
import com.hedera.hapi.node.state.roster.RosterState;
import com.hedera.hapi.node.state.roster.RoundRosterPair;
import com.hedera.hapi.node.state.tss.TssEncryptionKeys;
import com.hedera.hapi.node.state.tss.TssMessageMapKey;
import com.hedera.hapi.node.state.tss.TssVoteMapKey;
import com.hedera.hapi.services.auxiliary.tss.TssMessageTransactionBody;
import com.hedera.hapi.services.auxiliary.tss.TssVoteTransactionBody;
import com.hedera.node.app.config.BootstrapConfigProviderImpl;
import com.hedera.node.app.config.ConfigProviderImpl;
import com.hedera.node.app.fixtures.state.FakeServiceMigrator;
import com.hedera.node.app.fixtures.state.FakeServicesRegistry;
import com.hedera.node.app.fixtures.state.FakeState;
import com.hedera.node.app.ids.EntityIdService;
import com.hedera.node.app.roster.RosterService;
import com.hedera.node.app.service.addressbook.AddressBookService;
import com.hedera.node.app.service.addressbook.impl.AddressBookServiceImpl;
import com.hedera.node.app.spi.AppContext;
import com.hedera.node.app.tss.TssBaseService;
import com.hedera.node.app.tss.TssBaseServiceImpl;
import com.hedera.node.app.tss.api.TssLibrary;
<<<<<<< HEAD
import com.hedera.node.app.tss.schemas.V0580TssBaseSchema;
=======
>>>>>>> 720d1e0b
import com.hedera.node.app.version.ServicesSoftwareVersion;
import com.hedera.node.config.ConfigProvider;
import com.hedera.node.config.VersionedConfigImpl;
import com.hedera.node.config.data.VersionConfig;
import com.hedera.node.config.testfixtures.HederaTestConfigBuilder;
import com.hedera.node.internal.network.Network;
import com.hedera.node.internal.network.NodeMetadata;
import com.hedera.pbj.runtime.ParseException;
import com.hedera.pbj.runtime.io.buffer.Bytes;
import com.hedera.pbj.runtime.io.stream.ReadableStreamingData;
import com.hedera.pbj.runtime.io.stream.WritableStreamingData;
import com.swirlds.common.platform.NodeId;
import com.swirlds.platform.roster.RosterUtils;
import com.swirlds.platform.state.service.PlatformStateService;
import com.swirlds.platform.state.service.ReadablePlatformStateStore;
import com.swirlds.platform.state.service.ReadableRosterStoreImpl;
import com.swirlds.platform.system.address.Address;
import com.swirlds.platform.system.address.AddressBook;
import com.swirlds.state.State;
import com.swirlds.state.lifecycle.StartupNetworks;
import com.swirlds.state.spi.CommittableWritableStates;
import edu.umd.cs.findbugs.annotations.NonNull;
import java.io.File;
import java.io.IOException;
import java.nio.file.Files;
import java.nio.file.Path;
import java.time.InstantSource;
import java.util.BitSet;
import java.util.Comparator;
import java.util.List;
import java.util.Optional;
import java.util.Set;
import java.util.concurrent.ForkJoinPool;
import java.util.stream.IntStream;
import org.assertj.core.api.Assertions;
import org.junit.jupiter.api.BeforeAll;
import org.junit.jupiter.api.BeforeEach;
import org.junit.jupiter.api.Test;
import org.junit.jupiter.api.extension.ExtendWith;
import org.junit.jupiter.api.io.TempDir;
import org.mockito.Mock;
import org.mockito.junit.jupiter.MockitoExtension;

@ExtendWith(MockitoExtension.class)
class DiskStartupNetworksTest {
    private static final int FAKE_NETWORK_SIZE = 4;
    private static final long ROUND_NO = 666L;
    private static final Bytes EXPECTED_LEDGER_ID = Bytes.fromBase64("Lw==");
    private static final Comparator<TssMessageTransactionBody> TSS_MESSAGE_COMPARATOR =
            Comparator.comparingLong(TssMessageTransactionBody::shareIndex);
    private static final Bytes FAKE_ENCRYPTION_KEY = Bytes.fromBase64("ASM=");

    private static Network networkWithTssKeys;
    private static Network networkWithoutTssKeys;

    @BeforeAll
    static void setupAll() throws IOException, ParseException {
        try (final var fin = DiskStartupNetworks.class.getClassLoader().getResourceAsStream("bootstrap/network.json")) {
            networkWithTssKeys = Network.JSON.parse(new ReadableStreamingData(requireNonNull(fin)));
            networkWithTssKeys = networkWithTssKeys
                    .copyBuilder()
                    .tssMessages(networkWithTssKeys.tssMessages().stream()
                            .sorted(TSS_MESSAGE_COMPARATOR)
                            .toList())
                    .build();
            networkWithoutTssKeys = networkWithTssKeys
                    .copyBuilder()
                    .tssMessages(emptyList())
                    .ledgerId(Bytes.EMPTY)
                    .build();
        }
    }

    @Mock
    private ConfigProvider configProvider;

    @Mock
    private TssBaseService tssBaseService;

    @Mock
    private AppContext appContext;

    @Mock
    private TssLibrary tssLibrary;

    @Mock
    private StartupNetworks startupNetworks;

    @TempDir
    Path tempDir;

    private DiskStartupNetworks subject;

    @BeforeEach
    void setUp() {
        subject = new DiskStartupNetworks(configProvider, tssBaseService);
    }

    @Test
    void throwsOnMissingGenesisNetwork() {
        givenConfig();
        assertThatThrownBy(() -> subject.genesisNetworkOrThrow()).isInstanceOf(IllegalStateException.class);
    }

    @Test
    void throwsOnMissingMigrationNetwork() {
        givenConfig();
        assertThatThrownBy(() -> subject.migrationNetworkOrThrow()).isInstanceOf(IllegalStateException.class);
    }

    @Test
    void findsAvailableGenesisNetwork() throws IOException {
        givenConfig();
        putJsonAt(GENESIS_NETWORK_JSON, WithTssKeys.NO);
        final var network = subject.genesisNetworkOrThrow();
        assertThat(network).isEqualTo(networkWithoutTssKeys);
    }

    @Test
    void findsAvailableMigrationNetwork() throws IOException {
        givenConfig();
        givenValidTssMessages();
        putJsonAt(OVERRIDE_NETWORK_JSON, WithTssKeys.YES);
        final var network = subject.migrationNetworkOrThrow();
        assertThat(network).isEqualTo(networkWithTssKeys);
    }

    @Test
    void computesFromLegacyAddressBook() {
        final int n = 3;
        final var legacyBook = new AddressBook(IntStream.range(0, n)
                .mapToObj(i -> new Address(
                        NodeId.of(i),
                        "" + i,
                        "node" + (i + 1),
                        1L,
                        "localhost",
                        i + 1,
                        "127.0.0.1",
                        i + 2,
                        null,
                        null,
                        "0.0." + (i + 3)))
                .toList());
        final var network = fromLegacyAddressBook(legacyBook);
        for (int i = 0; i < n; i++) {
            final var rosterEntry = network.nodeMetadata().get(i).rosterEntryOrThrow();
            assertThat(rosterEntry.nodeId()).isEqualTo(i);
            assertThat(rosterEntry.gossipEndpoint().getFirst().ipAddressV4())
                    .isEqualTo(Bytes.wrap(new byte[] {127, 0, 0, 1}));
            assertThat(rosterEntry.gossipEndpoint().getLast().domainName()).isEqualTo("localhost");
        }
    }

    @Test
    void archivesGenesisNetworks() throws IOException {
        givenConfig();
        putJsonAt(GENESIS_NETWORK_JSON, WithTssKeys.NO);
        final var genesisJson = tempDir.resolve(GENESIS_NETWORK_JSON);

        assertThat(Files.exists(genesisJson)).isTrue();

        subject.archiveStartupNetworks();
        assertThatNoException().isThrownBy(() -> subject.archiveStartupNetworks());

        assertThat(Files.exists(genesisJson)).isFalse();
        final var archivedGenesisJson = tempDir.resolve(ARCHIVE + File.separator + GENESIS_NETWORK_JSON);
        assertThat(Files.exists(archivedGenesisJson)).isTrue();
    }

    @Test
    void archivesUnscopedOverrideNetwork() throws IOException {
        givenConfig();
        putJsonAt(OVERRIDE_NETWORK_JSON, WithTssKeys.YES);
        final var overrideJson = tempDir.resolve(OVERRIDE_NETWORK_JSON);

        assertThat(Files.exists(overrideJson)).isTrue();

        subject.archiveStartupNetworks();

        assertThat(Files.exists(overrideJson)).isFalse();
        final var archivedGenesisJson = tempDir.resolve(ARCHIVE + File.separator + OVERRIDE_NETWORK_JSON);
        assertThat(Files.exists(archivedGenesisJson)).isTrue();
    }

    @Test
    void archivesScopedOverrideNetwork() throws IOException {
        givenConfig();
        Files.createDirectory(tempDir.resolve("" + ROUND_NO));
        putJsonAt(ROUND_NO + File.separator + OVERRIDE_NETWORK_JSON, WithTssKeys.YES);
        final var overrideJson = tempDir.resolve(ROUND_NO + File.separator + OVERRIDE_NETWORK_JSON);

        assertThat(Files.exists(overrideJson)).isTrue();

        subject.archiveStartupNetworks();

        assertThat(Files.exists(overrideJson)).isFalse();
        final var archivedGenesisJson =
                tempDir.resolve(ARCHIVE + File.separator + ROUND_NO + File.separator + OVERRIDE_NETWORK_JSON);
        assertThat(Files.exists(archivedGenesisJson)).isTrue();
    }

    @Test
    void overrideNetworkOnlyStillAvailableAtSameRound() throws IOException {
        givenConfig();
        putJsonAt(OVERRIDE_NETWORK_JSON, WithTssKeys.YES);
        givenValidTssMessages();

        final var maybeOverrideNetwork = subject.overrideNetworkFor(ROUND_NO);
        assertThat(maybeOverrideNetwork).isPresent();
        final var overrideNetwork = maybeOverrideNetwork.orElseThrow();
        assertThat(overrideNetwork).isEqualTo(networkWithTssKeys);

        subject.setOverrideRound(ROUND_NO);
        final var unscopedOverrideJson = tempDir.resolve(OVERRIDE_NETWORK_JSON);
        assertThat(Files.exists(unscopedOverrideJson)).isFalse();
        final var scopedOverrideJson = tempDir.resolve(+ROUND_NO + File.separator + OVERRIDE_NETWORK_JSON);
        assertThat(Files.exists(scopedOverrideJson)).isTrue();

        final var maybeRepeatedOverrideNetwork = subject.overrideNetworkFor(ROUND_NO);
        assertThat(maybeRepeatedOverrideNetwork).isPresent();
        final var repeatedOverrideNetwork = maybeRepeatedOverrideNetwork.orElseThrow();
        assertThat(repeatedOverrideNetwork).isEqualTo(networkWithTssKeys);

        final var maybeOverrideNetworkAfterRound = subject.overrideNetworkFor(ROUND_NO + 1);
        assertThat(maybeOverrideNetworkAfterRound).isEmpty();
    }

    @Test
    void writesExpectedStateInfo() throws IOException, ParseException {
        final var state = stateContainingInfoFrom(networkWithTssKeys);
        final var loc = tempDir.resolve("reproduced-network.json");
        DiskStartupNetworks.writeNetworkInfo(state, loc);
        try (final var fin = Files.newInputStream(loc)) {
            var network = Network.JSON.parse(new ReadableStreamingData(fin));
            network = network.copyBuilder()
                    .tssMessages(network.tssMessages().stream()
                            .sorted(TSS_MESSAGE_COMPARATOR)
                            .toList())
                    .build();
            Assertions.assertThat(network).isEqualTo(networkWithTssKeys);
        }
    }

    private enum WithTssKeys {
        YES,
        NO
    }

    private void givenValidTssMessages() {
        given(tssBaseService.ledgerIdFrom(any(), any())).willReturn(EXPECTED_LEDGER_ID);
    }

    private void putJsonAt(@NonNull final String fileName, @NonNull final WithTssKeys withTssKeys) throws IOException {
        final var loc = tempDir.resolve(fileName);
        try (final var fout = Files.newOutputStream(loc)) {
            Network.JSON.write(
                    withTssKeys == WithTssKeys.YES ? networkWithTssKeys : networkWithoutTssKeys,
                    new WritableStreamingData(fout));
        }
    }

    private State stateContainingInfoFrom(@NonNull final Network network) {
        final var state = new FakeState();
        final var servicesRegistry = new FakeServicesRegistry();
        given(appContext.gossip()).willReturn(UNAVAILABLE_GOSSIP);
        given(appContext.instantSource()).willReturn(InstantSource.system());
        final var tssBaseService = new TssBaseServiceImpl(
                appContext,
                ForkJoinPool.commonPool(),
                ForkJoinPool.commonPool(),
                tssLibrary,
                ForkJoinPool.commonPool(),
                NO_OP_METRICS);
        PLATFORM_STATE_SERVICE.setAppVersionFn(ServicesSoftwareVersion::from);
        PLATFORM_STATE_SERVICE.setDiskAddressBook(new AddressBook());
        Set.of(
                        tssBaseService,
                        PLATFORM_STATE_SERVICE,
                        new EntityIdService(),
                        new RosterService(
                                roster -> true,
                                () -> new ReadablePlatformStateStore(
                                        state.getReadableStates(PlatformStateService.NAME))),
                        new AddressBookServiceImpl())
                .forEach(servicesRegistry::register);
        final var migrator = new FakeServiceMigrator();
        final var bootstrapConfig = new BootstrapConfigProviderImpl().getConfiguration();
        migrator.doMigrations(
                state,
                servicesRegistry,
                null,
                new ServicesSoftwareVersion(
                        bootstrapConfig.getConfigData(VersionConfig.class).servicesVersion()),
                new ConfigProviderImpl().getConfiguration(),
                DEFAULT_CONFIG,
                FAKE_NETWORK_INFO,
                NO_OP_METRICS,
                startupNetworks);
        addRosterInfo(state, network);
        addTssInfo(state, network);
        addAddressBookInfo(state, network);
        return state;
    }

    private void addRosterInfo(@NonNull final FakeState state, @NonNull final Network network) {
        final var writableStates = state.getWritableStates(RosterService.NAME);
        final var rosterEntries = network.nodeMetadata().stream()
                .map(NodeMetadata::rosterEntryOrThrow)
                .toList();
        final var currentRoster = new Roster(rosterEntries);
        final var currentRosterHash = RosterUtils.hash(currentRoster).getBytes();
        final var rosters = writableStates.<ProtoBytes, Roster>get(ROSTER_KEY);
        rosters.put(new ProtoBytes(currentRosterHash), currentRoster);
        final var rosterState = writableStates.<RosterState>getSingleton(ROSTER_STATES_KEY);
        rosterState.put(new RosterState(Bytes.EMPTY, List.of(new RoundRosterPair(1L, currentRosterHash))));
        ((CommittableWritableStates) writableStates).commit();
    }

    private void addAddressBookInfo(@NonNull final FakeState state, @NonNull final Network network) {
        final var writableStates = state.getWritableStates(AddressBookService.NAME);
        final var metadata =
                network.nodeMetadata().stream().map(NodeMetadata::nodeOrThrow).toList();
        final var nodes = writableStates.<EntityNumber, Node>get(NODES_KEY);
        metadata.forEach(node -> nodes.put(new EntityNumber(node.nodeId()), node));
        ((CommittableWritableStates) writableStates).commit();
    }

    private void addTssInfo(@NonNull final FakeState state, @NonNull final Network network) {
        final var rosterStore = new ReadableRosterStoreImpl(state.getReadableStates(RosterService.NAME));
        final var writableStates = state.getWritableStates(TssBaseService.NAME);
        final var sourceRosterHash =
                Optional.ofNullable(rosterStore.getPreviousRosterHash()).orElse(Bytes.EMPTY);
        final var targetRosterHash = requireNonNull(rosterStore.getCurrentRosterHash());

        final var bitSet = new BitSet();
        final var thresholdTssMessages = network.tssMessages();
        final var tssMessages = writableStates.<TssMessageMapKey, TssMessageTransactionBody>get(TSS_MESSAGE_MAP_KEY);
        for (int i = 0, n = thresholdTssMessages.size(); i < n; i++) {
            final var key = new TssMessageMapKey(targetRosterHash, i);
            tssMessages.put(key, thresholdTssMessages.get(i));
            bitSet.set(i);
        }
        ((CommittableWritableStates) writableStates).commit();

        final var tssVotes = writableStates.<TssVoteMapKey, TssVoteTransactionBody>get(TSS_VOTE_MAP_KEY);
        final var tssVote = Bytes.wrap(bitSet.toByteArray());
        for (int i = 0; i < FAKE_NETWORK_SIZE; i++) {
            final var key = new TssVoteMapKey(targetRosterHash, i);
            final var vote = new TssVoteTransactionBody(
                    sourceRosterHash, targetRosterHash, EXPECTED_LEDGER_ID, Bytes.EMPTY, tssVote);
            tssVotes.put(key, vote);
        }

        final var tssEncryptionKey = writableStates.<EntityNumber, TssEncryptionKeys>get(TSS_ENCRYPTION_KEYS_KEY);
        for (int i = 0; i < FAKE_NETWORK_SIZE; i++) {
            final var key = new EntityNumber(i);
<<<<<<< HEAD
            final var value = TssEncryptionKeys.newBuilder()
                    .currentEncryptionKey(Bytes.EMPTY)
                    .build();
            tssEncryptionKey.put(key, value);
        }

        final var tssStatus = writableStates.<TssStatus>getSingleton(V0580TssBaseSchema.TSS_STATUS_KEY);
        tssStatus.put(TssStatus.DEFAULT);
=======
            final var value = new TssEncryptionKeys(FAKE_ENCRYPTION_KEY, Bytes.EMPTY);
            tssEncryptionKey.put(key, value);
        }

>>>>>>> 720d1e0b
        ((CommittableWritableStates) writableStates).commit();
    }

    private void givenConfig() {
        final var config = HederaTestConfigBuilder.create()
                .withValue("networkAdmin.upgradeSysFilesLoc", tempDir.toString())
                .getOrCreateConfig();
        given(configProvider.getConfiguration()).willReturn(new VersionedConfigImpl(config, 123L));
    }
}<|MERGE_RESOLUTION|>--- conflicted
+++ resolved
@@ -63,10 +63,6 @@
 import com.hedera.node.app.tss.TssBaseService;
 import com.hedera.node.app.tss.TssBaseServiceImpl;
 import com.hedera.node.app.tss.api.TssLibrary;
-<<<<<<< HEAD
-import com.hedera.node.app.tss.schemas.V0580TssBaseSchema;
-=======
->>>>>>> 720d1e0b
 import com.hedera.node.app.version.ServicesSoftwareVersion;
 import com.hedera.node.config.ConfigProvider;
 import com.hedera.node.config.VersionedConfigImpl;
@@ -424,21 +420,10 @@
         final var tssEncryptionKey = writableStates.<EntityNumber, TssEncryptionKeys>get(TSS_ENCRYPTION_KEYS_KEY);
         for (int i = 0; i < FAKE_NETWORK_SIZE; i++) {
             final var key = new EntityNumber(i);
-<<<<<<< HEAD
-            final var value = TssEncryptionKeys.newBuilder()
-                    .currentEncryptionKey(Bytes.EMPTY)
-                    .build();
-            tssEncryptionKey.put(key, value);
-        }
-
-        final var tssStatus = writableStates.<TssStatus>getSingleton(V0580TssBaseSchema.TSS_STATUS_KEY);
-        tssStatus.put(TssStatus.DEFAULT);
-=======
             final var value = new TssEncryptionKeys(FAKE_ENCRYPTION_KEY, Bytes.EMPTY);
             tssEncryptionKey.put(key, value);
         }
 
->>>>>>> 720d1e0b
         ((CommittableWritableStates) writableStates).commit();
     }
 

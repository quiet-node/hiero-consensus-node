--- conflicted
+++ resolved
@@ -791,11 +791,8 @@
                 dispatchProcessor,
                 throttleAdviser,
                 feeAccumulator,
-<<<<<<< HEAD
+                EMPTY_METADATA,
                 transactionChecker);
-=======
-                EMPTY_METADATA);
->>>>>>> 86bf0946
     }
 
     private void mockNeeded() {

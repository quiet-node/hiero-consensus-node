// SPDX-License-Identifier: Apache-2.0
package com.hedera.node.app.blocks.impl;

import static com.hedera.hapi.util.HapiUtils.asTimestamp;
import static com.hedera.node.app.blocks.BlockStreamManager.PendingWork.NONE;
import static com.hedera.node.app.blocks.BlockStreamManager.PendingWork.POST_UPGRADE_WORK;
import static com.hedera.node.app.blocks.BlockStreamManager.ZERO_BLOCK_HASH;
import static com.hedera.node.app.blocks.BlockStreamService.FAKE_RESTART_BLOCK_HASH;
import static com.hedera.node.app.blocks.impl.BlockImplUtils.appendHash;
import static com.hedera.node.app.blocks.impl.BlockImplUtils.combine;
import static com.hedera.node.app.blocks.schemas.V0560BlockStreamSchema.BLOCK_STREAM_INFO_KEY;
import static com.hedera.node.app.fixtures.AppTestBase.DEFAULT_CONFIG;
import static com.hedera.node.app.hapi.utils.CommonUtils.noThrowSha384HashOf;
import static com.swirlds.platform.state.service.schemas.V0540PlatformStateSchema.PLATFORM_STATE_KEY;
import static com.swirlds.platform.test.fixtures.state.TestPlatformStateFacade.TEST_PLATFORM_STATE_FACADE;
import static java.util.concurrent.CompletableFuture.completedFuture;
import static org.junit.jupiter.api.Assertions.assertDoesNotThrow;
import static org.junit.jupiter.api.Assertions.assertEquals;
import static org.junit.jupiter.api.Assertions.assertFalse;
import static org.junit.jupiter.api.Assertions.assertNotNull;
import static org.junit.jupiter.api.Assertions.assertNull;
import static org.junit.jupiter.api.Assertions.assertSame;
import static org.junit.jupiter.api.Assertions.assertThrows;
import static org.junit.jupiter.api.Assertions.assertTrue;
import static org.mockito.ArgumentMatchers.any;
import static org.mockito.BDDMockito.given;
import static org.mockito.Mockito.doAnswer;
import static org.mockito.Mockito.lenient;
import static org.mockito.Mockito.mock;
import static org.mockito.Mockito.never;
<<<<<<< HEAD
import static org.mockito.Mockito.timeout;
import static org.mockito.Mockito.times;
=======
>>>>>>> 1a99e6e3
import static org.mockito.Mockito.verify;
import static org.mockito.Mockito.verifyNoMoreInteractions;
import static org.mockito.Mockito.withSettings;

import com.hedera.hapi.block.stream.BlockItem;
import com.hedera.hapi.block.stream.RecordFileItem;
import com.hedera.hapi.block.stream.output.BlockHeader;
import com.hedera.hapi.block.stream.output.StateChanges;
import com.hedera.hapi.block.stream.output.TransactionResult;
import com.hedera.hapi.node.base.SemanticVersion;
import com.hedera.hapi.node.base.Timestamp;
import com.hedera.hapi.node.state.blockstream.BlockStreamInfo;
import com.hedera.hapi.platform.event.EventTransaction;
import com.hedera.hapi.platform.state.PlatformState;
import com.hedera.node.app.blocks.BlockHashSigner;
import com.hedera.node.app.blocks.BlockItemWriter;
import com.hedera.node.app.blocks.BlockStreamManager;
import com.hedera.node.app.blocks.BlockStreamService;
import com.hedera.node.app.blocks.InitialStateHash;
import com.hedera.node.app.records.BlockRecordService;
import com.hedera.node.config.ConfigProvider;
import com.hedera.node.config.VersionedConfigImpl;
import com.hedera.node.config.data.BlockStreamConfig;
import com.hedera.node.config.testfixtures.HederaTestConfigBuilder;
import com.hedera.pbj.runtime.ParseException;
import com.hedera.pbj.runtime.io.buffer.Bytes;
import com.swirlds.common.crypto.Hash;
import com.swirlds.platform.state.service.PlatformStateService;
import com.swirlds.platform.system.Round;
import com.swirlds.platform.system.events.ConsensusEvent;
import com.swirlds.platform.system.state.notifications.StateHashedNotification;
import com.swirlds.state.State;
import com.swirlds.state.spi.CommittableWritableStates;
import com.swirlds.state.spi.ReadableStates;
import com.swirlds.state.spi.WritableSingletonStateBase;
import com.swirlds.state.spi.WritableStates;
import edu.umd.cs.findbugs.annotations.NonNull;
import edu.umd.cs.findbugs.annotations.Nullable;
import java.time.Duration;
import java.time.Instant;
import java.time.temporal.ChronoUnit;
import java.util.Iterator;
import java.util.List;
import java.util.concurrent.CompletableFuture;
import java.util.concurrent.ForkJoinPool;
import java.util.concurrent.atomic.AtomicInteger;
import java.util.concurrent.atomic.AtomicReference;
import java.util.function.Consumer;
import org.junit.jupiter.api.BeforeEach;
import org.junit.jupiter.api.Test;
import org.junit.jupiter.api.extension.ExtendWith;
import org.mockito.ArgumentCaptor;
import org.mockito.Mock;
import org.mockito.junit.jupiter.MockitoExtension;

@ExtendWith(MockitoExtension.class)
class BlockStreamManagerImplTest {
    private static final SemanticVersion CREATION_VERSION = new SemanticVersion(1, 2, 3, "alpha.1", "2");
    private static final long ROUND_NO = 123L;
    private static final long N_MINUS_2_BLOCK_NO = 664L;
    private static final long N_MINUS_1_BLOCK_NO = 665L;
    private static final long N_BLOCK_NO = 666L;
    private static final Instant CONSENSUS_NOW = Instant.ofEpochSecond(1_234_567L);
    private static final Timestamp CONSENSUS_THEN = new Timestamp(890, 0);
    private static final Hash FAKE_START_OF_BLOCK_STATE_HASH = new Hash(new byte[48]);
    private static final Bytes N_MINUS_2_BLOCK_HASH = Bytes.wrap(noThrowSha384HashOf(new byte[] {(byte) 0xAA}));
    private static final Bytes FIRST_FAKE_SIGNATURE = Bytes.fromHex("ff".repeat(48));
    private static final Bytes SECOND_FAKE_SIGNATURE = Bytes.fromHex("ee".repeat(48));
    private static final BlockItem FAKE_EVENT_TRANSACTION =
            BlockItem.newBuilder().eventTransaction(EventTransaction.DEFAULT).build();
    private static final BlockItem FAKE_TRANSACTION_RESULT =
            BlockItem.newBuilder().transactionResult(TransactionResult.DEFAULT).build();
    private static final Bytes FAKE_RESULT_HASH = noThrowSha384HashOfItem(FAKE_TRANSACTION_RESULT);
    private static final BlockItem FAKE_STATE_CHANGES =
            BlockItem.newBuilder().stateChanges(StateChanges.DEFAULT).build();
    private static final BlockItem FAKE_RECORD_FILE_ITEM =
            BlockItem.newBuilder().recordFile(RecordFileItem.DEFAULT).build();
    private final InitialStateHash hashInfo = new InitialStateHash(completedFuture(ZERO_BLOCK_HASH), 0);

    @Mock
    private BlockHashSigner blockHashSigner;

    @Mock
    private StateHashedNotification notification;

    @Mock
    private ConfigProvider configProvider;

    @Mock
    private BoundaryStateChangeListener boundaryStateChangeListener;

    @Mock
    private BlockItemWriter aWriter;

    @Mock
    private BlockItemWriter bWriter;

    @Mock
    private ReadableStates readableStates;

    @Mock
    private CompletableFuture<Bytes> mockSigningFuture;

    @Mock
    private ConsensusEvent consensusEvent;

    private WritableStates writableStates;

    @Mock
    private Round round;

    @Mock
    private State state;

    @Mock
    private Iterator<ConsensusEvent> mockIterator;

    @Mock
    private ConsensusEvent mockEvent;

    private final AtomicReference<Bytes> lastAItem = new AtomicReference<>();
    private final AtomicReference<Bytes> lastBItem = new AtomicReference<>();
    private final AtomicReference<PlatformState> stateRef = new AtomicReference<>();
    private final AtomicReference<BlockStreamInfo> infoRef = new AtomicReference<>();

    private WritableSingletonStateBase<BlockStreamInfo> blockStreamInfoState;

    private BlockStreamManagerImpl subject;

    @BeforeEach
    void setUp() {
        writableStates = mock(WritableStates.class, withSettings().extraInterfaces(CommittableWritableStates.class));
    }

    @Test
    void classifiesPendingGenesisWorkByIntervalTime() {
        assertSame(
                BlockStreamManager.PendingWork.GENESIS_WORK,
                BlockStreamManagerImpl.classifyPendingWork(BlockStreamInfo.DEFAULT, SemanticVersion.DEFAULT));
    }

    @Test
    void classifiesPriorVersionHasPostUpgradeWorkWithDifferentVersionButIntervalTime() {
        assertSame(
                POST_UPGRADE_WORK,
                BlockStreamManagerImpl.classifyPendingWork(
                        BlockStreamInfo.newBuilder()
                                .creationSoftwareVersion(
                                        SemanticVersion.newBuilder().major(1).build())
                                .lastIntervalProcessTime(new Timestamp(1234567, 890))
                                .build(),
                        CREATION_VERSION));
    }

    @Test
    void classifiesNonGenesisBlockOfSameVersionWithWorkNotDoneStillHasPostUpgradeWork() {
        assertEquals(
                POST_UPGRADE_WORK,
                BlockStreamManagerImpl.classifyPendingWork(
                        BlockStreamInfo.newBuilder()
                                .creationSoftwareVersion(CREATION_VERSION)
                                .lastIntervalProcessTime(new Timestamp(1234567, 890))
                                .build(),
                        CREATION_VERSION));
    }

    @Test
    void classifiesNonGenesisBlockOfSameVersionWithWorkDoneAsNoWork() {
        assertSame(
                NONE,
                BlockStreamManagerImpl.classifyPendingWork(
                        BlockStreamInfo.newBuilder()
                                .postUpgradeWorkDone(true)
                                .creationSoftwareVersion(CREATION_VERSION)
                                .lastIntervalProcessTime(new Timestamp(1234567, 890))
                                .build(),
                        CREATION_VERSION));
    }

    @Test
    void canUpdateDistinguishedTimes() {
        given(configProvider.getConfiguration()).willReturn(new VersionedConfigImpl(DEFAULT_CONFIG, 1L));
        subject = new BlockStreamManagerImpl(
                blockHashSigner,
                () -> aWriter,
                ForkJoinPool.commonPool(),
                configProvider,
                boundaryStateChangeListener,
                hashInfo,
                SemanticVersion.DEFAULT,
                TEST_PLATFORM_STATE_FACADE);
        assertSame(Instant.EPOCH, subject.lastIntervalProcessTime());
        subject.setLastIntervalProcessTime(CONSENSUS_NOW);
        assertEquals(CONSENSUS_NOW, subject.lastIntervalProcessTime());

        assertSame(Instant.EPOCH, subject.lastHandleTime());
        subject.setLastHandleTime(CONSENSUS_NOW);
        assertEquals(CONSENSUS_NOW, subject.lastHandleTime());
    }

    @Test
    void requiresLastHashToBeInitialized() {
        given(configProvider.getConfiguration()).willReturn(new VersionedConfigImpl(DEFAULT_CONFIG, 1));
        subject = new BlockStreamManagerImpl(
                blockHashSigner,
                () -> aWriter,
                ForkJoinPool.commonPool(),
                configProvider,
                boundaryStateChangeListener,
                hashInfo,
                SemanticVersion.DEFAULT,
                TEST_PLATFORM_STATE_FACADE);
        assertThrows(IllegalStateException.class, () -> subject.startRound(round, state));
    }

    @Test
    void startsAndEndsBlockWithSingleRoundPerBlockAsExpected() throws ParseException {
        givenSubjectWith(
                1,
                0,
                blockStreamInfoWith(
                        Bytes.EMPTY, CREATION_VERSION.copyBuilder().patch(0).build()),
                platformStateWithFreezeTime(null),
                false,
                aWriter);
        givenEndOfRoundSetup();
        given(boundaryStateChangeListener.boundaryTimestampOrThrow()).willReturn(Timestamp.DEFAULT);
        given(round.getConsensusTimestamp()).willReturn(CONSENSUS_NOW);
        given(round.getRoundNum()).willReturn(ROUND_NO);

        // Initialize the last (N-1) block hash
        subject.initLastBlockHash(FAKE_RESTART_BLOCK_HASH);
        assertFalse(subject.hasLedgerId());

        given(blockHashSigner.isReady()).willReturn(true);
        // Start the round that will be block N
        subject.startRound(round, state);
        assertTrue(subject.hasLedgerId());
        assertSame(POST_UPGRADE_WORK, subject.pendingWork());
        subject.confirmPendingWorkFinished();
        assertSame(NONE, subject.pendingWork());
        // We don't fail hard on duplicate calls to confirm post-upgrade work
        assertDoesNotThrow(() -> subject.confirmPendingWorkFinished());

        // Assert the internal state of the subject has changed as expected and the writer has been opened
        verify(boundaryStateChangeListener).setBoundaryTimestamp(CONSENSUS_NOW);
        assertEquals(N_MINUS_2_BLOCK_HASH, subject.blockHashByBlockNumber(N_MINUS_2_BLOCK_NO));
        assertEquals(FAKE_RESTART_BLOCK_HASH, subject.blockHashByBlockNumber(N_MINUS_1_BLOCK_NO));
        assertNull(subject.prngSeed());
        assertEquals(N_BLOCK_NO, subject.blockNo());

        // Write some items to the block
        subject.writeItem(FAKE_EVENT_TRANSACTION);
        subject.writeItem(FAKE_TRANSACTION_RESULT);
        subject.setRoundFirstTransactionTime(CONSENSUS_NOW);
        subject.writeItem(FAKE_STATE_CHANGES);
        subject.writeItem(FAKE_RECORD_FILE_ITEM);

        // Immediately resolve to the expected ledger signature
        given(blockHashSigner.signFuture(any())).willReturn(mockSigningFuture);
        doAnswer(invocationOnMock -> {
                    final Consumer<Bytes> consumer = invocationOnMock.getArgument(0);
                    consumer.accept(FIRST_FAKE_SIGNATURE);
                    return null;
                })
                .when(mockSigningFuture)
                .thenAcceptAsync(any());
        // End the round
        subject.endRound(state, ROUND_NO);

        verify(aWriter).openBlock(N_BLOCK_NO);

        // Assert the internal state of the subject has changed as expected and the writer has been closed
        final var expectedBlockInfo = new BlockStreamInfo(
                N_BLOCK_NO,
                asTimestamp(CONSENSUS_NOW),
                appendHash(combine(ZERO_BLOCK_HASH, FAKE_RESULT_HASH), appendHash(ZERO_BLOCK_HASH, Bytes.EMPTY, 4), 4),
                appendHash(FAKE_RESTART_BLOCK_HASH, appendHash(N_MINUS_2_BLOCK_HASH, Bytes.EMPTY, 256), 256),
                Bytes.fromHex(
                        "edde6b2beddb2fda438665bbe6df0a639c518e6d5352e7276944b70777d437d28d1b22813ed70f5b8a3a3cbaf08aa9a8"),
                ZERO_BLOCK_HASH,
                4,
                List.of(
                        Bytes.EMPTY,
                        Bytes.EMPTY,
                        Bytes.fromHex(
                                "dda122623c97d82bfad19873fedd61db98605b434fc8a36a71a7fe99aa017ab45238ceed20a4ae97dbaca7fb728980e3")),
                Timestamp.DEFAULT,
                true,
                SemanticVersion.DEFAULT,
                CONSENSUS_THEN,
                BlockRecordService.EPOCH);
        final var actualBlockInfo = infoRef.get();
        assertEquals(expectedBlockInfo, actualBlockInfo);

        // Assert the block proof was written
        final var proofItem = lastAItem.get();
        assertNotNull(proofItem);
        final var item = BlockItem.PROTOBUF.parse(proofItem);
        assertTrue(item.hasBlockProof());
        final var proof = item.blockProofOrThrow();
        assertEquals(N_BLOCK_NO, proof.block());
        assertEquals(FIRST_FAKE_SIGNATURE, proof.blockSignature());
    }

    @Test
    void doesNotEndBlockEvenAtModZeroRoundIfSignerIsNotReady() {
        givenSubjectWith(
                1,
                0,
                blockStreamInfoWith(
                        Bytes.EMPTY, CREATION_VERSION.copyBuilder().patch(0).build()),
                platformStateWithFreezeTime(null),
                false,
                aWriter);
        givenEndOfRoundSetup();
        lenient().when(round.getRoundNum()).thenReturn(ROUND_NO);
        lenient().when(round.getConsensusTimestamp()).thenReturn(CONSENSUS_NOW);
        lenient().when(blockHashSigner.isReady()).thenReturn(false);
        lenient().when(boundaryStateChangeListener.boundaryTimestampOrThrow()).thenReturn(Timestamp.DEFAULT);

        // Initialize the last (N-1) block hash
        subject.initLastBlockHash(FAKE_RESTART_BLOCK_HASH);

        // Start the round that will be block N
        subject.startRound(round, state);

        // Assert the internal state of the subject has changed as expected and the writer has been opened
        verify(boundaryStateChangeListener).setBoundaryTimestamp(CONSENSUS_NOW);
        assertEquals(N_MINUS_2_BLOCK_HASH, subject.blockHashByBlockNumber(N_MINUS_2_BLOCK_NO));
        assertEquals(FAKE_RESTART_BLOCK_HASH, subject.blockHashByBlockNumber(N_MINUS_1_BLOCK_NO));
        assertNull(subject.prngSeed());
        assertEquals(N_BLOCK_NO, subject.blockNo());

        // Write some items to the block
        subject.writeItem(FAKE_EVENT_TRANSACTION);
        subject.writeItem(FAKE_TRANSACTION_RESULT);
        subject.writeItem(FAKE_STATE_CHANGES);
        subject.writeItem(FAKE_RECORD_FILE_ITEM);

        // End the round (which cannot close the block since signer isn't ready)
        subject.endRound(state, ROUND_NO);

        // Verify signer was checked but never asked to sign
        verify(blockHashSigner, never()).signFuture(any());
    }

    @Test
    void blockWithNoUserTransactionsHasExpectedHeader() {
        givenSubjectWith(
                1,
                0,
                blockStreamInfoWith(
                        Bytes.EMPTY, CREATION_VERSION.copyBuilder().patch(0).build()),
                platformStateWithFreezeTime(null),
                false,
                aWriter);
        final AtomicReference<BlockHeader> writtenHeader = new AtomicReference<>();
        givenEndOfRoundSetup(writtenHeader);
        given(boundaryStateChangeListener.boundaryTimestampOrThrow()).willReturn(Timestamp.DEFAULT);
        given(round.getConsensusTimestamp()).willReturn(CONSENSUS_NOW);
        given(round.getRoundNum()).willReturn(ROUND_NO);

        // Initialize the last (N-1) block hash
        subject.initLastBlockHash(FAKE_RESTART_BLOCK_HASH);
        assertFalse(subject.hasLedgerId());

        given(blockHashSigner.isReady()).willReturn(true);
        // Start the round that will be block N
        subject.startRound(round, state);
        assertTrue(subject.hasLedgerId());
        assertSame(POST_UPGRADE_WORK, subject.pendingWork());
        subject.confirmPendingWorkFinished();
        assertSame(NONE, subject.pendingWork());
        // We don't fail hard on duplicate calls to confirm post-upgrade work
        assertDoesNotThrow(() -> subject.confirmPendingWorkFinished());

        // Assert the internal state of the subject has changed as expected and the writer has been opened
        verify(boundaryStateChangeListener).setBoundaryTimestamp(CONSENSUS_NOW);
        assertEquals(N_MINUS_2_BLOCK_HASH, subject.blockHashByBlockNumber(N_MINUS_2_BLOCK_NO));
        assertEquals(FAKE_RESTART_BLOCK_HASH, subject.blockHashByBlockNumber(N_MINUS_1_BLOCK_NO));
        assertNull(subject.prngSeed());
        assertEquals(N_BLOCK_NO, subject.blockNo());

        // Write some items to the block
        subject.writeItem(FAKE_EVENT_TRANSACTION);
        subject.writeItem(FAKE_TRANSACTION_RESULT);
        subject.writeItem(FAKE_STATE_CHANGES);
        subject.writeItem(FAKE_RECORD_FILE_ITEM);

        // Immediately resolve to the expected ledger signature
        given(blockHashSigner.signFuture(any())).willReturn(completedFuture(FIRST_FAKE_SIGNATURE));
        // End the round
        subject.endRound(state, ROUND_NO);

        final var header = writtenHeader.get();
        assertNotNull(header);
        assertEquals(N_BLOCK_NO, header.number());
        assertFalse(header.hasFirstTransactionConsensusTime());
    }

    @Test
    void streamBlockHeaderSeparatelyEnabled() {
        givenSubjectWith(
                1,
                0,
                blockStreamInfoWith(
                        Bytes.EMPTY, CREATION_VERSION.copyBuilder().patch(0).build()),
                platformStateWithFreezeTime(null),
                true,
                aWriter);
        final AtomicReference<BlockHeader> writtenHeader = new AtomicReference<>();
        givenEndOfRoundSetup(writtenHeader);
        given(round.getConsensusTimestamp()).willReturn(CONSENSUS_NOW);
        given(round.getRoundNum()).willReturn(ROUND_NO);

        // Initialize the last (N-1) block hash
        subject.initLastBlockHash(FAKE_RESTART_BLOCK_HASH);
        assertFalse(subject.hasLedgerId());

        // Start the round that will be block N
        subject.startRound(round, state);

        verify(aWriter, timeout(1000)).openBlock(N_BLOCK_NO);
        verify(aWriter, timeout(1000)).writeBlockHeaderItem(any());
    }

    @Test
    void doesNotEndBlockWithMultipleRoundPerBlockIfNotModZero() {
        givenSubjectWith(
                2,
                0,
                blockStreamInfoWith(
                        Bytes.EMPTY, CREATION_VERSION.copyBuilder().patch(0).build()),
                platformStateWithFreezeTime(null),
                false,
                aWriter);
        givenEndOfRoundSetup();
        given(round.getRoundNum()).willReturn(ROUND_NO);
        given(round.getConsensusTimestamp()).willReturn(CONSENSUS_NOW);
        given(state.getReadableStates(BlockStreamService.NAME)).willReturn(readableStates);
        given(state.getReadableStates(PlatformStateService.NAME)).willReturn(readableStates);
        given(readableStates.<BlockStreamInfo>getSingleton(BLOCK_STREAM_INFO_KEY))
                .willReturn(blockStreamInfoState);
        given(readableStates.<PlatformState>getSingleton(PLATFORM_STATE_KEY))
                .willReturn(new WritableSingletonStateBase<>(PLATFORM_STATE_KEY, stateRef::get, stateRef::set));

        // Initialize the last (N-1) block hash
        subject.initLastBlockHash(FAKE_RESTART_BLOCK_HASH);

        // Start the round that will be block N
        subject.startRound(round, state);

        // Assert the internal state of the subject has changed as expected
        verify(boundaryStateChangeListener).setBoundaryTimestamp(CONSENSUS_NOW);
        assertEquals(N_MINUS_2_BLOCK_HASH, subject.blockHashByBlockNumber(N_MINUS_2_BLOCK_NO));
        assertEquals(FAKE_RESTART_BLOCK_HASH, subject.blockHashByBlockNumber(N_MINUS_1_BLOCK_NO));

        // Write some items to the block
        subject.writeItem(FAKE_EVENT_TRANSACTION);
        subject.writeItem(FAKE_TRANSACTION_RESULT);
        subject.writeItem(FAKE_STATE_CHANGES);
        subject.writeItem(FAKE_RECORD_FILE_ITEM);

        // End the round
        subject.endRound(state, ROUND_NO);

        // Assert the internal state of the subject has changed as expected and the writer has been closed
        verify(blockHashSigner).isReady();
        verifyNoMoreInteractions(blockHashSigner);
    }

    @Test
    void alwaysEndsBlockOnFreezeRoundPerBlockAsExpected() throws ParseException {
        final var resultHashes = Bytes.fromHex("aa".repeat(48) + "bb".repeat(48) + "cc".repeat(48) + "dd".repeat(48));
        givenSubjectWith(
                2,
                2, // Use time-based blocks with 2 second period
                blockStreamInfoWith(resultHashes, CREATION_VERSION),
                platformStateWithFreezeTime(CONSENSUS_NOW),
                false,
                aWriter);
        givenEndOfRoundSetup();
        given(round.getRoundNum()).willReturn(ROUND_NO);
        given(round.getConsensusTimestamp()).willReturn(CONSENSUS_NOW);
        given(boundaryStateChangeListener.boundaryTimestampOrThrow()).willReturn(Timestamp.DEFAULT);

        // Initialize the last (N-1) block hash
        subject.initLastBlockHash(FAKE_RESTART_BLOCK_HASH);

        given(blockHashSigner.isReady()).willReturn(true);
        // Start the round that will be block N
        subject.startRound(round, state);

        // Assert the internal state of the subject has changed as expected and the writer has been opened
        verify(boundaryStateChangeListener).setBoundaryTimestamp(CONSENSUS_NOW);
        assertEquals(N_MINUS_2_BLOCK_HASH, subject.blockHashByBlockNumber(N_MINUS_2_BLOCK_NO));
        assertEquals(FAKE_RESTART_BLOCK_HASH, subject.blockHashByBlockNumber(N_MINUS_1_BLOCK_NO));
        assertEquals(N_BLOCK_NO, subject.blockNo());

        // Write some items to the block
        subject.writeItem(FAKE_EVENT_TRANSACTION);
        assertEquals(Bytes.fromHex("aa".repeat(48)), subject.prngSeed());
        subject.writeItem(FAKE_TRANSACTION_RESULT);
        subject.setRoundFirstTransactionTime(CONSENSUS_NOW);
        assertEquals(Bytes.fromHex("bb".repeat(48)), subject.prngSeed());
        subject.writeItem(FAKE_STATE_CHANGES);
        for (int i = 0; i < 8; i++) {
            subject.writeItem(FAKE_RECORD_FILE_ITEM);
        }

        // Immediately resolve to the expected ledger signature
        given(blockHashSigner.signFuture(any())).willReturn(mockSigningFuture);
        doAnswer(invocationOnMock -> {
                    final Consumer<Bytes> consumer = invocationOnMock.getArgument(0);
                    consumer.accept(FIRST_FAKE_SIGNATURE);
                    return null;
                })
                .when(mockSigningFuture)
                .thenAcceptAsync(any());
        // End the round
        subject.endRound(state, ROUND_NO);

        verify(aWriter).openBlock(N_BLOCK_NO);

        // Assert the internal state of the subject has changed as expected and the writer has been closed
        final var expectedBlockInfo = new BlockStreamInfo(
                N_BLOCK_NO,
                asTimestamp(CONSENSUS_NOW),
                appendHash(combine(Bytes.fromHex("dd".repeat(48)), FAKE_RESULT_HASH), resultHashes, 4),
                appendHash(FAKE_RESTART_BLOCK_HASH, appendHash(N_MINUS_2_BLOCK_HASH, Bytes.EMPTY, 256), 256),
                Bytes.fromHex(
                        "edde6b2beddb2fda438665bbe6df0a639c518e6d5352e7276944b70777d437d28d1b22813ed70f5b8a3a3cbaf08aa9a8"),
                ZERO_BLOCK_HASH,
                4,
                List.of(
                        Bytes.EMPTY,
                        Bytes.EMPTY,
                        Bytes.fromHex(
                                "dda122623c97d82bfad19873fedd61db98605b434fc8a36a71a7fe99aa017ab45238ceed20a4ae97dbaca7fb728980e3")),
                Timestamp.DEFAULT,
                false,
                SemanticVersion.DEFAULT,
                CONSENSUS_THEN,
                BlockRecordService.EPOCH);
        final var actualBlockInfo = infoRef.get();
        assertEquals(expectedBlockInfo, actualBlockInfo);

        // Assert the block proof was written
        final var proofItem = lastAItem.get();
        assertNotNull(proofItem);
        final var item = BlockItem.PROTOBUF.parse(proofItem);
        assertTrue(item.hasBlockProof());
        final var proof = item.blockProofOrThrow();
        assertEquals(N_BLOCK_NO, proof.block());
        assertEquals(FIRST_FAKE_SIGNATURE, proof.blockSignature());
    }

    @Test
    @SuppressWarnings("unchecked")
    void supportsMultiplePendingBlocksWithIndirectProofAsExpected() throws ParseException {
        given(blockHashSigner.isReady()).willReturn(true);
        givenSubjectWith(
                1,
                0,
                blockStreamInfoWith(Bytes.EMPTY, CREATION_VERSION),
                platformStateWithFreezeTime(null),
                false,
                aWriter,
                bWriter);
        givenEndOfRoundSetup();
        doAnswer(invocationOnMock -> {
                    lastBItem.set(invocationOnMock.getArgument(0));
                    return bWriter;
                })
                .when(bWriter)
                .writePbjItem(any());
        given(round.getRoundNum()).willReturn(ROUND_NO);
        given(round.getConsensusTimestamp()).willReturn(CONSENSUS_NOW);
        given(boundaryStateChangeListener.boundaryTimestampOrThrow()).willReturn(Timestamp.DEFAULT);

        // Initialize the last (N-1) block hash
        subject.initLastBlockHash(FAKE_RESTART_BLOCK_HASH);

        // Start the round that will be block N
        subject.startRound(round, state);
        // Write some items to the block
        subject.writeItem(FAKE_EVENT_TRANSACTION);
        subject.writeItem(FAKE_TRANSACTION_RESULT);
        subject.writeItem(FAKE_STATE_CHANGES);
        subject.writeItem(FAKE_RECORD_FILE_ITEM);
        final CompletableFuture<Bytes> firstSignature = (CompletableFuture<Bytes>) mock(CompletableFuture.class);
        final CompletableFuture<Bytes> secondSignature = (CompletableFuture<Bytes>) mock(CompletableFuture.class);
        given(blockHashSigner.signFuture(any())).willReturn(firstSignature).willReturn(secondSignature);
        // End the round in block N
        subject.endRound(state, ROUND_NO);

        // Start the round that will be block N+1
        given(round.getRoundNum()).willReturn(ROUND_NO + 1);
        given(round.getConsensusTimestamp()).willReturn(CONSENSUS_NOW.plusSeconds(1)); // Next round timestamp
        given(notification.round()).willReturn(ROUND_NO);
        given(notification.hash()).willReturn(FAKE_START_OF_BLOCK_STATE_HASH);
        // Notify the subject of the required start-of-state hash
        subject.notify(notification);
        subject.startRound(round, state);
        // Write some items to the block
        subject.writeItem(FAKE_EVENT_TRANSACTION);
        subject.writeItem(FAKE_TRANSACTION_RESULT);
        subject.writeItem(FAKE_STATE_CHANGES);
        subject.writeItem(FAKE_RECORD_FILE_ITEM);
        // End the round in block N+1
        subject.endRound(state, ROUND_NO + 1);

        final ArgumentCaptor<Consumer<Bytes>> firstCaptor = ArgumentCaptor.forClass(Consumer.class);
        final ArgumentCaptor<Consumer<Bytes>> secondCaptor = ArgumentCaptor.forClass(Consumer.class);
        verify(firstSignature).thenAcceptAsync(firstCaptor.capture());
        verify(secondSignature).thenAcceptAsync(secondCaptor.capture());
        secondCaptor.getValue().accept(FIRST_FAKE_SIGNATURE);
        firstCaptor.getValue().accept(SECOND_FAKE_SIGNATURE);

        // Assert both block proofs were written, but with the proof for N using an indirect proof
        final var aProofItem = lastAItem.get();
        assertNotNull(aProofItem);
        final var aItem = BlockItem.PROTOBUF.parse(aProofItem);
        assertTrue(aItem.hasBlockProof());
        final var aProof = aItem.blockProofOrThrow();
        assertEquals(N_BLOCK_NO, aProof.block());
        assertEquals(FIRST_FAKE_SIGNATURE, aProof.blockSignature());
        assertEquals(2, aProof.siblingHashes().size());
        // And the proof for N+1 using a direct proof
        final var bProofItem = lastBItem.get();
        assertNotNull(bProofItem);
        final var bItem = BlockItem.PROTOBUF.parse(bProofItem);
        assertTrue(bItem.hasBlockProof());
        final var bProof = bItem.blockProofOrThrow();
        assertEquals(N_BLOCK_NO + 1, bProof.block());
        assertEquals(FIRST_FAKE_SIGNATURE, bProof.blockSignature());
        assertTrue(bProof.siblingHashes().isEmpty());
    }

    @Test
    void createsBlockWhenTimePeriodElapses() {
        // Given a 2 second block period
        givenSubjectWith(
                1,
                2,
                blockStreamInfoWith(
                        Bytes.EMPTY, CREATION_VERSION.copyBuilder().patch(0).build()),
                platformStateWithFreezeTime(null),
                false,
                aWriter);
        givenEndOfRoundSetup();
        given(boundaryStateChangeListener.boundaryTimestampOrThrow()).willReturn(Timestamp.DEFAULT);
        given(round.getRoundNum()).willReturn(ROUND_NO);
        given(blockHashSigner.isReady()).willReturn(true);

        given(mockEvent.getConsensusTimestamp()).willReturn(Instant.ofEpochSecond(1000));

        // Set up the signature future to complete immediately and run the callback synchronously
        given(blockHashSigner.signFuture(any())).willReturn(mockSigningFuture);
        doAnswer(invocationOnMock -> {
                    final Consumer<Bytes> consumer = invocationOnMock.getArgument(0);
                    consumer.accept(FIRST_FAKE_SIGNATURE);
                    return null;
                })
                .when(mockSigningFuture)
                .thenAcceptAsync(any());

        // When starting a round at t=0
        given(round.getConsensusTimestamp()).willReturn(Instant.ofEpochSecond(1000));
        subject.initLastBlockHash(N_MINUS_2_BLOCK_HASH);
        subject.startRound(round, state);

        // And another round at t=1
        given(round.getConsensusTimestamp()).willReturn(Instant.ofEpochSecond(1001));
        subject.startRound(round, state);
        subject.endRound(state, ROUND_NO);

        // Then block should not be closed
        verify(aWriter, never()).closeBlock();

        // When starting another round at t=3 (after period)
        given(round.getConsensusTimestamp()).willReturn(Instant.ofEpochSecond(1003));
        subject.startRound(round, state);
        subject.endRound(state, ROUND_NO);

        // Then block should be closed
        verify(aWriter).closeBlock();
    }

    @Test
    void doesNotCreateBlockWhenTimePeriodNotElapsed() {
        // Given a 2 second block period
        givenSubjectWith(
                1,
                2,
                blockStreamInfoWith(
                        Bytes.EMPTY, CREATION_VERSION.copyBuilder().patch(0).build()),
                platformStateWithFreezeTime(null),
                false,
                aWriter);
        givenEndOfRoundSetup();
        given(round.getRoundNum()).willReturn(ROUND_NO);
        given(blockHashSigner.isReady()).willReturn(true);

        // When starting a round at t=0
        given(round.getConsensusTimestamp()).willReturn(Instant.ofEpochSecond(1000));
        subject.initLastBlockHash(N_MINUS_2_BLOCK_HASH);
        subject.startRound(round, state);

        // And another round at t=1.5
        given(round.getConsensusTimestamp()).willReturn(Instant.ofEpochSecond(1001, 500_000_000));
        subject.startRound(round, state);
        subject.endRound(state, ROUND_NO);

        // Then block should not be closed
        verify(aWriter, never()).closeBlock();
    }

    @Test
    void alwaysEndsBlockOnFreezeRoundEvenIfPeriodNotElapsed() throws ParseException {
        // Given a 2 second block period
        givenSubjectWith(
                1,
                2,
                blockStreamInfoWith(
                        Bytes.EMPTY, CREATION_VERSION.copyBuilder().patch(0).build()),
                platformStateWithFreezeTime(Instant.ofEpochSecond(1001)),
                false,
                aWriter);
        givenEndOfRoundSetup();
        given(boundaryStateChangeListener.boundaryTimestampOrThrow()).willReturn(Timestamp.DEFAULT);
        given(round.getRoundNum()).willReturn(ROUND_NO);
        given(blockHashSigner.isReady()).willReturn(true);

        // Set up the signature future to complete immediately and run the callback synchronously
        given(blockHashSigner.signFuture(any())).willReturn(mockSigningFuture);
        doAnswer(invocationOnMock -> {
                    final Consumer<Bytes> consumer = invocationOnMock.getArgument(0);
                    consumer.accept(FIRST_FAKE_SIGNATURE);
                    return null;
                })
                .when(mockSigningFuture)
                .thenAcceptAsync(any());

        // When starting a round at t=0
        given(round.getConsensusTimestamp()).willReturn(Instant.ofEpochSecond(1000));
        subject.initLastBlockHash(N_MINUS_2_BLOCK_HASH);
        subject.startRound(round, state);

        // And another round at t=1 with freeze
        given(round.getConsensusTimestamp()).willReturn(Instant.ofEpochSecond(1001));
        subject.startRound(round, state);
        subject.endRound(state, ROUND_NO);

        // Then block should be closed due to freeze, even though period not elapsed
        verify(aWriter).closeBlock();
    }

    @Test
    void usesRoundsPerBlockWhenBlockPeriodIsZero() throws ParseException {
        // Given blockPeriodSeconds=0 and roundsPerBlock=2
        givenSubjectWith(
                2,
                0,
                blockStreamInfoWith(
                        Bytes.EMPTY, CREATION_VERSION.copyBuilder().patch(0).build()),
                platformStateWithFreezeTime(null),
                false,
                aWriter);
        givenEndOfRoundSetup();
        given(boundaryStateChangeListener.boundaryTimestampOrThrow()).willReturn(Timestamp.DEFAULT);
        given(blockHashSigner.isReady()).willReturn(true);

        // Set up the signature future to complete immediately and run the callback synchronously
        given(blockHashSigner.signFuture(any())).willReturn(mockSigningFuture);
        doAnswer(invocationOnMock -> {
                    final Consumer<Bytes> consumer = invocationOnMock.getArgument(0);
                    consumer.accept(FIRST_FAKE_SIGNATURE);
                    return null;
                })
                .when(mockSigningFuture)
                .thenAcceptAsync(any());

        // When processing rounds
        given(round.getConsensusTimestamp()).willReturn(Instant.ofEpochSecond(1000));
        subject.initLastBlockHash(N_MINUS_2_BLOCK_HASH);

        // First round (not mod 2)
        given(round.getRoundNum()).willReturn(1L);
        subject.startRound(round, state);
        subject.endRound(state, 1L);
        verify(aWriter, never()).closeBlock();

        // Second round (mod 2)
        given(round.getRoundNum()).willReturn(2L);
        subject.startRound(round, state);
        subject.endRound(state, 2L);
        verify(aWriter).closeBlock();
    }

    private void givenSubjectWith(
            final int roundsPerBlock,
            final int blockPeriod,
            @NonNull final BlockStreamInfo blockStreamInfo,
            @NonNull final PlatformState platformState,
            final boolean streamBlockHeaderSeparately,
            @NonNull final BlockItemWriter... writers) {
        final AtomicInteger nextWriter = new AtomicInteger(0);
        final var configBuilder = HederaTestConfigBuilder.create()
                .withConfigDataType(BlockStreamConfig.class)
                .withValue("blockStream.roundsPerBlock", roundsPerBlock)
                .withValue("blockStream.blockPeriod", Duration.of(blockPeriod, ChronoUnit.SECONDS));

        if (streamBlockHeaderSeparately) {
            configBuilder.withValue("blockStream.streamBlockHeaderSeparately", true);
        }

        given(configProvider.getConfiguration())
                .willReturn(new VersionedConfigImpl(configBuilder.getOrCreateConfig(), 1L));
        subject = new BlockStreamManagerImpl(
                blockHashSigner,
                () -> writers[nextWriter.getAndIncrement()],
                ForkJoinPool.commonPool(),
                configProvider,
                boundaryStateChangeListener,
                hashInfo,
                SemanticVersion.DEFAULT,
                TEST_PLATFORM_STATE_FACADE);
        given(state.getReadableStates(BlockStreamService.NAME)).willReturn(readableStates);
        given(state.getReadableStates(PlatformStateService.NAME)).willReturn(readableStates);
        infoRef.set(blockStreamInfo);
        stateRef.set(platformState);
        blockStreamInfoState = new WritableSingletonStateBase<>(BLOCK_STREAM_INFO_KEY, infoRef::get, infoRef::set);
    }

    private void givenEndOfRoundSetup() {
        givenEndOfRoundSetup(null);
    }

    private void givenEndOfRoundSetup(@Nullable final AtomicReference<BlockHeader> headerRef) {
        // Add mock for round iterator
        lenient().when(round.iterator()).thenReturn(mockIterator);
        lenient().when(mockIterator.next()).thenReturn(mockEvent);
        lenient().when(mockEvent.getConsensusTimestamp()).thenReturn(CONSENSUS_NOW);
        lenient().when(boundaryStateChangeListener.flushChanges()).thenReturn(FAKE_STATE_CHANGES);
        lenient()
                .doAnswer(invocationOnMock -> {
                    lastAItem.set(invocationOnMock.getArgument(0));
                    if (headerRef != null) {
                        final var item = BlockItem.PROTOBUF.parse(lastAItem.get());
                        if (item.hasBlockHeader()) {
                            headerRef.set(item.blockHeaderOrThrow());
                        }
                    }
                    return aWriter;
                })
                .when(aWriter)
                .writePbjItem(any());
        lenient().when(state.getWritableStates(BlockStreamService.NAME)).thenReturn(writableStates);
        lenient().when(state.getReadableStates(BlockStreamService.NAME)).thenReturn(readableStates);
        lenient().when(state.getReadableStates(PlatformStateService.NAME)).thenReturn(readableStates);
        lenient()
                .when(writableStates.<BlockStreamInfo>getSingleton(BLOCK_STREAM_INFO_KEY))
                .thenReturn(blockStreamInfoState);
        lenient()
                .when(readableStates.<BlockStreamInfo>getSingleton(BLOCK_STREAM_INFO_KEY))
                .thenReturn(blockStreamInfoState);
        lenient()
                .when(readableStates.<PlatformState>getSingleton(PLATFORM_STATE_KEY))
                .thenReturn(new WritableSingletonStateBase<>(PLATFORM_STATE_KEY, stateRef::get, stateRef::set));
        lenient()
                .doAnswer(invocationOnMock -> {
                    blockStreamInfoState.commit();
                    return null;
                })
                .when((CommittableWritableStates) writableStates)
                .commit();
    }

    private BlockStreamInfo blockStreamInfoWith(
            @NonNull final Bytes resultHashes, @NonNull final SemanticVersion creationVersion) {
        return BlockStreamInfo.newBuilder()
                .blockNumber(N_MINUS_1_BLOCK_NO)
                .creationSoftwareVersion(creationVersion)
                .trailingBlockHashes(appendHash(N_MINUS_2_BLOCK_HASH, Bytes.EMPTY, 256))
                .trailingOutputHashes(resultHashes)
                .lastIntervalProcessTime(CONSENSUS_THEN)
                .blockTime(asTimestamp(CONSENSUS_NOW.minusSeconds(5))) // Add block time to track last block creation
                .build();
    }

    private PlatformState platformStateWithFreezeTime(@Nullable final Instant freezeTime) {
        return PlatformState.newBuilder()
                .creationSoftwareVersion(CREATION_VERSION)
                .freezeTime(freezeTime == null ? null : asTimestamp(freezeTime))
                .build();
    }

    private static Bytes noThrowSha384HashOfItem(@NonNull final BlockItem item) {
        return Bytes.wrap(noThrowSha384HashOf(BlockItem.PROTOBUF.toBytes(item).toByteArray()));
    }
}<|MERGE_RESOLUTION|>--- conflicted
+++ resolved
@@ -28,11 +28,7 @@
 import static org.mockito.Mockito.lenient;
 import static org.mockito.Mockito.mock;
 import static org.mockito.Mockito.never;
-<<<<<<< HEAD
 import static org.mockito.Mockito.timeout;
-import static org.mockito.Mockito.times;
-=======
->>>>>>> 1a99e6e3
 import static org.mockito.Mockito.verify;
 import static org.mockito.Mockito.verifyNoMoreInteractions;
 import static org.mockito.Mockito.withSettings;
@@ -455,6 +451,7 @@
 
         // Start the round that will be block N
         subject.startRound(round, state);
+        subject.setRoundFirstTransactionTime(CONSENSUS_NOW);
 
         verify(aWriter, timeout(1000)).openBlock(N_BLOCK_NO);
         verify(aWriter, timeout(1000)).writeBlockHeaderItem(any());

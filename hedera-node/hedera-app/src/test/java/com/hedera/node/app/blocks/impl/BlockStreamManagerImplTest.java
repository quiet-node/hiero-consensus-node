// SPDX-License-Identifier: Apache-2.0
package com.hedera.node.app.blocks.impl;

import static com.hedera.hapi.util.HapiUtils.asTimestamp;
import static com.hedera.node.app.blocks.BlockStreamManager.PendingWork.NONE;
import static com.hedera.node.app.blocks.BlockStreamManager.PendingWork.POST_UPGRADE_WORK;
import static com.hedera.node.app.blocks.BlockStreamManager.ZERO_BLOCK_HASH;
import static com.hedera.node.app.blocks.BlockStreamService.FAKE_RESTART_BLOCK_HASH;
import static com.hedera.node.app.blocks.impl.BlockImplUtils.appendHash;
import static com.hedera.node.app.blocks.impl.BlockImplUtils.combine;
import static com.hedera.node.app.blocks.schemas.V0560BlockStreamSchema.BLOCK_STREAM_INFO_KEY;
import static com.hedera.node.app.fixtures.AppTestBase.DEFAULT_CONFIG;
import static com.hedera.node.app.hapi.utils.CommonUtils.noThrowSha384HashOf;
import static com.swirlds.platform.state.service.schemas.V0540PlatformStateSchema.PLATFORM_STATE_KEY;
import static com.swirlds.platform.test.fixtures.state.TestPlatformStateFacade.TEST_PLATFORM_STATE_FACADE;
import static java.util.concurrent.CompletableFuture.completedFuture;
import static org.junit.jupiter.api.Assertions.assertDoesNotThrow;
import static org.junit.jupiter.api.Assertions.assertEquals;
import static org.junit.jupiter.api.Assertions.assertFalse;
import static org.junit.jupiter.api.Assertions.assertNotNull;
import static org.junit.jupiter.api.Assertions.assertNull;
import static org.junit.jupiter.api.Assertions.assertSame;
import static org.junit.jupiter.api.Assertions.assertThrows;
import static org.junit.jupiter.api.Assertions.assertTrue;
import static org.mockito.ArgumentMatchers.any;
import static org.mockito.BDDMockito.given;
import static org.mockito.Mockito.doAnswer;
import static org.mockito.Mockito.lenient;
import static org.mockito.Mockito.mock;
import static org.mockito.Mockito.never;
import static org.mockito.Mockito.verify;
import static org.mockito.Mockito.verifyNoMoreInteractions;
import static org.mockito.Mockito.withSettings;

import com.hedera.hapi.block.stream.BlockItem;
import com.hedera.hapi.block.stream.RecordFileItem;
import com.hedera.hapi.block.stream.output.BlockHeader;
import com.hedera.hapi.block.stream.output.StateChanges;
import com.hedera.hapi.block.stream.output.TransactionResult;
import com.hedera.hapi.node.base.SemanticVersion;
import com.hedera.hapi.node.base.Timestamp;
import com.hedera.hapi.node.state.blockstream.BlockStreamInfo;
import com.hedera.hapi.platform.event.EventTransaction;
import com.hedera.hapi.platform.state.PlatformState;
import com.hedera.node.app.HederaVirtualMapState;
import com.hedera.node.app.blocks.BlockHashSigner;
import com.hedera.node.app.blocks.BlockItemWriter;
import com.hedera.node.app.blocks.BlockStreamManager;
import com.hedera.node.app.blocks.BlockStreamService;
import com.hedera.node.app.blocks.InitialStateHash;
import com.hedera.node.app.service.networkadmin.impl.FreezeServiceImpl;
import com.hedera.node.config.ConfigProvider;
import com.hedera.node.config.VersionedConfigImpl;
import com.hedera.node.config.data.BlockStreamConfig;
import com.hedera.node.config.testfixtures.HederaTestConfigBuilder;
import com.hedera.pbj.runtime.ParseException;
import com.hedera.pbj.runtime.io.buffer.Bytes;
import com.swirlds.metrics.api.Counter;
import com.swirlds.metrics.api.Metrics;
import com.swirlds.platform.state.service.PlatformStateService;
import com.swirlds.platform.system.state.notifications.StateHashedNotification;
import com.swirlds.state.lifecycle.info.NetworkInfo;
import com.swirlds.state.spi.CommittableWritableStates;
import com.swirlds.state.spi.ReadableSingletonState;
import com.swirlds.state.spi.ReadableStates;
import com.swirlds.state.spi.WritableSingletonStateBase;
import com.swirlds.state.spi.WritableStates;
import com.swirlds.state.test.fixtures.FunctionWritableSingletonState;
import edu.umd.cs.findbugs.annotations.NonNull;
import edu.umd.cs.findbugs.annotations.Nullable;
import java.time.Duration;
import java.time.Instant;
import java.time.temporal.ChronoUnit;
import java.util.Iterator;
import java.util.List;
import java.util.Optional;
import java.util.concurrent.CompletableFuture;
import java.util.concurrent.ForkJoinPool;
import java.util.concurrent.atomic.AtomicInteger;
import java.util.concurrent.atomic.AtomicReference;
import java.util.function.Consumer;
import org.hiero.base.crypto.Hash;
import org.hiero.base.crypto.test.fixtures.CryptoRandomUtils;
import org.hiero.consensus.model.event.ConsensusEvent;
import org.hiero.consensus.model.hashgraph.Round;
import org.junit.jupiter.api.BeforeEach;
import org.junit.jupiter.api.Test;
import org.junit.jupiter.api.extension.ExtendWith;
import org.mockito.ArgumentCaptor;
import org.mockito.Mock;
import org.mockito.junit.jupiter.MockitoExtension;

@ExtendWith(MockitoExtension.class)
class BlockStreamManagerImplTest {
    private static final SemanticVersion CREATION_VERSION = new SemanticVersion(1, 2, 3, "alpha.1", "2");
    private static final long ROUND_NO = 123L;
    private static final long N_MINUS_2_BLOCK_NO = 664L;
    private static final long N_MINUS_1_BLOCK_NO = 665L;
    private static final long N_BLOCK_NO = 666L;
    private static final Instant CONSENSUS_NOW = Instant.ofEpochSecond(1_234_567L);
    private static final Timestamp CONSENSUS_THEN = new Timestamp(890, 0);
    private static final Hash FAKE_START_OF_BLOCK_STATE_HASH = new Hash(new byte[48]);
    private static final Bytes N_MINUS_2_BLOCK_HASH = Bytes.wrap(noThrowSha384HashOf(new byte[] {(byte) 0xAA}));
    private static final Bytes FIRST_FAKE_SIGNATURE = Bytes.fromHex("ff".repeat(48));
    private static final Bytes SECOND_FAKE_SIGNATURE = Bytes.fromHex("ee".repeat(48));
    private static final BlockItem FAKE_EVENT_TRANSACTION =
            BlockItem.newBuilder().eventTransaction(EventTransaction.DEFAULT).build();
    private static final BlockItem FAKE_TRANSACTION_RESULT = BlockItem.newBuilder()
            .transactionResult(TransactionResult.newBuilder().consensusTimestamp(CONSENSUS_THEN))
            .build();
    private static final Bytes FAKE_RESULT_HASH = noThrowSha384HashOfItem(FAKE_TRANSACTION_RESULT);
    private static final BlockItem FAKE_STATE_CHANGES = BlockItem.newBuilder()
            .stateChanges(StateChanges.newBuilder().consensusTimestamp(CONSENSUS_THEN))
            .build();
    private static final BlockItem FAKE_RECORD_FILE_ITEM =
            BlockItem.newBuilder().recordFile(RecordFileItem.DEFAULT).build();
    private final InitialStateHash hashInfo = new InitialStateHash(completedFuture(ZERO_BLOCK_HASH), 0);

    @Mock
    private BlockHashSigner blockHashSigner;

    @Mock
    private NetworkInfo networkInfo;

    @Mock
    private StateHashedNotification notification;

    @Mock
    private ConfigProvider configProvider;

    @Mock
    private BoundaryStateChangeListener boundaryStateChangeListener;

    @Mock
    private BlockStreamManager.Lifecycle lifecycle;

    @Mock
    private BlockItemWriter aWriter;

    @Mock
    private BlockItemWriter bWriter;

    @Mock
    private ReadableStates readableStates;

    @Mock
    private CompletableFuture<Bytes> mockSigningFuture;

    private WritableStates writableStates;

    @Mock
    private Round round;

    @Mock
    private HederaVirtualMapState state;

    @Mock
    private Iterator<ConsensusEvent> mockIterator;

    @Mock
    private ConsensusEvent mockEvent;

    @Mock
    private Metrics metrics;

    @Mock
    private Counter indirectProofsCounter;

    @Mock
    private ReadableSingletonState<Object> platformStateReadableSingletonState;

    private final AtomicReference<Bytes> lastAItem = new AtomicReference<>();
    private final AtomicReference<Bytes> lastBItem = new AtomicReference<>();
    private final AtomicReference<PlatformState> stateRef = new AtomicReference<>();
    private final AtomicReference<BlockStreamInfo> infoRef = new AtomicReference<>();

    private WritableSingletonStateBase<BlockStreamInfo> blockStreamInfoState;

    private BlockStreamManagerImpl subject;

    @BeforeEach
    void setUp() {
        writableStates = mock(WritableStates.class, withSettings().extraInterfaces(CommittableWritableStates.class));
        lenient().when(metrics.getOrCreate(any(Counter.Config.class))).thenReturn(indirectProofsCounter);
    }

    @Test
    void classifiesPendingGenesisWorkByIntervalTime() {
        assertSame(
                BlockStreamManager.PendingWork.GENESIS_WORK,
                BlockStreamManagerImpl.classifyPendingWork(BlockStreamInfo.DEFAULT, SemanticVersion.DEFAULT));
    }

    @Test
    void classifiesPriorVersionHasPostUpgradeWorkWithDifferentVersionButIntervalTime() {
        assertSame(
                POST_UPGRADE_WORK,
                BlockStreamManagerImpl.classifyPendingWork(
                        BlockStreamInfo.newBuilder()
                                .creationSoftwareVersion(
                                        SemanticVersion.newBuilder().major(1).build())
                                .lastHandleTime(new Timestamp(1234567, 890))
                                .build(),
                        CREATION_VERSION));
    }

    @Test
    void classifiesNonGenesisBlockOfSameVersionWithWorkNotDoneStillHasPostUpgradeWork() {
        assertEquals(
                POST_UPGRADE_WORK,
                BlockStreamManagerImpl.classifyPendingWork(
                        BlockStreamInfo.newBuilder()
                                .creationSoftwareVersion(CREATION_VERSION)
                                .lastHandleTime(new Timestamp(1234567, 890))
                                .build(),
                        CREATION_VERSION));
    }

    @Test
    void classifiesNonGenesisBlockOfSameVersionWithWorkDoneAsNoWork() {
        assertSame(
                NONE,
                BlockStreamManagerImpl.classifyPendingWork(
                        BlockStreamInfo.newBuilder()
                                .postUpgradeWorkDone(true)
                                .creationSoftwareVersion(CREATION_VERSION)
                                .lastIntervalProcessTime(new Timestamp(1234567, 890))
                                .lastHandleTime(new Timestamp(1234567, 890))
                                .build(),
                        CREATION_VERSION));
    }

    @Test
    void canUpdateDistinguishedTimes() {
        given(configProvider.getConfiguration()).willReturn(new VersionedConfigImpl(DEFAULT_CONFIG, 1L));
        subject = new BlockStreamManagerImpl(
                blockHashSigner,
                () -> aWriter,
                ForkJoinPool.commonPool(),
                configProvider,
                networkInfo,
                boundaryStateChangeListener,
                hashInfo,
                SemanticVersion.DEFAULT,
                TEST_PLATFORM_STATE_FACADE,
                lifecycle,
                metrics);
        assertSame(Instant.EPOCH, subject.lastIntervalProcessTime());
        subject.setLastIntervalProcessTime(CONSENSUS_NOW);
        assertEquals(CONSENSUS_NOW, subject.lastIntervalProcessTime());

        assertSame(Instant.EPOCH, subject.lastHandleTime());
        subject.setLastHandleTime(CONSENSUS_NOW);
        assertEquals(CONSENSUS_NOW, subject.lastHandleTime());
    }

    @Test
    void requiresLastHashToBeInitialized() {
        given(configProvider.getConfiguration()).willReturn(new VersionedConfigImpl(DEFAULT_CONFIG, 1));
        subject = new BlockStreamManagerImpl(
                blockHashSigner,
                () -> aWriter,
                ForkJoinPool.commonPool(),
                configProvider,
                networkInfo,
                boundaryStateChangeListener,
                hashInfo,
                SemanticVersion.DEFAULT,
                TEST_PLATFORM_STATE_FACADE,
                lifecycle,
                metrics);
        assertThrows(IllegalStateException.class, () -> subject.startRound(round, state));
    }

    @Test
    void startsAndEndsBlockWithSingleRoundPerBlockAsExpected() throws ParseException {
        givenSubjectWith(
                1,
                0,
                blockStreamInfoWith(
                        Bytes.EMPTY, CREATION_VERSION.copyBuilder().patch(0).build()),
                platformStateWithFreezeTime(null),
                aWriter);
        givenEndOfRoundSetup();
        given(round.getConsensusTimestamp()).willReturn(CONSENSUS_NOW);
        given(round.getRoundNum()).willReturn(ROUND_NO);

        // Initialize the last (N-1) block hash
        subject.initLastBlockHash(FAKE_RESTART_BLOCK_HASH);
        assertFalse(subject.hasLedgerId());

        given(blockHashSigner.isReady()).willReturn(true);
        given(blockHashSigner.schemeId()).willReturn(1L);
        // Start the round that will be block N
        subject.startRound(round, state);
        assertTrue(subject.hasLedgerId());
        assertSame(POST_UPGRADE_WORK, subject.pendingWork());
        subject.confirmPendingWorkFinished();
        assertSame(NONE, subject.pendingWork());
        // We don't fail hard on duplicate calls to confirm post-upgrade work
        assertDoesNotThrow(() -> subject.confirmPendingWorkFinished());

        // Assert the internal state of the subject has changed as expected and the writer has been opened
        assertEquals(N_MINUS_2_BLOCK_HASH, subject.blockHashByBlockNumber(N_MINUS_2_BLOCK_NO));
        assertEquals(FAKE_RESTART_BLOCK_HASH, subject.blockHashByBlockNumber(N_MINUS_1_BLOCK_NO));
        assertNull(subject.prngSeed());
        assertEquals(N_BLOCK_NO, subject.blockNo());

        // Write some items to the block
        subject.writeItem(FAKE_EVENT_TRANSACTION);
        subject.writeItem(FAKE_TRANSACTION_RESULT);
        subject.writeItem(FAKE_STATE_CHANGES);
        subject.writeItem(FAKE_RECORD_FILE_ITEM);

        // Immediately resolve to the expected ledger signature
        given(blockHashSigner.signFuture(any())).willReturn(mockSigningFuture);
        doAnswer(invocationOnMock -> {
                    final Consumer<Bytes> consumer = invocationOnMock.getArgument(0);
                    consumer.accept(FIRST_FAKE_SIGNATURE);
                    return null;
                })
                .when(mockSigningFuture)
                .thenAcceptAsync(any());
        // End the round
        subject.endRound(state, ROUND_NO);

        verify(aWriter).openBlock(N_BLOCK_NO);

        // Assert the internal state of the subject has changed as expected and the writer has been closed
        final var expectedBlockInfo = new BlockStreamInfo(
                N_BLOCK_NO,
                asTimestamp(CONSENSUS_NOW),
                appendHash(combine(ZERO_BLOCK_HASH, FAKE_RESULT_HASH), appendHash(ZERO_BLOCK_HASH, Bytes.EMPTY, 4), 4),
                appendHash(FAKE_RESTART_BLOCK_HASH, appendHash(N_MINUS_2_BLOCK_HASH, Bytes.EMPTY, 256), 256),
                Bytes.fromHex(
                        "edde6b2beddb2fda438665bbe6df0a639c518e6d5352e7276944b70777d437d28d1b22813ed70f5b8a3a3cbaf08aa9a8"),
                ZERO_BLOCK_HASH,
                2,
                List.of(
                        Bytes.EMPTY,
                        Bytes.fromHex(
                                "839ddb854c8f4cf9c3705268b17bc7d53e91454ff14dbbfffd6c77b6118a0e79fb1e478b4924bfb0fd93ef60101d3237")),
                FAKE_TRANSACTION_RESULT.transactionResultOrThrow().consensusTimestampOrThrow(),
                true,
                SemanticVersion.DEFAULT,
                CONSENSUS_THEN,
                CONSENSUS_THEN,
                Bytes.fromHex(
                        "38b060a751ac96384cd9327eb1b1e36a21fdb71114be07434c0cc7bf63f6e1da274edebfe76f65fbd51ad2f14898b95b"),
                Bytes.fromHex(
                        "38b060a751ac96384cd9327eb1b1e36a21fdb71114be07434c0cc7bf63f6e1da274edebfe76f65fbd51ad2f14898b95b"),
                Bytes.fromHex(
                        "bf99e1dfd15ffe551ae4bc0953f396639755f0419522f323875806a55a57dca6a4df61ea6dee28bec0c37ed54881d392"));

        final var actualBlockInfo = infoRef.get();
        assertEquals(expectedBlockInfo, actualBlockInfo);

        // Assert the block proof was written
        final var proofItem = lastAItem.get();
        assertNotNull(proofItem);
        final var item = BlockItem.PROTOBUF.parse(proofItem);
        assertTrue(item.hasBlockProof());
        final var proof = item.blockProofOrThrow();
        assertEquals(N_BLOCK_NO, proof.block());
        assertEquals(FIRST_FAKE_SIGNATURE, proof.blockSignature());
    }

    @Test
    void doesNotEndBlockEvenAtModZeroRoundIfSignerIsNotReady() {
        givenSubjectWith(
                1,
                0,
                blockStreamInfoWith(
                        Bytes.EMPTY, CREATION_VERSION.copyBuilder().patch(0).build()),
                platformStateWithFreezeTime(null),
                aWriter);
        givenEndOfRoundSetup();
        lenient().when(round.getRoundNum()).thenReturn(ROUND_NO);
        lenient().when(round.getConsensusTimestamp()).thenReturn(CONSENSUS_NOW);
        lenient().when(blockHashSigner.isReady()).thenReturn(false);

        // Initialize the last (N-1) block hash
        subject.initLastBlockHash(FAKE_RESTART_BLOCK_HASH);

        // Start the round that will be block N
        subject.startRound(round, state);

        // Assert the internal state of the subject has changed as expected and the writer has been opened
        assertEquals(N_MINUS_2_BLOCK_HASH, subject.blockHashByBlockNumber(N_MINUS_2_BLOCK_NO));
        assertEquals(FAKE_RESTART_BLOCK_HASH, subject.blockHashByBlockNumber(N_MINUS_1_BLOCK_NO));
        assertNull(subject.prngSeed());
        assertEquals(N_BLOCK_NO, subject.blockNo());

        // Write some items to the block
        subject.writeItem(FAKE_EVENT_TRANSACTION);
        subject.writeItem(FAKE_TRANSACTION_RESULT);
        subject.writeItem(FAKE_STATE_CHANGES);
        subject.writeItem(FAKE_RECORD_FILE_ITEM);

        // End the round (which cannot close the block since signer isn't ready)
        subject.endRound(state, ROUND_NO);

        // Verify signer was checked but never asked to sign
        verify(blockHashSigner, never()).signFuture(any());
    }

    @Test
    void blockWithNoUserTransactionsHasExpectedHeader() {
        givenSubjectWith(
                1,
                0,
                blockStreamInfoWith(
                        Bytes.EMPTY, CREATION_VERSION.copyBuilder().patch(0).build()),
                platformStateWithFreezeTime(null),
                aWriter);
        final AtomicReference<BlockHeader> writtenHeader = new AtomicReference<>();
        givenEndOfRoundSetup(writtenHeader);
        given(round.getConsensusTimestamp()).willReturn(CONSENSUS_NOW);
        given(round.getRoundNum()).willReturn(ROUND_NO);

        // Initialize the last (N-1) block hash
        subject.initLastBlockHash(FAKE_RESTART_BLOCK_HASH);
        assertFalse(subject.hasLedgerId());

        given(blockHashSigner.isReady()).willReturn(true);
        given(blockHashSigner.schemeId()).willReturn(1L);
        // Start the round that will be block N
        subject.startRound(round, state);
        assertTrue(subject.hasLedgerId());
        assertSame(POST_UPGRADE_WORK, subject.pendingWork());
        subject.confirmPendingWorkFinished();
        assertSame(NONE, subject.pendingWork());
        // We don't fail hard on duplicate calls to confirm post-upgrade work
        assertDoesNotThrow(() -> subject.confirmPendingWorkFinished());

        // Assert the internal state of the subject has changed as expected and the writer has been opened
        assertEquals(N_MINUS_2_BLOCK_HASH, subject.blockHashByBlockNumber(N_MINUS_2_BLOCK_NO));
        assertEquals(FAKE_RESTART_BLOCK_HASH, subject.blockHashByBlockNumber(N_MINUS_1_BLOCK_NO));
        assertNull(subject.prngSeed());
        assertEquals(N_BLOCK_NO, subject.blockNo());

        // Write some items to the block
        subject.writeItem(FAKE_EVENT_TRANSACTION);
        subject.writeItem(FAKE_TRANSACTION_RESULT);
        subject.writeItem(FAKE_STATE_CHANGES);
        subject.writeItem(FAKE_RECORD_FILE_ITEM);

        // Immediately resolve to the expected ledger signature
        given(blockHashSigner.signFuture(any())).willReturn(completedFuture(FIRST_FAKE_SIGNATURE));
        // End the round
        subject.endRound(state, ROUND_NO);

        final var header = writtenHeader.get();
        assertNotNull(header);
        assertEquals(N_BLOCK_NO, header.number());
        assertEquals(header.blockTimestamp(), asTimestamp(CONSENSUS_NOW));
    }

    @Test
    void doesNotEndBlockWithMultipleRoundPerBlockIfNotModZero() {
        givenSubjectWith(
                2,
                0,
                blockStreamInfoWith(
                        Bytes.EMPTY, CREATION_VERSION.copyBuilder().patch(0).build()),
                platformStateWithFreezeTime(null),
                aWriter);
        givenEndOfRoundSetup();
        given(round.getRoundNum()).willReturn(ROUND_NO);
        given(round.getConsensusTimestamp()).willReturn(CONSENSUS_NOW);
        given(state.getReadableStates(BlockStreamService.NAME)).willReturn(readableStates);
        given(state.getReadableStates(PlatformStateService.NAME)).willReturn(readableStates);
        given(readableStates.<BlockStreamInfo>getSingleton(BLOCK_STREAM_INFO_KEY))
                .willReturn(blockStreamInfoState);
        given(readableStates.<PlatformState>getSingleton(PLATFORM_STATE_KEY))
                .willReturn(new FunctionWritableSingletonState<>(
                        PlatformStateService.NAME, PLATFORM_STATE_KEY, stateRef::get, stateRef::set));

        // Initialize the last (N-1) block hash
        subject.initLastBlockHash(FAKE_RESTART_BLOCK_HASH);

        // Start the round that will be block N
        subject.startRound(round, state);

        // Assert the internal state of the subject has changed as expected
        assertEquals(N_MINUS_2_BLOCK_HASH, subject.blockHashByBlockNumber(N_MINUS_2_BLOCK_NO));
        assertEquals(FAKE_RESTART_BLOCK_HASH, subject.blockHashByBlockNumber(N_MINUS_1_BLOCK_NO));

        // Write some items to the block
        subject.writeItem(FAKE_EVENT_TRANSACTION);
        subject.writeItem(FAKE_TRANSACTION_RESULT);
        subject.writeItem(FAKE_STATE_CHANGES);
        subject.writeItem(FAKE_RECORD_FILE_ITEM);

        // End the round
        subject.endRound(state, ROUND_NO);

        // Assert the internal state of the subject has changed as expected and the writer has been closed
        verify(blockHashSigner).isReady();
        verifyNoMoreInteractions(blockHashSigner);
    }

    @Test
    void alwaysEndsBlockOnFreezeRoundPerBlockAsExpected() throws ParseException {
        final var resultHashes = Bytes.fromHex("aa".repeat(48) + "bb".repeat(48) + "cc".repeat(48) + "dd".repeat(48));
        givenSubjectWith(
                2,
                2, // Use time-based blocks with 2 second period
                blockStreamInfoWith(resultHashes, CREATION_VERSION),
                platformStateWithFreezeTime(CONSENSUS_NOW),
                aWriter);
        givenEndOfRoundSetup();
        given(state.getReadableStates(any())).willReturn(readableStates);
        given(readableStates.getSingleton(PLATFORM_STATE_KEY)).willReturn(platformStateReadableSingletonState);
        given(platformStateReadableSingletonState.get())
                .willReturn(
                        PlatformState.newBuilder().latestFreezeRound(ROUND_NO).build());
        given(round.getRoundNum()).willReturn(ROUND_NO);
        given(round.getConsensusTimestamp()).willReturn(CONSENSUS_NOW);

        // Initialize the last (N-1) block hash
        subject.initLastBlockHash(FAKE_RESTART_BLOCK_HASH);

        given(blockHashSigner.isReady()).willReturn(true);
        given(blockHashSigner.schemeId()).willReturn(1L);
        // Start the round that will be block N
        subject.startRound(round, state);

        // Assert the internal state of the subject has changed as expected and the writer has been opened
        assertEquals(N_MINUS_2_BLOCK_HASH, subject.blockHashByBlockNumber(N_MINUS_2_BLOCK_NO));
        assertEquals(FAKE_RESTART_BLOCK_HASH, subject.blockHashByBlockNumber(N_MINUS_1_BLOCK_NO));
        assertEquals(N_BLOCK_NO, subject.blockNo());

        // Write some items to the block
        subject.writeItem(FAKE_EVENT_TRANSACTION);
        assertEquals(Bytes.fromHex("aa".repeat(48)), subject.prngSeed());
        subject.writeItem(FAKE_TRANSACTION_RESULT);
        assertEquals(Bytes.fromHex("bb".repeat(48)), subject.prngSeed());
        subject.writeItem(FAKE_STATE_CHANGES);
        for (int i = 0; i < 8; i++) {
            subject.writeItem(FAKE_RECORD_FILE_ITEM);
        }

        // Immediately resolve to the expected ledger signature
        given(blockHashSigner.signFuture(any())).willReturn(mockSigningFuture);
        doAnswer(invocationOnMock -> {
                    final Consumer<Bytes> consumer = invocationOnMock.getArgument(0);
                    consumer.accept(FIRST_FAKE_SIGNATURE);
                    return null;
                })
                .when(mockSigningFuture)
                .thenAcceptAsync(any());
        // End the round
        subject.endRound(state, ROUND_NO);

        verify(aWriter).openBlock(N_BLOCK_NO);

        // Assert the internal state of the subject has changed as expected and the writer has been closed
        final var expectedBlockInfo = new BlockStreamInfo(
                N_BLOCK_NO,
                asTimestamp(CONSENSUS_NOW),
                appendHash(combine(Bytes.fromHex("dd".repeat(48)), FAKE_RESULT_HASH), resultHashes, 4),
                appendHash(FAKE_RESTART_BLOCK_HASH, appendHash(N_MINUS_2_BLOCK_HASH, Bytes.EMPTY, 256), 256),
                Bytes.fromHex(
                        "edde6b2beddb2fda438665bbe6df0a639c518e6d5352e7276944b70777d437d28d1b22813ed70f5b8a3a3cbaf08aa9a8"),
                ZERO_BLOCK_HASH,
                2,
                List.of(
                        Bytes.EMPTY,
                        Bytes.fromHex(
                                "839ddb854c8f4cf9c3705268b17bc7d53e91454ff14dbbfffd6c77b6118a0e79fb1e478b4924bfb0fd93ef60101d3237")),
                FAKE_TRANSACTION_RESULT.transactionResultOrThrow().consensusTimestampOrThrow(),
                false,
                SemanticVersion.DEFAULT,
                CONSENSUS_THEN,
                CONSENSUS_THEN,
                Bytes.fromHex(
                        "38b060a751ac96384cd9327eb1b1e36a21fdb71114be07434c0cc7bf63f6e1da274edebfe76f65fbd51ad2f14898b95b"),
                Bytes.fromHex(
                        "38b060a751ac96384cd9327eb1b1e36a21fdb71114be07434c0cc7bf63f6e1da274edebfe76f65fbd51ad2f14898b95b"),
                Bytes.fromHex(
<<<<<<< HEAD
                        "bf99e1dfd15ffe551ae4bc0953f396639755f0419522f323875806a55a57dca6a4df61ea6dee28bec0c37ed54881d392"));
=======
                        "7ed1db9962a90bab1b343b74c9b85c1b8c9ecbed41fa717d8f342ce3d0140bb403d2a99f0ef25391e290f23f4246dcef"));
>>>>>>> 9bae6de6
        final var actualBlockInfo = infoRef.get();
        assertEquals(expectedBlockInfo, actualBlockInfo);

        // Assert the block proof was written
        final var proofItem = lastAItem.get();
        assertNotNull(proofItem);
        final var item = BlockItem.PROTOBUF.parse(proofItem);
        assertTrue(item.hasBlockProof());
        final var proof = item.blockProofOrThrow();
        assertEquals(N_BLOCK_NO, proof.block());
        assertEquals(FIRST_FAKE_SIGNATURE, proof.blockSignature());
    }

    @Test
    @SuppressWarnings("unchecked")
    void supportsMultiplePendingBlocksWithIndirectProofAsExpected() throws ParseException {
        given(blockHashSigner.isReady()).willReturn(true);
        given(blockHashSigner.schemeId()).willReturn(1L);
        givenSubjectWith(
                1,
                0,
                blockStreamInfoWith(Bytes.EMPTY, CREATION_VERSION),
                platformStateWithFreezeTime(null),
                aWriter,
                bWriter);
        givenEndOfRoundSetup();
        doAnswer(invocationOnMock -> {
                    lastBItem.set(invocationOnMock.getArgument(1));
                    return bWriter;
                })
                .when(bWriter)
                .writePbjItemAndBytes(any(), any());
        given(round.getRoundNum()).willReturn(ROUND_NO);
        given(round.getConsensusTimestamp()).willReturn(CONSENSUS_NOW);

        // Initialize the last (N-1) block hash
        subject.initLastBlockHash(FAKE_RESTART_BLOCK_HASH);

        // Start the round that will be block N
        subject.startRound(round, state);
        // Write some items to the block
        subject.writeItem(FAKE_EVENT_TRANSACTION);
        subject.writeItem(FAKE_TRANSACTION_RESULT);
        subject.writeItem(FAKE_STATE_CHANGES);
        subject.writeItem(FAKE_RECORD_FILE_ITEM);
        final CompletableFuture<Bytes> firstSignature = (CompletableFuture<Bytes>) mock(CompletableFuture.class);
        final CompletableFuture<Bytes> secondSignature = (CompletableFuture<Bytes>) mock(CompletableFuture.class);
        given(blockHashSigner.signFuture(any())).willReturn(firstSignature).willReturn(secondSignature);
        // End the round in block N
        subject.endRound(state, ROUND_NO);

        // Start the round that will be block N+1
        given(round.getRoundNum()).willReturn(ROUND_NO + 1);
        given(round.getConsensusTimestamp()).willReturn(CONSENSUS_NOW.plusSeconds(1)); // Next round timestamp
        given(notification.round()).willReturn(ROUND_NO);
        given(notification.hash()).willReturn(FAKE_START_OF_BLOCK_STATE_HASH);
        // Notify the subject of the required start-of-state hash
        subject.notify(notification);
        subject.startRound(round, state);
        // Write some items to the block
        subject.writeItem(FAKE_EVENT_TRANSACTION);
        subject.writeItem(FAKE_TRANSACTION_RESULT);
        subject.writeItem(FAKE_STATE_CHANGES);
        subject.writeItem(FAKE_RECORD_FILE_ITEM);
        // End the round in block N+1
        subject.endRound(state, ROUND_NO + 1);

        final ArgumentCaptor<Consumer<Bytes>> firstCaptor = ArgumentCaptor.forClass(Consumer.class);
        final ArgumentCaptor<Consumer<Bytes>> secondCaptor = ArgumentCaptor.forClass(Consumer.class);
        verify(firstSignature).thenAcceptAsync(firstCaptor.capture());
        verify(secondSignature).thenAcceptAsync(secondCaptor.capture());
        secondCaptor.getValue().accept(FIRST_FAKE_SIGNATURE);
        firstCaptor.getValue().accept(SECOND_FAKE_SIGNATURE);

        // Assert both block proofs were written, but with the proof for N using an indirect proof
        final var aProofItem = lastAItem.get();
        assertNotNull(aProofItem);
        final var aItem = BlockItem.PROTOBUF.parse(aProofItem);
        assertTrue(aItem.hasBlockProof());
        final var aProof = aItem.blockProofOrThrow();
        assertEquals(N_BLOCK_NO, aProof.block());
        assertEquals(FIRST_FAKE_SIGNATURE, aProof.blockSignature());
        assertEquals(3, aProof.siblingHashes().size());
        // And the proof for N+1 using a direct proof
        final var bProofItem = lastBItem.get();
        assertNotNull(bProofItem);
        final var bItem = BlockItem.PROTOBUF.parse(bProofItem);
        assertTrue(bItem.hasBlockProof());
        final var bProof = bItem.blockProofOrThrow();
        assertEquals(N_BLOCK_NO + 1, bProof.block());
        assertEquals(FIRST_FAKE_SIGNATURE, bProof.blockSignature());
        assertTrue(bProof.siblingHashes().isEmpty());

        verify(indirectProofsCounter).increment();
    }

    @Test
    void createsBlockWhenTimePeriodElapses() {
        // Given a 2 second block period
        givenSubjectWith(
                1,
                2,
                blockStreamInfoWith(
                        Bytes.EMPTY, CREATION_VERSION.copyBuilder().patch(0).build()),
                platformStateWithFreezeTime(null),
                aWriter);
        givenEndOfRoundSetup();
        given(round.getRoundNum()).willReturn(ROUND_NO);
        given(blockHashSigner.isReady()).willReturn(true);
        given(blockHashSigner.schemeId()).willReturn(1L);

        // Set up the signature future to complete immediately and run the callback synchronously
        given(blockHashSigner.signFuture(any())).willReturn(mockSigningFuture);
        doAnswer(invocationOnMock -> {
                    final Consumer<Bytes> consumer = invocationOnMock.getArgument(0);
                    consumer.accept(FIRST_FAKE_SIGNATURE);
                    return null;
                })
                .when(mockSigningFuture)
                .thenAcceptAsync(any());

        // When starting a round at t=0
        given(round.getConsensusTimestamp()).willReturn(Instant.ofEpochSecond(1000));
        subject.initLastBlockHash(N_MINUS_2_BLOCK_HASH);
        subject.startRound(round, state);

        // And another round at t=1
        given(round.getConsensusTimestamp()).willReturn(Instant.ofEpochSecond(1001));
        subject.startRound(round, state);
        subject.endRound(state, ROUND_NO);

        // Then block should not be closed
        verify(aWriter, never()).closeCompleteBlock();

        // When starting another round at t=3 (after period)
        given(round.getConsensusTimestamp()).willReturn(Instant.ofEpochSecond(1003));
        subject.startRound(round, state);
        subject.endRound(state, ROUND_NO);

        // Then block should be closed
        verify(aWriter).closeCompleteBlock();
    }

    @Test
    void doesNotCreateBlockWhenTimePeriodNotElapsed() {
        // Given a 2 second block period
        givenSubjectWith(
                1,
                2,
                blockStreamInfoWith(
                        Bytes.EMPTY, CREATION_VERSION.copyBuilder().patch(0).build()),
                platformStateWithFreezeTime(null),
                aWriter);
        givenEndOfRoundSetup();
        given(round.getRoundNum()).willReturn(ROUND_NO);
        given(blockHashSigner.isReady()).willReturn(true);

        // When starting a round at t=0
        given(round.getConsensusTimestamp()).willReturn(Instant.ofEpochSecond(1000));
        subject.initLastBlockHash(N_MINUS_2_BLOCK_HASH);
        subject.startRound(round, state);

        // And another round at t=1.5
        given(round.getConsensusTimestamp()).willReturn(Instant.ofEpochSecond(1001, 500_000_000));
        subject.startRound(round, state);
        subject.endRound(state, ROUND_NO);

        // Then block should not be closed
        verify(aWriter, never()).closeCompleteBlock();
    }

    @Test
    void alwaysEndsBlockOnFreezeRoundEvenIfPeriodNotElapsed() {
        // Given a 2 second block period
        givenSubjectWith(
                1,
                2,
                blockStreamInfoWith(
                        Bytes.EMPTY, CREATION_VERSION.copyBuilder().patch(0).build()),
                platformStateWithFreezeTime(Instant.ofEpochSecond(1001)),
                aWriter);
        givenEndOfRoundSetup();
        given(round.getRoundNum()).willReturn(ROUND_NO);
        given(blockHashSigner.isReady()).willReturn(true);
        given(blockHashSigner.schemeId()).willReturn(1L);
        given(state.getReadableStates(any())).willReturn(readableStates);
        given(readableStates.getSingleton(PLATFORM_STATE_KEY)).willReturn(platformStateReadableSingletonState);
        given(platformStateReadableSingletonState.get())
                .willReturn(
                        PlatformState.newBuilder().latestFreezeRound(ROUND_NO).build());

        // Set up the signature future to complete immediately and run the callback synchronously
        given(blockHashSigner.signFuture(any())).willReturn(mockSigningFuture);
        doAnswer(invocationOnMock -> {
                    final Consumer<Bytes> consumer = invocationOnMock.getArgument(0);
                    consumer.accept(FIRST_FAKE_SIGNATURE);
                    return null;
                })
                .when(mockSigningFuture)
                .thenAcceptAsync(any());

        // When starting a round at t=0
        given(round.getConsensusTimestamp()).willReturn(Instant.ofEpochSecond(1000));
        subject.initLastBlockHash(N_MINUS_2_BLOCK_HASH);
        subject.startRound(round, state);

        // And another round at t=1 with freeze
        given(round.getConsensusTimestamp()).willReturn(Instant.ofEpochSecond(1001));
        subject.startRound(round, state);
        subject.endRound(state, ROUND_NO);

        // Then block should be closed due to freeze, even though period not elapsed
        verify(aWriter).closeCompleteBlock();
    }

    @Test
    void usesRoundsPerBlockWhenBlockPeriodIsZero() throws ParseException {
        // Given blockPeriodSeconds=0 and roundsPerBlock=2
        givenSubjectWith(
                2,
                0,
                blockStreamInfoWith(
                        Bytes.EMPTY, CREATION_VERSION.copyBuilder().patch(0).build()),
                platformStateWithFreezeTime(null),
                aWriter);
        givenEndOfRoundSetup();
        given(blockHashSigner.isReady()).willReturn(true);

        // Set up the signature future to complete immediately and run the callback synchronously
        given(blockHashSigner.signFuture(any())).willReturn(mockSigningFuture);
        doAnswer(invocationOnMock -> {
                    final Consumer<Bytes> consumer = invocationOnMock.getArgument(0);
                    consumer.accept(FIRST_FAKE_SIGNATURE);
                    return null;
                })
                .when(mockSigningFuture)
                .thenAcceptAsync(any());

        // When processing rounds
        given(round.getConsensusTimestamp()).willReturn(Instant.ofEpochSecond(1000));
        subject.initLastBlockHash(N_MINUS_2_BLOCK_HASH);

        // First round (not mod 2)
        given(round.getRoundNum()).willReturn(3L);
        subject.startRound(round, state);
        subject.endRound(state, 3L);
        verify(aWriter, never()).closeCompleteBlock();

        // Second round (mod 2)
        given(round.getRoundNum()).willReturn(4L);
        subject.startRound(round, state);
        subject.endRound(state, 4L);
        verify(aWriter).closeCompleteBlock();
    }

    @Test
    void trackEventHashAddsEventHashAndGetEventIndexReturnsTheirPositions() {
        // Given a manager with a single round per block
        givenSubjectWith(
                1, 0, blockStreamInfoWith(Bytes.EMPTY, CREATION_VERSION), platformStateWithFreezeTime(null), aWriter);
        givenEndOfRoundSetup();
        given(round.getConsensusTimestamp()).willReturn(CONSENSUS_NOW);
        given(round.getRoundNum()).willReturn(ROUND_NO);

        // Initialize hash and start a round
        subject.initLastBlockHash(FAKE_RESTART_BLOCK_HASH);
        subject.startRound(round, state);

        // When tracking multiple event hashes
        Hash eventHash1 = CryptoRandomUtils.randomHash();
        Hash eventHash2 = CryptoRandomUtils.randomHash();
        Hash eventHash3 = CryptoRandomUtils.randomHash();

        subject.trackEventHash(eventHash1);
        subject.trackEventHash(eventHash2);
        subject.trackEventHash(eventHash3);

        // Then they should be retrievable by index
        assertEquals(Optional.of(0), subject.getEventIndex(eventHash1));
        assertEquals(Optional.of(1), subject.getEventIndex(eventHash2));
        assertEquals(Optional.of(2), subject.getEventIndex(eventHash3));

        // And non-existent hash should return empty
        Hash unknownHash = CryptoRandomUtils.randomHash();
        assertEquals(Optional.empty(), subject.getEventIndex(unknownHash));
    }

    @Test
    void eventHashMapIsClearedBetweenBlocks() {
        // Given a manager with a single round per block
        givenSubjectWith(
                1,
                0,
                blockStreamInfoWith(Bytes.EMPTY, CREATION_VERSION),
                platformStateWithFreezeTime(null),
                aWriter,
                aWriter);
        givenEndOfRoundSetup();
        given(round.getConsensusTimestamp()).willReturn(CONSENSUS_NOW);
        given(round.getRoundNum()).willReturn(ROUND_NO);
        given(blockHashSigner.isReady()).willReturn(true);

        // Set up the signature future to complete immediately
        given(blockHashSigner.signFuture(any())).willReturn(mockSigningFuture);
        doAnswer(invocationOnMock -> {
                    final Consumer<Bytes> consumer = invocationOnMock.getArgument(0);
                    consumer.accept(FIRST_FAKE_SIGNATURE);
                    return null;
                })
                .when(mockSigningFuture)
                .thenAcceptAsync(any());

        // Initialize hash and start a round
        subject.initLastBlockHash(FAKE_RESTART_BLOCK_HASH);
        subject.startRound(round, state);

        // Track event hashes in the first block
        Hash eventHash1 = CryptoRandomUtils.randomHash();
        Hash eventHash2 = CryptoRandomUtils.randomHash();

        subject.trackEventHash(eventHash1);
        subject.trackEventHash(eventHash2);

        // Verify hashes are tracked in the first block
        assertEquals(Optional.of(0), subject.getEventIndex(eventHash1));
        assertEquals(Optional.of(1), subject.getEventIndex(eventHash2));

        // End the first block
        subject.endRound(state, ROUND_NO);

        // Start a new round/block
        given(round.getRoundNum()).willReturn(ROUND_NO + 1);
        given(round.getConsensusTimestamp()).willReturn(CONSENSUS_NOW.plusSeconds(1));
        subject.startRound(round, state);

        // The previous block's event hashes should no longer be available
        assertEquals(Optional.empty(), subject.getEventIndex(eventHash1));
        assertEquals(Optional.empty(), subject.getEventIndex(eventHash2));

        // Track a new event hash in the second block
        Hash eventHash3 = CryptoRandomUtils.randomHash();
        subject.trackEventHash(eventHash3);

        // Verify the index starts from 0 again in the new block
        assertEquals(Optional.of(0), subject.getEventIndex(eventHash3));
    }

    private void givenSubjectWith(
            final int roundsPerBlock,
            final int blockPeriod,
            @NonNull final BlockStreamInfo blockStreamInfo,
            @NonNull final PlatformState platformState,
            @NonNull final BlockItemWriter... writers) {
        final AtomicInteger nextWriter = new AtomicInteger(0);
        final var config = HederaTestConfigBuilder.create()
                .withConfigDataType(BlockStreamConfig.class)
                .withValue("blockStream.roundsPerBlock", roundsPerBlock)
                .withValue("blockStream.blockPeriod", Duration.of(blockPeriod, ChronoUnit.SECONDS))
                .getOrCreateConfig();
        given(configProvider.getConfiguration()).willReturn(new VersionedConfigImpl(config, 1L));
        subject = new BlockStreamManagerImpl(
                blockHashSigner,
                () -> writers[nextWriter.getAndIncrement()],
                ForkJoinPool.commonPool(),
                configProvider,
                networkInfo,
                boundaryStateChangeListener,
                hashInfo,
                SemanticVersion.DEFAULT,
                TEST_PLATFORM_STATE_FACADE,
                lifecycle,
                metrics);
        given(state.getReadableStates(any())).willReturn(readableStates);
        given(readableStates.getSingleton(PLATFORM_STATE_KEY)).willReturn(platformStateReadableSingletonState);
        lenient().when(state.getReadableStates(FreezeServiceImpl.NAME)).thenReturn(readableStates);
        infoRef.set(blockStreamInfo);
        stateRef.set(platformState);
        blockStreamInfoState = new FunctionWritableSingletonState<>(
                BlockStreamService.NAME, BLOCK_STREAM_INFO_KEY, infoRef::get, infoRef::set);
    }

    private void givenEndOfRoundSetup() {
        givenEndOfRoundSetup(null);
    }

    private void givenEndOfRoundSetup(@Nullable final AtomicReference<BlockHeader> headerRef) {
        // Add mock for round iterator
        lenient().when(round.iterator()).thenReturn(mockIterator);
        lenient().when(mockIterator.next()).thenReturn(mockEvent);
        lenient().when(mockEvent.getConsensusTimestamp()).thenReturn(CONSENSUS_NOW);
        lenient()
                .doAnswer(invocationOnMock -> {
                    lastAItem.set(invocationOnMock.getArgument(1));
                    if (headerRef != null) {
                        final var item = BlockItem.PROTOBUF.parse(lastAItem.get());
                        if (item.hasBlockHeader()) {
                            headerRef.set(item.blockHeaderOrThrow());
                        }
                    }
                    return aWriter;
                })
                .when(aWriter)
                .writePbjItemAndBytes(any(), any());
        lenient().when(state.getWritableStates(BlockStreamService.NAME)).thenReturn(writableStates);
        lenient().when(state.getReadableStates(BlockStreamService.NAME)).thenReturn(readableStates);
        lenient().when(state.getReadableStates(PlatformStateService.NAME)).thenReturn(readableStates);
        lenient()
                .when(writableStates.<BlockStreamInfo>getSingleton(BLOCK_STREAM_INFO_KEY))
                .thenReturn(blockStreamInfoState);
        lenient()
                .when(readableStates.<BlockStreamInfo>getSingleton(BLOCK_STREAM_INFO_KEY))
                .thenReturn(blockStreamInfoState);
        lenient()
                .when(readableStates.<PlatformState>getSingleton(PLATFORM_STATE_KEY))
                .thenReturn(new FunctionWritableSingletonState<>(
                        PlatformStateService.NAME, PLATFORM_STATE_KEY, stateRef::get, stateRef::set));
        lenient()
                .doAnswer(invocationOnMock -> {
                    blockStreamInfoState.commit();
                    return null;
                })
                .when((CommittableWritableStates) writableStates)
                .commit();
    }

    private BlockStreamInfo blockStreamInfoWith(
            @NonNull final Bytes resultHashes, @NonNull final SemanticVersion creationVersion) {
        return BlockStreamInfo.newBuilder()
                .blockNumber(N_MINUS_1_BLOCK_NO)
                .creationSoftwareVersion(creationVersion)
                .trailingBlockHashes(appendHash(N_MINUS_2_BLOCK_HASH, Bytes.EMPTY, 256))
                .trailingOutputHashes(resultHashes)
                .lastIntervalProcessTime(CONSENSUS_THEN)
                .lastHandleTime(CONSENSUS_THEN)
                .blockTime(asTimestamp(CONSENSUS_NOW.minusSeconds(5))) // Add block time to track last block creation
                .build();
    }

    private PlatformState platformStateWithFreezeTime(@Nullable final Instant freezeTime) {
        return PlatformState.newBuilder()
                .creationSoftwareVersion(CREATION_VERSION)
                .freezeTime(freezeTime == null ? null : asTimestamp(freezeTime))
                .build();
    }

    private static Bytes noThrowSha384HashOfItem(@NonNull final BlockItem item) {
        return Bytes.wrap(noThrowSha384HashOf(BlockItem.PROTOBUF.toBytes(item).toByteArray()));
    }
}<|MERGE_RESOLUTION|>--- conflicted
+++ resolved
@@ -579,11 +579,7 @@
                 Bytes.fromHex(
                         "38b060a751ac96384cd9327eb1b1e36a21fdb71114be07434c0cc7bf63f6e1da274edebfe76f65fbd51ad2f14898b95b"),
                 Bytes.fromHex(
-<<<<<<< HEAD
-                        "bf99e1dfd15ffe551ae4bc0953f396639755f0419522f323875806a55a57dca6a4df61ea6dee28bec0c37ed54881d392"));
-=======
                         "7ed1db9962a90bab1b343b74c9b85c1b8c9ecbed41fa717d8f342ce3d0140bb403d2a99f0ef25391e290f23f4246dcef"));
->>>>>>> 9bae6de6
         final var actualBlockInfo = infoRef.get();
         assertEquals(expectedBlockInfo, actualBlockInfo);
 

/*
 * Copyright (C) 2024-2025 Hedera Hashgraph, LLC
 *
 * Licensed under the Apache License, Version 2.0 (the "License");
 * you may not use this file except in compliance with the License.
 * You may obtain a copy of the License at
 *
 *      http://www.apache.org/licenses/LICENSE-2.0
 *
 * Unless required by applicable law or agreed to in writing, software
 * distributed under the License is distributed on an "AS IS" BASIS,
 * WITHOUT WARRANTIES OR CONDITIONS OF ANY KIND, either express or implied.
 * See the License for the specific language governing permissions and
 * limitations under the License.
 */

package com.hedera.node.app.blocks.impl;

import static com.hedera.hapi.util.HapiUtils.asTimestamp;
import static com.hedera.node.app.blocks.BlockStreamManager.PendingWork.NONE;
import static com.hedera.node.app.blocks.BlockStreamManager.PendingWork.POST_UPGRADE_WORK;
import static com.hedera.node.app.blocks.BlockStreamManager.ZERO_BLOCK_HASH;
import static com.hedera.node.app.blocks.BlockStreamService.FAKE_RESTART_BLOCK_HASH;
import static com.hedera.node.app.blocks.impl.BlockImplUtils.appendHash;
import static com.hedera.node.app.blocks.impl.BlockImplUtils.combine;
import static com.hedera.node.app.blocks.impl.BlockStreamManagerImpl.classifyPendingWork;
import static com.hedera.node.app.blocks.schemas.V0560BlockStreamSchema.BLOCK_STREAM_INFO_KEY;
import static com.hedera.node.app.fixtures.AppTestBase.DEFAULT_CONFIG;
import static com.hedera.node.app.hapi.utils.CommonUtils.noThrowSha384HashOf;
import static com.swirlds.platform.state.service.schemas.V0540PlatformStateSchema.PLATFORM_STATE_KEY;
import static com.swirlds.platform.test.fixtures.state.TestPlatformStateFacade.TEST_PLATFORM_STATE_FACADE;
import static java.util.concurrent.CompletableFuture.completedFuture;
import static org.junit.jupiter.api.Assertions.assertDoesNotThrow;
import static org.junit.jupiter.api.Assertions.assertEquals;
import static org.junit.jupiter.api.Assertions.assertFalse;
import static org.junit.jupiter.api.Assertions.assertNotNull;
import static org.junit.jupiter.api.Assertions.assertNull;
import static org.junit.jupiter.api.Assertions.assertSame;
import static org.junit.jupiter.api.Assertions.assertThrows;
import static org.junit.jupiter.api.Assertions.assertTrue;
import static org.mockito.ArgumentMatchers.any;
import static org.mockito.BDDMockito.given;
import static org.mockito.Mockito.doAnswer;
import static org.mockito.Mockito.mock;
import static org.mockito.Mockito.never;
import static org.mockito.Mockito.times;
import static org.mockito.Mockito.verify;
import static org.mockito.Mockito.verifyNoMoreInteractions;
import static org.mockito.Mockito.withSettings;

import com.hedera.hapi.block.stream.BlockItem;
import com.hedera.hapi.block.stream.RecordFileItem;
import com.hedera.hapi.block.stream.output.BlockHeader;
import com.hedera.hapi.block.stream.output.StateChanges;
import com.hedera.hapi.block.stream.output.TransactionResult;
import com.hedera.hapi.node.base.SemanticVersion;
import com.hedera.hapi.node.base.Timestamp;
import com.hedera.hapi.node.state.blockstream.BlockStreamInfo;
import com.hedera.hapi.platform.event.EventTransaction;
import com.hedera.hapi.platform.state.PlatformState;
import com.hedera.node.app.blocks.BlockHashSigner;
import com.hedera.node.app.blocks.BlockItemWriter;
import com.hedera.node.app.blocks.BlockStreamManager;
import com.hedera.node.app.blocks.BlockStreamService;
import com.hedera.node.app.blocks.InitialStateHash;
import com.hedera.node.app.records.BlockRecordService;
import com.hedera.node.config.ConfigProvider;
import com.hedera.node.config.VersionedConfigImpl;
import com.hedera.node.config.testfixtures.HederaTestConfigBuilder;
import com.hedera.pbj.runtime.ParseException;
import com.hedera.pbj.runtime.io.buffer.Bytes;
import com.swirlds.common.crypto.Hash;
import com.swirlds.platform.state.service.PlatformStateService;
import com.swirlds.platform.system.Round;
import com.swirlds.platform.system.events.ConsensusEvent;
import com.swirlds.platform.system.state.notifications.StateHashedNotification;
import com.swirlds.state.State;
import com.swirlds.state.spi.CommittableWritableStates;
import com.swirlds.state.spi.ReadableStates;
import com.swirlds.state.spi.WritableSingletonStateBase;
import com.swirlds.state.spi.WritableStates;
import com.swirlds.state.test.fixtures.FunctionWritableSingletonState;
import edu.umd.cs.findbugs.annotations.NonNull;
import edu.umd.cs.findbugs.annotations.Nullable;
import java.time.Instant;
import java.util.List;
import java.util.concurrent.CompletableFuture;
import java.util.concurrent.ForkJoinPool;
import java.util.concurrent.atomic.AtomicInteger;
import java.util.concurrent.atomic.AtomicReference;
import java.util.function.Consumer;
import org.junit.jupiter.api.BeforeEach;
import org.junit.jupiter.api.Test;
import org.junit.jupiter.api.extension.ExtendWith;
import org.mockito.ArgumentCaptor;
import org.mockito.Mock;
import org.mockito.junit.jupiter.MockitoExtension;

@ExtendWith(MockitoExtension.class)
class BlockStreamManagerImplTest {
    private static final SemanticVersion CREATION_VERSION = new SemanticVersion(1, 2, 3, "alpha.1", "2");
    private static final long ROUND_NO = 123L;
    private static final long N_MINUS_2_BLOCK_NO = 664L;
    private static final long N_MINUS_1_BLOCK_NO = 665L;
    private static final long N_BLOCK_NO = 666L;
    private static final Instant CONSENSUS_NOW = Instant.ofEpochSecond(1_234_567L);
    private static final Timestamp CONSENSUS_THEN = new Timestamp(890, 0);
    private static final Hash FAKE_START_OF_BLOCK_STATE_HASH = new Hash(new byte[48]);
    private static final Bytes N_MINUS_2_BLOCK_HASH = Bytes.wrap(noThrowSha384HashOf(new byte[] {(byte) 0xAA}));
    private static final Bytes FIRST_FAKE_SIGNATURE = Bytes.fromHex("ff".repeat(48));
    private static final Bytes SECOND_FAKE_SIGNATURE = Bytes.fromHex("ee".repeat(48));
    private static final BlockItem FAKE_EVENT_TRANSACTION =
            BlockItem.newBuilder().eventTransaction(EventTransaction.DEFAULT).build();
    private static final BlockItem FAKE_TRANSACTION_RESULT =
            BlockItem.newBuilder().transactionResult(TransactionResult.DEFAULT).build();
    private static final Bytes FAKE_RESULT_HASH = noThrowSha384HashOfItem(FAKE_TRANSACTION_RESULT);
    private static final BlockItem FAKE_STATE_CHANGES =
            BlockItem.newBuilder().stateChanges(StateChanges.DEFAULT).build();
    private static final BlockItem FAKE_RECORD_FILE_ITEM =
            BlockItem.newBuilder().recordFile(RecordFileItem.DEFAULT).build();
    private final InitialStateHash hashInfo = new InitialStateHash(completedFuture(ZERO_BLOCK_HASH), 0);

    @Mock
    private BlockHashSigner blockHashSigner;

    @Mock
    private StateHashedNotification notification;

    @Mock
    private ConfigProvider configProvider;

    @Mock
    private BoundaryStateChangeListener boundaryStateChangeListener;

    @Mock
    private BlockItemWriter aWriter;

    @Mock
    private BlockItemWriter bWriter;

    @Mock
    private ReadableStates readableStates;

    @Mock
    private CompletableFuture<Bytes> mockSigningFuture;

    @Mock
    private ConsensusEvent consensusEvent;

    private WritableStates writableStates;

    @Mock
    private Round round;

    @Mock
    private State state;

    private final AtomicReference<Bytes> lastAItem = new AtomicReference<>();
    private final AtomicReference<Bytes> lastBItem = new AtomicReference<>();
    private final AtomicReference<PlatformState> stateRef = new AtomicReference<>();
    private final AtomicReference<BlockStreamInfo> infoRef = new AtomicReference<>();

    private WritableSingletonStateBase<BlockStreamInfo> blockStreamInfoState;

    private BlockStreamManagerImpl subject;

    @BeforeEach
    void setUp() {
        writableStates = mock(WritableStates.class, withSettings().extraInterfaces(CommittableWritableStates.class));
    }

    @Test
    void classifiesPendingGenesisWorkByIntervalTime() {
        assertSame(
                BlockStreamManager.PendingWork.GENESIS_WORK,
                classifyPendingWork(BlockStreamInfo.DEFAULT, SemanticVersion.DEFAULT));
    }

    @Test
    void classifiesPriorVersionHasPostUpgradeWorkWithDifferentVersionButIntervalTime() {
        assertSame(
                POST_UPGRADE_WORK,
                classifyPendingWork(
                        BlockStreamInfo.newBuilder()
                                .creationSoftwareVersion(
                                        SemanticVersion.newBuilder().major(1).build())
                                .lastIntervalProcessTime(new Timestamp(1234567, 890))
                                .build(),
                        CREATION_VERSION));
    }

    @Test
    void classifiesNonGenesisBlockOfSameVersionWithWorkNotDoneStillHasPostUpgradeWork() {
        assertEquals(
                POST_UPGRADE_WORK,
                classifyPendingWork(
                        BlockStreamInfo.newBuilder()
                                .creationSoftwareVersion(CREATION_VERSION)
                                .lastIntervalProcessTime(new Timestamp(1234567, 890))
                                .build(),
                        CREATION_VERSION));
    }

    @Test
    void classifiesNonGenesisBlockOfSameVersionWithWorkDoneAsNoWork() {
        assertSame(
                NONE,
                classifyPendingWork(
                        BlockStreamInfo.newBuilder()
                                .postUpgradeWorkDone(true)
                                .creationSoftwareVersion(CREATION_VERSION)
                                .lastIntervalProcessTime(new Timestamp(1234567, 890))
                                .build(),
                        CREATION_VERSION));
    }

    @Test
    void canUpdateDistinguishedTimes() {
        given(configProvider.getConfiguration()).willReturn(new VersionedConfigImpl(DEFAULT_CONFIG, 1L));
        subject = new BlockStreamManagerImpl(
                blockHashSigner,
                () -> aWriter,
                ForkJoinPool.commonPool(),
                configProvider,
                boundaryStateChangeListener,
                hashInfo,
                SemanticVersion.DEFAULT,
                TEST_PLATFORM_STATE_FACADE);
        assertSame(Instant.EPOCH, subject.lastIntervalProcessTime());
        subject.setLastIntervalProcessTime(CONSENSUS_NOW);
        assertEquals(CONSENSUS_NOW, subject.lastIntervalProcessTime());

        assertSame(Instant.EPOCH, subject.lastHandleTime());
        subject.setLastHandleTime(CONSENSUS_NOW);
        assertEquals(CONSENSUS_NOW, subject.lastHandleTime());
    }

    @Test
    void requiresLastHashToBeInitialized() {
        given(configProvider.getConfiguration()).willReturn(new VersionedConfigImpl(DEFAULT_CONFIG, 1));
        subject = new BlockStreamManagerImpl(
                blockHashSigner,
                () -> aWriter,
                ForkJoinPool.commonPool(),
                configProvider,
                boundaryStateChangeListener,
                hashInfo,
                SemanticVersion.DEFAULT,
                TEST_PLATFORM_STATE_FACADE);
        assertThrows(IllegalStateException.class, () -> subject.startRound(round, state));
    }

    @Test
    void startsAndEndsBlockWithSingleRoundPerBlockAsExpected() throws ParseException {
        givenSubjectWith(
                1,
                blockStreamInfoWith(
                        Bytes.EMPTY, CREATION_VERSION.copyBuilder().patch(0).build()),
                platformStateWithFreezeTime(null),
                aWriter);
        givenEndOfRoundSetup();
        given(boundaryStateChangeListener.boundaryTimestampOrThrow()).willReturn(Timestamp.DEFAULT);
        given(round.getRoundNum()).willReturn(ROUND_NO);

        // Initialize the last (N-1) block hash
        subject.initLastBlockHash(FAKE_RESTART_BLOCK_HASH);
        assertFalse(subject.hasLedgerId());

        given(blockHashSigner.isReady()).willReturn(true);
        // Start the round that will be block N
        subject.startRound(round, state);
        assertTrue(subject.hasLedgerId());
        assertSame(POST_UPGRADE_WORK, subject.pendingWork());
        subject.confirmPendingWorkFinished();
        assertSame(NONE, subject.pendingWork());
        // We don't fail hard on duplicate calls to confirm post-upgrade work
        assertDoesNotThrow(() -> subject.confirmPendingWorkFinished());

        // Assert the internal state of the subject has changed as expected and the writer has been opened
        verify(boundaryStateChangeListener).setBoundaryTimestamp(CONSENSUS_NOW);
        assertEquals(N_MINUS_2_BLOCK_HASH, subject.blockHashByBlockNumber(N_MINUS_2_BLOCK_NO));
        assertEquals(FAKE_RESTART_BLOCK_HASH, subject.blockHashByBlockNumber(N_MINUS_1_BLOCK_NO));
        assertNull(subject.prngSeed());
        assertEquals(N_BLOCK_NO, subject.blockNo());

        // Write some items to the block
        subject.writeItem(FAKE_EVENT_TRANSACTION);
        subject.writeItem(FAKE_TRANSACTION_RESULT);
        subject.setRoundFirstUserTransactionTime(CONSENSUS_NOW);
        subject.writeItem(FAKE_STATE_CHANGES);
        subject.writeItem(FAKE_RECORD_FILE_ITEM);

        // Immediately resolve to the expected ledger signature
        given(blockHashSigner.signFuture(any())).willReturn(mockSigningFuture);
        doAnswer(invocationOnMock -> {
                    final Consumer<Bytes> consumer = invocationOnMock.getArgument(0);
                    consumer.accept(FIRST_FAKE_SIGNATURE);
                    return null;
                })
                .when(mockSigningFuture)
                .thenAcceptAsync(any());
        // End the round
        subject.endRound(state, ROUND_NO);

        verify(aWriter).openBlock(N_BLOCK_NO);

        // Assert the internal state of the subject has changed as expected and the writer has been closed
        final var expectedBlockInfo = new BlockStreamInfo(
                N_BLOCK_NO,
                asTimestamp(CONSENSUS_NOW),
                appendHash(combine(ZERO_BLOCK_HASH, FAKE_RESULT_HASH), appendHash(ZERO_BLOCK_HASH, Bytes.EMPTY, 4), 4),
                appendHash(FAKE_RESTART_BLOCK_HASH, appendHash(N_MINUS_2_BLOCK_HASH, Bytes.EMPTY, 256), 256),
                Bytes.fromHex(
                        "edde6b2beddb2fda438665bbe6df0a639c518e6d5352e7276944b70777d437d28d1b22813ed70f5b8a3a3cbaf08aa9a8"),
                ZERO_BLOCK_HASH,
                4,
                List.of(
                        Bytes.EMPTY,
                        Bytes.EMPTY,
                        Bytes.fromHex(
                                "cf1343eb8811fc4ccbd468b9703d60272894c91d1972efeb2d77d2e9d82598659feaf09b7c6bf0f1c3e0fcf4a4f08f48")),
                Timestamp.DEFAULT,
                true,
                SemanticVersion.DEFAULT,
                CONSENSUS_THEN,
                BlockRecordService.EPOCH);
        final var actualBlockInfo = infoRef.get();
        assertEquals(expectedBlockInfo, actualBlockInfo);

        // Assert the block proof was written
        final var proofItem = lastAItem.get();
        assertNotNull(proofItem);
        final var item = BlockItem.PROTOBUF.parse(proofItem);
        assertTrue(item.hasBlockProof());
        final var proof = item.blockProofOrThrow();
        assertEquals(N_BLOCK_NO, proof.block());
        assertEquals(FIRST_FAKE_SIGNATURE, proof.blockSignature());
    }

    @Test
    void doesNotEndBlockEvenAtModZeroRoundIfSignerIsNotReady() {
        givenSubjectWith(
                1,
                blockStreamInfoWith(
                        Bytes.EMPTY, CREATION_VERSION.copyBuilder().patch(0).build()),
                platformStateWithFreezeTime(null),
                aWriter);
        given(round.getRoundNum()).willReturn(ROUND_NO);

        // Initialize the last (N-1) block hash
        subject.initLastBlockHash(FAKE_RESTART_BLOCK_HASH);

        // Start the round that will be block N
        subject.startRound(round, state);

        // Assert the internal state of the subject has changed as expected and the writer has been opened
        verify(boundaryStateChangeListener).setBoundaryTimestamp(CONSENSUS_NOW);
        assertEquals(N_MINUS_2_BLOCK_HASH, subject.blockHashByBlockNumber(N_MINUS_2_BLOCK_NO));
        assertEquals(FAKE_RESTART_BLOCK_HASH, subject.blockHashByBlockNumber(N_MINUS_1_BLOCK_NO));
        assertNull(subject.prngSeed());
        assertEquals(N_BLOCK_NO, subject.blockNo());

        // Write some items to the block
        subject.writeItem(FAKE_EVENT_TRANSACTION);
        subject.writeItem(FAKE_TRANSACTION_RESULT);
        subject.writeItem(FAKE_STATE_CHANGES);
        subject.writeItem(FAKE_RECORD_FILE_ITEM);

        // End the round (which cannot close the block since signer isn't ready)
        subject.endRound(state, ROUND_NO);

        verify(blockHashSigner, never()).signFuture(any());
    }

    @Test
    void blockWithNoUserTransactionsHasExpectedHeader() {
        givenSubjectWith(
                1,
                blockStreamInfoWith(
                        Bytes.EMPTY, CREATION_VERSION.copyBuilder().patch(0).build()),
                platformStateWithFreezeTime(null),
                aWriter);
        final AtomicReference<BlockHeader> writtenHeader = new AtomicReference<>();
        givenEndOfRoundSetup(writtenHeader);
        given(boundaryStateChangeListener.boundaryTimestampOrThrow()).willReturn(Timestamp.DEFAULT);
        given(round.getRoundNum()).willReturn(ROUND_NO);

        // Initialize the last (N-1) block hash
        subject.initLastBlockHash(FAKE_RESTART_BLOCK_HASH);
        assertFalse(subject.hasLedgerId());

        given(blockHashSigner.isReady()).willReturn(true);
        // Start the round that will be block N
        subject.startRound(round, state);
        assertTrue(subject.hasLedgerId());
        assertSame(POST_UPGRADE_WORK, subject.pendingWork());
        subject.confirmPendingWorkFinished();
        assertSame(NONE, subject.pendingWork());
        // We don't fail hard on duplicate calls to confirm post-upgrade work
        assertDoesNotThrow(() -> subject.confirmPendingWorkFinished());

        // Assert the internal state of the subject has changed as expected and the writer has been opened
        verify(boundaryStateChangeListener).setBoundaryTimestamp(CONSENSUS_NOW);
        assertEquals(N_MINUS_2_BLOCK_HASH, subject.blockHashByBlockNumber(N_MINUS_2_BLOCK_NO));
        assertEquals(FAKE_RESTART_BLOCK_HASH, subject.blockHashByBlockNumber(N_MINUS_1_BLOCK_NO));
        assertNull(subject.prngSeed());
        assertEquals(N_BLOCK_NO, subject.blockNo());

        // Write some items to the block
        subject.writeItem(FAKE_EVENT_TRANSACTION);
        subject.writeItem(FAKE_TRANSACTION_RESULT);
        subject.writeItem(FAKE_STATE_CHANGES);
        subject.writeItem(FAKE_RECORD_FILE_ITEM);

        // Immediately resolve to the expected ledger signature
        given(blockHashSigner.signFuture(any())).willReturn(completedFuture(FIRST_FAKE_SIGNATURE));
        // End the round
        subject.endRound(state, ROUND_NO);

        final var header = writtenHeader.get();
        assertNotNull(header);
        assertEquals(N_BLOCK_NO, header.number());
        assertFalse(header.hasFirstTransactionConsensusTime());
    }

    @Test
    void doesNotEndBlockWithMultipleRoundPerBlockIfNotModZero() {
        givenSubjectWith(
<<<<<<< HEAD
                2,
                0,
                blockStreamInfoWith(
                        Bytes.EMPTY, CREATION_VERSION.copyBuilder().patch(0).build()),
                platformStateWithFreezeTime(null),
                aWriter);
        givenEndOfRoundSetup();
        given(round.getRoundNum()).willReturn(ROUND_NO);
        given(round.getConsensusTimestamp()).willReturn(CONSENSUS_NOW);
        given(state.getReadableStates(BlockStreamService.NAME)).willReturn(readableStates);
        given(state.getReadableStates(PlatformStateService.NAME)).willReturn(readableStates);
        given(readableStates.<BlockStreamInfo>getSingleton(BLOCK_STREAM_INFO_KEY))
                .willReturn(blockStreamInfoState);
        given(readableStates.<PlatformState>getSingleton(PLATFORM_STATE_KEY))
                .willReturn(new FunctionWritableSingletonState<>(
                        PlatformStateService.NAME, PLATFORM_STATE_KEY, stateRef::get, stateRef::set));
=======
                7, blockStreamInfoWith(Bytes.EMPTY, CREATION_VERSION), platformStateWithFreezeTime(null), aWriter);
>>>>>>> 582c0faf

        // Initialize the last (N-1) block hash
        subject.initLastBlockHash(FAKE_RESTART_BLOCK_HASH);

        // Start the round that will be block N
        subject.startRound(round, state);

        // Assert the internal state of the subject has changed as expected
        verify(boundaryStateChangeListener).setBoundaryTimestamp(CONSENSUS_NOW);
        assertEquals(N_MINUS_2_BLOCK_HASH, subject.blockHashByBlockNumber(N_MINUS_2_BLOCK_NO));
        assertEquals(FAKE_RESTART_BLOCK_HASH, subject.blockHashByBlockNumber(N_MINUS_1_BLOCK_NO));

        // Write some items to the block
        subject.writeItem(FAKE_EVENT_TRANSACTION);
        subject.writeItem(FAKE_TRANSACTION_RESULT);
        subject.writeItem(FAKE_STATE_CHANGES);
        subject.writeItem(FAKE_RECORD_FILE_ITEM);

        // End the round
        subject.endRound(state, ROUND_NO);

        // Assert the internal state of the subject has changed as expected and the writer has been closed
        verify(blockHashSigner, times(3)).isReady();
        verifyNoMoreInteractions(blockHashSigner);
    }

    @Test
    void alwaysEndsBlockOnFreezeRoundPerBlockAsExpected() throws ParseException {
        final var resultHashes = Bytes.fromHex("aa".repeat(48) + "bb".repeat(48) + "cc".repeat(48) + "dd".repeat(48));
        givenSubjectWith(
                7,
                blockStreamInfoWith(resultHashes, CREATION_VERSION),
                platformStateWithFreezeTime(CONSENSUS_NOW.minusSeconds(1)),
                aWriter);
        givenEndOfRoundSetup();
        given(round.getRoundNum()).willReturn(ROUND_NO);
        given(boundaryStateChangeListener.boundaryTimestampOrThrow()).willReturn(Timestamp.DEFAULT);

        // Initialize the last (N-1) block hash
        subject.initLastBlockHash(FAKE_RESTART_BLOCK_HASH);

        given(blockHashSigner.isReady()).willReturn(true);
        // Start the round that will be block N
        subject.startRound(round, state);

        // Assert the internal state of the subject has changed as expected and the writer has been opened
        verify(boundaryStateChangeListener).setBoundaryTimestamp(CONSENSUS_NOW);
        assertEquals(N_MINUS_2_BLOCK_HASH, subject.blockHashByBlockNumber(N_MINUS_2_BLOCK_NO));
        assertEquals(FAKE_RESTART_BLOCK_HASH, subject.blockHashByBlockNumber(N_MINUS_1_BLOCK_NO));
        assertEquals(N_BLOCK_NO, subject.blockNo());

        // Write some items to the block
        subject.writeItem(FAKE_EVENT_TRANSACTION);
        assertEquals(Bytes.fromHex("aa".repeat(48)), subject.prngSeed());
        subject.writeItem(FAKE_TRANSACTION_RESULT);
        subject.setRoundFirstUserTransactionTime(CONSENSUS_NOW);
        assertEquals(Bytes.fromHex("bb".repeat(48)), subject.prngSeed());
        subject.writeItem(FAKE_STATE_CHANGES);
        for (int i = 0; i < 8; i++) {
            subject.writeItem(FAKE_RECORD_FILE_ITEM);
        }

        // Immediately resolve to the expected ledger signature
        given(blockHashSigner.signFuture(any())).willReturn(mockSigningFuture);
        doAnswer(invocationOnMock -> {
                    final Consumer<Bytes> consumer = invocationOnMock.getArgument(0);
                    consumer.accept(FIRST_FAKE_SIGNATURE);
                    return null;
                })
                .when(mockSigningFuture)
                .thenAcceptAsync(any());
        // End the round
        subject.endRound(state, ROUND_NO);

        verify(aWriter).openBlock(N_BLOCK_NO);

        // Assert the internal state of the subject has changed as expected and the writer has been closed
        final var expectedBlockInfo = new BlockStreamInfo(
                N_BLOCK_NO,
                asTimestamp(CONSENSUS_NOW),
                appendHash(combine(Bytes.fromHex("dd".repeat(48)), FAKE_RESULT_HASH), resultHashes, 4),
                appendHash(FAKE_RESTART_BLOCK_HASH, appendHash(N_MINUS_2_BLOCK_HASH, Bytes.EMPTY, 256), 256),
                Bytes.fromHex(
                        "edde6b2beddb2fda438665bbe6df0a639c518e6d5352e7276944b70777d437d28d1b22813ed70f5b8a3a3cbaf08aa9a8"),
                ZERO_BLOCK_HASH,
                4,
                List.of(
                        Bytes.EMPTY,
                        Bytes.EMPTY,
                        Bytes.fromHex(
                                "cf1343eb8811fc4ccbd468b9703d60272894c91d1972efeb2d77d2e9d82598659feaf09b7c6bf0f1c3e0fcf4a4f08f48")),
                Timestamp.DEFAULT,
                false,
                SemanticVersion.DEFAULT,
                CONSENSUS_THEN,
                BlockRecordService.EPOCH);
        final var actualBlockInfo = infoRef.get();
        assertEquals(expectedBlockInfo, actualBlockInfo);

        // Assert the block proof was written
        final var proofItem = lastAItem.get();
        assertNotNull(proofItem);
        final var item = BlockItem.PROTOBUF.parse(proofItem);
        assertTrue(item.hasBlockProof());
        final var proof = item.blockProofOrThrow();
        assertEquals(N_BLOCK_NO, proof.block());
        assertEquals(FIRST_FAKE_SIGNATURE, proof.blockSignature());
    }

    @Test
    @SuppressWarnings("unchecked")
    void supportsMultiplePendingBlocksWithIndirectProofAsExpected() throws ParseException {
        given(blockHashSigner.isReady()).willReturn(true);
        givenSubjectWith(
                1,
                blockStreamInfoWith(Bytes.EMPTY, CREATION_VERSION),
                platformStateWithFreezeTime(null),
                aWriter,
                bWriter);
        givenEndOfRoundSetup();
        doAnswer(invocationOnMock -> {
                    lastBItem.set(invocationOnMock.getArgument(0));
                    return bWriter;
                })
                .when(bWriter)
                .writePbjItem(any());
        given(round.getRoundNum()).willReturn(ROUND_NO);
        given(boundaryStateChangeListener.boundaryTimestampOrThrow()).willReturn(Timestamp.DEFAULT);

        // Initialize the last (N-1) block hash
        subject.initLastBlockHash(FAKE_RESTART_BLOCK_HASH);

        // Start the round that will be block N
        subject.startRound(round, state);
        // Write some items to the block
        subject.writeItem(FAKE_EVENT_TRANSACTION);
        subject.writeItem(FAKE_TRANSACTION_RESULT);
        subject.writeItem(FAKE_STATE_CHANGES);
        subject.writeItem(FAKE_RECORD_FILE_ITEM);
        final CompletableFuture<Bytes> firstSignature = (CompletableFuture<Bytes>) mock(CompletableFuture.class);
        final CompletableFuture<Bytes> secondSignature = (CompletableFuture<Bytes>) mock(CompletableFuture.class);
        given(blockHashSigner.signFuture(any())).willReturn(firstSignature).willReturn(secondSignature);
        // End the round in block N
        subject.endRound(state, ROUND_NO);

        // Start the round that will be block N+1
        given(round.getRoundNum()).willReturn(ROUND_NO + 1);
        given(notification.round()).willReturn(ROUND_NO);
        given(notification.hash()).willReturn(FAKE_START_OF_BLOCK_STATE_HASH);
        // Notify the subject of the required start-of-state hash
        subject.notify(notification);
        subject.startRound(round, state);
        // Write some items to the block
        subject.writeItem(FAKE_EVENT_TRANSACTION);
        subject.writeItem(FAKE_TRANSACTION_RESULT);
        subject.writeItem(FAKE_STATE_CHANGES);
        subject.writeItem(FAKE_RECORD_FILE_ITEM);
        // End the round in block N+1
        subject.endRound(state, ROUND_NO + 1);

        final ArgumentCaptor<Consumer<Bytes>> firstCaptor = ArgumentCaptor.forClass(Consumer.class);
        final ArgumentCaptor<Consumer<Bytes>> secondCaptor = ArgumentCaptor.forClass(Consumer.class);
        verify(firstSignature).thenAcceptAsync(firstCaptor.capture());
        verify(secondSignature).thenAcceptAsync(secondCaptor.capture());
        secondCaptor.getValue().accept(FIRST_FAKE_SIGNATURE);
        firstCaptor.getValue().accept(SECOND_FAKE_SIGNATURE);

        // Assert both block proofs were written, but with the proof for N using an indirect proof
        final var aProofItem = lastAItem.get();
        assertNotNull(aProofItem);
        final var aItem = BlockItem.PROTOBUF.parse(aProofItem);
        assertTrue(aItem.hasBlockProof());
        final var aProof = aItem.blockProofOrThrow();
        assertEquals(N_BLOCK_NO, aProof.block());
        assertEquals(FIRST_FAKE_SIGNATURE, aProof.blockSignature());
        assertEquals(2, aProof.siblingHashes().size());
        // And the proof for N+1 using a direct proof
        final var bProofItem = lastBItem.get();
        assertNotNull(bProofItem);
        final var bItem = BlockItem.PROTOBUF.parse(bProofItem);
        assertTrue(bItem.hasBlockProof());
        final var bProof = bItem.blockProofOrThrow();
        assertEquals(N_BLOCK_NO + 1, bProof.block());
        assertEquals(FIRST_FAKE_SIGNATURE, bProof.blockSignature());
        assertTrue(bProof.siblingHashes().isEmpty());
    }

    private void givenSubjectWith(
            final int roundsPerBlock,
            @NonNull final BlockStreamInfo blockStreamInfo,
            @NonNull final PlatformState platformState,
            @NonNull final BlockItemWriter... writers) {
        given(round.getConsensusTimestamp()).willReturn(CONSENSUS_NOW);
        given(round.iterator())
                .willAnswer(invocationOnMock -> List.of(consensusEvent).iterator());
        given(consensusEvent.getConsensusTimestamp()).willReturn(CONSENSUS_NOW);
        final AtomicInteger nextWriter = new AtomicInteger(0);
        final var config = HederaTestConfigBuilder.create()
                .withValue("blockStream.roundsPerBlock", roundsPerBlock)
                .getOrCreateConfig();
        given(configProvider.getConfiguration()).willReturn(new VersionedConfigImpl(config, 1L));
        subject = new BlockStreamManagerImpl(
                blockHashSigner,
                () -> writers[nextWriter.getAndIncrement()],
                ForkJoinPool.commonPool(),
                configProvider,
                boundaryStateChangeListener,
                hashInfo,
                SemanticVersion.DEFAULT,
                TEST_PLATFORM_STATE_FACADE);
        given(state.getReadableStates(BlockStreamService.NAME)).willReturn(readableStates);
        given(state.getReadableStates(PlatformStateService.NAME)).willReturn(readableStates);
        infoRef.set(blockStreamInfo);
        stateRef.set(platformState);
<<<<<<< HEAD
        blockStreamInfoState = new FunctionWritableSingletonState<>(
                BlockStreamService.NAME, BLOCK_STREAM_INFO_KEY, infoRef::get, infoRef::set);
=======
        blockStreamInfoState = new WritableSingletonStateBase<>(BLOCK_STREAM_INFO_KEY, infoRef::get, infoRef::set);
        given(readableStates.<BlockStreamInfo>getSingleton(BLOCK_STREAM_INFO_KEY))
                .willReturn(blockStreamInfoState);
        given(readableStates.<PlatformState>getSingleton(PLATFORM_STATE_KEY))
                .willReturn(new WritableSingletonStateBase<>(PLATFORM_STATE_KEY, stateRef::get, stateRef::set));
>>>>>>> 582c0faf
    }

    private void givenEndOfRoundSetup() {
        givenEndOfRoundSetup(null);
    }

    private void givenEndOfRoundSetup(@Nullable final AtomicReference<BlockHeader> headerRef) {
        given(boundaryStateChangeListener.flushChanges()).willReturn(FAKE_STATE_CHANGES);
        doAnswer(invocationOnMock -> {
                    lastAItem.set(invocationOnMock.getArgument(0));
                    if (headerRef != null) {
                        final var item = BlockItem.PROTOBUF.parse(lastAItem.get());
                        if (item.hasBlockHeader()) {
                            headerRef.set(item.blockHeaderOrThrow());
                        }
                    }
                    return aWriter;
                })
                .when(aWriter)
                .writePbjItem(any());
<<<<<<< HEAD
        lenient().when(state.getWritableStates(BlockStreamService.NAME)).thenReturn(writableStates);
        lenient().when(state.getReadableStates(BlockStreamService.NAME)).thenReturn(readableStates);
        lenient().when(state.getReadableStates(PlatformStateService.NAME)).thenReturn(readableStates);
        lenient()
                .when(writableStates.<BlockStreamInfo>getSingleton(BLOCK_STREAM_INFO_KEY))
                .thenReturn(blockStreamInfoState);
        lenient()
                .when(readableStates.<BlockStreamInfo>getSingleton(BLOCK_STREAM_INFO_KEY))
                .thenReturn(blockStreamInfoState);
        lenient()
                .when(readableStates.<PlatformState>getSingleton(PLATFORM_STATE_KEY))
                .thenReturn(new FunctionWritableSingletonState<>(
                        PlatformStateService.NAME, PLATFORM_STATE_KEY, stateRef::get, stateRef::set));
        lenient()
                .doAnswer(invocationOnMock -> {
=======
        given(state.getWritableStates(BlockStreamService.NAME)).willReturn(writableStates);
        given(writableStates.<BlockStreamInfo>getSingleton(BLOCK_STREAM_INFO_KEY))
                .willReturn(blockStreamInfoState);
        doAnswer(invocationOnMock -> {
>>>>>>> 582c0faf
                    blockStreamInfoState.commit();
                    return null;
                })
                .when((CommittableWritableStates) writableStates)
                .commit();
    }

    private BlockStreamInfo blockStreamInfoWith(
            @NonNull final Bytes resultHashes, @NonNull final SemanticVersion creationVersion) {
        return BlockStreamInfo.newBuilder()
                .blockNumber(N_MINUS_1_BLOCK_NO)
                .creationSoftwareVersion(creationVersion)
                .trailingBlockHashes(appendHash(N_MINUS_2_BLOCK_HASH, Bytes.EMPTY, 256))
                .trailingOutputHashes(resultHashes)
                .lastIntervalProcessTime(CONSENSUS_THEN)
                .build();
    }

    private PlatformState platformStateWithFreezeTime(@Nullable final Instant freezeTime) {
        return PlatformState.newBuilder()
                .creationSoftwareVersion(CREATION_VERSION)
                .freezeTime(freezeTime == null ? null : asTimestamp(freezeTime))
                .build();
    }

    private static Bytes noThrowSha384HashOfItem(@NonNull final BlockItem item) {
        return Bytes.wrap(noThrowSha384HashOf(BlockItem.PROTOBUF.toBytes(item).toByteArray()));
    }
}<|MERGE_RESOLUTION|>--- conflicted
+++ resolved
@@ -79,7 +79,6 @@
 import com.swirlds.state.spi.ReadableStates;
 import com.swirlds.state.spi.WritableSingletonStateBase;
 import com.swirlds.state.spi.WritableStates;
-import com.swirlds.state.test.fixtures.FunctionWritableSingletonState;
 import edu.umd.cs.findbugs.annotations.NonNull;
 import edu.umd.cs.findbugs.annotations.Nullable;
 import java.time.Instant;
@@ -426,26 +425,7 @@
     @Test
     void doesNotEndBlockWithMultipleRoundPerBlockIfNotModZero() {
         givenSubjectWith(
-<<<<<<< HEAD
-                2,
-                0,
-                blockStreamInfoWith(
-                        Bytes.EMPTY, CREATION_VERSION.copyBuilder().patch(0).build()),
-                platformStateWithFreezeTime(null),
-                aWriter);
-        givenEndOfRoundSetup();
-        given(round.getRoundNum()).willReturn(ROUND_NO);
-        given(round.getConsensusTimestamp()).willReturn(CONSENSUS_NOW);
-        given(state.getReadableStates(BlockStreamService.NAME)).willReturn(readableStates);
-        given(state.getReadableStates(PlatformStateService.NAME)).willReturn(readableStates);
-        given(readableStates.<BlockStreamInfo>getSingleton(BLOCK_STREAM_INFO_KEY))
-                .willReturn(blockStreamInfoState);
-        given(readableStates.<PlatformState>getSingleton(PLATFORM_STATE_KEY))
-                .willReturn(new FunctionWritableSingletonState<>(
-                        PlatformStateService.NAME, PLATFORM_STATE_KEY, stateRef::get, stateRef::set));
-=======
                 7, blockStreamInfoWith(Bytes.EMPTY, CREATION_VERSION), platformStateWithFreezeTime(null), aWriter);
->>>>>>> 582c0faf
 
         // Initialize the last (N-1) block hash
         subject.initLastBlockHash(FAKE_RESTART_BLOCK_HASH);
@@ -660,16 +640,11 @@
         given(state.getReadableStates(PlatformStateService.NAME)).willReturn(readableStates);
         infoRef.set(blockStreamInfo);
         stateRef.set(platformState);
-<<<<<<< HEAD
-        blockStreamInfoState = new FunctionWritableSingletonState<>(
-                BlockStreamService.NAME, BLOCK_STREAM_INFO_KEY, infoRef::get, infoRef::set);
-=======
         blockStreamInfoState = new WritableSingletonStateBase<>(BLOCK_STREAM_INFO_KEY, infoRef::get, infoRef::set);
         given(readableStates.<BlockStreamInfo>getSingleton(BLOCK_STREAM_INFO_KEY))
                 .willReturn(blockStreamInfoState);
         given(readableStates.<PlatformState>getSingleton(PLATFORM_STATE_KEY))
                 .willReturn(new WritableSingletonStateBase<>(PLATFORM_STATE_KEY, stateRef::get, stateRef::set));
->>>>>>> 582c0faf
     }
 
     private void givenEndOfRoundSetup() {
@@ -690,28 +665,10 @@
                 })
                 .when(aWriter)
                 .writePbjItem(any());
-<<<<<<< HEAD
-        lenient().when(state.getWritableStates(BlockStreamService.NAME)).thenReturn(writableStates);
-        lenient().when(state.getReadableStates(BlockStreamService.NAME)).thenReturn(readableStates);
-        lenient().when(state.getReadableStates(PlatformStateService.NAME)).thenReturn(readableStates);
-        lenient()
-                .when(writableStates.<BlockStreamInfo>getSingleton(BLOCK_STREAM_INFO_KEY))
-                .thenReturn(blockStreamInfoState);
-        lenient()
-                .when(readableStates.<BlockStreamInfo>getSingleton(BLOCK_STREAM_INFO_KEY))
-                .thenReturn(blockStreamInfoState);
-        lenient()
-                .when(readableStates.<PlatformState>getSingleton(PLATFORM_STATE_KEY))
-                .thenReturn(new FunctionWritableSingletonState<>(
-                        PlatformStateService.NAME, PLATFORM_STATE_KEY, stateRef::get, stateRef::set));
-        lenient()
-                .doAnswer(invocationOnMock -> {
-=======
         given(state.getWritableStates(BlockStreamService.NAME)).willReturn(writableStates);
         given(writableStates.<BlockStreamInfo>getSingleton(BLOCK_STREAM_INFO_KEY))
                 .willReturn(blockStreamInfoState);
         doAnswer(invocationOnMock -> {
->>>>>>> 582c0faf
                     blockStreamInfoState.commit();
                     return null;
                 })

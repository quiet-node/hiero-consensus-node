// SPDX-License-Identifier: Apache-2.0
package com.hedera.node.app.blocks.impl;

import static com.hedera.hapi.block.stream.output.StateChange.ChangeOperationOneOfType.SINGLETON_UPDATE;
<<<<<<< HEAD
=======
import static com.hedera.node.app.blocks.impl.BlockImplUtils.stateIdFor;
>>>>>>> d06c2ee3
import static com.swirlds.state.StateChangeListener.StateType.SINGLETON;
import static com.swirlds.state.merkle.StateUtils.stateIdFor;
import static org.junit.jupiter.api.Assertions.assertEquals;
import static org.junit.jupiter.api.Assertions.assertNotNull;
import static org.junit.jupiter.api.Assertions.assertTrue;

import com.hedera.hapi.block.stream.BlockItem;
import com.hedera.hapi.block.stream.output.StateChange;
import com.hedera.hapi.node.state.entity.EntityCounts;
import com.hedera.hapi.node.state.primitives.ProtoBytes;
import com.hedera.hapi.node.state.primitives.ProtoString;
import com.hedera.node.app.blocks.BlockStreamService;
import com.hedera.node.app.blocks.schemas.V0560BlockStreamSchema;
import com.hedera.node.app.metrics.StoreMetricsImpl;
import com.hedera.node.app.metrics.StoreMetricsServiceImpl;
import com.hedera.node.app.spi.metrics.StoreMetricsService;
import com.hedera.node.config.data.AccountsConfig;
import com.hedera.node.config.data.ContractsConfig;
import com.hedera.node.config.data.FilesConfig;
import com.hedera.node.config.data.NodesConfig;
import com.hedera.node.config.data.SchedulingConfig;
import com.hedera.node.config.data.TokensConfig;
import com.hedera.node.config.data.TopicsConfig;
import com.hedera.node.config.testfixtures.HederaTestConfigBuilder;
import com.hedera.pbj.runtime.io.buffer.Bytes;
import com.swirlds.common.metrics.noop.NoOpMetrics;
import com.swirlds.config.api.Configuration;
import java.time.Instant;
import java.util.List;
import java.util.Set;
import org.junit.jupiter.api.BeforeEach;
import org.junit.jupiter.api.Test;
import org.junit.jupiter.api.extension.ExtendWith;
import org.mockito.junit.jupiter.MockitoExtension;

@ExtendWith(MockitoExtension.class)
class BoundaryStateChangeListenerTest {
    private static final int STATE_ID = 1;
    private static final int STATE_ID_ENTITY_COUNTS = 41;
    public static final ProtoString PROTO_STRING = new ProtoString("test");
    public static final ProtoBytes PROTO_BYTES = new ProtoBytes(Bytes.wrap(new byte[] {1, 2, 3}));
    public static final EntityCounts ENTITY_COUNTS = EntityCounts.newBuilder()
            .numNfts(1)
            .numAccounts(2)
            .numAirdrops(3)
            .numAliases(4)
            .numTokens(5)
            .numTokenRelations(6)
            .numContractBytecodes(7)
            .numNodes(8)
            .numFiles(9)
            .numSchedules(10)
            .numContractStorageSlots(11)
            .numTopics(12)
            .numStakingInfos(13)
            .build();

<<<<<<< HEAD
    private BoundaryStateChangeListener subject;
=======
    private BoundaryStateChangeListener listener;
>>>>>>> d06c2ee3

    private Configuration configuration = HederaTestConfigBuilder.createConfig();
    private StoreMetricsServiceImpl storeMetricsService = new StoreMetricsServiceImpl(new NoOpMetrics());

    @BeforeEach
    void setUp() {
        listener = new BoundaryStateChangeListener(storeMetricsService, () -> configuration);
    }

    @Test
    void targetTypeIsSingleton() {
<<<<<<< HEAD
        assertEquals(Set.of(SINGLETON), subject.stateTypes());
=======
        assertEquals(Set.of(SINGLETON), listener.stateTypes());
>>>>>>> d06c2ee3
    }

    @Test
    void understandsStateIds() {
        final var service = BlockStreamService.NAME;
        final var stateKey = V0560BlockStreamSchema.BLOCK_STREAM_INFO_KEY;
        assertEquals(stateIdFor(service, stateKey), listener.stateIdFor(service, stateKey));
    }

    @Test
    void testFlushChanges() {
<<<<<<< HEAD
        subject.setBoundaryTimestamp(Instant.now());
        subject.singletonUpdateChange(STATE_ID, PROTO_STRING);
        BlockItem blockItem = subject.flushChanges();
=======
        listener.setBoundaryTimestamp(Instant.now());
        listener.singletonUpdateChange(STATE_ID, PROTO_STRING);
        BlockItem blockItem = listener.flushChanges();
>>>>>>> d06c2ee3

        assertNotNull(blockItem);
        assertTrue(listener.allStateChanges().isEmpty());
    }

    @Test
    void testAllStateChanges() {
<<<<<<< HEAD
        subject.singletonUpdateChange(STATE_ID, PROTO_STRING);

        List<StateChange> stateChanges = subject.allStateChanges();
=======
        listener.singletonUpdateChange(STATE_ID, PROTO_STRING);

        List<StateChange> stateChanges = listener.allStateChanges();
>>>>>>> d06c2ee3
        assertEquals(1, stateChanges.size());
    }

    @Test
    void testSingletonUpdateChange() {
<<<<<<< HEAD
        subject.singletonUpdateChange(STATE_ID, PROTO_STRING);
=======
        listener.singletonUpdateChange(STATE_ID, PROTO_STRING);
>>>>>>> d06c2ee3

        StateChange stateChange = listener.allStateChanges().getFirst();
        assertEquals(SINGLETON_UPDATE, stateChange.changeOperation().kind());
        assertEquals(STATE_ID, stateChange.stateId());
        assertEquals(PROTO_STRING.value(), stateChange.singletonUpdate().stringValue());
    }

    @Test
    void getAndResetNodeFees() {
        listener.trackCollectedNodeFees(100);
        assertEquals(100, listener.nodeFeesCollected());
    }

    @Test
    void testSingletonUpdateChangeForEntityCounts() {
<<<<<<< HEAD
        subject.singletonUpdateChange(STATE_ID_ENTITY_COUNTS, ENTITY_COUNTS);
=======
        listener.singletonUpdateChange(STATE_ID_ENTITY_COUNTS, ENTITY_COUNTS);
>>>>>>> d06c2ee3

        StateChange stateChange = listener.allStateChanges().getFirst();
        assertEquals(SINGLETON_UPDATE, stateChange.changeOperation().kind());
        assertEquals(STATE_ID_ENTITY_COUNTS, stateChange.stateId());
        assertEquals(ENTITY_COUNTS, stateChange.singletonUpdate().entityCountsValue());

        final long nodeCapacity = configuration.getConfigData(NodesConfig.class).maxNumber();
        final long topicCapacity =
                configuration.getConfigData(TopicsConfig.class).maxNumber();
        final ContractsConfig contractsConfig = configuration.getConfigData(ContractsConfig.class);
        final long maxSlotStorageCapacity = contractsConfig.maxKvPairsAggregate();
        final long maxContractsCapacity = contractsConfig.maxNumber();
        final long fileCapacity = configuration.getConfigData(FilesConfig.class).maxNumber();
        final long scheduleCapacity =
                configuration.getConfigData(SchedulingConfig.class).maxNumber();
        final long accountsCapacity =
                configuration.getConfigData(AccountsConfig.class).maxNumber();
        final long airdropCapacity =
                configuration.getConfigData(TokensConfig.class).maxAllowedPendingAirdrops();
        final long nftsCapacity =
                configuration.getConfigData(TokensConfig.class).nftsMaxAllowedMints();
        final long maxRels = configuration.getConfigData(TokensConfig.class).maxAggregateRels();
        final long tokenCapacity =
                configuration.getConfigData(TokensConfig.class).maxNumber();

        assertEquals(
                ((StoreMetricsImpl) storeMetricsService.get(StoreMetricsService.StoreType.ACCOUNT, accountsCapacity))
                        .getCount()
                        .get(),
                ENTITY_COUNTS.numAccounts());
        assertEquals(
                ((StoreMetricsImpl) storeMetricsService.get(StoreMetricsService.StoreType.AIRDROP, airdropCapacity))
                        .getCount()
                        .get(),
                ENTITY_COUNTS.numAirdrops());
        assertEquals(
                ((StoreMetricsImpl) storeMetricsService.get(StoreMetricsService.StoreType.NFT, nftsCapacity))
                        .getCount()
                        .get(),
                ENTITY_COUNTS.numNfts());
        assertEquals(
                ((StoreMetricsImpl) storeMetricsService.get(StoreMetricsService.StoreType.TOKEN, tokenCapacity))
                        .getCount()
                        .get(),
                ENTITY_COUNTS.numTokens());
        assertEquals(
                ((StoreMetricsImpl) storeMetricsService.get(StoreMetricsService.StoreType.TOKEN_RELATION, maxRels))
                        .getCount()
                        .get(),
                ENTITY_COUNTS.numTokenRelations());
        assertEquals(
                ((StoreMetricsImpl)
                                storeMetricsService.get(StoreMetricsService.StoreType.CONTRACT, maxContractsCapacity))
                        .getCount()
                        .get(),
                ENTITY_COUNTS.numContractBytecodes());
        assertEquals(
                ((StoreMetricsImpl) storeMetricsService.get(StoreMetricsService.StoreType.NODE, nodeCapacity))
                        .getCount()
                        .get(),
                ENTITY_COUNTS.numNodes());
        assertEquals(
                ((StoreMetricsImpl) storeMetricsService.get(StoreMetricsService.StoreType.FILE, fileCapacity))
                        .getCount()
                        .get(),
                ENTITY_COUNTS.numFiles());
        assertEquals(
                ((StoreMetricsImpl) storeMetricsService.get(StoreMetricsService.StoreType.SCHEDULE, scheduleCapacity))
                        .getCount()
                        .get(),
                ENTITY_COUNTS.numSchedules());
        assertEquals(
                ((StoreMetricsImpl) storeMetricsService.get(
                                StoreMetricsService.StoreType.SLOT_STORAGE, maxSlotStorageCapacity))
                        .getCount()
                        .get(),
                ENTITY_COUNTS.numContractStorageSlots());
        assertEquals(
                ((StoreMetricsImpl) storeMetricsService.get(StoreMetricsService.StoreType.TOPIC, topicCapacity))
                        .getCount()
                        .get(),
                ENTITY_COUNTS.numTopics());
    }
}<|MERGE_RESOLUTION|>--- conflicted
+++ resolved
@@ -2,10 +2,6 @@
 package com.hedera.node.app.blocks.impl;
 
 import static com.hedera.hapi.block.stream.output.StateChange.ChangeOperationOneOfType.SINGLETON_UPDATE;
-<<<<<<< HEAD
-=======
-import static com.hedera.node.app.blocks.impl.BlockImplUtils.stateIdFor;
->>>>>>> d06c2ee3
 import static com.swirlds.state.StateChangeListener.StateType.SINGLETON;
 import static com.swirlds.state.merkle.StateUtils.stateIdFor;
 import static org.junit.jupiter.api.Assertions.assertEquals;
@@ -63,11 +59,7 @@
             .numStakingInfos(13)
             .build();
 
-<<<<<<< HEAD
-    private BoundaryStateChangeListener subject;
-=======
     private BoundaryStateChangeListener listener;
->>>>>>> d06c2ee3
 
     private Configuration configuration = HederaTestConfigBuilder.createConfig();
     private StoreMetricsServiceImpl storeMetricsService = new StoreMetricsServiceImpl(new NoOpMetrics());
@@ -79,11 +71,7 @@
 
     @Test
     void targetTypeIsSingleton() {
-<<<<<<< HEAD
-        assertEquals(Set.of(SINGLETON), subject.stateTypes());
-=======
         assertEquals(Set.of(SINGLETON), listener.stateTypes());
->>>>>>> d06c2ee3
     }
 
     @Test
@@ -95,15 +83,9 @@
 
     @Test
     void testFlushChanges() {
-<<<<<<< HEAD
-        subject.setBoundaryTimestamp(Instant.now());
-        subject.singletonUpdateChange(STATE_ID, PROTO_STRING);
-        BlockItem blockItem = subject.flushChanges();
-=======
         listener.setBoundaryTimestamp(Instant.now());
         listener.singletonUpdateChange(STATE_ID, PROTO_STRING);
         BlockItem blockItem = listener.flushChanges();
->>>>>>> d06c2ee3
 
         assertNotNull(blockItem);
         assertTrue(listener.allStateChanges().isEmpty());
@@ -111,25 +93,15 @@
 
     @Test
     void testAllStateChanges() {
-<<<<<<< HEAD
-        subject.singletonUpdateChange(STATE_ID, PROTO_STRING);
-
-        List<StateChange> stateChanges = subject.allStateChanges();
-=======
         listener.singletonUpdateChange(STATE_ID, PROTO_STRING);
 
         List<StateChange> stateChanges = listener.allStateChanges();
->>>>>>> d06c2ee3
         assertEquals(1, stateChanges.size());
     }
 
     @Test
     void testSingletonUpdateChange() {
-<<<<<<< HEAD
-        subject.singletonUpdateChange(STATE_ID, PROTO_STRING);
-=======
         listener.singletonUpdateChange(STATE_ID, PROTO_STRING);
->>>>>>> d06c2ee3
 
         StateChange stateChange = listener.allStateChanges().getFirst();
         assertEquals(SINGLETON_UPDATE, stateChange.changeOperation().kind());
@@ -145,11 +117,7 @@
 
     @Test
     void testSingletonUpdateChangeForEntityCounts() {
-<<<<<<< HEAD
-        subject.singletonUpdateChange(STATE_ID_ENTITY_COUNTS, ENTITY_COUNTS);
-=======
         listener.singletonUpdateChange(STATE_ID_ENTITY_COUNTS, ENTITY_COUNTS);
->>>>>>> d06c2ee3
 
         StateChange stateChange = listener.allStateChanges().getFirst();
         assertEquals(SINGLETON_UPDATE, stateChange.changeOperation().kind());

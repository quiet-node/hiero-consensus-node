// SPDX-License-Identifier: Apache-2.0
package com.hedera.node.app.state.merkle;

import static com.hedera.node.app.fixtures.AppTestBase.DEFAULT_CONFIG;
import static com.hedera.node.app.ids.schemas.V0490EntityIdSchema.ENTITY_ID_STATE_KEY;
import static com.hedera.node.app.ids.schemas.V0590EntityIdSchema.ENTITY_COUNTS_KEY;
import static com.swirlds.platform.test.fixtures.state.TestPlatformStateFacade.TEST_PLATFORM_STATE_FACADE;
import static com.swirlds.state.test.fixtures.merkle.TestSchema.CURRENT_VERSION;
import static org.mockito.Mockito.mock;

import com.hedera.hapi.node.base.SemanticVersion;
import com.hedera.hapi.node.state.common.EntityNumber;
import com.hedera.hapi.node.state.entity.EntityCounts;
import com.hedera.hapi.node.state.primitives.ProtoString;
import com.hedera.node.app.HederaStateRoot;
import com.hedera.node.app.config.ConfigProviderImpl;
import com.hedera.node.app.ids.EntityIdService;
import com.hedera.node.app.metrics.StoreMetricsServiceImpl;
import com.hedera.node.app.services.OrderedServiceMigrator;
import com.hedera.node.app.services.ServicesRegistryImpl;
import com.hedera.node.app.version.ServicesSoftwareVersion;
import com.hedera.node.config.VersionedConfigImpl;
import com.hedera.node.config.testfixtures.HederaTestConfigBuilder;
import com.swirlds.common.constructable.ConstructableRegistry;
import com.swirlds.common.metrics.noop.NoOpMetrics;
import com.swirlds.platform.test.fixtures.state.MerkleTestBase;
import com.swirlds.state.lifecycle.MigrationContext;
import com.swirlds.state.lifecycle.Schema;
import com.swirlds.state.lifecycle.SchemaRegistry;
import com.swirlds.state.lifecycle.Service;
import com.swirlds.state.lifecycle.StartupNetworks;
import com.swirlds.state.lifecycle.StateDefinition;
import com.swirlds.state.spi.WritableStates;
import edu.umd.cs.findbugs.annotations.NonNull;
import java.util.LinkedList;
import java.util.List;
import java.util.Set;
import org.assertj.core.api.Assertions;
import org.junit.jupiter.api.BeforeEach;
import org.junit.jupiter.api.DisplayName;
import org.junit.jupiter.api.Nested;
import org.junit.jupiter.api.Test;
import org.junit.jupiter.api.extension.ExtendWith;
import org.mockito.Mock;
import org.mockito.junit.jupiter.MockitoExtension;

@ExtendWith(MockitoExtension.class)
class DependencyMigrationTest extends MerkleTestBase {
    private static final VersionedConfigImpl VERSIONED_CONFIG =
            new VersionedConfigImpl(HederaTestConfigBuilder.createConfig(), 1);
    private static final long INITIAL_ENTITY_ID = 5;
    private static final SemanticVersion VERSION =
            SemanticVersion.newBuilder().major(0).minor(59).patch(0).build();

    @Mock
    private StartupNetworks startupNetworks;

    private StoreMetricsServiceImpl storeMetricsService;

    private ConfigProviderImpl configProvider;

    private HederaStateRoot merkleTree;

    @BeforeEach
    void setUp() {
        registry = mock(ConstructableRegistry.class);
        merkleTree = new HederaStateRoot();
        configProvider = new ConfigProviderImpl();
        storeMetricsService = new StoreMetricsServiceImpl(new NoOpMetrics());
    }

    @Nested
    @SuppressWarnings("DataFlowIssue")
    @ExtendWith(MockitoExtension.class)
    final class DoMigrationsNullParams {
        @Mock
        private ServicesRegistryImpl servicesRegistry;

        @Test
        void stateRequired() {
            final var subject = new OrderedServiceMigrator();
            Assertions.assertThatThrownBy(() -> subject.doMigrations(
                            null,
                            servicesRegistry,
                            null,
                            new ServicesSoftwareVersion(CURRENT_VERSION),
                            VERSIONED_CONFIG,
                            VERSIONED_CONFIG,
<<<<<<< HEAD
                            networkInfo,
=======
                            mock(Metrics.class),
>>>>>>> afa51b03
                            startupNetworks,
                            storeMetricsService,
                            configProvider,
                            TEST_PLATFORM_STATE_FACADE))
                    .isInstanceOf(NullPointerException.class);
        }

        @Test
        void currentVersionRequired() {
            final var subject = new OrderedServiceMigrator();
            Assertions.assertThatThrownBy(() -> subject.doMigrations(
                            merkleTree,
                            servicesRegistry,
                            null,
                            null,
                            VERSIONED_CONFIG,
                            VERSIONED_CONFIG,
<<<<<<< HEAD
                            networkInfo,
=======
                            mock(Metrics.class),
>>>>>>> afa51b03
                            startupNetworks,
                            storeMetricsService,
                            configProvider,
                            TEST_PLATFORM_STATE_FACADE))
                    .isInstanceOf(NullPointerException.class);
        }

        @Test
        void configRequired2() {
            final var subject = new OrderedServiceMigrator();
            Assertions.assertThatThrownBy(() -> subject.doMigrations(
                            merkleTree,
                            servicesRegistry,
                            null,
                            new ServicesSoftwareVersion(CURRENT_VERSION),
                            null,
                            null,
<<<<<<< HEAD
                            networkInfo,
=======
                            mock(Metrics.class),
                            startupNetworks,
                            storeMetricsService,
                            configProvider,
                            TEST_PLATFORM_STATE_FACADE))
                    .isInstanceOf(NullPointerException.class);
        }

        @Test
        void metricsRequired() {
            final var subject = new OrderedServiceMigrator();
            Assertions.assertThatThrownBy(() -> subject.doMigrations(
                            merkleTree,
                            servicesRegistry,
                            null,
                            new ServicesSoftwareVersion(CURRENT_VERSION),
                            VERSIONED_CONFIG,
                            VERSIONED_CONFIG,
                            null,
>>>>>>> afa51b03
                            startupNetworks,
                            storeMetricsService,
                            configProvider,
                            TEST_PLATFORM_STATE_FACADE))
                    .isInstanceOf(NullPointerException.class);
        }
    }

    @Test
<<<<<<< HEAD
    @DisplayName("Genesis inter-service dependency migration works")
    void genesisWithNullVersion() {
        // Given: register the EntityIdService and the DependentService (order of registration shouldn't matter)
        final var servicesRegistry = new ServicesRegistryImpl(registry, DEFAULT_CONFIG);
        final var entityService = new EntityIdService() {
            @Override
            public void registerSchemas(@NonNull final SchemaRegistry registry) {
                registry.register(new Schema(VERSION) {
                    @NonNull
                    @Override
                    public Set<StateDefinition> statesToCreate() {
                        return Set.of(
                                StateDefinition.singleton(ENTITY_ID_STATE_KEY, EntityNumber.PROTOBUF),
                                StateDefinition.singleton(ENTITY_COUNTS_KEY, EntityCounts.PROTOBUF));
                    }

                    public void migrate(@NonNull MigrationContext ctx) {
                        final var entityIdState = ctx.newStates().getSingleton(ENTITY_ID_STATE_KEY);
                        entityIdState.put(new EntityNumber(INITIAL_ENTITY_ID));
                        final var entityCountsState = ctx.newStates().getSingleton(ENTITY_COUNTS_KEY);
                        entityCountsState.put(EntityCounts.DEFAULT);
                    }
                });
            }
        };
        final DependentService dsService = new DependentService();
        Set.of(entityService, dsService).forEach(servicesRegistry::register);

        // When: the migrations are run
        final var subject = new OrderedServiceMigrator();
        subject.doMigrations(
                merkleTree,
                servicesRegistry,
                null,
                new ServicesSoftwareVersion(
                        SemanticVersion.newBuilder().major(2).build()),
                VERSIONED_CONFIG,
                VERSIONED_CONFIG,
                networkInfo,
                startupNetworks,
                storeMetricsService,
                configProvider,
                TEST_PLATFORM_STATE_FACADE);

        // Then: we verify the migrations had the desired effects on both entity ID state and DependentService state
        // First check that the entity ID service has an updated entity ID, despite its schema migration not doing
        // anything except setting the initial entity ID. DependentService's schema #2 should have caused the increments
        // with its new additions to its own state.
        final var postMigrationEntityIdState =
                merkleTree.getReadableStates(EntityIdService.NAME).getSingleton(ENTITY_ID_STATE_KEY);
        assertThat(postMigrationEntityIdState.get()).isEqualTo(new EntityNumber(INITIAL_ENTITY_ID + 2));

        // Also verify that both of the DependentService's schema migrations took place. First the initial mappings are
        // created, then the new mappings dependent on the incrementing entity ID are added
        final var postMigrationDsState =
                merkleTree.getReadableStates(DependentService.NAME).get(DependentService.STATE_KEY);
        assertThat(postMigrationDsState.get(new EntityNumber(INITIAL_ENTITY_ID - 1)))
                .isEqualTo(new ProtoString("previously added"));
        assertThat(postMigrationDsState.get(new EntityNumber(INITIAL_ENTITY_ID)))
                .isEqualTo(new ProtoString("last added"));
        assertThat(postMigrationDsState.get(new EntityNumber(INITIAL_ENTITY_ID + 1)))
                .isEqualTo(new ProtoString("newly-added 1"));
        assertThat(postMigrationDsState.get(new EntityNumber(INITIAL_ENTITY_ID + 2)))
                .isEqualTo(new ProtoString("newly-added 2"));
    }

    @Test
=======
>>>>>>> afa51b03
    @DisplayName("Service migrations are ordered as expected")
    void expectedMigrationOrdering() {
        final var orderedInvocations = new LinkedList<>();

        // Given: register four services, each with their own schema migration, that will add an object to
        // orderedInvocations during migration. We'll do this to track the order of the service migrations
        final var servicesRegistry = new ServicesRegistryImpl(registry, DEFAULT_CONFIG);
        // Define the Entity ID Service:
        final EntityIdService entityIdService = new EntityIdService() {
            @Override
            public void registerSchemas(@NonNull final SchemaRegistry registry) {
                registry.register(new Schema(VERSION) {
                    @NonNull
                    public Set<StateDefinition> statesToCreate() {
                        return Set.of(
                                StateDefinition.singleton(ENTITY_ID_STATE_KEY, EntityNumber.PROTOBUF),
                                StateDefinition.singleton(ENTITY_COUNTS_KEY, EntityCounts.PROTOBUF));
                    }

                    public void migrate(@NonNull MigrationContext ctx) {
                        orderedInvocations.add("EntityIdService#migrate");
                    }
                });
            }
        };
        // Define Service A:
        final var serviceA = new Service() {
            @NonNull
            @Override
            public String getServiceName() {
                return "A-Service";
            }

            @Override
            public void registerSchemas(@NonNull final SchemaRegistry registry) {
                registry.register(new Schema(VERSION) {
                    public void migrate(@NonNull MigrationContext ctx) {
                        orderedInvocations.add("A-Service#migrate");
                    }
                });
            }
        };
        // Define Service B:
        final var serviceB = new Service() {
            @NonNull
            @Override
            public String getServiceName() {
                return "B-Service";
            }

            @Override
            public void registerSchemas(@NonNull final SchemaRegistry registry) {
                registry.register(new Schema(VERSION) {
                    public void migrate(@NonNull MigrationContext ctx) {
                        orderedInvocations.add("B-Service#migrate");
                    }
                });
            }
        };
        // Define DependentService:
        final DependentService dsService = new DependentService() {
            @Override
            public void registerSchemas(@NonNull final SchemaRegistry registry) {
                registry.register(new Schema(VERSION) {
                    public void migrate(@NonNull MigrationContext ctx) {
                        orderedInvocations.add("DependentService#migrate");
                    }
                });
            }
        };
        // Intentionally register the services in a different order than the expected migration order
        List.of(dsService, serviceA, entityIdService, serviceB).forEach(servicesRegistry::register);

        // When: the migrations are run
        final var subject = new OrderedServiceMigrator();
        subject.doMigrations(
                merkleTree,
                servicesRegistry,
                null,
                new ServicesSoftwareVersion(
                        SemanticVersion.newBuilder().major(1).build()),
                VERSIONED_CONFIG,
                VERSIONED_CONFIG,
<<<<<<< HEAD
                networkInfo,
=======
                mock(Metrics.class),
>>>>>>> afa51b03
                startupNetworks,
                storeMetricsService,
                configProvider,
                TEST_PLATFORM_STATE_FACADE);

        // Then: we verify the migrations were run in the expected order
        Assertions.assertThat(orderedInvocations)
                .containsExactly(
                        // EntityIdService should be migrated first
                        "EntityIdService#migrate",
                        // And the rest are migrated by service name
                        "A-Service#migrate",
                        "B-Service#migrate",
                        "DependentService#migrate");
    }

    // This class represents a service that depends on EntityIdService. This class will create a simple mapping from an
    // entity ID to a string value.
    private static class DependentService implements Service {
        static final String NAME = "TokenService";
        static final String STATE_KEY = "ACCOUNTS";

        @NonNull
        @Override
        public String getServiceName() {
            return NAME;
        }

        public void registerSchemas(@NonNull final SchemaRegistry registry) {
            // Schema #1 - initial schema
            registry.register(new Schema(VERSION) {
                @NonNull
                @Override
                public Set<StateDefinition> statesToCreate() {
                    return Set.of(StateDefinition.inMemory(STATE_KEY, EntityNumber.PROTOBUF, ProtoString.PROTOBUF));
                }

                public void migrate(@NonNull final MigrationContext ctx) {
                    WritableStates dsWritableStates = ctx.newStates();
                    dsWritableStates
                            .get(STATE_KEY)
                            .put(new EntityNumber(INITIAL_ENTITY_ID - 1), new ProtoString("previously added"));
                    dsWritableStates
                            .get(STATE_KEY)
                            .put(new EntityNumber(INITIAL_ENTITY_ID), new ProtoString("last added"));
                }
            });

            // Schema #2 - schema that adds new mappings, dependent on EntityIdService
            registry.register(new Schema(SemanticVersion.newBuilder().major(2).build()) {
                public void migrate(@NonNull final MigrationContext ctx) {
                    final WritableStates dsWritableStates = ctx.newStates();
                    dsWritableStates.get(STATE_KEY).put(new EntityNumber(1L), new ProtoString("newly-added 1"));
                    dsWritableStates.get(STATE_KEY).put(new EntityNumber(2L), new ProtoString("newly-added 2"));
                }
            });
        }
    }
}<|MERGE_RESOLUTION|>--- conflicted
+++ resolved
@@ -86,11 +86,6 @@
                             new ServicesSoftwareVersion(CURRENT_VERSION),
                             VERSIONED_CONFIG,
                             VERSIONED_CONFIG,
-<<<<<<< HEAD
-                            networkInfo,
-=======
-                            mock(Metrics.class),
->>>>>>> afa51b03
                             startupNetworks,
                             storeMetricsService,
                             configProvider,
@@ -108,11 +103,6 @@
                             null,
                             VERSIONED_CONFIG,
                             VERSIONED_CONFIG,
-<<<<<<< HEAD
-                            networkInfo,
-=======
-                            mock(Metrics.class),
->>>>>>> afa51b03
                             startupNetworks,
                             storeMetricsService,
                             configProvider,
@@ -130,10 +120,6 @@
                             new ServicesSoftwareVersion(CURRENT_VERSION),
                             null,
                             null,
-<<<<<<< HEAD
-                            networkInfo,
-=======
-                            mock(Metrics.class),
                             startupNetworks,
                             storeMetricsService,
                             configProvider,
@@ -141,97 +127,8 @@
                     .isInstanceOf(NullPointerException.class);
         }
 
-        @Test
-        void metricsRequired() {
-            final var subject = new OrderedServiceMigrator();
-            Assertions.assertThatThrownBy(() -> subject.doMigrations(
-                            merkleTree,
-                            servicesRegistry,
-                            null,
-                            new ServicesSoftwareVersion(CURRENT_VERSION),
-                            VERSIONED_CONFIG,
-                            VERSIONED_CONFIG,
-                            null,
->>>>>>> afa51b03
-                            startupNetworks,
-                            storeMetricsService,
-                            configProvider,
-                            TEST_PLATFORM_STATE_FACADE))
-                    .isInstanceOf(NullPointerException.class);
-        }
-    }
 
     @Test
-<<<<<<< HEAD
-    @DisplayName("Genesis inter-service dependency migration works")
-    void genesisWithNullVersion() {
-        // Given: register the EntityIdService and the DependentService (order of registration shouldn't matter)
-        final var servicesRegistry = new ServicesRegistryImpl(registry, DEFAULT_CONFIG);
-        final var entityService = new EntityIdService() {
-            @Override
-            public void registerSchemas(@NonNull final SchemaRegistry registry) {
-                registry.register(new Schema(VERSION) {
-                    @NonNull
-                    @Override
-                    public Set<StateDefinition> statesToCreate() {
-                        return Set.of(
-                                StateDefinition.singleton(ENTITY_ID_STATE_KEY, EntityNumber.PROTOBUF),
-                                StateDefinition.singleton(ENTITY_COUNTS_KEY, EntityCounts.PROTOBUF));
-                    }
-
-                    public void migrate(@NonNull MigrationContext ctx) {
-                        final var entityIdState = ctx.newStates().getSingleton(ENTITY_ID_STATE_KEY);
-                        entityIdState.put(new EntityNumber(INITIAL_ENTITY_ID));
-                        final var entityCountsState = ctx.newStates().getSingleton(ENTITY_COUNTS_KEY);
-                        entityCountsState.put(EntityCounts.DEFAULT);
-                    }
-                });
-            }
-        };
-        final DependentService dsService = new DependentService();
-        Set.of(entityService, dsService).forEach(servicesRegistry::register);
-
-        // When: the migrations are run
-        final var subject = new OrderedServiceMigrator();
-        subject.doMigrations(
-                merkleTree,
-                servicesRegistry,
-                null,
-                new ServicesSoftwareVersion(
-                        SemanticVersion.newBuilder().major(2).build()),
-                VERSIONED_CONFIG,
-                VERSIONED_CONFIG,
-                networkInfo,
-                startupNetworks,
-                storeMetricsService,
-                configProvider,
-                TEST_PLATFORM_STATE_FACADE);
-
-        // Then: we verify the migrations had the desired effects on both entity ID state and DependentService state
-        // First check that the entity ID service has an updated entity ID, despite its schema migration not doing
-        // anything except setting the initial entity ID. DependentService's schema #2 should have caused the increments
-        // with its new additions to its own state.
-        final var postMigrationEntityIdState =
-                merkleTree.getReadableStates(EntityIdService.NAME).getSingleton(ENTITY_ID_STATE_KEY);
-        assertThat(postMigrationEntityIdState.get()).isEqualTo(new EntityNumber(INITIAL_ENTITY_ID + 2));
-
-        // Also verify that both of the DependentService's schema migrations took place. First the initial mappings are
-        // created, then the new mappings dependent on the incrementing entity ID are added
-        final var postMigrationDsState =
-                merkleTree.getReadableStates(DependentService.NAME).get(DependentService.STATE_KEY);
-        assertThat(postMigrationDsState.get(new EntityNumber(INITIAL_ENTITY_ID - 1)))
-                .isEqualTo(new ProtoString("previously added"));
-        assertThat(postMigrationDsState.get(new EntityNumber(INITIAL_ENTITY_ID)))
-                .isEqualTo(new ProtoString("last added"));
-        assertThat(postMigrationDsState.get(new EntityNumber(INITIAL_ENTITY_ID + 1)))
-                .isEqualTo(new ProtoString("newly-added 1"));
-        assertThat(postMigrationDsState.get(new EntityNumber(INITIAL_ENTITY_ID + 2)))
-                .isEqualTo(new ProtoString("newly-added 2"));
-    }
-
-    @Test
-=======
->>>>>>> afa51b03
     @DisplayName("Service migrations are ordered as expected")
     void expectedMigrationOrdering() {
         final var orderedInvocations = new LinkedList<>();
@@ -315,11 +212,6 @@
                         SemanticVersion.newBuilder().major(1).build()),
                 VERSIONED_CONFIG,
                 VERSIONED_CONFIG,
-<<<<<<< HEAD
-                networkInfo,
-=======
-                mock(Metrics.class),
->>>>>>> afa51b03
                 startupNetworks,
                 storeMetricsService,
                 configProvider,

// SPDX-License-Identifier: Apache-2.0
package com.hedera.node.app.state.merkle;

import static com.hedera.node.app.fixtures.AppTestBase.DEFAULT_CONFIG;
import static com.hedera.node.app.ids.schemas.V0490EntityIdSchema.ENTITY_ID_STATE_KEY;
import static com.hedera.node.app.ids.schemas.V0590EntityIdSchema.ENTITY_COUNTS_KEY;
import static com.swirlds.platform.test.fixtures.state.TestPlatformStateFacade.TEST_PLATFORM_STATE_FACADE;
import static com.swirlds.state.test.fixtures.merkle.TestSchema.CURRENT_VERSION;
import static org.mockito.Mockito.mock;

import com.hedera.hapi.node.base.SemanticVersion;
import com.hedera.hapi.node.state.common.EntityNumber;
import com.hedera.hapi.node.state.entity.EntityCounts;
import com.hedera.hapi.node.state.primitives.ProtoString;
import com.hedera.node.app.HederaNewStateRoot;
import com.hedera.node.app.config.ConfigProviderImpl;
import com.hedera.node.app.ids.EntityIdService;
import com.hedera.node.app.metrics.StoreMetricsServiceImpl;
import com.hedera.node.app.services.OrderedServiceMigrator;
import com.hedera.node.app.services.ServicesRegistryImpl;
import com.hedera.node.config.VersionedConfigImpl;
import com.hedera.node.config.testfixtures.HederaTestConfigBuilder;
import com.swirlds.common.constructable.ConstructableRegistry;
import com.swirlds.common.metrics.noop.NoOpMetrics;
import com.swirlds.platform.test.fixtures.state.MerkleTestBase;
import com.swirlds.state.lifecycle.MigrationContext;
import com.swirlds.state.lifecycle.Schema;
import com.swirlds.state.lifecycle.SchemaRegistry;
import com.swirlds.state.lifecycle.Service;
import com.swirlds.state.lifecycle.StartupNetworks;
import com.swirlds.state.lifecycle.StateDefinition;
import com.swirlds.state.spi.WritableStates;
import edu.umd.cs.findbugs.annotations.NonNull;
import java.util.LinkedList;
import java.util.List;
import java.util.Set;
import org.assertj.core.api.Assertions;
import org.junit.jupiter.api.BeforeEach;
import org.junit.jupiter.api.DisplayName;
import org.junit.jupiter.api.Nested;
import org.junit.jupiter.api.Test;
import org.junit.jupiter.api.extension.ExtendWith;
import org.mockito.Mock;
import org.mockito.junit.jupiter.MockitoExtension;

@ExtendWith(MockitoExtension.class)
class DependencyMigrationTest extends MerkleTestBase {
    private static final VersionedConfigImpl VERSIONED_CONFIG =
            new VersionedConfigImpl(HederaTestConfigBuilder.createConfig(), 1);
    private static final long INITIAL_ENTITY_ID = 5;
    private static final SemanticVersion VERSION =
            SemanticVersion.newBuilder().major(0).minor(59).patch(0).build();

    @Mock
    private StartupNetworks startupNetworks;

    private StoreMetricsServiceImpl storeMetricsService;

    private ConfigProviderImpl configProvider;

    private HederaNewStateRoot merkleTree;

    @BeforeEach
    void setUp() {
        registry = mock(ConstructableRegistry.class);
        merkleTree = new HederaNewStateRoot(CONFIGURATION);
        configProvider = new ConfigProviderImpl();
        storeMetricsService = new StoreMetricsServiceImpl(new NoOpMetrics());
    }

    @Nested
    @SuppressWarnings("DataFlowIssue")
    @ExtendWith(MockitoExtension.class)
    final class DoMigrationsNullParams {
        @Mock
        private ServicesRegistryImpl servicesRegistry;

        @Test
        void stateRequired() {
            final var subject = new OrderedServiceMigrator();
            Assertions.assertThatThrownBy(() -> subject.doMigrations(
                            null,
                            servicesRegistry,
                            null,
                            CURRENT_VERSION,
                            VERSIONED_CONFIG,
                            VERSIONED_CONFIG,
                            startupNetworks,
                            storeMetricsService,
                            configProvider,
                            TEST_PLATFORM_STATE_FACADE))
                    .isInstanceOf(NullPointerException.class);
        }

        @Test
        void currentVersionRequired() {
            final var subject = new OrderedServiceMigrator();
            Assertions.assertThatThrownBy(() -> subject.doMigrations(
                            merkleTree,
                            servicesRegistry,
                            null,
                            null,
                            VERSIONED_CONFIG,
                            VERSIONED_CONFIG,
                            startupNetworks,
                            storeMetricsService,
                            configProvider,
                            TEST_PLATFORM_STATE_FACADE))
                    .isInstanceOf(NullPointerException.class);
        }

        @Test
        void configRequired2() {
            final var subject = new OrderedServiceMigrator();
            Assertions.assertThatThrownBy(() -> subject.doMigrations(
                            merkleTree,
                            servicesRegistry,
                            null,
                            CURRENT_VERSION,
                            null,
                            null,
                            startupNetworks,
                            storeMetricsService,
                            configProvider,
                            TEST_PLATFORM_STATE_FACADE))
                    .isInstanceOf(NullPointerException.class);
        }

        @Test
        @DisplayName("Service migrations are ordered as expected")
        void expectedMigrationOrdering() {
            final var orderedInvocations = new LinkedList<>();

            // Given: register four services, each with their own schema migration, that will add an object to
            // orderedInvocations during migration. We'll do this to track the order of the service migrations
            final var servicesRegistry = new ServicesRegistryImpl(registry, DEFAULT_CONFIG);
            // Define the Entity ID Service:
            final EntityIdService entityIdService = new EntityIdService() {
                @Override
                public void registerSchemas(@NonNull final SchemaRegistry registry) {
                    registry.register(new Schema(VERSION) {
                        @NonNull
                        public Set<StateDefinition> statesToCreate() {
                            return Set.of(
                                    StateDefinition.singleton(ENTITY_ID_STATE_KEY, EntityNumber.PROTOBUF),
                                    StateDefinition.singleton(ENTITY_COUNTS_KEY, EntityCounts.PROTOBUF));
                        }

                        public void migrate(@NonNull MigrationContext ctx) {
                            orderedInvocations.add("EntityIdService#migrate");
                        }
                    });
                }
            };
            // Define Service A:
            final var serviceA = new Service() {
                @NonNull
                @Override
                public String getServiceName() {
                    return "A-Service";
                }

                @Override
                public void registerSchemas(@NonNull final SchemaRegistry registry) {
                    registry.register(new Schema(VERSION) {
                        public void migrate(@NonNull MigrationContext ctx) {
                            orderedInvocations.add("A-Service#migrate");
                        }
                    });
                }
            };
            // Define Service B:
            final var serviceB = new Service() {
                @NonNull
                @Override
                public String getServiceName() {
                    return "B-Service";
                }

                @Override
                public void registerSchemas(@NonNull final SchemaRegistry registry) {
                    registry.register(new Schema(VERSION) {
                        public void migrate(@NonNull MigrationContext ctx) {
                            orderedInvocations.add("B-Service#migrate");
                        }
                    });
                }
            };
            // Define DependentService:
            final DependentService dsService = new DependentService() {
                @Override
                public void registerSchemas(@NonNull final SchemaRegistry registry) {
                    registry.register(new Schema(VERSION) {
                        public void migrate(@NonNull MigrationContext ctx) {
                            orderedInvocations.add("DependentService#migrate");
                        }
                    });
                }
            };
            // Intentionally register the services in a different order than the expected migration order
            List.of(dsService, serviceA, entityIdService, serviceB).forEach(servicesRegistry::register);

            // When: the migrations are run
            final var subject = new OrderedServiceMigrator();
<<<<<<< HEAD
            subject.doMigrations(
                    merkleTree,
                    servicesRegistry,
                    null,
                    new ServicesSoftwareVersion(
                            SemanticVersion.newBuilder().major(1).build()),
                    VERSIONED_CONFIG,
                    VERSIONED_CONFIG,
                    startupNetworks,
                    storeMetricsService,
                    configProvider,
                    TEST_PLATFORM_STATE_FACADE);

            // Then: we verify the migrations were run in the expected order
            Assertions.assertThat(orderedInvocations)
                    .containsExactly(
                            // EntityIdService should be migrated first
                            "EntityIdService#migrate",
                            // And the rest are migrated by service name
                            "A-Service#migrate",
                            "B-Service#migrate",
                            "DependentService#migrate");
=======
            Assertions.assertThatThrownBy(() -> subject.doMigrations(
                            merkleTree,
                            servicesRegistry,
                            null,
                            CURRENT_VERSION,
                            VERSIONED_CONFIG,
                            VERSIONED_CONFIG,
                            null,
                            startupNetworks,
                            storeMetricsService,
                            configProvider,
                            TEST_PLATFORM_STATE_FACADE))
                    .isInstanceOf(NullPointerException.class);
>>>>>>> 29247294
        }

        // This class represents a service that depends on EntityIdService. This class will create a simple mapping from
        // an
        // entity ID to a string value.
        private static class DependentService implements Service {
            static final String NAME = "TokenService";
            static final String STATE_KEY = "ACCOUNTS";

            @NonNull
            @Override
            public String getServiceName() {
                return NAME;
            }

            public void registerSchemas(@NonNull final SchemaRegistry registry) {
                // Schema #1 - initial schema
                registry.register(new Schema(VERSION) {
                    @NonNull
                    @Override
                    public Set<StateDefinition> statesToCreate() {
                        return Set.of(StateDefinition.inMemory(STATE_KEY, EntityNumber.PROTOBUF, ProtoString.PROTOBUF));
                    }

                    public void migrate(@NonNull final MigrationContext ctx) {
                        WritableStates dsWritableStates = ctx.newStates();
                        dsWritableStates
                                .get(STATE_KEY)
                                .put(new EntityNumber(INITIAL_ENTITY_ID - 1), new ProtoString("previously added"));
                        dsWritableStates
                                .get(STATE_KEY)
                                .put(new EntityNumber(INITIAL_ENTITY_ID), new ProtoString("last added"));
                    }
                });

<<<<<<< HEAD
                // Schema #2 - schema that adds new mappings, dependent on EntityIdService
                registry.register(
                        new Schema(SemanticVersion.newBuilder().major(2).build()) {
                            public void migrate(@NonNull final MigrationContext ctx) {
                                final WritableStates dsWritableStates = ctx.newStates();
                                dsWritableStates
                                        .get(STATE_KEY)
                                        .put(new EntityNumber(1L), new ProtoString("newly-added 1"));
                                dsWritableStates
                                        .get(STATE_KEY)
                                        .put(new EntityNumber(2L), new ProtoString("newly-added 2"));
                            }
                        });
            }
=======
        // When: the migrations are run
        final var subject = new OrderedServiceMigrator();
        subject.doMigrations(
                merkleTree,
                servicesRegistry,
                null,
                SemanticVersion.newBuilder().major(1).build(),
                VERSIONED_CONFIG,
                VERSIONED_CONFIG,
                mock(Metrics.class),
                startupNetworks,
                storeMetricsService,
                configProvider,
                TEST_PLATFORM_STATE_FACADE);

        // Then: we verify the migrations were run in the expected order
        Assertions.assertThat(orderedInvocations)
                .containsExactly(
                        // EntityIdService should be migrated first
                        "EntityIdService#migrate",
                        // And the rest are migrated by service name
                        "A-Service#migrate",
                        "B-Service#migrate",
                        "DependentService#migrate");
    }

    // This class represents a service that depends on EntityIdService. This class will create a simple mapping from an
    // entity ID to a string value.
    private static class DependentService implements Service {
        static final String NAME = "TokenService";
        static final String STATE_KEY = "ACCOUNTS";

        @NonNull
        @Override
        public String getServiceName() {
            return NAME;
        }

        public void registerSchemas(@NonNull final SchemaRegistry registry) {
            // Schema #1 - initial schema
            registry.register(new Schema(VERSION) {
                @NonNull
                @Override
                public Set<StateDefinition> statesToCreate() {
                    return Set.of(StateDefinition.inMemory(STATE_KEY, EntityNumber.PROTOBUF, ProtoString.PROTOBUF));
                }

                public void migrate(@NonNull final MigrationContext ctx) {
                    WritableStates dsWritableStates = ctx.newStates();
                    dsWritableStates
                            .get(STATE_KEY)
                            .put(new EntityNumber(INITIAL_ENTITY_ID - 1), new ProtoString("previously added"));
                    dsWritableStates
                            .get(STATE_KEY)
                            .put(new EntityNumber(INITIAL_ENTITY_ID), new ProtoString("last added"));
                }
            });

            // Schema #2 - schema that adds new mappings, dependent on EntityIdService
            registry.register(new Schema(SemanticVersion.newBuilder().major(2).build()) {
                public void migrate(@NonNull final MigrationContext ctx) {
                    final WritableStates dsWritableStates = ctx.newStates();
                    dsWritableStates.get(STATE_KEY).put(new EntityNumber(1L), new ProtoString("newly-added 1"));
                    dsWritableStates.get(STATE_KEY).put(new EntityNumber(2L), new ProtoString("newly-added 2"));
                }
            });
>>>>>>> 29247294
        }
    }
}<|MERGE_RESOLUTION|>--- conflicted
+++ resolved
@@ -202,13 +202,12 @@
 
             // When: the migrations are run
             final var subject = new OrderedServiceMigrator();
-<<<<<<< HEAD
             subject.doMigrations(
                     merkleTree,
                     servicesRegistry,
                     null,
-                    new ServicesSoftwareVersion(
-                            SemanticVersion.newBuilder().major(1).build()),
+
+                            SemanticVersion.newBuilder().major(1).build(),
                     VERSIONED_CONFIG,
                     VERSIONED_CONFIG,
                     startupNetworks,
@@ -225,21 +224,6 @@
                             "A-Service#migrate",
                             "B-Service#migrate",
                             "DependentService#migrate");
-=======
-            Assertions.assertThatThrownBy(() -> subject.doMigrations(
-                            merkleTree,
-                            servicesRegistry,
-                            null,
-                            CURRENT_VERSION,
-                            VERSIONED_CONFIG,
-                            VERSIONED_CONFIG,
-                            null,
-                            startupNetworks,
-                            storeMetricsService,
-                            configProvider,
-                            TEST_PLATFORM_STATE_FACADE))
-                    .isInstanceOf(NullPointerException.class);
->>>>>>> 29247294
         }
 
         // This class represents a service that depends on EntityIdService. This class will create a simple mapping from
@@ -275,7 +259,6 @@
                     }
                 });
 
-<<<<<<< HEAD
                 // Schema #2 - schema that adds new mappings, dependent on EntityIdService
                 registry.register(
                         new Schema(SemanticVersion.newBuilder().major(2).build()) {
@@ -290,74 +273,6 @@
                             }
                         });
             }
-=======
-        // When: the migrations are run
-        final var subject = new OrderedServiceMigrator();
-        subject.doMigrations(
-                merkleTree,
-                servicesRegistry,
-                null,
-                SemanticVersion.newBuilder().major(1).build(),
-                VERSIONED_CONFIG,
-                VERSIONED_CONFIG,
-                mock(Metrics.class),
-                startupNetworks,
-                storeMetricsService,
-                configProvider,
-                TEST_PLATFORM_STATE_FACADE);
-
-        // Then: we verify the migrations were run in the expected order
-        Assertions.assertThat(orderedInvocations)
-                .containsExactly(
-                        // EntityIdService should be migrated first
-                        "EntityIdService#migrate",
-                        // And the rest are migrated by service name
-                        "A-Service#migrate",
-                        "B-Service#migrate",
-                        "DependentService#migrate");
-    }
-
-    // This class represents a service that depends on EntityIdService. This class will create a simple mapping from an
-    // entity ID to a string value.
-    private static class DependentService implements Service {
-        static final String NAME = "TokenService";
-        static final String STATE_KEY = "ACCOUNTS";
-
-        @NonNull
-        @Override
-        public String getServiceName() {
-            return NAME;
-        }
-
-        public void registerSchemas(@NonNull final SchemaRegistry registry) {
-            // Schema #1 - initial schema
-            registry.register(new Schema(VERSION) {
-                @NonNull
-                @Override
-                public Set<StateDefinition> statesToCreate() {
-                    return Set.of(StateDefinition.inMemory(STATE_KEY, EntityNumber.PROTOBUF, ProtoString.PROTOBUF));
-                }
-
-                public void migrate(@NonNull final MigrationContext ctx) {
-                    WritableStates dsWritableStates = ctx.newStates();
-                    dsWritableStates
-                            .get(STATE_KEY)
-                            .put(new EntityNumber(INITIAL_ENTITY_ID - 1), new ProtoString("previously added"));
-                    dsWritableStates
-                            .get(STATE_KEY)
-                            .put(new EntityNumber(INITIAL_ENTITY_ID), new ProtoString("last added"));
-                }
-            });
-
-            // Schema #2 - schema that adds new mappings, dependent on EntityIdService
-            registry.register(new Schema(SemanticVersion.newBuilder().major(2).build()) {
-                public void migrate(@NonNull final MigrationContext ctx) {
-                    final WritableStates dsWritableStates = ctx.newStates();
-                    dsWritableStates.get(STATE_KEY).put(new EntityNumber(1L), new ProtoString("newly-added 1"));
-                    dsWritableStates.get(STATE_KEY).put(new EntityNumber(2L), new ProtoString("newly-added 2"));
-                }
-            });
->>>>>>> 29247294
         }
     }
 }
--- conflicted
+++ resolved
@@ -33,7 +33,6 @@
 import com.hedera.hapi.node.base.ResponseCodeEnum;
 import com.hedera.hapi.node.base.Timestamp;
 import com.hedera.hapi.node.base.TokenType;
-import com.hedera.hapi.node.base.Transaction;
 import com.hedera.hapi.node.base.TransactionID;
 import com.hedera.hapi.node.state.recordcache.TransactionRecordEntry;
 import com.hedera.hapi.node.transaction.TransactionBody.DataOneOfType;
@@ -47,10 +46,9 @@
 import com.hedera.node.app.state.SingleTransactionRecord;
 import com.hedera.node.app.state.SingleTransactionRecord.TransactionOutputs;
 import com.hedera.node.app.state.WorkingStateAccessor;
-import com.hedera.node.app.workflows.handle.record.SingleTransactionRecordBuilderImpl;
 import com.hedera.node.app.state.recordcache.schemas.V0490RecordCacheSchema;
-import com.amh.config.ConfigProvider;
-import com.amh.config.VersionedConfiguration;
+import com.hedera.node.config.ConfigProvider;
+import com.hedera.node.config.VersionedConfiguration;
 import com.hedera.node.config.data.HederaConfig;
 import com.hedera.node.config.data.LedgerConfig;
 import com.swirlds.platform.test.fixtures.state.ListWritableQueueState;
@@ -84,12 +82,8 @@
             TransactionReceipt.newBuilder().status(UNKNOWN).build();
     private static final AccountID PAYER_ACCOUNT_ID =
             AccountID.newBuilder().accountNum(1001).build();
-<<<<<<< HEAD
-    //    private static final TransactionOutputs SIMPLE_OUTPUT = new TransactionOutputs(TokenType.FUNGIBLE_COMMON);
-=======
     private static final TransactionOutputs SIMPLE_OUTPUT =
             new TransactionOutputs(TokenType.FUNGIBLE_COMMON, DataOneOfType.CRYPTO_TRANSFER);
->>>>>>> 2e5f9b2f
 
     private DeduplicationCache dedupeCache;
 
@@ -121,14 +115,6 @@
         lenient().when(ledgerConfig.recordsMaxQueryableByAccount()).thenReturn(MAX_QUERYABLE_PER_ACCOUNT);
     }
 
-    private TransactionOutputs simpleTransactionOutputs(Transaction transaction) {
-        return new TransactionOutputs(
-                TokenType.FUNGIBLE_COMMON,
-                SingleTransactionRecordBuilderImpl.extractTransactionBody(transaction)
-                        .data()
-                        .kind());
-    }
-
     private TransactionID transactionID() {
         return transactionID(0);
     }
@@ -460,10 +446,7 @@
                     .build();
 
             // When the record is added to the cache
-            cache.add(
-                    0,
-                    PAYER_ACCOUNT_ID,
-                    List.of(new SingleTransactionRecord(tx, record, List.of(), simpleTransactionOutputs(tx))));
+            cache.add(0, PAYER_ACCOUNT_ID, List.of(new SingleTransactionRecord(tx, record, List.of(), SIMPLE_OUTPUT)));
 
             // Then we can query for the receipt by transaction ID
             assertThat(getReceipt(cache, txId)).isEqualTo(receipt);
@@ -484,10 +467,7 @@
                     .build();
 
             // When the record is added to the cache
-            cache.add(
-                    0,
-                    PAYER_ACCOUNT_ID,
-                    List.of(new SingleTransactionRecord(tx, record, List.of(), simpleTransactionOutputs(tx))));
+            cache.add(0, PAYER_ACCOUNT_ID, List.of(new SingleTransactionRecord(tx, record, List.of(), SIMPLE_OUTPUT)));
 
             // Then we can query for the receipt by transaction ID
             assertThat(getReceipts(cache, txId)).containsExactly(receipt);
@@ -508,10 +488,7 @@
                     .build();
 
             // When the record is added to the cache
-            cache.add(
-                    0,
-                    PAYER_ACCOUNT_ID,
-                    List.of(new SingleTransactionRecord(tx, record, List.of(), simpleTransactionOutputs(tx))));
+            cache.add(0, PAYER_ACCOUNT_ID, List.of(new SingleTransactionRecord(tx, record, List.of(), SIMPLE_OUTPUT)));
 
             // Then we can query for the receipt by transaction ID
             assertThat(getReceipts(cache, PAYER_ACCOUNT_ID)).containsExactly(receipt);
@@ -541,7 +518,7 @@
                     cache.add(
                             0,
                             PAYER_ACCOUNT_ID,
-                            List.of(new SingleTransactionRecord(tx, record, List.of(), simpleTransactionOutputs(tx))));
+                            List.of(new SingleTransactionRecord(tx, record, List.of(), SIMPLE_OUTPUT)));
                 }
             }
 
@@ -633,10 +610,7 @@
                     .build();
 
             // When the record is added to the cache
-            cache.add(
-                    0,
-                    PAYER_ACCOUNT_ID,
-                    List.of(new SingleTransactionRecord(tx, record, List.of(), simpleTransactionOutputs(tx))));
+            cache.add(0, PAYER_ACCOUNT_ID, List.of(new SingleTransactionRecord(tx, record, List.of(), SIMPLE_OUTPUT)));
 
             // Then we can query for the receipt by transaction ID
             assertThat(getRecord(cache, txId)).isEqualTo(record);
@@ -657,10 +631,7 @@
                     .build();
 
             // When the record is added to the cache
-            cache.add(
-                    0,
-                    PAYER_ACCOUNT_ID,
-                    List.of(new SingleTransactionRecord(tx, record, List.of(), simpleTransactionOutputs(tx))));
+            cache.add(0, PAYER_ACCOUNT_ID, List.of(new SingleTransactionRecord(tx, record, List.of(), SIMPLE_OUTPUT)));
 
             // Then we can query for the receipt by transaction ID
             assertThat(getRecords(cache, txId)).containsExactly(record);
@@ -689,15 +660,13 @@
             cache.add(
                     0,
                     PAYER_ACCOUNT_ID,
-                    List.of(new SingleTransactionRecord(
-                            tx, unclassifiableRecord, List.of(), simpleTransactionOutputs(tx))));
+                    List.of(new SingleTransactionRecord(tx, unclassifiableRecord, List.of(), SIMPLE_OUTPUT)));
             // It does not prevent a "good" record from using this transaction id
             assertThat(cache.hasDuplicate(txId, 0L)).isEqualTo(NO_DUPLICATE);
             cache.add(
                     0,
                     PAYER_ACCOUNT_ID,
-                    List.of(new SingleTransactionRecord(
-                            tx, classifiableRecord, List.of(), simpleTransactionOutputs(tx))));
+                    List.of(new SingleTransactionRecord(tx, classifiableRecord, List.of(), SIMPLE_OUTPUT)));
 
             // And we get the success record from userTransactionRecord()
             assertThat(cache.getHistory(txId)).isNotNull();
@@ -721,10 +690,7 @@
                     .build();
 
             // When the record is added to the cache
-            cache.add(
-                    0,
-                    PAYER_ACCOUNT_ID,
-                    List.of(new SingleTransactionRecord(tx, record, List.of(), simpleTransactionOutputs(tx))));
+            cache.add(0, PAYER_ACCOUNT_ID, List.of(new SingleTransactionRecord(tx, record, List.of(), SIMPLE_OUTPUT)));
 
             // Then we can query for the receipt by transaction ID
             assertThat(cache.getRecords(PAYER_ACCOUNT_ID)).containsExactly(record);
@@ -782,10 +748,7 @@
                     .build();
 
             // When the record is added to the cache
-            cache.add(
-                    1L,
-                    PAYER_ACCOUNT_ID,
-                    List.of(new SingleTransactionRecord(tx, record, List.of(), simpleTransactionOutputs(tx))));
+            cache.add(1L, PAYER_ACCOUNT_ID, List.of(new SingleTransactionRecord(tx, record, List.of(), SIMPLE_OUTPUT)));
 
             // Then we can check for a duplicate by transaction ID
             assertThat(cache.hasDuplicate(txId, 2L)).isEqualTo(OTHER_NODE);
@@ -805,10 +768,7 @@
                     .build();
 
             // When the record is added to the cache
-            cache.add(
-                    1L,
-                    PAYER_ACCOUNT_ID,
-                    List.of(new SingleTransactionRecord(tx, record, List.of(), simpleTransactionOutputs(tx))));
+            cache.add(1L, PAYER_ACCOUNT_ID, List.of(new SingleTransactionRecord(tx, record, List.of(), SIMPLE_OUTPUT)));
 
             // Then we can check for a duplicate by transaction ID
             assertThat(cache.hasDuplicate(txId, 1L)).isEqualTo(SAME_NODE);
@@ -828,18 +788,9 @@
                     .build();
 
             // When the record is added to the cache
-            cache.add(
-                    1L,
-                    PAYER_ACCOUNT_ID,
-                    List.of(new SingleTransactionRecord(tx, record, List.of(), simpleTransactionOutputs(tx))));
-            cache.add(
-                    2L,
-                    PAYER_ACCOUNT_ID,
-                    List.of(new SingleTransactionRecord(tx, record, List.of(), simpleTransactionOutputs(tx))));
-            cache.add(
-                    3L,
-                    PAYER_ACCOUNT_ID,
-                    List.of(new SingleTransactionRecord(tx, record, List.of(), simpleTransactionOutputs(tx))));
+            cache.add(1L, PAYER_ACCOUNT_ID, List.of(new SingleTransactionRecord(tx, record, List.of(), SIMPLE_OUTPUT)));
+            cache.add(2L, PAYER_ACCOUNT_ID, List.of(new SingleTransactionRecord(tx, record, List.of(), SIMPLE_OUTPUT)));
+            cache.add(3L, PAYER_ACCOUNT_ID, List.of(new SingleTransactionRecord(tx, record, List.of(), SIMPLE_OUTPUT)));
 
             // Then we can check for a duplicate by transaction ID
             assertThat(cache.hasDuplicate(txId, 11L)).isEqualTo(OTHER_NODE);
@@ -860,18 +811,9 @@
                     .build();
 
             // When the record is added to the cache
-            cache.add(
-                    1L,
-                    PAYER_ACCOUNT_ID,
-                    List.of(new SingleTransactionRecord(tx, record, List.of(), simpleTransactionOutputs(tx))));
-            cache.add(
-                    2L,
-                    PAYER_ACCOUNT_ID,
-                    List.of(new SingleTransactionRecord(tx, record, List.of(), simpleTransactionOutputs(tx))));
-            cache.add(
-                    3L,
-                    PAYER_ACCOUNT_ID,
-                    List.of(new SingleTransactionRecord(tx, record, List.of(), simpleTransactionOutputs(tx))));
+            cache.add(1L, PAYER_ACCOUNT_ID, List.of(new SingleTransactionRecord(tx, record, List.of(), SIMPLE_OUTPUT)));
+            cache.add(2L, PAYER_ACCOUNT_ID, List.of(new SingleTransactionRecord(tx, record, List.of(), SIMPLE_OUTPUT)));
+            cache.add(3L, PAYER_ACCOUNT_ID, List.of(new SingleTransactionRecord(tx, record, List.of(), SIMPLE_OUTPUT)));
 
             // Then we can check for a duplicate by transaction ID
             assertThat(cache.hasDuplicate(txId, currentNodeId)).isEqualTo(SAME_NODE);

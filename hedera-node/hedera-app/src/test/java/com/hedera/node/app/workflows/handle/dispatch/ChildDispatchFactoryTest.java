/*
 * Copyright (C) 2024-2025 Hedera Hashgraph, LLC
 *
 * Licensed under the Apache License, Version 2.0 (the "License");
 * you may not use this file except in compliance with the License.
 * You may obtain a copy of the License at
 *
 *      http://www.apache.org/licenses/LICENSE-2.0
 *
 * Unless required by applicable law or agreed to in writing, software
 * distributed under the License is distributed on an "AS IS" BASIS,
 * WITHOUT WARRANTIES OR CONDITIONS OF ANY KIND, either express or implied.
 * See the License for the specific language governing permissions and
 * limitations under the License.
 */

package com.hedera.node.app.workflows.handle.dispatch;

import static com.hedera.hapi.node.base.HederaFunctionality.CONTRACT_CALL;
import static com.hedera.node.app.fixtures.AppTestBase.DEFAULT_CONFIG;
import static java.util.Collections.emptySet;
import static org.assertj.core.api.Assertions.assertThat;
import static org.assertj.core.api.Assertions.assertThatThrownBy;
import static org.junit.jupiter.api.Assertions.assertEquals;
import static org.junit.jupiter.api.Assertions.assertThrows;
import static org.junit.jupiter.api.Assertions.assertTrue;
import static org.mockito.BDDMockito.given;
import static org.mockito.Mock.Strictness.LENIENT;
import static org.mockito.Mockito.verify;

import com.hedera.hapi.node.base.AccountID;
import com.hedera.hapi.node.base.ContractID;
import com.hedera.hapi.node.base.Key;
import com.hedera.hapi.node.base.KeyList;
import com.hedera.hapi.node.base.ThresholdKey;
import com.hedera.hapi.node.base.TransactionID;
import com.hedera.hapi.node.state.token.Account;
import com.hedera.hapi.node.transaction.TransactionBody;
import com.hedera.hapi.util.UnknownHederaFunctionality;
import com.hedera.node.app.fees.ExchangeRateManager;
import com.hedera.node.app.fees.FeeManager;
import com.hedera.node.app.service.token.ReadableAccountStore;
import com.hedera.node.app.services.ServiceScopeLookup;
import com.hedera.node.app.spi.authorization.Authorizer;
import com.hedera.node.app.spi.records.BlockRecordInfo;
import com.hedera.node.app.spi.signatures.VerificationAssistant;
import com.hedera.node.app.spi.throttle.ThrottleAdviser;
import com.hedera.node.app.spi.workflows.DispatchOptions;
import com.hedera.node.app.spi.workflows.HandleContext;
import com.hedera.node.app.spi.workflows.record.StreamBuilder;
import com.hedera.node.app.store.ReadableStoreFactory;
<<<<<<< HEAD
import com.hedera.node.app.workflows.TransactionChecker;
=======
import com.hedera.node.app.version.ServicesSoftwareVersion;
>>>>>>> a45666e5
import com.hedera.node.app.workflows.dispatcher.TransactionDispatcher;
import com.hedera.node.app.workflows.handle.Dispatch;
import com.hedera.node.app.workflows.handle.DispatchProcessor;
import com.hedera.node.app.workflows.handle.stack.SavepointStackImpl;
import com.hedera.node.config.testfixtures.HederaTestConfigBuilder;
import com.hedera.pbj.runtime.io.buffer.Bytes;
import com.swirlds.config.api.Configuration;
import com.swirlds.state.lifecycle.info.NetworkInfo;
import com.swirlds.state.lifecycle.info.NodeInfo;
import java.time.Instant;
import java.util.Set;
import java.util.function.Predicate;
import org.junit.jupiter.api.BeforeEach;
import org.junit.jupiter.api.Test;
import org.junit.jupiter.api.extension.ExtendWith;
import org.mockito.Mock;
import org.mockito.junit.jupiter.MockitoExtension;

@ExtendWith(MockitoExtension.class)
class ChildDispatchFactoryTest {
    public static final Key AN_ED25519_KEY = Key.newBuilder()
            .ed25519(Bytes.fromHex("0101010101010101010101010101010101010101010101010101010101010101"))
            .build();
    public static final Key A_CONTRACT_ID_KEY =
            Key.newBuilder().contractID(ContractID.DEFAULT).build();
    public static final Key A_THRESHOLD_KEY = Key.newBuilder()
            .thresholdKey(ThresholdKey.newBuilder()
                    .threshold(1)
                    .keys(KeyList.newBuilder().keys(AN_ED25519_KEY, A_CONTRACT_ID_KEY)))
            .build();

    @Mock(strictness = LENIENT)
    private TransactionDispatcher dispatcher;

    @Mock(strictness = LENIENT)
    private VerificationAssistant assistant;

    @Mock(strictness = LENIENT)
    private HandleContext handleContext;

    @Mock(strictness = LENIENT)
    private Dispatch parentDispatch;

    @Mock(strictness = LENIENT)
    private Predicate<Key> verifierCallback;

    @Mock(strictness = LENIENT)
    private ReadableStoreFactory readableStoreFactory;

    @Mock(strictness = LENIENT)
    private ReadableAccountStore accountStore;

    @Mock(strictness = LENIENT)
    private NodeInfo creatorInfo;

    @Mock(strictness = LENIENT)
    private SavepointStackImpl savepointStack;

    @Mock
    private ThrottleAdviser throttleAdviser;

    @Mock
    private Authorizer authorizer;

    @Mock
    private NetworkInfo networkInfo;

    @Mock
    private FeeManager feeManager;

    @Mock
    private BlockRecordInfo blockRecordInfo;

    @Mock
    private DispatchProcessor dispatchProcessor;

    @Mock
    private ServiceScopeLookup serviceScopeLookup;

    @Mock
    private ExchangeRateManager exchangeRateManager;

    @Mock
    private TransactionChecker transactionChecker;

    private ChildDispatchFactory subject;

    private static final AccountID payerId =
            AccountID.newBuilder().accountNum(1_234L).build();
    private final Configuration configuration = HederaTestConfigBuilder.createConfig();

    private final Predicate<Key> callback = key -> true;

    @BeforeEach
    public void setUp() {
        subject = new ChildDispatchFactory(
                dispatcher,
                authorizer,
                networkInfo,
                feeManager,
                dispatchProcessor,
                serviceScopeLookup,
                exchangeRateManager,
<<<<<<< HEAD
                transactionChecker);
=======
                ServicesSoftwareVersion::new);
>>>>>>> a45666e5
    }

    @Test
    void noOpKeyVerifierAlwaysPasses() {
        final var noOpKeyVerifier = new ChildDispatchFactory.NoOpKeyVerifier();
        assertThat(noOpKeyVerifier.verificationFor(Key.DEFAULT).passed()).isTrue();
        assertThat(noOpKeyVerifier.verificationFor(Key.DEFAULT, assistant).passed())
                .isTrue();
        assertThat(noOpKeyVerifier.verificationFor(Bytes.EMPTY).passed()).isTrue();
        assertThat(noOpKeyVerifier.numSignaturesVerified()).isZero();
    }

    @Test
    void keyVerifierWithNullCallbackIsNoOp() {
        assertThat(ChildDispatchFactory.getKeyVerifier(null, DEFAULT_CONFIG, emptySet()))
                .isInstanceOf(ChildDispatchFactory.NoOpKeyVerifier.class);
    }

    @Test
    void keyVerifierWithNullCallbackAndAuthorizingKeysAsExpected() {
        final var derivedVerifier =
                ChildDispatchFactory.getKeyVerifier(null, DEFAULT_CONFIG, Set.of(A_CONTRACT_ID_KEY));
        assertThat(derivedVerifier.verificationFor(Key.DEFAULT).passed()).isTrue();
        assertThat(derivedVerifier.verificationFor(Key.DEFAULT, (k, v) -> false).passed())
                .isTrue();
        assertThat(derivedVerifier.verificationFor(Bytes.EMPTY).passed()).isTrue();
        assertThat(derivedVerifier.numSignaturesVerified()).isZero();
        assertThat(derivedVerifier.authorizingSimpleKeys()).containsExactly(A_CONTRACT_ID_KEY);
    }

    @Test
    void keyVerifierWithCallbackAndAuthorizingKeysAsExpected() {
        final var derivedVerifier =
                ChildDispatchFactory.getKeyVerifier(a -> true, DEFAULT_CONFIG, Set.of(A_CONTRACT_ID_KEY));
        assertThat(derivedVerifier.verificationFor(Key.DEFAULT).passed()).isTrue();
        assertThat(derivedVerifier.verificationFor(Key.DEFAULT, (k, v) -> true).passed())
                .isTrue();
        assertThatThrownBy(() -> derivedVerifier.verificationFor(Bytes.EMPTY))
                .isInstanceOf(UnsupportedOperationException.class);
        assertThat(derivedVerifier.numSignaturesVerified()).isZero();
        assertThat(derivedVerifier.authorizingSimpleKeys()).containsExactly(A_CONTRACT_ID_KEY);
        assertThat(derivedVerifier.authorizingSimpleKeys()).isNotEmpty();
    }

    @Test
    void noOpVerifierFailsVerification() {
        final var derivedVerifier = ChildDispatchFactory.getKeyVerifier(verifierCallback, DEFAULT_CONFIG, emptySet());
        assertThat(derivedVerifier.verificationFor(Key.DEFAULT, assistant).passed())
                .isFalse();
        assertThatThrownBy(() -> derivedVerifier.verificationFor(Bytes.EMPTY))
                .isInstanceOf(UnsupportedOperationException.class);
        assertThat(derivedVerifier.numSignaturesVerified()).isZero();
    }

    @Test
    void keyVerifierPassesImmediatelyGivenTrueCallback() {
        final var derivedVerifier = ChildDispatchFactory.getKeyVerifier(verifierCallback, DEFAULT_CONFIG, emptySet());
        given(verifierCallback.test(AN_ED25519_KEY)).willReturn(true);
        assertThat(derivedVerifier.verificationFor(AN_ED25519_KEY).passed()).isTrue();
    }

    @Test
    void keyVerifierUsesDelegateIfNotImmediatePass() {
        final var derivedVerifier = ChildDispatchFactory.getKeyVerifier(verifierCallback, DEFAULT_CONFIG, emptySet());
        given(verifierCallback.test(A_THRESHOLD_KEY)).willReturn(false);
        given(verifierCallback.test(AN_ED25519_KEY)).willReturn(true);
        assertThat(derivedVerifier.verificationFor(A_THRESHOLD_KEY).passed()).isTrue();
    }

    @Test
    void keyVerifierDetectsNoPass() {
        final var derivedVerifier = ChildDispatchFactory.getKeyVerifier(verifierCallback, DEFAULT_CONFIG, emptySet());
        assertThat(derivedVerifier.verificationFor(A_THRESHOLD_KEY).passed()).isFalse();
        verify(verifierCallback).test(AN_ED25519_KEY);
        verify(verifierCallback).test(A_CONTRACT_ID_KEY);
    }

    @Test
    void testFunctionOfTxnThrowsException() {
        mainSetup();
        var txBody = TransactionBody.newBuilder()
                .transactionID(TransactionID.newBuilder().build())
                .memo("Test Memo")
                .build();
        Exception exception = assertThrows(
                IllegalArgumentException.class,
                () -> subject.createChildDispatch(
                        configuration,
                        savepointStack,
                        readableStoreFactory,
                        creatorInfo,
                        CONTRACT_CALL,
                        throttleAdviser,
                        Instant.ofEpochSecond(12345L),
                        blockRecordInfo,
                        DispatchOptions.subDispatch(
                                payerId,
                                txBody,
                                callback,
                                emptySet(),
                                StreamBuilder.class,
                                DispatchOptions.StakingRewards.ON,
                                DispatchOptions.UsePresetTxnId.NO)));
        assertTrue(exception.getCause() instanceof UnknownHederaFunctionality);
        assertEquals("Unknown Hedera Functionality", exception.getMessage());
    }

    private void mainSetup() {
        given(parentDispatch.handleContext()).willReturn(handleContext);
        given(handleContext.configuration()).willReturn(configuration);
        given(parentDispatch.readableStoreFactory()).willReturn(readableStoreFactory);
        given(readableStoreFactory.getStore(ReadableAccountStore.class)).willReturn(accountStore);
        given(accountStore.getAccountById(payerId))
                .willReturn(Account.newBuilder().key(Key.DEFAULT).build());
        given(parentDispatch.stack()).willReturn(savepointStack);
    }
}<|MERGE_RESOLUTION|>--- conflicted
+++ resolved
@@ -49,11 +49,8 @@
 import com.hedera.node.app.spi.workflows.HandleContext;
 import com.hedera.node.app.spi.workflows.record.StreamBuilder;
 import com.hedera.node.app.store.ReadableStoreFactory;
-<<<<<<< HEAD
+import com.hedera.node.app.version.ServicesSoftwareVersion;
 import com.hedera.node.app.workflows.TransactionChecker;
-=======
-import com.hedera.node.app.version.ServicesSoftwareVersion;
->>>>>>> a45666e5
 import com.hedera.node.app.workflows.dispatcher.TransactionDispatcher;
 import com.hedera.node.app.workflows.handle.Dispatch;
 import com.hedera.node.app.workflows.handle.DispatchProcessor;
@@ -157,11 +154,8 @@
                 dispatchProcessor,
                 serviceScopeLookup,
                 exchangeRateManager,
-<<<<<<< HEAD
+                ServicesSoftwareVersion::new,
                 transactionChecker);
-=======
-                ServicesSoftwareVersion::new);
->>>>>>> a45666e5
     }
 
     @Test

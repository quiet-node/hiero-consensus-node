// SPDX-License-Identifier: Apache-2.0
package com.hedera.node.app.state.merkle.disk;

import static org.assertj.core.api.Assertions.assertThat;
import static org.mockito.Mockito.lenient;
import static org.mockito.Mockito.mock;

import com.hedera.hapi.node.base.AccountID;
import com.hedera.hapi.node.state.token.Account;
import com.hedera.node.app.state.merkle.MerkleSchemaRegistry;
import com.hedera.node.app.state.merkle.SchemaApplications;
import com.hedera.node.config.data.HederaConfig;
import com.swirlds.common.crypto.DigestType;
import com.swirlds.common.io.utility.LegacyTemporaryFileBuilder;
import com.swirlds.config.api.Configuration;
import com.swirlds.merkledb.MerkleDbDataSourceBuilder;
import com.swirlds.merkledb.MerkleDbTableConfig;
import com.swirlds.platform.test.fixtures.state.MerkleTestBase;
import com.swirlds.state.lifecycle.Schema;
import com.swirlds.state.lifecycle.StateDefinition;
<<<<<<< HEAD
import com.swirlds.state.merkle.StateUtils;
=======
import com.swirlds.state.lifecycle.StateMetadata;
import com.swirlds.state.merkle.disk.OnDiskKey;
import com.swirlds.state.merkle.disk.OnDiskKeySerializer;
>>>>>>> 0a994c1c
import com.swirlds.state.merkle.disk.OnDiskReadableKVState;
import com.swirlds.state.merkle.disk.OnDiskWritableKVState;
import com.swirlds.virtualmap.VirtualMap;
import com.swirlds.virtualmap.internal.merkle.VirtualRootNode;
import edu.umd.cs.findbugs.annotations.NonNull;
import java.io.IOException;
import java.nio.file.Path;
import java.util.Set;
import org.junit.jupiter.api.BeforeEach;
import org.junit.jupiter.api.Test;

/**
 * A variety of robust tests for the on-disk merkle data structure, especially including
 * serialization to/from disk (under normal operation) and to/from saved state. These tests use a
 * more complex map, with full objects to store and retrieve objects from the virtual map, and when
 * serializing for hashing, and for serializing when saving state.
 */
class OnDiskTest extends MerkleTestBase {

    private static final String SERVICE_NAME = "CryptoService";
    private static final String ACCOUNT_STATE_KEY = "Account";

    private Schema schema;
    private StateDefinition<AccountID, Account> def;
    private VirtualMap virtualMap;

    @BeforeEach
    void setUp() throws IOException {
        setupConstructableRegistry();
        final Path storageDir = LegacyTemporaryFileBuilder.buildTemporaryDirectory(CONFIGURATION);

        def = StateDefinition.onDisk(ACCOUNT_STATE_KEY, AccountID.PROTOBUF, Account.PROTOBUF, 100);

        //noinspection rawtypes
        schema = new Schema(version(1, 0, 0)) {
            @NonNull
            @Override
            public Set<StateDefinition> statesToCreate() {
                return Set.of(def);
            }
        };

        // Force all hashes to disk, to make sure we're going through all the
        // serialization paths we can
        final var tableConfig = new MerkleDbTableConfig((short) 1, DigestType.SHA_384, 100, 0);

        final var builder = new MerkleDbDataSourceBuilder(storageDir, tableConfig, CONFIGURATION);
<<<<<<< HEAD
        virtualMap = new VirtualMap(StateUtils.computeLabel(SERVICE_NAME, ACCOUNT_STATE_KEY), builder, CONFIGURATION);
=======
        virtualMap = new VirtualMap<>(
                StateMetadata.computeLabel(SERVICE_NAME, ACCOUNT_STATE_KEY),
                keySerializer,
                valueSerializer,
                builder,
                CONFIGURATION);
>>>>>>> 0a994c1c

        Configuration config = mock(Configuration.class);
        final var hederaConfig = mock(HederaConfig.class);
        lenient().when(config.getConfigData(HederaConfig.class)).thenReturn(hederaConfig);
    }

    VirtualMap copyHashAndFlush(VirtualMap map) {
        // Make the fast copy
        final var copy = map.copy();

        // Hash the now immutable map
        CRYPTO.digestTreeSync(map);

        // Flush to disk
        final VirtualRootNode root = map.getChild(1);
        root.enableFlush();
        map.release();
        try {
            root.waitUntilFlushed();
        } catch (InterruptedException e) {
            System.err.println("Unable to complete the test, the root node never flushed!");
            throw new RuntimeException(e);
        }

        // And we're done
        return copy;
    }

    @Test
    void populateTheMapAndFlushToDiskAndReadBack() throws IOException {
        // Populate the data set and flush it all to disk
        final var ws = new OnDiskWritableKVState<>(ACCOUNT_STATE_KEY, AccountID.PROTOBUF, Account.PROTOBUF, virtualMap);
        for (int i = 0; i < 10; i++) {
            final var id = AccountID.newBuilder().accountNum(i).build();
            final var acct = Account.newBuilder()
                    .accountId(id)
                    .memo("Account " + i)
                    .tinybarBalance(i)
                    .build();

            ws.put(id, acct);
        }
        ws.commit();
        virtualMap = copyHashAndFlush(virtualMap);

        // We will now make another fast copy of our working copy of the tree.
        // Then we will hash the immutable copy and write it out. Then we will
        // release the immutable copy.
        virtualMap.copy(); // throw away the copy, we won't use it
        CRYPTO.digestTreeSync(virtualMap);

        final var snapshotDir = LegacyTemporaryFileBuilder.buildTemporaryDirectory("snapshot", CONFIGURATION);
        final byte[] serializedBytes = writeTree(virtualMap, snapshotDir);

        // Before we can read the data back, we need to register the data types
        // I plan to deserialize.
        final var r = new MerkleSchemaRegistry(registry, SERVICE_NAME, CONFIGURATION, new SchemaApplications());
        r.register(schema);

        // read it back now as our map and validate the data come back fine
        virtualMap = parseTree(serializedBytes, snapshotDir);
        final var rs = new OnDiskReadableKVState<>(ACCOUNT_STATE_KEY, AccountID.PROTOBUF, Account.PROTOBUF, virtualMap);
        for (int i = 0; i < 10; i++) {
            final var id = AccountID.newBuilder().accountNum(i).build();
            final var acct = rs.get(id);
            assertThat(acct).isNotNull();
            assertThat(acct.accountId()).isEqualTo(id);
            assertThat(acct.memo()).isEqualTo("Account " + i);
            assertThat(acct.tinybarBalance()).isEqualTo(i);
        }
    }

    @Test
    void populateFlushToDisk() {
        final var ws = new OnDiskWritableKVState<>(ACCOUNT_STATE_KEY, AccountID.PROTOBUF, Account.PROTOBUF, virtualMap);
        for (int i = 1; i < 10; i++) {
            final var id = AccountID.newBuilder().accountNum(i).build();
            final var acct = Account.newBuilder()
                    .accountId(id)
                    .memo("Account " + i)
                    .tinybarBalance(i)
                    .build();
            ws.put(id, acct);
        }
        ws.commit();
        virtualMap = copyHashAndFlush(virtualMap);

        final var rs = new OnDiskReadableKVState<>(ACCOUNT_STATE_KEY, AccountID.PROTOBUF, Account.PROTOBUF, virtualMap);
        for (int i = 1; i < 10; i++) {
            final var id = AccountID.newBuilder().accountNum(i).build();
            final var acct = rs.get(id);
            assertThat(acct).isNotNull();
            assertThat(acct.accountId()).isEqualTo(id);
            assertThat(acct.memo()).isEqualTo("Account " + i);
            assertThat(acct.tinybarBalance()).isEqualTo(i);
        }
    }
}<|MERGE_RESOLUTION|>--- conflicted
+++ resolved
@@ -18,13 +18,7 @@
 import com.swirlds.platform.test.fixtures.state.MerkleTestBase;
 import com.swirlds.state.lifecycle.Schema;
 import com.swirlds.state.lifecycle.StateDefinition;
-<<<<<<< HEAD
-import com.swirlds.state.merkle.StateUtils;
-=======
 import com.swirlds.state.lifecycle.StateMetadata;
-import com.swirlds.state.merkle.disk.OnDiskKey;
-import com.swirlds.state.merkle.disk.OnDiskKeySerializer;
->>>>>>> 0a994c1c
 import com.swirlds.state.merkle.disk.OnDiskReadableKVState;
 import com.swirlds.state.merkle.disk.OnDiskWritableKVState;
 import com.swirlds.virtualmap.VirtualMap;
@@ -72,16 +66,8 @@
         final var tableConfig = new MerkleDbTableConfig((short) 1, DigestType.SHA_384, 100, 0);
 
         final var builder = new MerkleDbDataSourceBuilder(storageDir, tableConfig, CONFIGURATION);
-<<<<<<< HEAD
-        virtualMap = new VirtualMap(StateUtils.computeLabel(SERVICE_NAME, ACCOUNT_STATE_KEY), builder, CONFIGURATION);
-=======
-        virtualMap = new VirtualMap<>(
-                StateMetadata.computeLabel(SERVICE_NAME, ACCOUNT_STATE_KEY),
-                keySerializer,
-                valueSerializer,
-                builder,
-                CONFIGURATION);
->>>>>>> 0a994c1c
+        virtualMap =
+                new VirtualMap(StateMetadata.computeLabel(SERVICE_NAME, ACCOUNT_STATE_KEY), builder, CONFIGURATION);
 
         Configuration config = mock(Configuration.class);
         final var hederaConfig = mock(HederaConfig.class);

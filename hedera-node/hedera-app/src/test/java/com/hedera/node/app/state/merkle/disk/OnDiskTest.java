--- conflicted
+++ resolved
@@ -86,11 +86,7 @@
         CRYPTO.digestTreeSync(map);
 
         // Flush to disk
-<<<<<<< HEAD
-        final VirtualRootNode root = map.getChild(1);
-=======
         final VirtualRootNode root = map.getChild(0);
->>>>>>> 56f18df0
         root.enableFlush();
         map.release();
         try {

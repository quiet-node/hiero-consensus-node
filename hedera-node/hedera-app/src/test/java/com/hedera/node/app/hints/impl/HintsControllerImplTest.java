--- conflicted
+++ resolved
@@ -317,11 +317,7 @@
 
         assertTrue(subject.addPreprocessingVote(1L, vote, store));
 
-<<<<<<< HEAD
-        verify(context).setActiveConstruction(FINISHED_CONSTRUCTION);
-=======
         verify(onHintsFinished).accept(any(), any(), eq(context));
->>>>>>> 8f6276e8
     }
 
     @Test
@@ -343,11 +339,7 @@
                 .willReturn(FINISHED_CONSTRUCTION);
         assertTrue(subject.addPreprocessingVote(2L, congruentVote, store));
 
-<<<<<<< HEAD
-        verify(context).setActiveConstruction(FINISHED_CONSTRUCTION);
-=======
         verify(onHintsFinished).accept(any(), any(), eq(context));
->>>>>>> 8f6276e8
     }
 
     @Test

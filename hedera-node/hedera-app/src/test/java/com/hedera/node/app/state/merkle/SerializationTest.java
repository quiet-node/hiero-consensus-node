// SPDX-License-Identifier: Apache-2.0
package com.hedera.node.app.state.merkle;

import static com.hedera.node.app.fixtures.AppTestBase.DEFAULT_CONFIG;
import static com.swirlds.platform.test.fixtures.state.TestPlatformStateFacade.TEST_PLATFORM_STATE_FACADE;
import static com.swirlds.state.merkle.MerkleStateRoot.CURRENT_VERSION;
import static org.assertj.core.api.Assertions.assertThat;
import static org.mockito.Mockito.mock;

import com.hedera.node.app.services.MigrationStateChanges;
import com.hedera.node.config.data.HederaConfig;
import com.swirlds.base.test.fixtures.time.FakeTime;
import com.swirlds.common.config.StateCommonConfig_;
import com.swirlds.common.constructable.ClassConstructorPair;
import com.swirlds.common.constructable.ConstructableRegistryException;
import com.swirlds.common.constructable.RuntimeConstructable;
import com.swirlds.common.context.PlatformContext;
import com.swirlds.common.crypto.config.CryptoConfig;
import com.swirlds.common.io.utility.LegacyTemporaryFileBuilder;
import com.swirlds.common.merkle.utility.MerkleTreeSnapshotReader;
import com.swirlds.common.test.fixtures.platform.TestPlatformContextBuilder;
import com.swirlds.config.api.Configuration;
import com.swirlds.config.extensions.sources.SimpleConfigSource;
import com.swirlds.config.extensions.test.fixtures.TestConfigBuilder;
import com.swirlds.merkledb.MerkleDb;
import com.swirlds.platform.config.StateConfig_;
import com.swirlds.platform.state.MerkleNodeState;
import com.swirlds.platform.state.signed.SignedState;
import com.swirlds.platform.test.fixtures.state.MerkleTestBase;
import com.swirlds.platform.test.fixtures.state.RandomSignedStateGenerator;
import com.swirlds.platform.test.fixtures.state.TestMerkleStateRoot;
import com.swirlds.state.State;
import com.swirlds.state.lifecycle.MigrationContext;
import com.swirlds.state.lifecycle.Schema;
import com.swirlds.state.lifecycle.StartupNetworks;
import com.swirlds.state.lifecycle.StateDefinition;
import com.swirlds.state.merkle.disk.OnDiskReadableKVState;
import com.swirlds.state.merkle.disk.OnDiskWritableKVState;
import com.swirlds.state.spi.ReadableKVState;
import com.swirlds.state.spi.ReadableQueueState;
import com.swirlds.state.spi.ReadableSingletonState;
import com.swirlds.state.spi.WritableKVState;
import com.swirlds.state.spi.WritableQueueState;
import com.swirlds.state.spi.WritableSingletonState;
import com.swirlds.state.test.fixtures.merkle.TestSchema;
import com.swirlds.virtualmap.VirtualMap;
import com.swirlds.virtualmap.config.VirtualMapConfig;
import com.swirlds.virtualmap.config.VirtualMapConfig_;
import com.swirlds.virtualmap.internal.merkle.VirtualRootNode;
import edu.umd.cs.findbugs.annotations.NonNull;
import java.io.IOException;
import java.lang.reflect.Field;
import java.nio.file.Path;
import java.util.HashMap;
import java.util.Set;
import java.util.function.Supplier;
import org.junit.jupiter.api.BeforeEach;
import org.junit.jupiter.api.Test;
import org.junit.jupiter.api.extension.ExtendWith;
import org.junit.jupiter.params.ParameterizedTest;
import org.junit.jupiter.params.provider.ValueSource;
import org.mockito.Mock;
import org.mockito.junit.jupiter.MockitoExtension;

@ExtendWith(MockitoExtension.class)
class SerializationTest extends MerkleTestBase {

    private Path dir;
    private Configuration config;

    @Mock
    private MigrationStateChanges migrationStateChanges;

    @Mock
    private StartupNetworks startupNetworks;

    @BeforeEach
    void setUp() throws IOException {
        setupConstructableRegistry();

        this.config = new TestConfigBuilder()
                .withSource(new SimpleConfigSource()
                        .withValue(VirtualMapConfig_.FLUSH_INTERVAL, 1 + "")
                        .withValue(VirtualMapConfig_.COPY_FLUSH_CANDIDATE_THRESHOLD, 1 + ""))
                .withConfigDataType(VirtualMapConfig.class)
                .withConfigDataType(HederaConfig.class)
                .withConfigDataType(CryptoConfig.class)
                .getOrCreateConfig();
        this.dir = LegacyTemporaryFileBuilder.buildTemporaryDirectory(config);
    }

    Schema createV1Schema() {
        return new TestSchema(v1) {
            @NonNull
            @Override
            @SuppressWarnings("rawtypes")
            public Set<StateDefinition> statesToCreate() {
                final var fruitDef = StateDefinition.inMemory(FRUIT_STATE_KEY, STRING_CODEC, STRING_CODEC);
                final var animalDef = StateDefinition.onDisk(ANIMAL_STATE_KEY, STRING_CODEC, STRING_CODEC, 100);
                final var countryDef = StateDefinition.singleton(COUNTRY_STATE_KEY, STRING_CODEC);
                final var steamDef = StateDefinition.queue(STEAM_STATE_KEY, STRING_CODEC);
                return Set.of(fruitDef, animalDef, countryDef, steamDef);
            }

            @Override
            public void migrate(@NonNull final MigrationContext ctx) {
                final var newStates = ctx.newStates();
                final WritableKVState<String, String> fruit = newStates.get(FRUIT_STATE_KEY);
                fruit.put(A_KEY, APPLE);
                fruit.put(B_KEY, BANANA);
                fruit.put(C_KEY, CHERRY);
                fruit.put(D_KEY, DATE);
                fruit.put(E_KEY, EGGPLANT);
                fruit.put(F_KEY, FIG);
                fruit.put(G_KEY, GRAPE);

                final OnDiskWritableKVState<String, String> animals =
                        (OnDiskWritableKVState<String, String>) (OnDiskWritableKVState) newStates.get(ANIMAL_STATE_KEY);
                animals.put(A_KEY, AARDVARK);
                animals.put(B_KEY, BEAR);
                animals.put(C_KEY, CUTTLEFISH);
                animals.put(D_KEY, DOG);
                animals.put(E_KEY, EMU);
                animals.put(F_KEY, FOX);
                animals.put(G_KEY, GOOSE);
                animals.commit();

                final WritableSingletonState<String> country = newStates.getSingleton(COUNTRY_STATE_KEY);
                country.put(CHAD);

                final WritableQueueState<String> steam = newStates.getQueue(STEAM_STATE_KEY);
                steam.add(ART);
                steam.add(BIOLOGY);
                steam.add(CHEMISTRY);
                steam.add(DISCIPLINE);
                steam.add(ECOLOGY);
                steam.add(FIELDS);
                steam.add(GEOMETRY);
            }
        };
    }

    private void forceFlush(ReadableKVState<?, ?> state) {
        if (state instanceof OnDiskReadableKVState<?, ?>) {
            try {
                Field vmField = OnDiskReadableKVState.class.getDeclaredField("virtualMap");
                vmField.setAccessible(true);
                VirtualMap vm = (VirtualMap) vmField.get(state);

                final VirtualRootNode root = vm.getRight();
                if (!vm.isEmpty()) {
                    root.enableFlush();
                    vm.release();
                    root.waitUntilFlushed();
                }
            } catch (IllegalAccessException | NoSuchFieldException | InterruptedException e) {
                throw new RuntimeException(e);
            }
        }
    }

    /**
     * In this test scenario, we have a genesis setup where we create FRUIT and ANIMALS and COUNTRY,
     * save them to disk, and then load them back in, and verify everything was loaded correctly.
     * <br/>
     * This tests has two modes: one where we force flush the VMs to disk and one where we don't.
     * When it forces disk flush, it makes sure that the data gets to the datasource from cache and persisted in the table.
     * When the flush is not forced, the data remains in cache which has its own serialization mechanism
     */
    @ParameterizedTest
    @ValueSource(booleans = {true, false})
    void simpleReadAndWrite(boolean forceFlush) throws IOException, ConstructableRegistryException {
        final var schemaV1 = createV1Schema();
        final var originalTree = createMerkleHederaState(schemaV1);

        // When we serialize it to bytes and deserialize it back into a tree
        MerkleNodeState copy = originalTree.copy(); // make a copy to make VM flushable
        final byte[] serializedBytes;
        if (forceFlush) {
            // Force flush the VMs to disk to test serialization and deserialization
            forceFlush(originalTree.getReadableStates(FIRST_SERVICE).get(ANIMAL_STATE_KEY));
            copy.copy(); // make a fast copy because we can only write to disk an immutable copy
            CRYPTO.digestTreeSync(copy.getRoot());
            serializedBytes = writeTree(copy.getRoot(), dir);
        } else {
            CRYPTO.digestTreeSync(copy.getRoot());
            serializedBytes = writeTree(originalTree.getRoot(), dir);
        }

        final TestMerkleStateRoot loadedTree = loadedMerkleTree(schemaV1, serializedBytes);

        assertTree(loadedTree);
    }

    @Test
    void snapshot() throws IOException {
        final var schemaV1 = createV1Schema();
        final var originalTree = createMerkleHederaState(schemaV1);
        final var tempDir = LegacyTemporaryFileBuilder.buildTemporaryDirectory(config);
        final var configBuilder = new TestConfigBuilder()
                .withValue(StateConfig_.SIGNED_STATE_DISK, 1)
                .withValue(
                        StateCommonConfig_.SAVED_STATE_DIRECTORY,
                        tempDir.toFile().toString());
        final PlatformContext context = TestPlatformContextBuilder.create()
                .withConfiguration(configBuilder.getOrCreateConfig())
                .withTime(new FakeTime())
                .build();

        originalTree.init(
                context.getTime(),
                context.getMetrics(),
                context.getMerkleCryptography(),
                () -> TEST_PLATFORM_STATE_FACADE
                        .consensusSnapshotOf(originalTree)
                        .round());

        // prepare the tree and create a snapshot
        originalTree.copy();
        originalTree.computeHash();
        originalTree.createSnapshot(tempDir);

        // Restore to a fresh MerkleDb instance
        MerkleDb.resetDefaultInstancePath();
        final MerkleNodeState state =
                originalTree.loadSnapshot(tempDir.resolve(MerkleTreeSnapshotReader.SIGNED_STATE_FILE_NAME));
        initServices(schemaV1, state);
        assertTree(state);
    }

    /**
     * This test scenario is trickier, and it's designed to reproduce <a href="https://github.com/hashgraph/hedera-services/issues/13335">#13335: OnDiskKeySerializer uses wrong classId for OnDiskKey.</a>
     * This issue can be reproduced only if at first it gets flushed to disk, then it gets loaded back in, and this time it remains in cache.
     * After it gets saved to disk again, and then loaded back in, it results in ClassCastException due to incorrect classId.
     */
    @Test
    void dualReadAndWrite() throws IOException, ConstructableRegistryException {
        final var schemaV1 = createV1Schema();
        final var originalTree = createMerkleHederaState(schemaV1);

        MerkleNodeState copy = originalTree.copy(); // make a copy to make VM flushable

        forceFlush(originalTree.getReadableStates(FIRST_SERVICE).get(ANIMAL_STATE_KEY));
        copy.copy(); // make a fast copy because we can only write to disk an immutable copy
        CRYPTO.digestTreeSync(copy.getRoot());
        final byte[] serializedBytes = writeTree(copy.getRoot(), dir);

        TestMerkleStateRoot loadedTree = loadedMerkleTree(schemaV1, serializedBytes);
        ((OnDiskReadableKVState) originalTree.getReadableStates(FIRST_SERVICE).get(ANIMAL_STATE_KEY)).reset();
        populateVmCache(loadedTree);

        loadedTree.copy(); // make a copy to store it to disk

        CRYPTO.digestTreeSync(loadedTree);
        // refreshing the dir
        dir = LegacyTemporaryFileBuilder.buildTemporaryDirectory(config);
        final byte[] serializedBytesWithCache = writeTree(loadedTree, dir);

        // let's load it again and see if it works
        TestMerkleStateRoot loadedTreeWithCache = loadedMerkleTree(schemaV1, serializedBytesWithCache);
        ((OnDiskReadableKVState)
                        loadedTreeWithCache.getReadableStates(FIRST_SERVICE).get(ANIMAL_STATE_KEY))
                .reset();

        assertTree(loadedTreeWithCache);
    }

    private TestMerkleStateRoot loadedMerkleTree(Schema schemaV1, byte[] serializedBytes)
            throws ConstructableRegistryException, IOException {

        // Register the TestMerkleStateRoot so, when found in serialized bytes, it will register with
        // our migration callback, etc. (normally done by the Hedera main method)
        final Supplier<RuntimeConstructable> constructor = TestMerkleStateRoot::new;
        final var pair = new ClassConstructorPair(TestMerkleStateRoot.class, constructor);
        registry.registerConstructable(pair);

        final TestMerkleStateRoot loadedTree = parseTree(serializedBytes, dir);
        initServices(schemaV1, loadedTree);

        return loadedTree;
    }

    private void initServices(Schema schemaV1, MerkleNodeState loadedTree) {
        final var newRegistry =
                new MerkleSchemaRegistry(registry, FIRST_SERVICE, DEFAULT_CONFIG, new SchemaApplications());
        newRegistry.register(schemaV1);
        newRegistry.migrate(
                loadedTree,
                schemaV1.getVersion(),
                schemaV1.getVersion(),
                config,
                config,
<<<<<<< HEAD
                networkInfo,
                mock(WritableEntityIdStore.class),
=======
                mock(Metrics.class),
>>>>>>> afa51b03
                new HashMap<>(),
                migrationStateChanges,
                startupNetworks,
                TEST_PLATFORM_STATE_FACADE);
        loadedTree.getRoot().migrate(CONFIGURATION, CURRENT_VERSION);
    }

    private MerkleNodeState createMerkleHederaState(Schema schemaV1) {
        final SignedState randomState =
                new RandomSignedStateGenerator().setRound(1).build();

        final var originalTree = randomState.getState();
        final var originalRegistry =
                new MerkleSchemaRegistry(registry, FIRST_SERVICE, DEFAULT_CONFIG, new SchemaApplications());
        originalRegistry.register(schemaV1);
        originalRegistry.migrate(
                originalTree,
                null,
                v1,
                config,
                config,
<<<<<<< HEAD
                networkInfo,
                mock(WritableEntityIdStore.class),
=======
                mock(Metrics.class),
>>>>>>> afa51b03
                new HashMap<>(),
                migrationStateChanges,
                startupNetworks,
                TEST_PLATFORM_STATE_FACADE);
        return originalTree;
    }

    private static void populateVmCache(State loadedTree) {
        final var states = loadedTree.getWritableStates(FIRST_SERVICE);
        final WritableKVState<String, String> animalState = states.get(ANIMAL_STATE_KEY);
        assertThat(animalState.get(A_KEY)).isEqualTo(AARDVARK);
        assertThat(animalState.get(B_KEY)).isEqualTo(BEAR);
        assertThat(animalState.get(C_KEY)).isEqualTo(CUTTLEFISH);
        assertThat(animalState.get(D_KEY)).isEqualTo(DOG);
        assertThat(animalState.get(E_KEY)).isEqualTo(EMU);
        assertThat(animalState.get(F_KEY)).isEqualTo(FOX);
        assertThat(animalState.get(G_KEY)).isEqualTo(GOOSE);
    }

    private static void assertTree(State loadedTree) {
        final var states = loadedTree.getReadableStates(FIRST_SERVICE);
        final ReadableKVState<String, String> fruitState = states.get(FRUIT_STATE_KEY);
        assertThat(fruitState.get(A_KEY)).isEqualTo(APPLE);
        assertThat(fruitState.get(B_KEY)).isEqualTo(BANANA);
        assertThat(fruitState.get(C_KEY)).isEqualTo(CHERRY);
        assertThat(fruitState.get(D_KEY)).isEqualTo(DATE);
        assertThat(fruitState.get(E_KEY)).isEqualTo(EGGPLANT);
        assertThat(fruitState.get(F_KEY)).isEqualTo(FIG);
        assertThat(fruitState.get(G_KEY)).isEqualTo(GRAPE);

        final ReadableKVState<String, String> animalState = states.get(ANIMAL_STATE_KEY);
        assertThat(animalState.get(A_KEY)).isEqualTo(AARDVARK);
        assertThat(animalState.get(B_KEY)).isEqualTo(BEAR);
        assertThat(animalState.get(C_KEY)).isEqualTo(CUTTLEFISH);
        assertThat(animalState.get(D_KEY)).isEqualTo(DOG);
        assertThat(animalState.get(E_KEY)).isEqualTo(EMU);
        assertThat(animalState.get(F_KEY)).isEqualTo(FOX);
        assertThat(animalState.get(G_KEY)).isEqualTo(GOOSE);

        final ReadableSingletonState<String> countryState = states.getSingleton(COUNTRY_STATE_KEY);
        assertThat(countryState.get()).isEqualTo(CHAD);

        final ReadableQueueState<String> steamState = states.getQueue(STEAM_STATE_KEY);
        assertThat(steamState.iterator())
                .toIterable()
                .containsExactly(ART, BIOLOGY, CHEMISTRY, DISCIPLINE, ECOLOGY, FIELDS, GEOMETRY);
    }
}<|MERGE_RESOLUTION|>--- conflicted
+++ resolved
@@ -290,12 +290,6 @@
                 schemaV1.getVersion(),
                 config,
                 config,
-<<<<<<< HEAD
-                networkInfo,
-                mock(WritableEntityIdStore.class),
-=======
-                mock(Metrics.class),
->>>>>>> afa51b03
                 new HashMap<>(),
                 migrationStateChanges,
                 startupNetworks,
@@ -317,12 +311,6 @@
                 v1,
                 config,
                 config,
-<<<<<<< HEAD
-                networkInfo,
-                mock(WritableEntityIdStore.class),
-=======
-                mock(Metrics.class),
->>>>>>> afa51b03
                 new HashMap<>(),
                 migrationStateChanges,
                 startupNetworks,

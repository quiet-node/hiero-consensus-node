// SPDX-License-Identifier: Apache-2.0
package com.hedera.node.app.state.merkle;

import static com.hedera.node.app.fixtures.AppTestBase.DEFAULT_CONFIG;
import static com.swirlds.platform.test.fixtures.state.TestPlatformStateFacade.TEST_PLATFORM_STATE_FACADE;
import static com.swirlds.state.merkle.MerkleStateRoot.CURRENT_VERSION;
import static org.assertj.core.api.Assertions.assertThat;
import static org.mockito.Mockito.mock;

import com.hedera.node.app.services.MigrationStateChanges;
import com.hedera.node.config.data.HederaConfig;
import com.swirlds.base.test.fixtures.time.FakeTime;
import com.swirlds.common.config.StateCommonConfig_;
import com.swirlds.common.context.PlatformContext;
import com.swirlds.common.io.utility.LegacyTemporaryFileBuilder;
import com.swirlds.common.merkle.utility.MerkleTreeSnapshotReader;
import com.swirlds.common.test.fixtures.platform.TestPlatformContextBuilder;
import com.swirlds.config.api.Configuration;
import com.swirlds.config.extensions.sources.SimpleConfigSource;
import com.swirlds.config.extensions.test.fixtures.TestConfigBuilder;
import com.swirlds.merkledb.MerkleDb;
import com.swirlds.metrics.api.Metrics;
import com.swirlds.platform.config.StateConfig_;
import com.swirlds.platform.state.MerkleNodeState;
import com.swirlds.platform.state.signed.SignedState;
import com.swirlds.platform.test.fixtures.state.MerkleTestBase;
import com.swirlds.platform.test.fixtures.state.RandomSignedStateGenerator;
import com.swirlds.platform.test.fixtures.state.TestMerkleStateRoot;
import com.swirlds.state.State;
import com.swirlds.state.lifecycle.MigrationContext;
import com.swirlds.state.lifecycle.Schema;
import com.swirlds.state.lifecycle.StartupNetworks;
import com.swirlds.state.lifecycle.StateDefinition;
import com.swirlds.state.merkle.disk.OnDiskReadableKVState;
import com.swirlds.state.merkle.disk.OnDiskWritableKVState;
import com.swirlds.state.spi.ReadableKVState;
import com.swirlds.state.spi.ReadableQueueState;
import com.swirlds.state.spi.ReadableSingletonState;
import com.swirlds.state.spi.WritableKVState;
import com.swirlds.state.spi.WritableQueueState;
import com.swirlds.state.spi.WritableSingletonState;
import com.swirlds.state.test.fixtures.merkle.TestSchema;
import com.swirlds.virtualmap.VirtualMap;
import com.swirlds.virtualmap.config.VirtualMapConfig;
import com.swirlds.virtualmap.config.VirtualMapConfig_;
import com.swirlds.virtualmap.internal.merkle.VirtualRootNode;
import edu.umd.cs.findbugs.annotations.NonNull;
import java.io.IOException;
import java.lang.reflect.Field;
import java.nio.file.Path;
import java.util.HashMap;
import java.util.Set;
import java.util.function.Supplier;
import org.hiero.base.constructable.ClassConstructorPair;
import org.hiero.base.constructable.ConstructableRegistryException;
import org.hiero.base.constructable.RuntimeConstructable;
import org.hiero.base.crypto.config.CryptoConfig;
import org.junit.jupiter.api.BeforeEach;
import org.junit.jupiter.api.Test;
import org.junit.jupiter.api.extension.ExtendWith;
import org.junit.jupiter.params.ParameterizedTest;
import org.junit.jupiter.params.provider.ValueSource;
import org.mockito.Mock;
import org.mockito.junit.jupiter.MockitoExtension;

@ExtendWith(MockitoExtension.class)
class SerializationTest extends MerkleTestBase {

    private Path dir;
    private Configuration config;

    @Mock
    private MigrationStateChanges migrationStateChanges;

    @Mock
    private StartupNetworks startupNetworks;

    @BeforeEach
    void setUp() throws IOException {
        setupConstructableRegistry();

        this.config = new TestConfigBuilder()
                .withSource(new SimpleConfigSource()
                        .withValue(VirtualMapConfig_.FLUSH_INTERVAL, 1 + "")
                        .withValue(VirtualMapConfig_.COPY_FLUSH_CANDIDATE_THRESHOLD, 1 + ""))
                .withConfigDataType(VirtualMapConfig.class)
                .withConfigDataType(HederaConfig.class)
                .withConfigDataType(CryptoConfig.class)
                .getOrCreateConfig();
        this.dir = LegacyTemporaryFileBuilder.buildTemporaryDirectory(config);
    }

    Schema createV1Schema() {
        return new TestSchema(v1) {
            @NonNull
            @Override
            @SuppressWarnings("rawtypes")
            public Set<StateDefinition> statesToCreate() {
                final var fruitDef = StateDefinition.inMemory(FRUIT_STATE_KEY, STRING_CODEC, STRING_CODEC);
                final var animalDef = StateDefinition.onDisk(ANIMAL_STATE_KEY, STRING_CODEC, STRING_CODEC, 100);
                final var countryDef = StateDefinition.singleton(COUNTRY_STATE_KEY, STRING_CODEC);
                final var steamDef = StateDefinition.queue(STEAM_STATE_KEY, STRING_CODEC);
                return Set.of(fruitDef, animalDef, countryDef, steamDef);
            }

            @Override
            public void migrate(@NonNull final MigrationContext ctx) {
                final var newStates = ctx.newStates();
                final WritableKVState<String, String> fruit = newStates.get(FRUIT_STATE_KEY);
                fruit.put(A_KEY, APPLE);
                fruit.put(B_KEY, BANANA);
                fruit.put(C_KEY, CHERRY);
                fruit.put(D_KEY, DATE);
                fruit.put(E_KEY, EGGPLANT);
                fruit.put(F_KEY, FIG);
                fruit.put(G_KEY, GRAPE);

                final OnDiskWritableKVState<String, String> animals =
                        (OnDiskWritableKVState<String, String>) (OnDiskWritableKVState) newStates.get(ANIMAL_STATE_KEY);
                animals.put(A_KEY, AARDVARK);
                animals.put(B_KEY, BEAR);
                animals.put(C_KEY, CUTTLEFISH);
                animals.put(D_KEY, DOG);
                animals.put(E_KEY, EMU);
                animals.put(F_KEY, FOX);
                animals.put(G_KEY, GOOSE);
                animals.commit();

                final WritableSingletonState<String> country = newStates.getSingleton(COUNTRY_STATE_KEY);
                country.put(CHAD);

                final WritableQueueState<String> steam = newStates.getQueue(STEAM_STATE_KEY);
                steam.add(ART);
                steam.add(BIOLOGY);
                steam.add(CHEMISTRY);
                steam.add(DISCIPLINE);
                steam.add(ECOLOGY);
                steam.add(FIELDS);
                steam.add(GEOMETRY);
            }
        };
    }

    private void forceFlush(ReadableKVState<?, ?> state) {
        if (state instanceof OnDiskReadableKVState<?, ?>) {
            try {
                Field vmField = OnDiskReadableKVState.class.getDeclaredField("virtualMap");
                vmField.setAccessible(true);
                VirtualMap vm = (VirtualMap) vmField.get(state);

<<<<<<< HEAD
                final VirtualRootNode root = vm.getRight();
                if (!vm.isEmpty()) {
=======
                final VirtualRootNode root = vm.getLeft();
                if (vm.size() > 1) {
>>>>>>> 56f18df0
                    root.enableFlush();
                    vm.release();
                    root.waitUntilFlushed();
                }
            } catch (IllegalAccessException | NoSuchFieldException | InterruptedException e) {
                throw new RuntimeException(e);
            }
        }
    }

    /**
     * In this test scenario, we have a genesis setup where we create FRUIT and ANIMALS and COUNTRY,
     * save them to disk, and then load them back in, and verify everything was loaded correctly.
     * <br/>
     * This tests has two modes: one where we force flush the VMs to disk and one where we don't.
     * When it forces disk flush, it makes sure that the data gets to the datasource from cache and persisted in the table.
     * When the flush is not forced, the data remains in cache which has its own serialization mechanism
     */
    @ParameterizedTest
    @ValueSource(booleans = {true, false})
    void simpleReadAndWrite(boolean forceFlush) throws IOException, ConstructableRegistryException {
        final var schemaV1 = createV1Schema();
        final var originalTree = createMerkleHederaState(schemaV1);

        // When we serialize it to bytes and deserialize it back into a tree
        MerkleNodeState copy = originalTree.copy(); // make a copy to make VM flushable
        final byte[] serializedBytes;
        if (forceFlush) {
            // Force flush the VMs to disk to test serialization and deserialization
            forceFlush(originalTree.getReadableStates(FIRST_SERVICE).get(ANIMAL_STATE_KEY));
            copy.copy(); // make a fast copy because we can only write to disk an immutable copy
            CRYPTO.digestTreeSync(copy.getRoot());
            serializedBytes = writeTree(copy.getRoot(), dir);
        } else {
            CRYPTO.digestTreeSync(copy.getRoot());
            serializedBytes = writeTree(originalTree.getRoot(), dir);
        }

        final TestMerkleStateRoot loadedTree = loadedMerkleTree(schemaV1, serializedBytes);

        assertTree(loadedTree);
    }

    @Test
    void snapshot() throws IOException {
        final var schemaV1 = createV1Schema();
        final var originalTree = createMerkleHederaState(schemaV1);
        final var tempDir = LegacyTemporaryFileBuilder.buildTemporaryDirectory(config);
        final var configBuilder = new TestConfigBuilder()
                .withValue(StateConfig_.SIGNED_STATE_DISK, 1)
                .withValue(
                        StateCommonConfig_.SAVED_STATE_DIRECTORY,
                        tempDir.toFile().toString());
        final PlatformContext context = TestPlatformContextBuilder.create()
                .withConfiguration(configBuilder.getOrCreateConfig())
                .withTime(new FakeTime())
                .build();

        originalTree.init(
                context.getTime(),
                context.getMetrics(),
                context.getMerkleCryptography(),
                () -> TEST_PLATFORM_STATE_FACADE
                        .consensusSnapshotOf(originalTree)
                        .round());

        // prepare the tree and create a snapshot
        originalTree.copy();
        originalTree.computeHash();
        originalTree.createSnapshot(tempDir);

        // Restore to a fresh MerkleDb instance
        MerkleDb.resetDefaultInstancePath();
        final MerkleNodeState state =
                originalTree.loadSnapshot(tempDir.resolve(MerkleTreeSnapshotReader.SIGNED_STATE_FILE_NAME));
        initServices(schemaV1, state);
        assertTree(state);
    }

    /**
     * This test scenario is trickier, and it's designed to reproduce <a href="https://github.com/hashgraph/hedera-services/issues/13335">#13335: OnDiskKeySerializer uses wrong classId for OnDiskKey.</a>
     * This issue can be reproduced only if at first it gets flushed to disk, then it gets loaded back in, and this time it remains in cache.
     * After it gets saved to disk again, and then loaded back in, it results in ClassCastException due to incorrect classId.
     */
    @Test
    void dualReadAndWrite() throws IOException, ConstructableRegistryException {
        final var schemaV1 = createV1Schema();
        final var originalTree = createMerkleHederaState(schemaV1);

        MerkleNodeState copy = originalTree.copy(); // make a copy to make VM flushable

        forceFlush(originalTree.getReadableStates(FIRST_SERVICE).get(ANIMAL_STATE_KEY));
        copy.copy(); // make a fast copy because we can only write to disk an immutable copy
        CRYPTO.digestTreeSync(copy.getRoot());
        final byte[] serializedBytes = writeTree(copy.getRoot(), dir);

        TestMerkleStateRoot loadedTree = loadedMerkleTree(schemaV1, serializedBytes);
        ((OnDiskReadableKVState) originalTree.getReadableStates(FIRST_SERVICE).get(ANIMAL_STATE_KEY)).reset();
        populateVmCache(loadedTree);

        loadedTree.copy(); // make a copy to store it to disk

        CRYPTO.digestTreeSync(loadedTree);
        // refreshing the dir
        dir = LegacyTemporaryFileBuilder.buildTemporaryDirectory(config);
        final byte[] serializedBytesWithCache = writeTree(loadedTree, dir);

        // let's load it again and see if it works
        TestMerkleStateRoot loadedTreeWithCache = loadedMerkleTree(schemaV1, serializedBytesWithCache);
        ((OnDiskReadableKVState)
                        loadedTreeWithCache.getReadableStates(FIRST_SERVICE).get(ANIMAL_STATE_KEY))
                .reset();

        assertTree(loadedTreeWithCache);
    }

    private TestMerkleStateRoot loadedMerkleTree(Schema schemaV1, byte[] serializedBytes)
            throws ConstructableRegistryException, IOException {

        // Register the TestMerkleStateRoot so, when found in serialized bytes, it will register with
        // our migration callback, etc. (normally done by the Hedera main method)
        final Supplier<RuntimeConstructable> constructor = TestMerkleStateRoot::new;
        final var pair = new ClassConstructorPair(TestMerkleStateRoot.class, constructor);
        registry.registerConstructable(pair);

        final TestMerkleStateRoot loadedTree = parseTree(serializedBytes, dir);
        initServices(schemaV1, loadedTree);

        return loadedTree;
    }

    private void initServices(Schema schemaV1, MerkleNodeState loadedTree) {
        final var newRegistry =
                new MerkleSchemaRegistry(registry, FIRST_SERVICE, DEFAULT_CONFIG, new SchemaApplications());
        newRegistry.register(schemaV1);
        newRegistry.migrate(
                loadedTree,
                schemaV1.getVersion(),
                schemaV1.getVersion(),
                config,
                config,
                mock(Metrics.class),
                new HashMap<>(),
                migrationStateChanges,
                startupNetworks,
                TEST_PLATFORM_STATE_FACADE);
        loadedTree.getRoot().migrate(CURRENT_VERSION);
    }

    private MerkleNodeState createMerkleHederaState(Schema schemaV1) {
        final SignedState randomState =
                new RandomSignedStateGenerator().setRound(1).build();

        final var originalTree = randomState.getState();
        final var originalRegistry =
                new MerkleSchemaRegistry(registry, FIRST_SERVICE, DEFAULT_CONFIG, new SchemaApplications());
        originalRegistry.register(schemaV1);
        originalRegistry.migrate(
                originalTree,
                null,
                v1,
                config,
                config,
                mock(Metrics.class),
                new HashMap<>(),
                migrationStateChanges,
                startupNetworks,
                TEST_PLATFORM_STATE_FACADE);
        return originalTree;
    }

    private static void populateVmCache(State loadedTree) {
        final var states = loadedTree.getWritableStates(FIRST_SERVICE);
        final WritableKVState<String, String> animalState = states.get(ANIMAL_STATE_KEY);
        assertThat(animalState.get(A_KEY)).isEqualTo(AARDVARK);
        assertThat(animalState.get(B_KEY)).isEqualTo(BEAR);
        assertThat(animalState.get(C_KEY)).isEqualTo(CUTTLEFISH);
        assertThat(animalState.get(D_KEY)).isEqualTo(DOG);
        assertThat(animalState.get(E_KEY)).isEqualTo(EMU);
        assertThat(animalState.get(F_KEY)).isEqualTo(FOX);
        assertThat(animalState.get(G_KEY)).isEqualTo(GOOSE);
    }

    private static void assertTree(State loadedTree) {
        final var states = loadedTree.getReadableStates(FIRST_SERVICE);
        final ReadableKVState<String, String> fruitState = states.get(FRUIT_STATE_KEY);
        assertThat(fruitState.get(A_KEY)).isEqualTo(APPLE);
        assertThat(fruitState.get(B_KEY)).isEqualTo(BANANA);
        assertThat(fruitState.get(C_KEY)).isEqualTo(CHERRY);
        assertThat(fruitState.get(D_KEY)).isEqualTo(DATE);
        assertThat(fruitState.get(E_KEY)).isEqualTo(EGGPLANT);
        assertThat(fruitState.get(F_KEY)).isEqualTo(FIG);
        assertThat(fruitState.get(G_KEY)).isEqualTo(GRAPE);

        final ReadableKVState<String, String> animalState = states.get(ANIMAL_STATE_KEY);
        assertThat(animalState.get(A_KEY)).isEqualTo(AARDVARK);
        assertThat(animalState.get(B_KEY)).isEqualTo(BEAR);
        assertThat(animalState.get(C_KEY)).isEqualTo(CUTTLEFISH);
        assertThat(animalState.get(D_KEY)).isEqualTo(DOG);
        assertThat(animalState.get(E_KEY)).isEqualTo(EMU);
        assertThat(animalState.get(F_KEY)).isEqualTo(FOX);
        assertThat(animalState.get(G_KEY)).isEqualTo(GOOSE);

        final ReadableSingletonState<String> countryState = states.getSingleton(COUNTRY_STATE_KEY);
        assertThat(countryState.get()).isEqualTo(CHAD);

        final ReadableQueueState<String> steamState = states.getQueue(STEAM_STATE_KEY);
        assertThat(steamState.iterator())
                .toIterable()
                .containsExactly(ART, BIOLOGY, CHEMISTRY, DISCIPLINE, ECOLOGY, FIELDS, GEOMETRY);
    }
}<|MERGE_RESOLUTION|>--- conflicted
+++ resolved
@@ -148,13 +148,8 @@
                 vmField.setAccessible(true);
                 VirtualMap vm = (VirtualMap) vmField.get(state);
 
-<<<<<<< HEAD
-                final VirtualRootNode root = vm.getRight();
-                if (!vm.isEmpty()) {
-=======
                 final VirtualRootNode root = vm.getLeft();
                 if (vm.size() > 1) {
->>>>>>> 56f18df0
                     root.enableFlush();
                     vm.release();
                     root.waitUntilFlushed();

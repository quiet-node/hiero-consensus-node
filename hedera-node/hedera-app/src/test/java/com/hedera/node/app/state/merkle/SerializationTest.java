/*
 * Copyright (C) 2024-2025 Hedera Hashgraph, LLC
 *
 * Licensed under the Apache License, Version 2.0 (the "License");
 * you may not use this file except in compliance with the License.
 * You may obtain a copy of the License at
 *
 *      http://www.apache.org/licenses/LICENSE-2.0
 *
 * Unless required by applicable law or agreed to in writing, software
 * distributed under the License is distributed on an "AS IS" BASIS,
 * WITHOUT WARRANTIES OR CONDITIONS OF ANY KIND, either express or implied.
 * See the License for the specific language governing permissions and
 * limitations under the License.
 */

package com.hedera.node.app.state.merkle;

import static com.hedera.node.app.fixtures.AppTestBase.DEFAULT_CONFIG;
import static com.swirlds.platform.test.fixtures.state.TestPlatformStateFacade.TEST_PLATFORM_STATE_FACADE;
import static com.swirlds.state.merkle.MerkleStateRoot.CURRENT_VERSION;
import static org.assertj.core.api.Assertions.assertThat;
import static org.mockito.Mockito.mock;

import com.hedera.node.app.ids.WritableEntityIdStore;
import com.hedera.node.app.services.MigrationStateChanges;
import com.hedera.node.config.data.HederaConfig;
import com.swirlds.base.test.fixtures.time.FakeTime;
import com.swirlds.common.config.StateCommonConfig_;
import com.swirlds.common.constructable.ClassConstructorPair;
import com.swirlds.common.constructable.ConstructableRegistryException;
import com.swirlds.common.constructable.RuntimeConstructable;
import com.swirlds.common.context.PlatformContext;
import com.swirlds.common.crypto.CryptographyFactory;
import com.swirlds.common.crypto.config.CryptoConfig;
import com.swirlds.common.io.utility.LegacyTemporaryFileBuilder;
import com.swirlds.common.merkle.crypto.MerkleCryptographyFactory;
import com.swirlds.common.test.fixtures.platform.TestPlatformContextBuilder;
import com.swirlds.config.api.Configuration;
import com.swirlds.config.extensions.sources.SimpleConfigSource;
import com.swirlds.config.extensions.test.fixtures.TestConfigBuilder;
import com.swirlds.merkledb.MerkleDb;
import com.swirlds.metrics.api.Metrics;
import com.swirlds.platform.config.StateConfig_;
import com.swirlds.platform.state.MerkleNodeState;
import com.swirlds.platform.state.signed.SignedState;
import com.swirlds.platform.test.fixtures.state.MerkleTestBase;
import com.swirlds.platform.test.fixtures.state.RandomSignedStateGenerator;
import com.swirlds.platform.test.fixtures.state.TestMerkleStateRoot;
import com.swirlds.state.State;
import com.swirlds.state.lifecycle.MigrationContext;
import com.swirlds.state.lifecycle.Schema;
import com.swirlds.state.lifecycle.StartupNetworks;
import com.swirlds.state.lifecycle.StateDefinition;
import com.swirlds.state.lifecycle.info.NetworkInfo;
<<<<<<< HEAD
import com.swirlds.state.merkle.MerkleStateRoot;
=======
import com.swirlds.state.merkle.MerkleTreeSnapshotReader;
>>>>>>> 582c0faf
import com.swirlds.state.merkle.disk.OnDiskReadableKVState;
import com.swirlds.state.merkle.disk.OnDiskWritableKVState;
import com.swirlds.state.spi.ReadableKVState;
import com.swirlds.state.spi.ReadableQueueState;
import com.swirlds.state.spi.ReadableSingletonState;
import com.swirlds.state.spi.WritableKVState;
import com.swirlds.state.spi.WritableQueueState;
import com.swirlds.state.spi.WritableSingletonState;
import com.swirlds.state.test.fixtures.merkle.TestSchema;
import com.swirlds.virtualmap.VirtualMap;
import com.swirlds.virtualmap.config.VirtualMapConfig;
import com.swirlds.virtualmap.config.VirtualMapConfig_;
import com.swirlds.virtualmap.internal.merkle.VirtualRootNode;
import edu.umd.cs.findbugs.annotations.NonNull;
import java.io.IOException;
import java.lang.reflect.Field;
import java.nio.file.Path;
import java.util.HashMap;
import java.util.Set;
import java.util.function.Supplier;
import org.junit.jupiter.api.BeforeEach;
import org.junit.jupiter.api.Test;
import org.junit.jupiter.api.extension.ExtendWith;
import org.junit.jupiter.params.ParameterizedTest;
import org.junit.jupiter.params.provider.ValueSource;
import org.mockito.Mock;
import org.mockito.junit.jupiter.MockitoExtension;

@ExtendWith(MockitoExtension.class)
class SerializationTest extends MerkleTestBase {

    private Path dir;
    private Configuration config;
    private NetworkInfo networkInfo;

    @Mock
    private MigrationStateChanges migrationStateChanges;

    @Mock
    private StartupNetworks startupNetworks;

    @BeforeEach
    void setUp() throws IOException {
        setupConstructableRegistry();

        this.config = new TestConfigBuilder()
                .withSource(new SimpleConfigSource()
                        .withValue(VirtualMapConfig_.FLUSH_INTERVAL, 1 + "")
                        .withValue(VirtualMapConfig_.COPY_FLUSH_CANDIDATE_THRESHOLD, 1 + ""))
                .withConfigDataType(VirtualMapConfig.class)
                .withConfigDataType(HederaConfig.class)
                .withConfigDataType(CryptoConfig.class)
                .getOrCreateConfig();
        this.dir = LegacyTemporaryFileBuilder.buildTemporaryDirectory(config);
        this.networkInfo = mock(NetworkInfo.class);
    }

    Schema createV1Schema() {
        return new TestSchema(v1) {
            @NonNull
            @Override
            @SuppressWarnings("rawtypes")
            public Set<StateDefinition> statesToCreate() {
                final var fruitDef = StateDefinition.inMemory(FRUIT_STATE_KEY, STRING_CODEC, STRING_CODEC);
                final var animalDef = StateDefinition.onDisk(ANIMAL_STATE_KEY, STRING_CODEC, STRING_CODEC, 100);
                final var countryDef = StateDefinition.singleton(COUNTRY_STATE_KEY, STRING_CODEC);
                final var steamDef = StateDefinition.queue(STEAM_STATE_KEY, STRING_CODEC);
                return Set.of(fruitDef, animalDef, countryDef, steamDef);
            }

            @Override
            public void migrate(@NonNull final MigrationContext ctx) {
                final var newStates = ctx.newStates();
                final WritableKVState<String, String> fruit = newStates.get(FRUIT_STATE_KEY);
                fruit.put(A_KEY, APPLE);
                fruit.put(B_KEY, BANANA);
                fruit.put(C_KEY, CHERRY);
                fruit.put(D_KEY, DATE);
                fruit.put(E_KEY, EGGPLANT);
                fruit.put(F_KEY, FIG);
                fruit.put(G_KEY, GRAPE);

                final OnDiskWritableKVState<String, String> animals =
                        (OnDiskWritableKVState<String, String>) (OnDiskWritableKVState) newStates.get(ANIMAL_STATE_KEY);
                animals.put(A_KEY, AARDVARK);
                animals.put(B_KEY, BEAR);
                animals.put(C_KEY, CUTTLEFISH);
                animals.put(D_KEY, DOG);
                animals.put(E_KEY, EMU);
                animals.put(F_KEY, FOX);
                animals.put(G_KEY, GOOSE);
                animals.commit();

                final WritableSingletonState<String> country = newStates.getSingleton(COUNTRY_STATE_KEY);
                country.put(CHAD);

                final WritableQueueState<String> steam = newStates.getQueue(STEAM_STATE_KEY);
                steam.add(ART);
                steam.add(BIOLOGY);
                steam.add(CHEMISTRY);
                steam.add(DISCIPLINE);
                steam.add(ECOLOGY);
                steam.add(FIELDS);
                steam.add(GEOMETRY);
            }
        };
    }

    private void forceFlush(ReadableKVState<?, ?> state) {
        if (state instanceof OnDiskReadableKVState<?, ?>) {
            try {
                Field vmField = OnDiskReadableKVState.class.getDeclaredField("virtualMap");
                vmField.setAccessible(true);
                VirtualMap vm = (VirtualMap) vmField.get(state);

                final VirtualRootNode root = vm.getRight();
                if (!vm.isEmpty()) {
                    root.enableFlush();
                    vm.release();
                    root.waitUntilFlushed();
                }
            } catch (IllegalAccessException | NoSuchFieldException | InterruptedException e) {
                throw new RuntimeException(e);
            }
        }
    }

    /**
     * In this test scenario, we have a genesis setup where we create FRUIT and ANIMALS and COUNTRY,
     * save them to disk, and then load them back in, and verify everything was loaded correctly.
     * <br/>
     * This tests has two modes: one where we force flush the VMs to disk and one where we don't.
     * When it forces disk flush, it makes sure that the data gets to the datasource from cache and persisted in the table.
     * When the flush is not forced, the data remains in cache which has its own serialization mechanism
     */
    @ParameterizedTest
    @ValueSource(booleans = {true, false})
    void simpleReadAndWrite(boolean forceFlush) throws IOException, ConstructableRegistryException {
        final var schemaV1 = createV1Schema();
        final var originalTree = createMerkleHederaState(schemaV1);

        // When we serialize it to bytes and deserialize it back into a tree
        MerkleNodeState copy = originalTree.copy(); // make a copy to make VM flushable
        final byte[] serializedBytes;
        if (forceFlush) {
            // Force flush the VMs to disk to test serialization and deserialization
            forceFlush(originalTree.getReadableStates(FIRST_SERVICE).get(ANIMAL_STATE_KEY));
            copy.copy(); // make a fast copy because we can only write to disk an immutable copy
            CRYPTO.digestTreeSync(copy);
            serializedBytes = writeTree(copy, dir);
        } else {
            CRYPTO.digestTreeSync(copy);
            serializedBytes = writeTree(originalTree, dir);
        }

        final TestMerkleStateRoot loadedTree = loadedMerkleTree(schemaV1, serializedBytes);

        assertTree(loadedTree);
    }

    @Test
    void snapshot() throws IOException {
        final var schemaV1 = createV1Schema();
        final var originalTree = createMerkleHederaState(schemaV1);
        final var tempDir = LegacyTemporaryFileBuilder.buildTemporaryDirectory(config);
        final var configBuilder = new TestConfigBuilder()
                .withValue(StateConfig_.SIGNED_STATE_DISK, 1)
                .withValue(
                        StateCommonConfig_.SAVED_STATE_DIRECTORY,
                        tempDir.toFile().toString());
        final var cryptography = CryptographyFactory.create();
        final var merkleCryptography = MerkleCryptographyFactory.create(config, cryptography);
        final PlatformContext context = TestPlatformContextBuilder.create()
                .withMerkleCryptography(merkleCryptography)
                .withConfiguration(configBuilder.getOrCreateConfig())
                .withTime(new FakeTime())
                .build();

<<<<<<< HEAD
        // temp commented so code compiles

        //        originalTree.init(context.getTime(), new NoOpMetrics(), merkleCryptography);
=======
        originalTree.init(context.getTime(), new NoOpMetrics(), merkleCryptography, () -> TEST_PLATFORM_STATE_FACADE
                .consensusSnapshotOf(originalTree)
                .round());
>>>>>>> 582c0faf

        // prepare the tree and create a snapshot
        originalTree.copy();
        originalTree.computeHash();
        originalTree.createSnapshot(tempDir);

        // Restore to a fresh MerkleDb instance
        MerkleDb.resetDefaultInstancePath();
<<<<<<< HEAD
        //        final MerkleStateRoot<?> state =
        //                originalTree.loadSnapshot(tempDir.resolve(MerkleTreeSnapshotReader.SIGNED_STATE_FILE_NAME));
        //        initServices(schemaV1, state);
        //        assertTree(state);
=======
        final State state = originalTree.loadSnapshot(tempDir.resolve(MerkleTreeSnapshotReader.SIGNED_STATE_FILE_NAME));
        initServices(schemaV1, state);
        assertTree(state);
>>>>>>> 582c0faf
    }

    /**
     * This test scenario is trickier, and it's designed to reproduce <a href="https://github.com/hashgraph/hedera-services/issues/13335">#13335: OnDiskKeySerializer uses wrong classId for OnDiskKey.</a>
     * This issue can be reproduced only if at first it gets flushed to disk, then it gets loaded back in, and this time it remains in cache.
     * After it gets saved to disk again, and then loaded back in, it results in ClassCastException due to incorrect classId.
     */
    @Test
    void dualReadAndWrite() throws IOException, ConstructableRegistryException {
        final var schemaV1 = createV1Schema();
        final var originalTree = createMerkleHederaState(schemaV1);

        MerkleNodeState copy = originalTree.copy(); // make a copy to make VM flushable

        forceFlush(originalTree.getReadableStates(FIRST_SERVICE).get(ANIMAL_STATE_KEY));
        copy.copy(); // make a fast copy because we can only write to disk an immutable copy
        CRYPTO.digestTreeSync(copy);
        final byte[] serializedBytes = writeTree(copy, dir);

        TestMerkleStateRoot loadedTree = loadedMerkleTree(schemaV1, serializedBytes);
        ((OnDiskReadableKVState) originalTree.getReadableStates(FIRST_SERVICE).get(ANIMAL_STATE_KEY)).reset();
        populateVmCache(loadedTree);

        loadedTree.copy(); // make a copy to store it to disk

        CRYPTO.digestTreeSync(loadedTree);
        // refreshing the dir
        dir = LegacyTemporaryFileBuilder.buildTemporaryDirectory(config);
        final byte[] serializedBytesWithCache = writeTree(loadedTree, dir);

        // let's load it again and see if it works
        TestMerkleStateRoot loadedTreeWithCache = loadedMerkleTree(schemaV1, serializedBytesWithCache);
        ((OnDiskReadableKVState)
                        loadedTreeWithCache.getReadableStates(FIRST_SERVICE).get(ANIMAL_STATE_KEY))
                .reset();

        assertTree(loadedTreeWithCache);
    }

    private TestMerkleStateRoot loadedMerkleTree(Schema schemaV1, byte[] serializedBytes)
            throws ConstructableRegistryException, IOException {

        // Register the TestMerkleStateRoot so, when found in serialized bytes, it will register with
        // our migration callback, etc. (normally done by the Hedera main method)
        final Supplier<RuntimeConstructable> constructor = TestMerkleStateRoot::new;
        final var pair = new ClassConstructorPair(TestMerkleStateRoot.class, constructor);
        registry.registerConstructable(pair);

        final TestMerkleStateRoot loadedTree = parseTree(serializedBytes, dir);
        initServices(schemaV1, loadedTree);

        return loadedTree;
    }

    private void initServices(Schema schemaV1, State loadedTree) {
        final var newRegistry =
                new MerkleSchemaRegistry(registry, FIRST_SERVICE, DEFAULT_CONFIG, new SchemaApplications());
        newRegistry.register(schemaV1);
        newRegistry.migrate(
                loadedTree,
                schemaV1.getVersion(),
                schemaV1.getVersion(),
                config,
                config,
                networkInfo,
                mock(Metrics.class),
                mock(WritableEntityIdStore.class),
                new HashMap<>(),
                migrationStateChanges,
                startupNetworks,
                TEST_PLATFORM_STATE_FACADE);
<<<<<<< HEAD
        (loadedTree).migrate(CONFIGURATION, MerkleStateRoot.CURRENT_VERSION);
=======
        ((TestMerkleStateRoot) loadedTree).migrate(CURRENT_VERSION);
>>>>>>> 582c0faf
    }

    private MerkleNodeState createMerkleHederaState(Schema schemaV1) {
        final SignedState randomState =
                new RandomSignedStateGenerator().setRound(1).build();

        final var originalTree = randomState.getState();
        final var originalRegistry =
                new MerkleSchemaRegistry(registry, FIRST_SERVICE, DEFAULT_CONFIG, new SchemaApplications());
        originalRegistry.register(schemaV1);
        originalRegistry.migrate(
                originalTree,
                null,
                v1,
                config,
                config,
                networkInfo,
                mock(Metrics.class),
                mock(WritableEntityIdStore.class),
                new HashMap<>(),
                migrationStateChanges,
                startupNetworks,
                TEST_PLATFORM_STATE_FACADE);
        return originalTree;
    }

    private static void populateVmCache(State loadedTree) {
        final var states = loadedTree.getWritableStates(FIRST_SERVICE);
        final WritableKVState<String, String> animalState = states.get(ANIMAL_STATE_KEY);
        assertThat(animalState.get(A_KEY)).isEqualTo(AARDVARK);
        assertThat(animalState.get(B_KEY)).isEqualTo(BEAR);
        assertThat(animalState.get(C_KEY)).isEqualTo(CUTTLEFISH);
        assertThat(animalState.get(D_KEY)).isEqualTo(DOG);
        assertThat(animalState.get(E_KEY)).isEqualTo(EMU);
        assertThat(animalState.get(F_KEY)).isEqualTo(FOX);
        assertThat(animalState.get(G_KEY)).isEqualTo(GOOSE);
    }

    private static void assertTree(State loadedTree) {
        final var states = loadedTree.getReadableStates(FIRST_SERVICE);
        final ReadableKVState<String, String> fruitState = states.get(FRUIT_STATE_KEY);
        assertThat(fruitState.get(A_KEY)).isEqualTo(APPLE);
        assertThat(fruitState.get(B_KEY)).isEqualTo(BANANA);
        assertThat(fruitState.get(C_KEY)).isEqualTo(CHERRY);
        assertThat(fruitState.get(D_KEY)).isEqualTo(DATE);
        assertThat(fruitState.get(E_KEY)).isEqualTo(EGGPLANT);
        assertThat(fruitState.get(F_KEY)).isEqualTo(FIG);
        assertThat(fruitState.get(G_KEY)).isEqualTo(GRAPE);

        final ReadableKVState<String, String> animalState = states.get(ANIMAL_STATE_KEY);
        assertThat(animalState.get(A_KEY)).isEqualTo(AARDVARK);
        assertThat(animalState.get(B_KEY)).isEqualTo(BEAR);
        assertThat(animalState.get(C_KEY)).isEqualTo(CUTTLEFISH);
        assertThat(animalState.get(D_KEY)).isEqualTo(DOG);
        assertThat(animalState.get(E_KEY)).isEqualTo(EMU);
        assertThat(animalState.get(F_KEY)).isEqualTo(FOX);
        assertThat(animalState.get(G_KEY)).isEqualTo(GOOSE);

        final ReadableSingletonState<String> countryState = states.getSingleton(COUNTRY_STATE_KEY);
        assertThat(countryState.get()).isEqualTo(CHAD);

        final ReadableQueueState<String> steamState = states.getQueue(STEAM_STATE_KEY);
        assertThat(steamState.iterator())
                .toIterable()
                .containsExactly(ART, BIOLOGY, CHEMISTRY, DISCIPLINE, ECOLOGY, FIELDS, GEOMETRY);
    }
}<|MERGE_RESOLUTION|>--- conflicted
+++ resolved
@@ -35,6 +35,7 @@
 import com.swirlds.common.crypto.config.CryptoConfig;
 import com.swirlds.common.io.utility.LegacyTemporaryFileBuilder;
 import com.swirlds.common.merkle.crypto.MerkleCryptographyFactory;
+import com.swirlds.common.metrics.noop.NoOpMetrics;
 import com.swirlds.common.test.fixtures.platform.TestPlatformContextBuilder;
 import com.swirlds.config.api.Configuration;
 import com.swirlds.config.extensions.sources.SimpleConfigSource;
@@ -53,11 +54,7 @@
 import com.swirlds.state.lifecycle.StartupNetworks;
 import com.swirlds.state.lifecycle.StateDefinition;
 import com.swirlds.state.lifecycle.info.NetworkInfo;
-<<<<<<< HEAD
-import com.swirlds.state.merkle.MerkleStateRoot;
-=======
 import com.swirlds.state.merkle.MerkleTreeSnapshotReader;
->>>>>>> 582c0faf
 import com.swirlds.state.merkle.disk.OnDiskReadableKVState;
 import com.swirlds.state.merkle.disk.OnDiskWritableKVState;
 import com.swirlds.state.spi.ReadableKVState;
@@ -236,15 +233,9 @@
                 .withTime(new FakeTime())
                 .build();
 
-<<<<<<< HEAD
-        // temp commented so code compiles
-
-        //        originalTree.init(context.getTime(), new NoOpMetrics(), merkleCryptography);
-=======
         originalTree.init(context.getTime(), new NoOpMetrics(), merkleCryptography, () -> TEST_PLATFORM_STATE_FACADE
                 .consensusSnapshotOf(originalTree)
                 .round());
->>>>>>> 582c0faf
 
         // prepare the tree and create a snapshot
         originalTree.copy();
@@ -253,16 +244,9 @@
 
         // Restore to a fresh MerkleDb instance
         MerkleDb.resetDefaultInstancePath();
-<<<<<<< HEAD
-        //        final MerkleStateRoot<?> state =
-        //                originalTree.loadSnapshot(tempDir.resolve(MerkleTreeSnapshotReader.SIGNED_STATE_FILE_NAME));
-        //        initServices(schemaV1, state);
-        //        assertTree(state);
-=======
         final State state = originalTree.loadSnapshot(tempDir.resolve(MerkleTreeSnapshotReader.SIGNED_STATE_FILE_NAME));
         initServices(schemaV1, state);
         assertTree(state);
->>>>>>> 582c0faf
     }
 
     /**
@@ -334,11 +318,7 @@
                 migrationStateChanges,
                 startupNetworks,
                 TEST_PLATFORM_STATE_FACADE);
-<<<<<<< HEAD
-        (loadedTree).migrate(CONFIGURATION, MerkleStateRoot.CURRENT_VERSION);
-=======
         ((TestMerkleStateRoot) loadedTree).migrate(CURRENT_VERSION);
->>>>>>> 582c0faf
     }
 
     private MerkleNodeState createMerkleHederaState(Schema schemaV1) {

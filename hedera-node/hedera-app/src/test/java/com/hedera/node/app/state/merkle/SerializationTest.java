--- conflicted
+++ resolved
@@ -2,7 +2,6 @@
 package com.hedera.node.app.state.merkle;
 
 import static com.hedera.node.app.fixtures.AppTestBase.DEFAULT_CONFIG;
-import static com.swirlds.common.test.fixtures.AssertionUtils.assertEventuallyEquals;
 import static com.swirlds.platform.test.fixtures.state.TestPlatformStateFacade.TEST_PLATFORM_STATE_FACADE;
 import static com.swirlds.state.merkle.MerkleStateRoot.MINIMUM_SUPPORTED_VERSION;
 import static org.assertj.core.api.Assertions.assertThat;
@@ -20,10 +19,6 @@
 import com.swirlds.config.extensions.sources.SimpleConfigSource;
 import com.swirlds.config.extensions.test.fixtures.TestConfigBuilder;
 import com.swirlds.merkledb.MerkleDb;
-<<<<<<< HEAD
-import com.swirlds.merkledb.MerkleDbDataSource;
-=======
->>>>>>> b4b97530
 import com.swirlds.platform.config.StateConfig_;
 import com.swirlds.platform.state.MerkleNodeState;
 import com.swirlds.platform.state.signed.SignedState;
@@ -51,18 +46,12 @@
 import java.io.IOException;
 import java.lang.reflect.Field;
 import java.nio.file.Path;
-import java.time.Duration;
-import java.time.temporal.ChronoUnit;
 import java.util.HashMap;
 import java.util.Set;
-<<<<<<< HEAD
-=======
 import org.apache.logging.log4j.LogManager;
 import org.apache.logging.log4j.Logger;
->>>>>>> b4b97530
 import org.hiero.base.constructable.ConstructableRegistryException;
 import org.hiero.base.crypto.config.CryptoConfig;
-import org.junit.jupiter.api.AfterEach;
 import org.junit.jupiter.api.BeforeEach;
 import org.junit.jupiter.api.Test;
 import org.junit.jupiter.api.extension.ExtendWith;
@@ -203,11 +192,7 @@
         try {
             originalTree.release();
         } catch (Exception e) {
-<<<<<<< HEAD
-            e.printStackTrace();
-=======
             logger.error("Exception while releasing state", e);
->>>>>>> b4b97530
         }
         copy.release();
         loadedTree.release();
@@ -291,11 +276,7 @@
         try {
             originalTree.release();
         } catch (Exception e) {
-<<<<<<< HEAD
-            e.printStackTrace();
-=======
             logger.error("Exception while releasing state", e);
->>>>>>> b4b97530
         }
         loadedTree.release();
         loadedTreeWithCache.release();
@@ -388,16 +369,4 @@
                 .toIterable()
                 .containsExactly(ART, BIOLOGY, CHEMISTRY, DISCIPLINE, ECOLOGY, FIELDS, GEOMETRY);
     }
-
-    @AfterEach
-    void tearDown() {
-        if (fruitVirtualMap != null && fruitVirtualMap.getReservationCount() > -1) {
-            fruitVirtualMap.release();
-        }
-        assertEventuallyEquals(
-                0L,
-                MerkleDbDataSource::getCountOfOpenDatabases,
-                Duration.of(5, ChronoUnit.SECONDS),
-                "All databases should be closed");
-    }
 }
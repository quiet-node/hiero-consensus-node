--- conflicted
+++ resolved
@@ -212,14 +212,8 @@
                 .build();
 
         originalTree.init(
-<<<<<<< HEAD
-                config, context.getTime(), new NoOpMetrics(), merkleCryptography, () -> TEST_PLATFORM_STATE_FACADE
-=======
-                context.getTime(),
-                context.getMetrics(),
-                context.getMerkleCryptography(),
-                () -> TEST_PLATFORM_STATE_FACADE
->>>>>>> c49bdae3
+                config, context.getTime(), context.getMetrics(),
+                context.getMerkleCryptography(), () -> TEST_PLATFORM_STATE_FACADE
                         .consensusSnapshotOf(originalTree)
                         .round());
 

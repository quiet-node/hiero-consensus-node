--- conflicted
+++ resolved
@@ -201,11 +201,7 @@
         try {
             originalTree.release();
         } catch (Exception e) {
-<<<<<<< HEAD
-            e.printStackTrace();
-=======
             logger.error("Exception while releasing state", e);
->>>>>>> 5a453578
         }
         copy.release();
         loadedTree.release();
@@ -288,11 +284,7 @@
         try {
             originalTree.release();
         } catch (Exception e) {
-<<<<<<< HEAD
-            e.printStackTrace();
-=======
             logger.error("Exception while releasing state", e);
->>>>>>> 5a453578
         }
         loadedTree.release();
         loadedTreeWithCache.release();

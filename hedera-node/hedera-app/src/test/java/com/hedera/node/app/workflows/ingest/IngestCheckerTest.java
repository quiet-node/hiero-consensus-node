// SPDX-License-Identifier: Apache-2.0
package com.hedera.node.app.workflows.ingest;

import static com.hedera.hapi.node.base.HederaFunctionality.CRYPTO_ADD_LIVE_HASH;
import static com.hedera.hapi.node.base.HederaFunctionality.FREEZE;
import static com.hedera.hapi.node.base.HederaFunctionality.UNCHECKED_SUBMIT;
import static com.hedera.hapi.node.base.ResponseCodeEnum.ACCOUNT_DELETED;
import static com.hedera.hapi.node.base.ResponseCodeEnum.BUSY;
import static com.hedera.hapi.node.base.ResponseCodeEnum.DUPLICATE_TRANSACTION;
import static com.hedera.hapi.node.base.ResponseCodeEnum.FAIL_FEE;
import static com.hedera.hapi.node.base.ResponseCodeEnum.INSUFFICIENT_PAYER_BALANCE;
import static com.hedera.hapi.node.base.ResponseCodeEnum.INSUFFICIENT_TX_FEE;
import static com.hedera.hapi.node.base.ResponseCodeEnum.INVALID_ACCOUNT_ID;
import static com.hedera.hapi.node.base.ResponseCodeEnum.INVALID_NODE_ACCOUNT;
import static com.hedera.hapi.node.base.ResponseCodeEnum.INVALID_SIGNATURE;
import static com.hedera.hapi.node.base.ResponseCodeEnum.INVALID_TRANSACTION;
import static com.hedera.hapi.node.base.ResponseCodeEnum.INVALID_TRANSACTION_BODY;
import static com.hedera.hapi.node.base.ResponseCodeEnum.NOT_SUPPORTED;
import static com.hedera.hapi.node.base.ResponseCodeEnum.PLATFORM_NOT_ACTIVE;
import static com.hedera.hapi.node.base.ResponseCodeEnum.UNAUTHORIZED;
import static com.hedera.hapi.node.base.ResponseCodeEnum.WAITING_FOR_LEDGER_ID;
import static com.hedera.node.app.spi.fixtures.workflows.ExceptionConditions.estimatedFee;
import static com.hedera.node.app.spi.fixtures.workflows.ExceptionConditions.responseCode;
import static com.hedera.node.app.workflows.handle.dispatch.DispatchValidator.WorkflowCheck.INGEST;
import static org.assertj.core.api.Assertions.assertThat;
import static org.assertj.core.api.Assertions.assertThatCode;
import static org.assertj.core.api.Assertions.assertThatThrownBy;
import static org.mockito.ArgumentMatchers.any;
import static org.mockito.ArgumentMatchers.anyLong;
import static org.mockito.ArgumentMatchers.eq;
import static org.mockito.BDDMockito.given;
import static org.mockito.Mock.Strictness.LENIENT;
import static org.mockito.Mockito.doThrow;
import static org.mockito.Mockito.mock;
import static org.mockito.Mockito.never;
import static org.mockito.Mockito.verify;
import static org.mockito.Mockito.when;

import com.hedera.hapi.node.base.AccountID;
import com.hedera.hapi.node.base.Key;
import com.hedera.hapi.node.base.KeyList;
import com.hedera.hapi.node.base.ResponseCodeEnum;
import com.hedera.hapi.node.base.SignatureMap;
import com.hedera.hapi.node.base.ThresholdKey;
import com.hedera.hapi.node.base.Timestamp;
import com.hedera.hapi.node.base.Transaction;
import com.hedera.hapi.node.base.TransactionID;
import com.hedera.hapi.node.freeze.FreezeTransactionBody;
import com.hedera.hapi.node.state.token.Account;
import com.hedera.hapi.node.token.CryptoAddLiveHashTransactionBody;
import com.hedera.hapi.node.transaction.SignedTransaction;
import com.hedera.hapi.node.transaction.TransactionBody;
import com.hedera.hapi.node.transaction.UncheckedSubmitBody;
import com.hedera.node.app.blocks.BlockStreamManager;
import com.hedera.node.app.fees.FeeManager;
import com.hedera.node.app.fixtures.AppTestBase;
import com.hedera.node.app.info.CurrentPlatformStatus;
import com.hedera.node.app.signature.SignatureExpander;
import com.hedera.node.app.signature.SignatureVerificationFuture;
import com.hedera.node.app.signature.SignatureVerifier;
import com.hedera.node.app.spi.authorization.Authorizer;
import com.hedera.node.app.spi.fees.Fees;
import com.hedera.node.app.spi.signatures.SignatureVerification;
import com.hedera.node.app.spi.workflows.InsufficientBalanceException;
import com.hedera.node.app.spi.workflows.WorkflowException;
import com.hedera.node.app.state.DeduplicationCache;
import com.hedera.node.app.state.recordcache.DeduplicationCacheImpl;
import com.hedera.node.app.throttle.SynchronizedThrottleAccumulator;
import com.hedera.node.app.version.ServicesSoftwareVersion;
import com.hedera.node.app.workflows.OpWorkflowMetrics;
import com.hedera.node.app.workflows.SolvencyPreCheck;
import com.hedera.node.app.workflows.TransactionChecker;
import com.hedera.node.app.workflows.TransactionInfo;
import com.hedera.node.app.workflows.dispatcher.TransactionDispatcher;
import com.hedera.node.config.VersionedConfigImpl;
import com.hedera.node.config.testfixtures.HederaTestConfigBuilder;
import com.hedera.pbj.runtime.io.buffer.Bytes;
import com.swirlds.config.api.Configuration;
import com.swirlds.platform.system.status.PlatformStatus;
import java.time.Instant;
import java.time.InstantSource;
import java.util.Map;
import java.util.concurrent.ExecutionException;
import java.util.concurrent.TimeoutException;
import java.util.stream.Stream;
import org.junit.jupiter.api.BeforeEach;
import org.junit.jupiter.api.DisplayName;
import org.junit.jupiter.api.Nested;
import org.junit.jupiter.api.Test;
import org.junit.jupiter.api.extension.ExtendWith;
import org.junit.jupiter.params.ParameterizedTest;
import org.junit.jupiter.params.provider.Arguments;
import org.junit.jupiter.params.provider.EnumSource;
import org.junit.jupiter.params.provider.MethodSource;
import org.mockito.Mock;
import org.mockito.junit.jupiter.MockitoExtension;

@ExtendWith(MockitoExtension.class)
class IngestCheckerTest extends AppTestBase {
    private static final SignatureMap MOCK_SIGNATURE_MAP =
            SignatureMap.newBuilder().build();

    private static final Fees DEFAULT_FEES = new Fees(100L, 20L, 3L);

    private final InstantSource instantSource = InstantSource.system();

    @Mock(strictness = LENIENT)
    CurrentPlatformStatus currentPlatformStatus;

    @Mock(strictness = LENIENT)
    TransactionChecker transactionChecker;

    @Mock(strictness = LENIENT)
    private SignatureExpander signatureExpander;

    @Mock(strictness = LENIENT)
    private SignatureVerifier signatureVerifier;

    @Mock(strictness = LENIENT)
    private SolvencyPreCheck solvencyPreCheck;

    @Mock(strictness = LENIENT)
    private TransactionDispatcher dispatcher;

    @Mock(strictness = LENIENT)
    private FeeManager feeManager;

    @Mock(strictness = LENIENT)
    private Authorizer authorizer;

    @Mock(strictness = LENIENT)
    private BlockStreamManager blockStreamManager;

    @Mock
    private OpWorkflowMetrics opWorkflowMetrics;

    @Mock(strictness = LENIENT)
    private SynchronizedThrottleAccumulator synchronizedThrottleAccumulator;

    private DeduplicationCache deduplicationCache;

    private TransactionInfo transactionInfo;
    private TransactionBody txBody;
    private Transaction tx;
    private Bytes serializedTx;

    private Configuration configuration;

    private IngestChecker subject;

    @BeforeEach
    void setUp() {
        setupStandardStates();
        when(currentPlatformStatus.get()).thenReturn(PlatformStatus.ACTIVE);

        configuration = new VersionedConfigImpl(HederaTestConfigBuilder.createConfig(), 1L);

        txBody = TransactionBody.newBuilder()
                .uncheckedSubmit(UncheckedSubmitBody.newBuilder().build())
                .transactionID(TransactionID.newBuilder()
                        .accountID(ALICE.accountID())
                        .transactionValidStart(
                                Timestamp.newBuilder().seconds(Instant.now().getEpochSecond())))
                .nodeAccountID(nodeSelfAccountId)
                .build();
        final var signedTx = SignedTransaction.newBuilder()
                .bodyBytes(asBytes(TransactionBody.PROTOBUF, txBody))
                .build();
        tx = Transaction.newBuilder()
                .signedTransactionBytes(asBytes(SignedTransaction.PROTOBUF, signedTx))
                .build();
        serializedTx = Transaction.PROTOBUF.toBytes(tx);

        transactionInfo = new TransactionInfo(
                tx, txBody, MOCK_SIGNATURE_MAP, tx.signedTransactionBytes(), UNCHECKED_SUBMIT, serializedTx);
        when(transactionChecker.parseAndCheck(serializedTx)).thenReturn(transactionInfo);

        final var configProvider = HederaTestConfigBuilder.createConfigProvider();
        this.deduplicationCache = new DeduplicationCacheImpl(configProvider, instantSource);

        when(solvencyPreCheck.getPayerAccount(any(), eq(ALICE.accountID()))).thenReturn(ALICE.account());
        when(dispatcher.dispatchComputeFees(any())).thenReturn(DEFAULT_FEES);

        subject = new IngestChecker(
                nodeSelfAccountId,
                currentPlatformStatus,
                blockStreamManager,
                transactionChecker,
                solvencyPreCheck,
                signatureExpander,
                signatureVerifier,
                deduplicationCache,
                dispatcher,
                feeManager,
                authorizer,
                synchronizedThrottleAccumulator,
                instantSource,
                opWorkflowMetrics,
                ServicesSoftwareVersion::new);
    }

    @Nested
    @DisplayName("0. Node state pre-checks")
    class NodeTests {

        @Test
        @DisplayName("When the node is ok, no exception should be thrown")
        void testNodeStateSucceeds() {
            given(blockStreamManager.hasLedgerId()).willReturn(true);
            assertThatCode(() -> subject.verifyPlatformActive()).doesNotThrowAnyException();
        }

        @ParameterizedTest
        @EnumSource(PlatformStatus.class)
        @DisplayName("When the platform is not ACTIVE, the transaction should be rejected")
        void testParseAndCheckWithInactivePlatformFails(final PlatformStatus status) {
            // Since the enum source is going over all states, and the ACTIVE state is
            // actually good, I need to skip that one.
            if (status != PlatformStatus.ACTIVE) {
                // Given a platform that is not ACTIVE
                when(currentPlatformStatus.get()).thenReturn(status);
                given(blockStreamManager.hasLedgerId()).willReturn(true);
                // When we try to parse and check a transaction, it should fail because the platform is not active
                assertThatThrownBy(() -> subject.verifyPlatformActive())
                        .isInstanceOf(WorkflowException.class)
                        .has(responseCode(PLATFORM_NOT_ACTIVE));
                verify(opWorkflowMetrics, never()).incrementThrottled(any());
            }
        }

        @Test
        @DisplayName("Even if the platform is not ACTIVE, waits for ledger id to be available")
        void testParseAndCheckWithUnknownLedgerIdFails() {
            when(currentPlatformStatus.get()).thenReturn(PlatformStatus.ACTIVE);
            // When we try to parse and check a transaction, it should fail because the platform is not active
            assertThatThrownBy(() -> subject.verifyReadyForTransactions())
                    .isInstanceOf(WorkflowException.class)
                    .has(responseCode(WAITING_FOR_LEDGER_ID));
            verify(opWorkflowMetrics, never()).incrementThrottled(any());
        }
    }

    @Test
    @DisplayName("A wrong nodeId in transaction fails")
    void testWrongNodeIdFails() {
        // Given a transaction with an unknown node ID
        final var otherNodeSelfAccountId = AccountID.newBuilder()
                .accountNum(nodeSelfAccountId.accountNumOrElse(0L) + 1L)
                .build();

        subject = new IngestChecker(
                otherNodeSelfAccountId,
                currentPlatformStatus,
                blockStreamManager,
                transactionChecker,
                solvencyPreCheck,
                signatureExpander,
                signatureVerifier,
                deduplicationCache,
                dispatcher,
                feeManager,
                authorizer,
                synchronizedThrottleAccumulator,
                instantSource,
                opWorkflowMetrics,
                ServicesSoftwareVersion::new);

<<<<<<< HEAD
        // Then the checker should throw a WorkflowException
        assertThatThrownBy(() -> subject.runAllChecks(state, tx, configuration))
                .isInstanceOf(WorkflowException.class)
=======
        // Then the checker should throw a PreCheckException
        assertThatThrownBy(() -> subject.runAllChecks(state, serializedTx, configuration))
                .isInstanceOf(PreCheckException.class)
>>>>>>> 10d41975
                .has(responseCode(INVALID_NODE_ACCOUNT));
        verify(opWorkflowMetrics, never()).incrementThrottled(any());
    }

    @Test
    @DisplayName("Run all checks successfully")
    void testRunAllChecksSuccessfully() throws Exception {
        // given
        final var expected = new TransactionInfo(
                tx, txBody, MOCK_SIGNATURE_MAP, tx.signedTransactionBytes(), UNCHECKED_SUBMIT, serializedTx);
        final var verificationResultFuture = mock(SignatureVerificationFuture.class);
        final var verificationResult = mock(SignatureVerification.class);
        when(verificationResult.failed()).thenReturn(false);
        when(verificationResultFuture.get(anyLong(), any())).thenReturn(verificationResult);
        when(signatureVerifier.verify(any(), any()))
                .thenReturn(Map.of(ALICE.account().keyOrThrow(), verificationResultFuture));

        // when
        final var actual = subject.runAllChecks(state, serializedTx, configuration);

        // then
        assertThat(actual).isEqualTo(expected);
        verify(opWorkflowMetrics, never()).incrementThrottled(any());
    }

    @Nested
    @DisplayName("1. Check the syntax")
    class SyntaxCheckTests {
        /**
         * It is not necessary to test all the possible failure reasons, just a few to make sure that
         * the checker is passing the failure reason to the response.
         * @return a stream of arguments with the failure reason
         */
        public static Stream<Arguments> failureReasons() {
            return Stream.of(Arguments.of(INVALID_TRANSACTION), Arguments.of(INVALID_TRANSACTION_BODY));
        }

        @ParameterizedTest(name = "TransactionChecker fails with error code {0}")
        @MethodSource("failureReasons")
        @DisplayName("If the transaction fails TransactionChecker, a failure response is returned with the right error")
<<<<<<< HEAD
        void onsetFailsWithWorkflowException(ResponseCodeEnum failureReason) {
            // Given a TransactionChecker that will throw a WorkflowException with the given failure reason
            when(transactionChecker.check(any(), eq(null))).thenThrow(new WorkflowException(failureReason));

            // When the transaction is checked
            assertThatThrownBy(() -> subject.runAllChecks(state, tx, configuration))
                    .isInstanceOf(WorkflowException.class)
=======
        void onsetFailsWithPreCheckException(ResponseCodeEnum failureReason) throws PreCheckException {
            // Given a TransactionChecker that will throw a PreCheckException with the given failure reason
            when(transactionChecker.parseAndCheck(any())).thenThrow(new PreCheckException(failureReason));

            // When the transaction is checked
            assertThatThrownBy(() -> subject.runAllChecks(state, serializedTx, configuration))
                    .isInstanceOf(PreCheckException.class)
>>>>>>> 10d41975
                    .has(responseCode(failureReason));
            verify(opWorkflowMetrics, never()).incrementThrottled(any());
        }

        @Test
        @DisplayName("If some random exception is thrown from TransactionChecker, the exception is bubbled up")
        void randomException() {
            // Given a WorkflowOnset that will throw a RuntimeException
            when(transactionChecker.parseAndCheck(any())).thenThrow(new RuntimeException("check exception"));

            // When the transaction is submitted, then the exception is bubbled up
            assertThatThrownBy(() -> subject.runAllChecks(state, serializedTx, configuration))
                    .isInstanceOf(RuntimeException.class)
                    .hasMessageContaining("check exception");
            verify(opWorkflowMetrics, never()).incrementThrottled(any());
        }
    }

    @Nested
    @DisplayName("3. Deduplication")
    class DuplicationTests {
        @Test
        @DisplayName("The second of two transactions with the same transaction ID should be rejected")
        void testThrottleFails() {
            // Given a deduplication cache, and a transaction with an ID already in the deduplication cache
            final var id = txBody.transactionIDOrThrow();
            deduplicationCache.add(id);
<<<<<<< HEAD
            // When the transaction is checked, then it throws a WorkflowException due to duplication
            assertThatThrownBy(() -> subject.runAllChecks(state, tx, configuration))
                    .isInstanceOf(WorkflowException.class)
                    .hasFieldOrPropertyWithValue("status", DUPLICATE_TRANSACTION);
=======
            // When the transaction is checked, then it throws a PreCheckException due to duplication
            assertThatThrownBy(() -> subject.runAllChecks(state, serializedTx, configuration))
                    .isInstanceOf(PreCheckException.class)
                    .hasFieldOrPropertyWithValue("responseCode", DUPLICATE_TRANSACTION);
>>>>>>> 10d41975
            verify(opWorkflowMetrics, never()).incrementThrottled(any());
        }
    }

    @Nested
    @DisplayName("4. Check throttles")
    class ThrottleTests {

        @Test
        @DisplayName("When the transaction is throttled, the transaction should be rejected")
        void testThrottleFails() {
            // Given a throttle on CONSENSUS_CREATE_TOPIC transactions (i.e. it is time to throttle)
            when(synchronizedThrottleAccumulator.shouldThrottle(transactionInfo, state))
                    .thenReturn(true);

            // When the transaction is submitted
<<<<<<< HEAD
            assertThatThrownBy(() -> subject.runAllChecks(state, tx, configuration))
                    .isInstanceOf(WorkflowException.class)
                    .hasFieldOrPropertyWithValue("status", BUSY);
=======
            assertThatThrownBy(() -> subject.runAllChecks(state, serializedTx, configuration))
                    .isInstanceOf(PreCheckException.class)
                    .hasFieldOrPropertyWithValue("responseCode", BUSY);
>>>>>>> 10d41975
            verify(opWorkflowMetrics).incrementThrottled(UNCHECKED_SUBMIT);
        }

        @Test
        @DisplayName("Unsupported transaction functionality should throw NOT_SUPPORTED")
        void unsupportedTransactionFunctionality() {
            final TransactionBody cryptoAddLiveHashTxBody = TransactionBody.newBuilder()
                    .cryptoAddLiveHash(
                            CryptoAddLiveHashTransactionBody.newBuilder().build())
                    .transactionID(TransactionID.newBuilder()
                            .accountID(ALICE.accountID())
                            .transactionValidStart(
                                    Timestamp.newBuilder().seconds(Instant.now().getEpochSecond())))
                    .nodeAccountID(nodeSelfAccountId)
                    .build();
            final var signedTx = SignedTransaction.newBuilder()
                    .bodyBytes(asBytes(TransactionBody.PROTOBUF, cryptoAddLiveHashTxBody))
                    .build();
            final var cryptoAddLiveHashTx = Transaction.newBuilder()
                    .signedTransactionBytes(asBytes(SignedTransaction.PROTOBUF, signedTx))
                    .build();
            final var serializedCryptoAddLiveHashTx = Transaction.PROTOBUF.toBytes(cryptoAddLiveHashTx);

            final var cryptoAddLiveHashTransactionInfo = new TransactionInfo(
                    cryptoAddLiveHashTx,
                    cryptoAddLiveHashTxBody,
                    MOCK_SIGNATURE_MAP,
                    cryptoAddLiveHashTx.signedTransactionBytes(),
                    CRYPTO_ADD_LIVE_HASH,
                    serializedCryptoAddLiveHashTx);
            when(transactionChecker.parseAndCheck(serializedCryptoAddLiveHashTx))
                    .thenReturn(cryptoAddLiveHashTransactionInfo);

<<<<<<< HEAD
            assertThatThrownBy(() -> subject.runAllChecks(state, cryptoAddLiveHashTx, configuration))
                    .isInstanceOf(WorkflowException.class)
                    .hasFieldOrPropertyWithValue("status", NOT_SUPPORTED);
=======
            assertThatThrownBy(() -> subject.runAllChecks(state, serializedCryptoAddLiveHashTx, configuration))
                    .isInstanceOf(PreCheckException.class)
                    .hasFieldOrPropertyWithValue("responseCode", NOT_SUPPORTED);
>>>>>>> 10d41975
        }

        @Test
        @DisplayName("Privileged transaction functionality should throw NOT_SUPPORTED for non-privileged accounts")
        void privilegedTransactionFunctionality() {
            final TransactionBody freezeTxBody = TransactionBody.newBuilder()
                    .freeze(FreezeTransactionBody.newBuilder().build())
                    .transactionID(TransactionID.newBuilder()
                            .accountID(ALICE.accountID()) // a non-privileged account
                            .transactionValidStart(
                                    Timestamp.newBuilder().seconds(Instant.now().getEpochSecond())))
                    .nodeAccountID(nodeSelfAccountId)
                    .build();
            final var signedTx = SignedTransaction.newBuilder()
                    .bodyBytes(asBytes(TransactionBody.PROTOBUF, freezeTxBody))
                    .build();
            final var freezeTx = Transaction.newBuilder()
                    .signedTransactionBytes(asBytes(SignedTransaction.PROTOBUF, signedTx))
                    .build();
            final var serializedFreezeTx = Transaction.PROTOBUF.toBytes(freezeTx);

            final var freezeTransactionInfo = new TransactionInfo(
                    freezeTx,
                    freezeTxBody,
                    MOCK_SIGNATURE_MAP,
                    freezeTx.signedTransactionBytes(),
                    FREEZE,
                    serializedFreezeTx);
            when(transactionChecker.parseAndCheck(serializedFreezeTx)).thenReturn(freezeTransactionInfo);

<<<<<<< HEAD
            assertThatThrownBy(() -> subject.runAllChecks(state, freezeTx, configuration))
                    .isInstanceOf(WorkflowException.class)
                    .hasFieldOrPropertyWithValue("status", NOT_SUPPORTED);
=======
            assertThatThrownBy(() -> subject.runAllChecks(state, serializedFreezeTx, configuration))
                    .isInstanceOf(PreCheckException.class)
                    .hasFieldOrPropertyWithValue("responseCode", NOT_SUPPORTED);
>>>>>>> 10d41975
        }

        @Test
        @DisplayName("If some random exception is thrown from HapiThrottling, the exception is bubbled up")
        void randomException() {
            // Given a HapiThrottling that will throw a RuntimeException
            when(synchronizedThrottleAccumulator.shouldThrottle(transactionInfo, state))
                    .thenThrow(new RuntimeException("shouldThrottle exception"));

            // When the transaction is submitted, then the exception is bubbled up
            assertThatThrownBy(() -> subject.runAllChecks(state, serializedTx, configuration))
                    .isInstanceOf(RuntimeException.class)
                    .hasMessageContaining("shouldThrottle exception");
            verify(opWorkflowMetrics, never()).incrementThrottled(any());
        }
    }

    @Nested
    @DisplayName("5.a Check account status")
    class PayerAccountStatusTests {

        public static Stream<Arguments> failureReasons() {
            return Stream.of(Arguments.of(INVALID_ACCOUNT_ID), Arguments.of(ACCOUNT_DELETED));
        }

        @ParameterizedTest(name = "Check of account status fails with error code {0}")
        @MethodSource("failureReasons")
        @DisplayName("If the status of the payer account is invalid, the transaction should be rejected")
        void payerAccountStatusFails(ResponseCodeEnum failureReason) {
            doThrow(new WorkflowException(failureReason)).when(solvencyPreCheck).getPayerAccount(any(), any());

<<<<<<< HEAD
            assertThatThrownBy(() -> subject.runAllChecks(state, tx, configuration))
                    .isInstanceOf(WorkflowException.class)
=======
            assertThatThrownBy(() -> subject.runAllChecks(state, serializedTx, configuration))
                    .isInstanceOf(PreCheckException.class)
>>>>>>> 10d41975
                    .has(responseCode(failureReason));
            verify(opWorkflowMetrics, never()).incrementThrottled(any());
        }

        @Test
        @DisplayName("If some random exception is thrown from account status check, the exception is bubbled up")
        void randomException() {
            // Given an IngestChecker that will throw a RuntimeException from checkPayerSignature
            doThrow(new RuntimeException("checkPayerAccountStatus exception"))
                    .when(solvencyPreCheck)
                    .getPayerAccount(any(), any());

            // When the transaction is submitted, then the exception is bubbled up
            assertThatThrownBy(() -> subject.runAllChecks(state, serializedTx, configuration))
                    .isInstanceOf(RuntimeException.class)
                    .hasMessageContaining("checkPayerAccountStatus exception");
            verify(opWorkflowMetrics, never()).incrementThrottled(any());
        }

        // NOTE: This should never happen in real life, but we need to code defensively for it anyway.
        @Test
        @DisplayName("No key for payer in state")
        void noKeyForPayer() {
            // The tx payer is ALICE. We remove her key from state
            final var account = ALICE.account().copyBuilder().key((Key) null).build();
            when(solvencyPreCheck.getPayerAccount(any(), eq(ALICE.accountID()))).thenReturn(account);

            // When the transaction is submitted, then the exception is thrown
<<<<<<< HEAD
            assertThatThrownBy(() -> subject.runAllChecks(state, tx, configuration))
                    .isInstanceOf(WorkflowException.class)
=======
            assertThatThrownBy(() -> subject.runAllChecks(state, serializedTx, configuration))
                    .isInstanceOf(PreCheckException.class)
>>>>>>> 10d41975
                    .has(responseCode(UNAUTHORIZED));
            verify(opWorkflowMetrics, never()).incrementThrottled(any());
        }
    }

    @Nested
    @DisplayName("5.b Check payer solvency")
    class PayerBalanceTests {

        public static Stream<Arguments> failureReasons() {
            return Stream.of(
                    Arguments.of(INSUFFICIENT_TX_FEE),
                    Arguments.of(INSUFFICIENT_PAYER_BALANCE),
                    Arguments.of(FAIL_FEE));
        }

        @ParameterizedTest(name = "Check of payer's balance fails with error code {0}")
        @MethodSource("failureReasons")
        @DisplayName("If the payer has insufficient funds, the transaction should be rejected")
        void payerAccountStatusFails(ResponseCodeEnum failureReason)
                throws ExecutionException, InterruptedException, TimeoutException {
            givenValidPayerSignature();
            doThrow(new InsufficientBalanceException(failureReason, 123L))
                    .when(solvencyPreCheck)
                    .checkSolvency(any(), any(), any(), eq(INGEST));

            assertThatThrownBy(() -> subject.runAllChecks(state, serializedTx, configuration))
                    .isInstanceOf(InsufficientBalanceException.class)
                    .has(responseCode(failureReason))
                    .has(estimatedFee(123L));
            verify(opWorkflowMetrics, never()).incrementThrottled(any());
        }

        @Test
        @DisplayName("If some random exception is thrown from checking solvency, the exception is bubbled up")
        void randomException() throws ExecutionException, InterruptedException, TimeoutException {
            // Given an IngestChecker that will throw a RuntimeException from checkPayerSignature
            givenValidPayerSignature();
            doThrow(new RuntimeException("checkSolvency exception"))
                    .when(solvencyPreCheck)
                    .checkSolvency(any(), any(), any(), eq(INGEST));

            // When the transaction is submitted, then the exception is bubbled up
            assertThatThrownBy(() -> subject.runAllChecks(state, serializedTx, configuration))
                    .isInstanceOf(RuntimeException.class)
                    .hasMessageContaining("checkSolvency exception");
            verify(opWorkflowMetrics, never()).incrementThrottled(any());
        }

        private void givenValidPayerSignature() throws ExecutionException, InterruptedException, TimeoutException {
            final var verificationResultFuture = mock(SignatureVerificationFuture.class);
            final var verificationResult = mock(SignatureVerification.class);
            when(verificationResult.failed()).thenReturn(false);
            when(verificationResultFuture.get(anyLong(), any())).thenReturn(verificationResult);
            when(signatureVerifier.verify(any(), any()))
                    .thenReturn(Map.of(ALICE.account().keyOrThrow(), verificationResultFuture));
        }
    }

    @Nested
    @DisplayName("6. Check payer's signature")
    class PayerSignatureTests {

        @Test
        @DisplayName("Payer signature is missing")
        void noPayerSignature() {
            // If the signature verifier's returned map doesn't contain an entry for ALICE, it means she didn't have a
            // signature in the signature map to begin with.
            when(signatureVerifier.verify(any(), any())).thenReturn(Map.of());

            // When the transaction is submitted, then the exception is thrown
<<<<<<< HEAD
            assertThatThrownBy(() -> subject.runAllChecks(state, tx, configuration))
                    .isInstanceOf(WorkflowException.class)
=======
            assertThatThrownBy(() -> subject.runAllChecks(state, serializedTx, configuration))
                    .isInstanceOf(PreCheckException.class)
>>>>>>> 10d41975
                    .has(responseCode(INVALID_SIGNATURE));
            verify(opWorkflowMetrics, never()).incrementThrottled(any());
        }

        @Test
        @DisplayName("Payer verification fails")
        void payerVerificationFails() throws Exception {
            final var verificationResultFuture = mock(SignatureVerificationFuture.class);
            final var verificationResult = mock(SignatureVerification.class);
            when(verificationResult.failed()).thenReturn(true);
            when(verificationResultFuture.get(anyLong(), any())).thenReturn(verificationResult);
            when(signatureVerifier.verify(any(), any()))
                    .thenReturn(Map.of(ALICE.account().keyOrThrow(), verificationResultFuture));

<<<<<<< HEAD
            assertThatThrownBy(() -> subject.runAllChecks(state, tx, configuration))
                    .isInstanceOf(WorkflowException.class)
=======
            assertThatThrownBy(() -> subject.runAllChecks(state, serializedTx, configuration))
                    .isInstanceOf(PreCheckException.class)
>>>>>>> 10d41975
                    .has(responseCode(INVALID_SIGNATURE));
            verify(opWorkflowMetrics, never()).incrementThrottled(any());
        }

        @Test
        @DisplayName("Check payer with key-list successfully")
        void testKeyListVerificationSucceeds() throws Exception {
            // given
            final var accountID = AccountID.newBuilder().accountNum(42).build();
            final var key = Key.newBuilder()
                    .keyList(KeyList.newBuilder()
                            .keys(ALICE.account().key(), BOB.account().key()))
                    .build();
            final var account =
                    Account.newBuilder().accountId(accountID).key(key).build();
            final var myTxBody = txBody.copyBuilder()
                    .transactionID(txBody.transactionID()
                            .copyBuilder()
                            .accountID(accountID)
                            .build())
                    .build();
            final var myTx = tx.copyBuilder()
                    .signedTransactionBytes(asBytes(
                            SignedTransaction.PROTOBUF,
                            SignedTransaction.newBuilder()
                                    .bodyBytes(asBytes(TransactionBody.PROTOBUF, myTxBody))
                                    .build()))
                    .build();
            final var mySerializedTx = Transaction.PROTOBUF.toBytes(myTx);
            final var myTransactionInfo = new TransactionInfo(
                    myTx,
                    myTxBody,
                    MOCK_SIGNATURE_MAP,
                    myTx.signedTransactionBytes(),
                    UNCHECKED_SUBMIT,
                    mySerializedTx);
            when(transactionChecker.parseAndCheck(serializedTx)).thenReturn(myTransactionInfo);
            when(solvencyPreCheck.getPayerAccount(any(), eq(accountID))).thenReturn(account);
            final var verificationResultFutureAlice = mock(SignatureVerificationFuture.class);
            final var verificationResultAlice = mock(SignatureVerification.class);
            when(verificationResultAlice.failed()).thenReturn(false);
            when(verificationResultFutureAlice.get(anyLong(), any())).thenReturn(verificationResultAlice);
            final var verificationResultFutureBob = mock(SignatureVerificationFuture.class);
            final var verificationResultBob = mock(SignatureVerification.class);
            when(verificationResultBob.failed()).thenReturn(false);
            when(verificationResultFutureBob.get(anyLong(), any())).thenReturn(verificationResultBob);
            when(signatureVerifier.verify(any(), any()))
                    .thenReturn(Map.of(
                            ALICE.account().keyOrThrow(), verificationResultFutureAlice,
                            BOB.account().keyOrThrow(), verificationResultFutureBob));

            // when
            final var actual = subject.runAllChecks(state, serializedTx, configuration);

            // then
            assertThat(actual).isEqualTo(myTransactionInfo);
            verify(opWorkflowMetrics, never()).incrementThrottled(any());
        }

        @Test
        @DisplayName("Check payer with key-list fails")
        void testKeyListVerificationFails() throws Exception {
            // given
            final var accountID = AccountID.newBuilder().accountNum(42).build();
            final var key = Key.newBuilder()
                    .keyList(KeyList.newBuilder()
                            .keys(ALICE.account().key(), BOB.account().key()))
                    .build();
            final var account =
                    Account.newBuilder().accountId(accountID).key(key).build();
            final var myTxBody = txBody.copyBuilder()
                    .transactionID(txBody.transactionID()
                            .copyBuilder()
                            .accountID(accountID)
                            .build())
                    .build();
            final var myTx = tx.copyBuilder()
                    .signedTransactionBytes(asBytes(
                            SignedTransaction.PROTOBUF,
                            SignedTransaction.newBuilder()
                                    .bodyBytes(asBytes(TransactionBody.PROTOBUF, myTxBody))
                                    .build()))
                    .build();
            final var mySerializedTx = Transaction.PROTOBUF.toBytes(myTx);
            final var myTransactionInfo = new TransactionInfo(
                    myTx,
                    myTxBody,
                    MOCK_SIGNATURE_MAP,
                    myTx.signedTransactionBytes(),
                    UNCHECKED_SUBMIT,
                    mySerializedTx);
            when(transactionChecker.parseAndCheck(mySerializedTx)).thenReturn(myTransactionInfo);
            when(solvencyPreCheck.getPayerAccount(any(), eq(accountID))).thenReturn(account);
            final var verificationResultFutureAlice = mock(SignatureVerificationFuture.class);
            final var verificationResultAlice = mock(SignatureVerification.class);
            when(verificationResultAlice.failed()).thenReturn(false);
            when(verificationResultFutureAlice.get(anyLong(), any())).thenReturn(verificationResultAlice);
            final var verificationResultFutureBob = mock(SignatureVerificationFuture.class);
            final var verificationResultBob = mock(SignatureVerification.class);
            when(verificationResultBob.failed()).thenReturn(true);
            when(verificationResultFutureBob.get(anyLong(), any())).thenReturn(verificationResultBob);
            when(signatureVerifier.verify(any(), any()))
                    .thenReturn(Map.of(
                            ALICE.account().keyOrThrow(), verificationResultFutureAlice,
                            BOB.account().keyOrThrow(), verificationResultFutureBob));

            // when
<<<<<<< HEAD
            assertThatThrownBy(() -> subject.runAllChecks(state, myTx, configuration))
                    .isInstanceOf(WorkflowException.class)
=======
            assertThatThrownBy(() -> subject.runAllChecks(state, mySerializedTx, configuration))
                    .isInstanceOf(PreCheckException.class)
>>>>>>> 10d41975
                    .has(responseCode(INVALID_SIGNATURE));
            verify(opWorkflowMetrics, never()).incrementThrottled(any());
        }

        @Test
        @DisplayName("Check payer with threshold key successfully")
        void testThresholdKeyVerificationSucceeds() throws Exception {
            // given
            final var accountID = AccountID.newBuilder().accountNum(42).build();
            final var key = Key.newBuilder()
                    .thresholdKey(ThresholdKey.newBuilder()
                            .keys(KeyList.newBuilder()
                                    .keys(ALICE.account().key(), BOB.account().key()))
                            .threshold(1))
                    .build();
            final var account =
                    Account.newBuilder().accountId(accountID).key(key).build();
            final var myTxBody = txBody.copyBuilder()
                    .transactionID(txBody.transactionID()
                            .copyBuilder()
                            .accountID(accountID)
                            .build())
                    .build();
            final var myTx = tx.copyBuilder()
                    .signedTransactionBytes(asBytes(
                            SignedTransaction.PROTOBUF,
                            SignedTransaction.newBuilder()
                                    .bodyBytes(asBytes(TransactionBody.PROTOBUF, myTxBody))
                                    .build()))
                    .build();
            final var mySerializedTx = Transaction.PROTOBUF.toBytes(myTx);
            final var myTransactionInfo = new TransactionInfo(
                    myTx,
                    myTxBody,
                    MOCK_SIGNATURE_MAP,
                    myTx.signedTransactionBytes(),
                    UNCHECKED_SUBMIT,
                    mySerializedTx);
            when(transactionChecker.parseAndCheck(mySerializedTx)).thenReturn(myTransactionInfo);
            when(solvencyPreCheck.getPayerAccount(any(), eq(accountID))).thenReturn(account);
            final var verificationResultFutureAlice = mock(SignatureVerificationFuture.class);
            final var verificationResultAlice = mock(SignatureVerification.class);
            when(verificationResultAlice.failed()).thenReturn(false);
            when(verificationResultFutureAlice.get(anyLong(), any())).thenReturn(verificationResultAlice);
            final var verificationResultFutureBob = mock(SignatureVerificationFuture.class);
            final var verificationResultBob = mock(SignatureVerification.class);
            when(verificationResultBob.failed()).thenReturn(true);
            when(verificationResultFutureBob.get(anyLong(), any())).thenReturn(verificationResultBob);
            when(signatureVerifier.verify(any(), any()))
                    .thenReturn(Map.of(
                            ALICE.account().keyOrThrow(), verificationResultFutureAlice,
                            BOB.account().keyOrThrow(), verificationResultFutureBob));

            // when
            final var actual = subject.runAllChecks(state, mySerializedTx, configuration);

            // then
            assertThat(actual).isEqualTo(myTransactionInfo);
            verify(opWorkflowMetrics, never()).incrementThrottled(any());
        }

        @Test
        @DisplayName("Check payer with threshold key fails")
        void testThresholdKeyVerificationFails() throws Exception {
            // given
            final var accountID = AccountID.newBuilder().accountNum(42).build();
            final var key = Key.newBuilder()
                    .thresholdKey(ThresholdKey.newBuilder()
                            .keys(KeyList.newBuilder()
                                    .keys(ALICE.account().key(), BOB.account().key()))
                            .threshold(1))
                    .build();
            final var account =
                    Account.newBuilder().accountId(accountID).key(key).build();
            final var myTxBody = txBody.copyBuilder()
                    .transactionID(txBody.transactionID()
                            .copyBuilder()
                            .accountID(accountID)
                            .build())
                    .build();
            final var myTx = tx.copyBuilder()
                    .signedTransactionBytes(asBytes(
                            SignedTransaction.PROTOBUF,
                            SignedTransaction.newBuilder()
                                    .bodyBytes(asBytes(TransactionBody.PROTOBUF, myTxBody))
                                    .build()))
                    .build();
            final var mySerializedTx = Transaction.PROTOBUF.toBytes(myTx);
            final var myTransactionInfo = new TransactionInfo(
                    myTx,
                    myTxBody,
                    MOCK_SIGNATURE_MAP,
                    myTx.signedTransactionBytes(),
                    UNCHECKED_SUBMIT,
                    mySerializedTx);
            when(transactionChecker.parseAndCheck(mySerializedTx)).thenReturn(myTransactionInfo);
            when(solvencyPreCheck.getPayerAccount(any(), eq(accountID))).thenReturn(account);
            final var verificationResultFutureAlice = mock(SignatureVerificationFuture.class);
            final var verificationResultAlice = mock(SignatureVerification.class);
            when(verificationResultAlice.failed()).thenReturn(true);
            when(verificationResultFutureAlice.get(anyLong(), any())).thenReturn(verificationResultAlice);
            final var verificationResultFutureBob = mock(SignatureVerificationFuture.class);
            final var verificationResultBob = mock(SignatureVerification.class);
            when(verificationResultBob.failed()).thenReturn(true);
            when(verificationResultFutureBob.get(anyLong(), any())).thenReturn(verificationResultBob);
            when(signatureVerifier.verify(any(), any()))
                    .thenReturn(Map.of(
                            ALICE.account().keyOrThrow(), verificationResultFutureAlice,
                            BOB.account().keyOrThrow(), verificationResultFutureBob));

            // when
<<<<<<< HEAD
            assertThatThrownBy(() -> subject.runAllChecks(state, myTx, configuration))
                    .isInstanceOf(WorkflowException.class)
=======
            assertThatThrownBy(() -> subject.runAllChecks(state, mySerializedTx, configuration))
                    .isInstanceOf(PreCheckException.class)
>>>>>>> 10d41975
                    .has(responseCode(INVALID_SIGNATURE));
            verify(opWorkflowMetrics, never()).incrementThrottled(any());
        }

        @Test
        @DisplayName("Unexpected verification exception")
        void randomException() throws Exception {
            // Given a verification result future that throws an exception
            final var verificationResultFuture = mock(SignatureVerificationFuture.class);
            doThrow(new RuntimeException("checkPayerSignature exception"))
                    .when(verificationResultFuture)
                    .get(anyLong(), any());
            when(signatureVerifier.verify(any(), any()))
                    .thenReturn(Map.of(ALICE.account().keyOrThrow(), verificationResultFuture));

            // When the transaction is submitted, then the exception is bubbled up
            assertThatThrownBy(() -> subject.runAllChecks(state, serializedTx, configuration))
                    .isInstanceOf(RuntimeException.class)
                    .hasMessageContaining("checkPayerSignature exception");
            verify(opWorkflowMetrics, never()).incrementThrottled(any());
        }
    }
}<|MERGE_RESOLUTION|>--- conflicted
+++ resolved
@@ -265,15 +265,9 @@
                 opWorkflowMetrics,
                 ServicesSoftwareVersion::new);
 
-<<<<<<< HEAD
         // Then the checker should throw a WorkflowException
-        assertThatThrownBy(() -> subject.runAllChecks(state, tx, configuration))
+        assertThatThrownBy(() -> subject.runAllChecks(state, serializedTx, configuration))
                 .isInstanceOf(WorkflowException.class)
-=======
-        // Then the checker should throw a PreCheckException
-        assertThatThrownBy(() -> subject.runAllChecks(state, serializedTx, configuration))
-                .isInstanceOf(PreCheckException.class)
->>>>>>> 10d41975
                 .has(responseCode(INVALID_NODE_ACCOUNT));
         verify(opWorkflowMetrics, never()).incrementThrottled(any());
     }
@@ -314,23 +308,13 @@
         @ParameterizedTest(name = "TransactionChecker fails with error code {0}")
         @MethodSource("failureReasons")
         @DisplayName("If the transaction fails TransactionChecker, a failure response is returned with the right error")
-<<<<<<< HEAD
         void onsetFailsWithWorkflowException(ResponseCodeEnum failureReason) {
             // Given a TransactionChecker that will throw a WorkflowException with the given failure reason
-            when(transactionChecker.check(any(), eq(null))).thenThrow(new WorkflowException(failureReason));
+            when(transactionChecker.parseAndCheck(any())).thenThrow(new WorkflowException(failureReason));
 
             // When the transaction is checked
-            assertThatThrownBy(() -> subject.runAllChecks(state, tx, configuration))
-                    .isInstanceOf(WorkflowException.class)
-=======
-        void onsetFailsWithPreCheckException(ResponseCodeEnum failureReason) throws PreCheckException {
-            // Given a TransactionChecker that will throw a PreCheckException with the given failure reason
-            when(transactionChecker.parseAndCheck(any())).thenThrow(new PreCheckException(failureReason));
-
-            // When the transaction is checked
-            assertThatThrownBy(() -> subject.runAllChecks(state, serializedTx, configuration))
-                    .isInstanceOf(PreCheckException.class)
->>>>>>> 10d41975
+            assertThatThrownBy(() -> subject.runAllChecks(state, serializedTx, configuration))
+                    .isInstanceOf(WorkflowException.class)
                     .has(responseCode(failureReason));
             verify(opWorkflowMetrics, never()).incrementThrottled(any());
         }
@@ -358,17 +342,10 @@
             // Given a deduplication cache, and a transaction with an ID already in the deduplication cache
             final var id = txBody.transactionIDOrThrow();
             deduplicationCache.add(id);
-<<<<<<< HEAD
             // When the transaction is checked, then it throws a WorkflowException due to duplication
-            assertThatThrownBy(() -> subject.runAllChecks(state, tx, configuration))
-                    .isInstanceOf(WorkflowException.class)
-                    .hasFieldOrPropertyWithValue("status", DUPLICATE_TRANSACTION);
-=======
-            // When the transaction is checked, then it throws a PreCheckException due to duplication
-            assertThatThrownBy(() -> subject.runAllChecks(state, serializedTx, configuration))
-                    .isInstanceOf(PreCheckException.class)
+            assertThatThrownBy(() -> subject.runAllChecks(state, serializedTx, configuration))
+                    .isInstanceOf(WorkflowException.class)
                     .hasFieldOrPropertyWithValue("responseCode", DUPLICATE_TRANSACTION);
->>>>>>> 10d41975
             verify(opWorkflowMetrics, never()).incrementThrottled(any());
         }
     }
@@ -385,15 +362,9 @@
                     .thenReturn(true);
 
             // When the transaction is submitted
-<<<<<<< HEAD
-            assertThatThrownBy(() -> subject.runAllChecks(state, tx, configuration))
-                    .isInstanceOf(WorkflowException.class)
-                    .hasFieldOrPropertyWithValue("status", BUSY);
-=======
-            assertThatThrownBy(() -> subject.runAllChecks(state, serializedTx, configuration))
-                    .isInstanceOf(PreCheckException.class)
+            assertThatThrownBy(() -> subject.runAllChecks(state, serializedTx, configuration))
+                    .isInstanceOf(WorkflowException.class)
                     .hasFieldOrPropertyWithValue("responseCode", BUSY);
->>>>>>> 10d41975
             verify(opWorkflowMetrics).incrementThrottled(UNCHECKED_SUBMIT);
         }
 
@@ -427,15 +398,9 @@
             when(transactionChecker.parseAndCheck(serializedCryptoAddLiveHashTx))
                     .thenReturn(cryptoAddLiveHashTransactionInfo);
 
-<<<<<<< HEAD
-            assertThatThrownBy(() -> subject.runAllChecks(state, cryptoAddLiveHashTx, configuration))
-                    .isInstanceOf(WorkflowException.class)
-                    .hasFieldOrPropertyWithValue("status", NOT_SUPPORTED);
-=======
             assertThatThrownBy(() -> subject.runAllChecks(state, serializedCryptoAddLiveHashTx, configuration))
-                    .isInstanceOf(PreCheckException.class)
+                    .isInstanceOf(WorkflowException.class)
                     .hasFieldOrPropertyWithValue("responseCode", NOT_SUPPORTED);
->>>>>>> 10d41975
         }
 
         @Test
@@ -466,15 +431,9 @@
                     serializedFreezeTx);
             when(transactionChecker.parseAndCheck(serializedFreezeTx)).thenReturn(freezeTransactionInfo);
 
-<<<<<<< HEAD
-            assertThatThrownBy(() -> subject.runAllChecks(state, freezeTx, configuration))
-                    .isInstanceOf(WorkflowException.class)
-                    .hasFieldOrPropertyWithValue("status", NOT_SUPPORTED);
-=======
             assertThatThrownBy(() -> subject.runAllChecks(state, serializedFreezeTx, configuration))
-                    .isInstanceOf(PreCheckException.class)
+                    .isInstanceOf(WorkflowException.class)
                     .hasFieldOrPropertyWithValue("responseCode", NOT_SUPPORTED);
->>>>>>> 10d41975
         }
 
         @Test
@@ -506,13 +465,8 @@
         void payerAccountStatusFails(ResponseCodeEnum failureReason) {
             doThrow(new WorkflowException(failureReason)).when(solvencyPreCheck).getPayerAccount(any(), any());
 
-<<<<<<< HEAD
-            assertThatThrownBy(() -> subject.runAllChecks(state, tx, configuration))
-                    .isInstanceOf(WorkflowException.class)
-=======
-            assertThatThrownBy(() -> subject.runAllChecks(state, serializedTx, configuration))
-                    .isInstanceOf(PreCheckException.class)
->>>>>>> 10d41975
+            assertThatThrownBy(() -> subject.runAllChecks(state, serializedTx, configuration))
+                    .isInstanceOf(WorkflowException.class)
                     .has(responseCode(failureReason));
             verify(opWorkflowMetrics, never()).incrementThrottled(any());
         }
@@ -541,13 +495,8 @@
             when(solvencyPreCheck.getPayerAccount(any(), eq(ALICE.accountID()))).thenReturn(account);
 
             // When the transaction is submitted, then the exception is thrown
-<<<<<<< HEAD
-            assertThatThrownBy(() -> subject.runAllChecks(state, tx, configuration))
-                    .isInstanceOf(WorkflowException.class)
-=======
-            assertThatThrownBy(() -> subject.runAllChecks(state, serializedTx, configuration))
-                    .isInstanceOf(PreCheckException.class)
->>>>>>> 10d41975
+            assertThatThrownBy(() -> subject.runAllChecks(state, serializedTx, configuration))
+                    .isInstanceOf(WorkflowException.class)
                     .has(responseCode(UNAUTHORIZED));
             verify(opWorkflowMetrics, never()).incrementThrottled(any());
         }
@@ -619,13 +568,8 @@
             when(signatureVerifier.verify(any(), any())).thenReturn(Map.of());
 
             // When the transaction is submitted, then the exception is thrown
-<<<<<<< HEAD
-            assertThatThrownBy(() -> subject.runAllChecks(state, tx, configuration))
-                    .isInstanceOf(WorkflowException.class)
-=======
-            assertThatThrownBy(() -> subject.runAllChecks(state, serializedTx, configuration))
-                    .isInstanceOf(PreCheckException.class)
->>>>>>> 10d41975
+            assertThatThrownBy(() -> subject.runAllChecks(state, serializedTx, configuration))
+                    .isInstanceOf(WorkflowException.class)
                     .has(responseCode(INVALID_SIGNATURE));
             verify(opWorkflowMetrics, never()).incrementThrottled(any());
         }
@@ -640,13 +584,8 @@
             when(signatureVerifier.verify(any(), any()))
                     .thenReturn(Map.of(ALICE.account().keyOrThrow(), verificationResultFuture));
 
-<<<<<<< HEAD
-            assertThatThrownBy(() -> subject.runAllChecks(state, tx, configuration))
-                    .isInstanceOf(WorkflowException.class)
-=======
-            assertThatThrownBy(() -> subject.runAllChecks(state, serializedTx, configuration))
-                    .isInstanceOf(PreCheckException.class)
->>>>>>> 10d41975
+            assertThatThrownBy(() -> subject.runAllChecks(state, serializedTx, configuration))
+                    .isInstanceOf(WorkflowException.class)
                     .has(responseCode(INVALID_SIGNATURE));
             verify(opWorkflowMetrics, never()).incrementThrottled(any());
         }
@@ -754,13 +693,8 @@
                             BOB.account().keyOrThrow(), verificationResultFutureBob));
 
             // when
-<<<<<<< HEAD
-            assertThatThrownBy(() -> subject.runAllChecks(state, myTx, configuration))
-                    .isInstanceOf(WorkflowException.class)
-=======
             assertThatThrownBy(() -> subject.runAllChecks(state, mySerializedTx, configuration))
-                    .isInstanceOf(PreCheckException.class)
->>>>>>> 10d41975
+                    .isInstanceOf(WorkflowException.class)
                     .has(responseCode(INVALID_SIGNATURE));
             verify(opWorkflowMetrics, never()).incrementThrottled(any());
         }
@@ -872,13 +806,8 @@
                             BOB.account().keyOrThrow(), verificationResultFutureBob));
 
             // when
-<<<<<<< HEAD
-            assertThatThrownBy(() -> subject.runAllChecks(state, myTx, configuration))
-                    .isInstanceOf(WorkflowException.class)
-=======
             assertThatThrownBy(() -> subject.runAllChecks(state, mySerializedTx, configuration))
-                    .isInstanceOf(PreCheckException.class)
->>>>>>> 10d41975
+                    .isInstanceOf(WorkflowException.class)
                     .has(responseCode(INVALID_SIGNATURE));
             verify(opWorkflowMetrics, never()).incrementThrottled(any());
         }

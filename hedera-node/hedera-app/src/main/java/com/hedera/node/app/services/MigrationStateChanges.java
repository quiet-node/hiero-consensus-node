// SPDX-License-Identifier: Apache-2.0
package com.hedera.node.app.services;

import static com.hedera.node.config.types.StreamMode.RECORDS;
import static java.util.Objects.requireNonNull;

import com.hedera.hapi.block.stream.BlockItem;
import com.hedera.hapi.block.stream.output.StateChange;
import com.hedera.hapi.block.stream.output.StateChanges;
import com.hedera.node.app.blocks.impl.BoundaryStateChangeListener;
import com.hedera.node.app.blocks.impl.ImmediateStateChangeListener;
import com.hedera.node.app.spi.metrics.StoreMetricsService;
import com.hedera.node.config.data.BlockStreamConfig;
import com.swirlds.config.api.Configuration;
import com.swirlds.state.State;
import edu.umd.cs.findbugs.annotations.NonNull;
import java.util.ArrayList;
import java.util.List;

/**
 * Captures the state changes that occur during a migration.
 */
public class MigrationStateChanges {
    private final List<List<StateChange>> stateChanges = new ArrayList<>();
    private final ImmediateStateChangeListener immediateStateChangeListener = new ImmediateStateChangeListener();
    private final BoundaryStateChangeListener roundStateChangeListener;
    private final State state;

    /**
     * Constructs a new instance of {@link MigrationStateChanges} based on migration
     * changes to the given state.
     *
     * @param state  The state to track changes on
     * @param config The configuration for the state
     */
    public MigrationStateChanges(
            @NonNull final State state,
            @NonNull final Configuration config,
            @NonNull final StoreMetricsService storeMetricsService) {
        requireNonNull(config);
        requireNonNull(storeMetricsService);

        this.state = requireNonNull(state);
        this.roundStateChangeListener = new BoundaryStateChangeListener(storeMetricsService, () -> config);
        if (config.getConfigData(BlockStreamConfig.class).streamMode() != RECORDS) {
            state.registerCommitListener(immediateStateChangeListener);
            state.registerCommitListener(roundStateChangeListener);
        }
    }

    /**
     * If any key/value and queue changes have been made since the last call, inserts a {@link BlockItem}
     * boundary into the state changes, necessary so that block nodes can commit the same
     * transactional units into {@link com.swirlds.state.spi.WritableKVState} instances.
     */
    public void trackCommit() {
<<<<<<< HEAD
        final var maybeKvChanges = immediateStateChangeListener.getStateChanges();
        if (!maybeKvChanges.isEmpty()) {
            stateChanges.add(new ArrayList<>(maybeKvChanges));
=======
        final var maybeKvAndQueueChanges = immediateStateChangeListener.getStateChanges();
        if (!maybeKvAndQueueChanges.isEmpty()) {
            stateChanges.add(new ArrayList<>(maybeKvAndQueueChanges));
>>>>>>> c969c4b4
            immediateStateChangeListener.reset();
        }
    }

    /**
     * Returns the state changes that occurred during the migration, in the form
     * of {@link StateChanges} builders that represent transactional units.
     * @return the state changes that occurred during the migration
     */
    public List<StateChanges.Builder> getStateChanges() {
        final var roundChanges = roundStateChangeListener.allStateChanges();
        if (!roundChanges.isEmpty()) {
            stateChanges.add(roundChanges);
        }
        state.unregisterCommitListener(immediateStateChangeListener);
        state.unregisterCommitListener(roundStateChangeListener);

        return stateChanges.stream()
                .map(changes -> StateChanges.newBuilder().stateChanges(changes))
                .toList();
    }
}<|MERGE_RESOLUTION|>--- conflicted
+++ resolved
@@ -54,15 +54,9 @@
      * transactional units into {@link com.swirlds.state.spi.WritableKVState} instances.
      */
     public void trackCommit() {
-<<<<<<< HEAD
-        final var maybeKvChanges = immediateStateChangeListener.getStateChanges();
-        if (!maybeKvChanges.isEmpty()) {
-            stateChanges.add(new ArrayList<>(maybeKvChanges));
-=======
         final var maybeKvAndQueueChanges = immediateStateChangeListener.getStateChanges();
         if (!maybeKvAndQueueChanges.isEmpty()) {
             stateChanges.add(new ArrayList<>(maybeKvAndQueueChanges));
->>>>>>> c969c4b4
             immediateStateChangeListener.reset();
         }
     }

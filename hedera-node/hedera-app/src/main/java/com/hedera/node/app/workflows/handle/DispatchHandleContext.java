--- conflicted
+++ resolved
@@ -261,15 +261,8 @@
     @NonNull
     @Override
     public TransactionKeys allKeysForTransaction(
-<<<<<<< HEAD
             @NonNull final TransactionBody nestedTxn, @NonNull final AccountID payerForNested) {
-        final var nestedPureChecksContext =
-                new PureChecksContextImpl(nestedTxn, configuration(), dispatcher, transactionChecker);
-=======
-            @NonNull final TransactionBody nestedTxn, @NonNull final AccountID payerForNested)
-            throws PreCheckException {
         final var nestedPureChecksContext = new PureChecksContextImpl(nestedTxn, dispatcher);
->>>>>>> 10d41975
         dispatcher.dispatchPureChecks(nestedPureChecksContext);
         final var nestedContext = new PreHandleContextImpl(
                 storeFactory.asReadOnly(), nestedTxn, payerForNested, configuration(), dispatcher, transactionChecker);

// SPDX-License-Identifier: Apache-2.0
package com.hedera.node.app.state.merkle;

import static com.hedera.node.app.state.merkle.SchemaApplicationType.MIGRATION;
import static com.hedera.node.app.state.merkle.SchemaApplicationType.RESTART;
import static com.hedera.node.app.state.merkle.SchemaApplicationType.STATE_DEFINITIONS;
import static com.hedera.node.app.state.merkle.VersionUtils.alreadyIncludesStateDefs;
import static com.hedera.node.app.state.merkle.VersionUtils.isSoOrdered;
import static com.swirlds.state.merkle.StateUtils.registerWithSystem;
import static java.util.Objects.requireNonNull;

import com.hedera.hapi.node.base.SemanticVersion;
import com.hedera.hapi.util.HapiUtils;
<<<<<<< HEAD
import com.hedera.node.app.NewStateRoot;
import com.hedera.node.app.ids.AppEntityIdFactory;
import com.hedera.node.app.ids.WritableEntityIdStore;
=======
>>>>>>> afa51b03
import com.hedera.node.app.services.MigrationContextImpl;
import com.hedera.node.app.services.MigrationStateChanges;
import com.swirlds.common.constructable.ConstructableRegistry;
import com.swirlds.config.api.Configuration;
import com.swirlds.platform.state.MerkleNodeState;
import com.swirlds.platform.state.service.PlatformStateFacade;
import com.swirlds.state.lifecycle.MigrationContext;
import com.swirlds.state.lifecycle.Schema;
import com.swirlds.state.lifecycle.SchemaRegistry;
import com.swirlds.state.lifecycle.Service;
import com.swirlds.state.lifecycle.StartupNetworks;
import com.swirlds.state.lifecycle.StateDefinition;
import com.swirlds.state.lifecycle.StateMetadata;
<<<<<<< HEAD
import com.swirlds.state.lifecycle.info.NetworkInfo;
=======
import com.swirlds.state.merkle.MerkleStateRoot.MerkleWritableStates;
import com.swirlds.state.merkle.queue.QueueNode;
import com.swirlds.state.merkle.singleton.SingletonNode;
>>>>>>> afa51b03
import com.swirlds.state.spi.FilteredReadableStates;
import com.swirlds.state.spi.FilteredWritableStates;
import com.swirlds.state.spi.WritableStates;
import edu.umd.cs.findbugs.annotations.NonNull;
import edu.umd.cs.findbugs.annotations.Nullable;
import java.util.Comparator;
import java.util.HashSet;
import java.util.List;
import java.util.Map;
import java.util.SortedSet;
import java.util.TreeSet;
import org.apache.logging.log4j.LogManager;
import org.apache.logging.log4j.Logger;

/**
 * An implementation of {@link SchemaRegistry}.
 *
 * <p>When the Hedera application starts, it creates an instance of {@link MerkleSchemaRegistry} for
 * each {@link Service}, and passes it to the service as part of construction. The {@link Service}
 * then registers each and every {@link Schema} that it has. Each {@link Schema} is associated with
 * a {@link SemanticVersion}.
 *
 * <p>The Hedera application then calls {@code com.hedera.node.app.Hedera#onMigrate(MerkleNodeState, InitTrigger, Metrics)} on each {@link MerkleSchemaRegistry} instance, supplying it the
 * application version number and the newly created (or deserialized) but not yet hashed copy of the {@link
 * MerkleNodeState}. The registry determines which {@link Schema}s to apply, possibly taking multiple migration steps,
 * to transition the merkle tree from its current version to the final version.
 */
public class MerkleSchemaRegistry implements SchemaRegistry {
    private static final Logger logger = LogManager.getLogger(MerkleSchemaRegistry.class);

    /**
     * The name of the service using this registry.
     */
    private final String serviceName;
    /**
     * The current bootstrap configuration of the network; note this ideally would be a
     * provider of {@link com.hedera.node.config.VersionedConfiguration}s per version,
     * in case a service's states evolved with changing config. But this is a very edge
     * affordance that we have no example of needing.
     */
    private final Configuration bootstrapConfig;
    /**
     * The registry to use when deserializing from saved states
     */
    private final ConstructableRegistry constructableRegistry;
    /**
     * The ordered set of all schemas registered by the service
     */
    private final SortedSet<Schema> schemas = new TreeSet<>();
    /**
     * The analysis to use when determining how to apply a schema.
     */
    private final SchemaApplications schemaApplications;

    /**
     * Create a new instance with the default {@link SchemaApplications}.
     *
     * @param constructableRegistry The {@link ConstructableRegistry} to register states with for
     * deserialization
     * @param serviceName The name of the service using this registry.
     * @param schemaApplications the analysis to use when determining how to apply a schema
     */
    public MerkleSchemaRegistry(
            @NonNull final ConstructableRegistry constructableRegistry,
            @NonNull final String serviceName,
            @NonNull final Configuration bootstrapConfig,
            @NonNull final SchemaApplications schemaApplications) {
        this.constructableRegistry = requireNonNull(constructableRegistry);
        this.serviceName = StateMetadata.validateStateKey(requireNonNull(serviceName));
        this.bootstrapConfig = requireNonNull(bootstrapConfig);
        this.schemaApplications = requireNonNull(schemaApplications);
    }

    /**
     * {@inheritDoc}
     *
     * @return
     */
    @Override
    public SchemaRegistry register(@NonNull Schema schema) {
        schemas.remove(schema);
        schemas.add(requireNonNull(schema));
        logger.debug(
                "Registering schema {} for service {} ",
                () -> HapiUtils.toString(schema.getVersion()),
                () -> serviceName);

        // Any states being created, need to be registered for deserialization
        schema.statesToCreate(bootstrapConfig).forEach(def -> {
            //noinspection rawtypes,unchecked
            final var md = new StateMetadata<>(serviceName, schema, def);
            registerWithSystem(md, constructableRegistry);
        });

        return this;
    }

    /**
     * Encapsulates the writable states before and after applying a schema's state definitions.
     *
     * @param beforeStates the writable states before applying the schema's state definitions
     * @param afterStates the writable states after applying the schema's state definitions
     */
    private record RedefinedWritableStates(WritableStates beforeStates, WritableStates afterStates) {}

    /**
     * Called by the application after saved states have been loaded to perform the migration. Given
     * the supplied versions, applies all necessary migrations for every {@link Schema} newer than
     * {@code previousVersion} and no newer than {@code currentVersion}.
     *
     * <p>If the {@code previousVersion} and {@code currentVersion} are the same, then we do not need
     * to migrate, but instead we just call {@link Schema#restart(MigrationContext)} to allow the schema
     * to perform any necessary logic on restart. Most services have nothing to do, but some may need
     * to read files from disk, and could potentially change their state as a result.
     *
     * @param stateRoot the state for this registry to use.
     * @param previousVersion The version of state loaded from disk. Possibly null.
     * @param currentVersion The current version. Never null. Must be newer than {@code
     * previousVersion}.
     * @param appConfig The system configuration to use at the time of migration
     * @param platformConfig The platform configuration to use for subsequent object initializations
     * @param sharedValues A map of shared values for cross-service migration patterns
     * @param migrationStateChanges Tracker for state changes during migration
     * @param startupNetworks The startup networks to use for the migrations
     * @param platformStateFacade The platform state facade to use for the migrations
     * @throws IllegalArgumentException if the {@code currentVersion} is not at least the
     * {@code previousVersion} or if the {@code state} is not an instance of {@link MerkleNodeState}
     */
    // too many parameters, commented out code
    @SuppressWarnings({"java:S107", "java:S125"})
    public void migrate(
            @NonNull final MerkleNodeState stateRoot,
            @Nullable final SemanticVersion previousVersion,
            @NonNull final SemanticVersion currentVersion,
            @NonNull final Configuration appConfig,
            @NonNull final Configuration platformConfig,
<<<<<<< HEAD
            @Nullable final NetworkInfo genesisNetworkInfo,
            @Nullable final WritableEntityIdStore entityIdStore,
=======
            @NonNull final Metrics metrics,
>>>>>>> afa51b03
            @NonNull final Map<String, Object> sharedValues,
            @NonNull final MigrationStateChanges migrationStateChanges,
            @NonNull final StartupNetworks startupNetworks,
            @NonNull final PlatformStateFacade platformStateFacade) {
        requireNonNull(stateRoot);
        requireNonNull(currentVersion);
        requireNonNull(appConfig);
        requireNonNull(platformConfig);
        requireNonNull(sharedValues);
        requireNonNull(migrationStateChanges);
        if (isSoOrdered(currentVersion, previousVersion)) {
            throw new IllegalArgumentException("The currentVersion must be at least the previousVersion");
        }
        final long roundNumber = platformStateFacade.roundOf(stateRoot);
        if (schemas.isEmpty()) {
            logger.info("Service {} does not use state", serviceName);
            return;
        }
        final var latestVersion = schemas.getLast().getVersion();
        logger.info(
                "Applying {} schemas for service {} with state version {}, "
                        + "software version {}, and latest service schema version {}",
                schemas::size,
                () -> serviceName,
                () -> HapiUtils.toString(previousVersion),
                () -> HapiUtils.toString(currentVersion),
                () -> HapiUtils.toString(latestVersion));
        for (final var schema : schemas) {
            final var applications =
                    schemaApplications.computeApplications(previousVersion, latestVersion, schema, appConfig);
            logger.info("Applying {} schema {} ({})", serviceName, schema.getVersion(), applications);
            // Now we can migrate the schema and then commit all the changes
            // We just have one merkle tree -- the just-loaded working tree -- to work from.
            // We get a ReadableStates for everything in the current tree, but then wrap
            // it with a FilteredReadableStates that is locked into exactly the set of states
            // available at this moment in time. This is done to make sure that even after we
            // add new states into the tree, it doesn't increase the number of states that can
            // be seen by the schema migration code
            final var readableStates = stateRoot.getReadableStates(serviceName);
            final var previousStates = new FilteredReadableStates(readableStates, readableStates.stateKeys());
            // Similarly, we distinguish between the writable states before and after
            // applying the schema's state definitions. This is done to ensure that we
            // commit all state changes made by applying this schema's state definitions;
            // but also prevent its migrate() and restart() hooks from accidentally using
            // states that were actually removed by this schema
            final WritableStates writableStates;
            final WritableStates newStates;
            if (applications.contains(STATE_DEFINITIONS)) {
                final var schemasAlreadyInState = schemas.tailSet(schema).stream()
                        .filter(s -> s != schema
                                && previousVersion != null
                                && alreadyIncludesStateDefs(previousVersion, s.getVersion()))
                        .toList();
                final var redefinedWritableStates =
                        applyStateDefinitions(schema, schemasAlreadyInState, appConfig, stateRoot);
                writableStates = redefinedWritableStates.beforeStates();
                newStates = redefinedWritableStates.afterStates();
            } else {
                newStates = writableStates = stateRoot.getWritableStates(serviceName);
            }

            final var migrationContext = new MigrationContextImpl(
                    previousStates,
                    newStates,
                    appConfig,
                    platformConfig,
                    previousVersion,
                    roundNumber,
                    sharedValues,
                    startupNetworks);
            if (applications.contains(MIGRATION)) {
                schema.migrate(migrationContext);
            }
            if (applications.contains(RESTART)) {
                schema.restart(migrationContext);
            }
            // Now commit all the service-specific changes made during this service's update or migration
            if (writableStates instanceof NewStateRoot.MerkleWritableStates mws) {
                mws.commit();
                migrationStateChanges.trackCommit();
            }
            // And finally we can remove any states we need to remove
            schema.statesToRemove().forEach(stateKey -> stateRoot.removeServiceState(serviceName, stateKey));
        }
    }

    private RedefinedWritableStates applyStateDefinitions(
            @NonNull final Schema schema,
            @NonNull final List<Schema> schemasAlreadyInState,
            @NonNull final Configuration nodeConfiguration,
            @NonNull final MerkleNodeState stateRoot) {
        // Create the new states (based on the schema) which, thanks to the above, does not
        // expand the set of states that the migration code will see
        schema.statesToCreate(nodeConfiguration).stream()
                .sorted(Comparator.comparing(StateDefinition::stateKey))
                .forEach(def -> {
                    final var stateKey = def.stateKey();
                    if (schemasAlreadyInState.stream()
                            .anyMatch(s -> s.statesToRemove().contains(stateKey))) {
                        logger.info("  Skipping {} as it is removed by a later schema", stateKey);
                        return;
                    }
                    logger.info("  Ensuring {} has state {}", serviceName, stateKey);
                    final var md = new StateMetadata<>(serviceName, schema, def);
                    stateRoot.initializeState(md);
                });

        // Create the "before" and "after" writable states (we won't commit anything
        // from these states until we have completed migration for this schema)
        final var statesToRemove = schema.statesToRemove();
        final var writableStates = stateRoot.getWritableStates(serviceName);
        final var remainingStates = new HashSet<>(writableStates.stateKeys());
        remainingStates.removeAll(statesToRemove);
        logger.info("  Removing states {} from service {}", statesToRemove, serviceName);
        final var newStates = new FilteredWritableStates(writableStates, remainingStates);
        return new RedefinedWritableStates(writableStates, newStates);
    }
}<|MERGE_RESOLUTION|>--- conflicted
+++ resolved
@@ -11,12 +11,7 @@
 
 import com.hedera.hapi.node.base.SemanticVersion;
 import com.hedera.hapi.util.HapiUtils;
-<<<<<<< HEAD
 import com.hedera.node.app.NewStateRoot;
-import com.hedera.node.app.ids.AppEntityIdFactory;
-import com.hedera.node.app.ids.WritableEntityIdStore;
-=======
->>>>>>> afa51b03
 import com.hedera.node.app.services.MigrationContextImpl;
 import com.hedera.node.app.services.MigrationStateChanges;
 import com.swirlds.common.constructable.ConstructableRegistry;
@@ -30,13 +25,6 @@
 import com.swirlds.state.lifecycle.StartupNetworks;
 import com.swirlds.state.lifecycle.StateDefinition;
 import com.swirlds.state.lifecycle.StateMetadata;
-<<<<<<< HEAD
-import com.swirlds.state.lifecycle.info.NetworkInfo;
-=======
-import com.swirlds.state.merkle.MerkleStateRoot.MerkleWritableStates;
-import com.swirlds.state.merkle.queue.QueueNode;
-import com.swirlds.state.merkle.singleton.SingletonNode;
->>>>>>> afa51b03
 import com.swirlds.state.spi.FilteredReadableStates;
 import com.swirlds.state.spi.FilteredWritableStates;
 import com.swirlds.state.spi.WritableStates;
@@ -173,13 +161,8 @@
             @NonNull final SemanticVersion currentVersion,
             @NonNull final Configuration appConfig,
             @NonNull final Configuration platformConfig,
-<<<<<<< HEAD
-            @Nullable final NetworkInfo genesisNetworkInfo,
-            @Nullable final WritableEntityIdStore entityIdStore,
-=======
+            @NonNull final Map<String, Object> sharedValues,
             @NonNull final Metrics metrics,
->>>>>>> afa51b03
-            @NonNull final Map<String, Object> sharedValues,
             @NonNull final MigrationStateChanges migrationStateChanges,
             @NonNull final StartupNetworks startupNetworks,
             @NonNull final PlatformStateFacade platformStateFacade) {

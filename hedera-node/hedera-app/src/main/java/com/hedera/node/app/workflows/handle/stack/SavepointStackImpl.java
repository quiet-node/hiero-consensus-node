/*
 * Copyright (C) 2023-2024 Hedera Hashgraph, LLC
 *
 * Licensed under the Apache License, Version 2.0 (the "License");
 * you may not use this file except in compliance with the License.
 * You may obtain a copy of the License at
 *
 *      http://www.apache.org/licenses/LICENSE-2.0
 *
 * Unless required by applicable law or agreed to in writing, software
 * distributed under the License is distributed on an "AS IS" BASIS,
 * WITHOUT WARRANTIES OR CONDITIONS OF ANY KIND, either express or implied.
 * See the License for the specific language governing permissions and
 * limitations under the License.
 */

package com.hedera.node.app.workflows.handle.stack;

import static com.hedera.node.app.spi.workflows.HandleContext.TransactionCategory.CHILD;
import static com.hedera.node.app.spi.workflows.HandleContext.TransactionCategory.PRECEDING;
import static com.hedera.node.app.spi.workflows.HandleContext.TransactionCategory.SCHEDULED;
import static com.hedera.node.app.spi.workflows.HandleContext.TransactionCategory.USER;
import static com.hedera.node.app.spi.workflows.record.ExternalizedRecordCustomizer.NOOP_RECORD_CUSTOMIZER;
import static com.hedera.node.app.spi.workflows.record.StreamBuilder.ReversingBehavior.IRREVERSIBLE;
import static com.hedera.node.app.spi.workflows.record.StreamBuilder.ReversingBehavior.REMOVABLE;
import static com.hedera.node.app.spi.workflows.record.StreamBuilder.ReversingBehavior.REVERSIBLE;
<<<<<<< HEAD
import static com.hedera.node.config.types.StreamMode.RECORDS;
=======
>>>>>>> c9119a53
import static java.util.Objects.requireNonNull;

import com.hedera.hapi.block.stream.BlockItem;
import com.hedera.hapi.node.base.TransactionID;
import com.hedera.node.app.blocks.RoundStateChangeListener;
import com.hedera.node.app.blocks.impl.BlockStreamBuilder;
import com.hedera.node.app.blocks.impl.KVStateChangeListener;
import com.hedera.node.app.blocks.impl.PairedStreamBuilder;
import com.hedera.node.app.spi.workflows.HandleContext;
import com.hedera.node.app.spi.workflows.record.ExternalizedRecordCustomizer;
import com.hedera.node.app.spi.workflows.record.StreamBuilder;
import com.hedera.node.app.state.ReadonlyStatesWrapper;
import com.hedera.node.app.state.SingleTransactionRecord;
import com.hedera.node.app.state.WrappedState;
<<<<<<< HEAD
import com.hedera.node.app.workflows.handle.HandleOutput;
import com.hedera.node.app.workflows.handle.HandleWorkflow;
=======
>>>>>>> c9119a53
import com.hedera.node.app.workflows.handle.record.RecordStreamBuilder;
import com.hedera.node.app.workflows.handle.stack.savepoints.BuilderSinkImpl;
import com.hedera.node.app.workflows.handle.stack.savepoints.FirstChildSavepoint;
import com.hedera.node.app.workflows.handle.stack.savepoints.FirstRootSavepoint;
import com.hedera.node.app.workflows.handle.stack.savepoints.FollowingSavepoint;
import com.swirlds.state.State;
import com.swirlds.state.spi.ReadableStates;
import com.swirlds.state.spi.WritableStates;
import edu.umd.cs.findbugs.annotations.NonNull;
import edu.umd.cs.findbugs.annotations.Nullable;
import java.time.Instant;
import java.util.ArrayDeque;
import java.util.ArrayList;
import java.util.Deque;
import java.util.HashMap;
import java.util.LinkedList;
import java.util.List;
import java.util.Map;
import java.util.function.Consumer;
import org.apache.logging.log4j.LogManager;
import org.apache.logging.log4j.Logger;

/**
 * A stack of savepoints scoped to a dispatch. Each savepoint captures the state of the {@link State} at the time
 * the savepoint was created and all the changes made to the state from the time savepoint was created, along with all
 * the stream builders created in the savepoint.
 */
public class SavepointStackImpl implements HandleContext.SavepointStack, State {
    private static final Logger log = LogManager.getLogger(SavepointStackImpl.class);
    private final State state;
    private final Deque<Savepoint> stack = new ArrayDeque<>();
    private final Map<String, WritableStatesStack> writableStatesMap = new HashMap<>();
    /**
     * The stream builder for the transaction whose dispatch created this stack.
     */
    private final StreamBuilder baseBuilder;
    // For the root stack of a user dispatch, the final sink of all created stream builders; otherwise null,
    // because child stacks flush their builders into the savepoint at the top of their parent stack
    @Nullable
    private final BuilderSink builderSink;

    @Nullable
    private RoundStateChangeListener roundStateChangeListener;

    /**
     * Constructs the root {@link SavepointStackImpl} for the given state at the start of handling a user transaction.
     *
     * @param state the state
     * @param maxBuildersBeforeUser the maximum number of preceding builders with available consensus times
     * @param maxBuildersAfterUser the maximum number of following builders with available consensus times
     * @param roundStateChangeListener
     * @return the root {@link SavepointStackImpl}
     */
    public static SavepointStackImpl newRootStack(
            @NonNull final State state,
            final int maxBuildersBeforeUser,
            final int maxBuildersAfterUser,
            final RoundStateChangeListener roundStateChangeListener) {
        return new SavepointStackImpl(state, maxBuildersBeforeUser, maxBuildersAfterUser, roundStateChangeListener);
    }

    /**
     * Constructs a new child {@link SavepointStackImpl} for the given state, where the child dispatch has the given
     * reversing behavior, transaction category, and record customizer.
     *
     * @param root the state on which the child dispatch is based
     * @param reversingBehavior the reversing behavior for the initial dispatch
     * @param category the transaction category
     * @param customizer the record customizer
     * @return the child {@link SavepointStackImpl}
     */
    public static SavepointStackImpl newChildStack(
            @NonNull final SavepointStackImpl root,
            @NonNull final StreamBuilder.ReversingBehavior reversingBehavior,
            @NonNull final HandleContext.TransactionCategory category,
            @NonNull final ExternalizedRecordCustomizer customizer) {
        return new SavepointStackImpl(root, reversingBehavior, category, customizer);
    }

    /**
     * Constructs a new root {@link SavepointStackImpl} with the given root state.
     *
     * @param state the state
     * @param maxBuildersBeforeUser the maximum number of preceding builders to create
     * @param maxBuildersAfterUser the maximum number of following builders to create
     */
    private SavepointStackImpl(
            @NonNull final State state,
            final int maxBuildersBeforeUser,
            final int maxBuildersAfterUser,
            @NonNull RoundStateChangeListener roundStateChangeListener) {
        this.state = requireNonNull(state);
        builderSink = new BuilderSinkImpl(maxBuildersBeforeUser, maxBuildersAfterUser + 1);
        setupFirstSavepoint(USER);
        baseBuilder = peek().createBuilder(REVERSIBLE, USER, NOOP_RECORD_CUSTOMIZER, true);
        this.roundStateChangeListener = roundStateChangeListener;
    }

    /**
     * Constructs a new child {@link SavepointStackImpl} with the given parent stack and the provided
     * characteristics of the dispatch.
     *
     * @param parent the parent stack
     * @param reversingBehavior the reversing behavior of the dispatch
     * @param category the category of the dispatch
     * @param customizer the record customizer for the dispatch
     */
    private SavepointStackImpl(
            @NonNull final SavepointStackImpl parent,
            @NonNull final StreamBuilder.ReversingBehavior reversingBehavior,
            @NonNull final HandleContext.TransactionCategory category,
            @NonNull final ExternalizedRecordCustomizer customizer) {
        requireNonNull(reversingBehavior);
        requireNonNull(customizer);
        requireNonNull(category);
        this.state = requireNonNull(parent);
        this.builderSink = null;
        this.roundStateChangeListener = null;
        setupFirstSavepoint(category);
        baseBuilder = peek().createBuilder(reversingBehavior, category, customizer, true);
    }

    @Override
    public void createSavepoint() {
        stack.push(new FollowingSavepoint(new WrappedState(peek().state()), peek()));
    }

    @Override
    public void commit() {
        if (stack.size() <= 1) {
            throw new IllegalStateException("The savepoint stack is empty");
        }
        stack.pop().commit();
    }

    @Override
    public void rollback() {
        if (stack.size() <= 1) {
            throw new IllegalStateException("The savepoint stack is empty");
        }
        stack.pop().rollback();
    }

    @Override
    public int depth() {
        return stack.size();
    }

    /**
     * Commits all state changes captured in this stack, without capturing the details
     * for the block stream.
     *
     * @throws NullPointerException if called on the root stack
     */
    public void commitFullStack() {
        commitFullStack(baseBuilder);
    }

    private enum SystemStateChangeOrder {
        PRE_TXNS,
        POST_TXNS
    }

    /**
     * Commits all state changes captured in this stack; and captures the details for
     * the block stream, correlated to the given builder.
     *
     * @param builder the builder to correlate the state changes to
     */
    public void commitTransaction(@Nullable final StreamBuilder builder) {
        commitFullStack(builder);
    }

    /**
     * Commits all state changes captured in this stack; and captures the details for
     * the block stream, correlated to state changes preceding the first transaction.
     */
    public void commitSystemStateChanges() {
        commitFullStack(baseBuilder);
    }

    /**
     * Commits all state changes captured in this stack; if this is the root stack, also
     * captures those changes as builders with the given cause.
     */
    private void commitFullStack(@NonNull final StreamBuilder causeBuilder) {
        final var isRootStack = builderSink != null && roundStateChangeListener != null;
        while (!stack.isEmpty()) {
            // The root stack must capture its state changes before committing the first savepoint
            if (isRootStack && HandleWorkflow.STREAM_MODE != RECORDS && stack.size() == 1) {
                final var wrappedState = (WrappedState) stack.peek().state();
                final var kvStateChangeListener = new KVStateChangeListener();
                wrappedState.register(kvStateChangeListener);
                wrappedState.register(roundStateChangeListener);
                stack.pop().commit();
                final var stateChanges = kvStateChangeListener.getStateChanges();
                //                log.info("Capturing state changes {}", stateChanges);
                causeBuilder.stateChanges(stateChanges);
            } else {
                stack.pop().commit();
            }
        }
        setupFirstSavepoint(baseBuilder.category());
    }

    /**
     * Rolls back all state changes captured in this stack.
     */
    public void rollbackFullStack() {
        while (!stack.isEmpty()) {
            stack.pop().rollback();
        }
        setupFirstSavepoint(baseBuilder.category());
    }

    /**
     * Returns the root {@link ReadableStates} for the given service name.
     *
     * @param serviceName the name of the service
     * @return the root {@link ReadableStates} for the given service name
     */
    @NonNull
    public ReadableStates rootStates(@NonNull final String serviceName) {
        return state.getReadableStates(serviceName);
    }

    /**
     * {@inheritDoc}
     * <p>
     * The {@link ReadableStates} instances returned from this method are based on the {@link WritableStates} instances
     * for the same service name. This means that any modifications to the {@link WritableStates} will be reflected
     * in the {@link ReadableStates} instances returned from this method.
     * <p>
     * Unlike other {@link State} implementations, the returned {@link ReadableStates} of this implementation
     * must only be used in the handle workflow.
     */
    @Override
    @NonNull
    public ReadableStates getReadableStates(@NonNull String serviceName) {
        return new ReadonlyStatesWrapper(getWritableStates(serviceName));
    }

    /**
     * {@inheritDoc}
     * <p>
     * This method guarantees that the same {@link WritableStates} instance is returned for the same {@code serviceName}
     * to ensure all modifications to a {@link WritableStates} are kept together.
     */
    @Override
    @NonNull
    public WritableStates getWritableStates(@NonNull final String serviceName) {
        if (stack.isEmpty()) {
            throw new IllegalStateException("The stack has already been committed");
        }
        return writableStatesMap.computeIfAbsent(serviceName, s -> new WritableStatesStack(this, s));
    }

    @NonNull
    @Override
    public <T extends StreamBuilder> T getBaseBuilder(@NonNull Class<T> recordBuilderClass) {
        requireNonNull(recordBuilderClass, "recordBuilderClass must not be null");
        return castBuilder(baseBuilder, recordBuilderClass);
    }

    @NonNull
    @Override
    public <T> T addChildRecordBuilder(@NonNull Class<T> recordBuilderClass) {
        final var result = createReversibleChildBuilder();
        return castBuilder(result, recordBuilderClass);
    }

    @NonNull
    @Override
    public <T> T addRemovableChildRecordBuilder(@NonNull Class<T> recordBuilderClass) {
        final var result = createRemovableChildBuilder();
        return castBuilder(result, recordBuilderClass);
    }

    public static <T> T castBuilder(@NonNull final StreamBuilder builder, @NonNull final Class<T> builderClass) {
        if (!builderClass.isInstance(builder)) {
            throw new IllegalArgumentException("Not a valid record builder class");
        }
        return builderClass.cast(builder);
    }

    /**
<<<<<<< HEAD
=======
     * May only be called on the root stack to get the entire list of stream builders created in the course
     * of handling a user transaction.
     * @return all stream builders created when handling the user transaction
     * @throws NullPointerException if called on a non-root stack
     */
    public List<StreamBuilder> allStreamBuilders() {
        return requireNonNull(builderSink).allBuilders();
    }

    /**
>>>>>>> c9119a53
     * May only be called on the root stack to determine if this stack has capacity to create more system records to
     * as preceding dispatches.
     *
     * @return whether there are more system records to be created
     * @throws NullPointerException if called on a non-root stack
     */
    public boolean hasMoreSystemRecords() {
        return requireNonNull(builderSink).precedingCapacity() > 0;
    }

    /**
     * Whether this stack has accumulated any stream builders other than its base builder; important to know when
     * determining the record finalization work to be done.
     *
     * @return whether this stack has any stream builders other than the base builder
     */
    public boolean hasNonBaseStreamBuilder() {
        if (builderSink != null && builderSink.hasBuilderOtherThan(baseBuilder)) {
            return true;
        }
        for (final var savepoint : stack) {
            if (savepoint.hasBuilderOtherThan(baseBuilder)) {
                return true;
            }
        }
        return false;
    }

    /**
     * For each stream builder in this stack other than the designated base builder, invokes the given consumer
     * with the builder cast to the given type.
     *
     * @param builderClass the type to cast the builders to
     * @param consumer the consumer to invoke
     * @param <T> the type to cast the builders to
     */
    public <T> void forEachNonBaseBuilder(@NonNull final Class<T> builderClass, @NonNull final Consumer<T> consumer) {
        requireNonNull(builderClass);
        requireNonNull(consumer);
        if (builderSink != null) {
            builderSink.forEachOtherBuilder(consumer, builderClass, baseBuilder);
        }
        for (var savepoint : stack) {
            savepoint.forEachOtherBuilder(consumer, builderClass, baseBuilder);
        }
    }

    /**
     * Returns the {@link HandleContext.TransactionCategory} of the transaction that created this stack.
     *
     * @return the transaction category
     */
    public HandleContext.TransactionCategory txnCategory() {
        return baseBuilder.category();
    }

    /**
     * Creates a new stream builder for a removable child in the active savepoint.
     *
     * @return the new stream builder
     */
    public StreamBuilder createRemovableChildBuilder() {
        return peek().createBuilder(REMOVABLE, CHILD, NOOP_RECORD_CUSTOMIZER, false);
    }

    /**
     * Creates a new stream builder for a reversible child in the active savepoint.
     *
     * @return the new stream builder
     */
    public StreamBuilder createReversibleChildBuilder() {
        return peek().createBuilder(REVERSIBLE, CHILD, NOOP_RECORD_CUSTOMIZER, false);
    }

    /**
     * Creates a new stream builder for an irreversible preceding transaction in the active savepoint.
     *
     * @return the new stream builder
     */
    public StreamBuilder createIrreversiblePrecedingBuilder() {
        return peek().createBuilder(IRREVERSIBLE, PRECEDING, NOOP_RECORD_CUSTOMIZER, false);
    }

    /**
     * Returns all following child records in the stack for use in end-of-EVM-transaction throttling.
     * <p>
     * To be removed on completion of HIP-993 and adoption of per-dispatch throttling.
     *
     * @return the list of child records
     */
    @Deprecated
    public List<StreamBuilder> getChildBuilders() {
        final var childRecords = new ArrayList<StreamBuilder>();
        for (final var savepoint : stack) {
            for (final var builder : savepoint.followingBuilders()) {
                if (builder.category() == CHILD) {
                    childRecords.add(builder);
                }
            }
        }
        return childRecords;
    }

    /**
     * Returns the top savepoint without removing it from the stack. Used only by the {@link WritableStatesStack},
     * not part of the public API.
     *
     * @return the top savepoint
     * @throws IllegalStateException if the stack has been committed already
     */
    @NonNull
    Savepoint peek() {
        if (stack.isEmpty()) {
            throw new IllegalStateException("The stack has already been committed");
        }
        return stack.peek();
    }

    /**
     * Builds all the records for the user transaction.
     *
     * @param consensusTime consensus time of the transaction
     * @return the stream of records
     */
    public HandleOutput buildHandleOutput(@NonNull final Instant consensusTime) {
        final List<BlockItem> blockItems;
        Instant lastAssignedConsenusTime = consensusTime;
        if (HandleWorkflow.STREAM_MODE == RECORDS) {
            blockItems = null;
        } else {
            blockItems = new LinkedList<>();
        }
        final List<SingleTransactionRecord> records = new ArrayList<>();
        final var builders = requireNonNull(builderSink).allBuilders();
        TransactionID.Builder idBuilder = null;
        int indexOfUserRecord = 0;
        for (int i = 0; i < builders.size(); i++) {
            if (builders.get(i).category() == USER) {
                indexOfUserRecord = i;
                idBuilder = builders.get(i).transactionID().copyBuilder();
                break;
            }
        }
        int nextNonce = 1;
        for (int i = 0; i < builders.size(); i++) {
            final var builder = builders.get(i);
            final var nonce =
                    switch (builder.category()) {
                        case USER, SCHEDULED -> 0;
                        case PRECEDING, CHILD -> nextNonce++;
                    };
            // The schedule service specifies the transaction id to use for a triggered transaction
            if (builder.transactionID() == null || TransactionID.DEFAULT.equals(builder.transactionID())) {
                builder.transactionID(requireNonNull(idBuilder).nonce(nonce).build())
                        .syncBodyIdFromRecordId();
            }
            final var consensusNow = consensusTime.plusNanos((long) i - indexOfUserRecord);
            lastAssignedConsenusTime = consensusNow;
            builder.consensusTimestamp(consensusNow);
            if (i > indexOfUserRecord && builder.category() != SCHEDULED) {
                builder.parentConsensus(consensusTime);
            }
<<<<<<< HEAD
            switch (HandleWorkflow.STREAM_MODE) {
                case RECORDS -> records.add(((RecordStreamBuilder) builder).build());
                case BLOCKS -> requireNonNull(blockItems).addAll(((BlockStreamBuilder) builder).build());
                case BOTH -> {
                    final var pairedBuilder = (PairedStreamBuilder) builder;
                    records.add(pairedBuilder.recordBuilder().build());
                    requireNonNull(blockItems)
                            .addAll(pairedBuilder.ioBlockItemsBuilder().build());
                }
            }
        }
        if (HandleWorkflow.STREAM_MODE != RECORDS) {
            requireNonNull(roundStateChangeListener).setLastUsedConsensusTime(lastAssignedConsenusTime);
=======
            records.add(((RecordStreamBuilder) builder).build());
>>>>>>> c9119a53
        }
        return new HandleOutput(blockItems, records);
    }

    private void setupFirstSavepoint(@NonNull final HandleContext.TransactionCategory category) {
        if (state instanceof SavepointStackImpl parent) {
            stack.push(new FirstChildSavepoint(new WrappedState(state), parent.peek(), category));
        } else {
            stack.push(new FirstRootSavepoint(new WrappedState(state), requireNonNull(builderSink)));
        }
    }
}<|MERGE_RESOLUTION|>--- conflicted
+++ resolved
@@ -24,10 +24,7 @@
 import static com.hedera.node.app.spi.workflows.record.StreamBuilder.ReversingBehavior.IRREVERSIBLE;
 import static com.hedera.node.app.spi.workflows.record.StreamBuilder.ReversingBehavior.REMOVABLE;
 import static com.hedera.node.app.spi.workflows.record.StreamBuilder.ReversingBehavior.REVERSIBLE;
-<<<<<<< HEAD
 import static com.hedera.node.config.types.StreamMode.RECORDS;
-=======
->>>>>>> c9119a53
 import static java.util.Objects.requireNonNull;
 
 import com.hedera.hapi.block.stream.BlockItem;
@@ -42,11 +39,8 @@
 import com.hedera.node.app.state.ReadonlyStatesWrapper;
 import com.hedera.node.app.state.SingleTransactionRecord;
 import com.hedera.node.app.state.WrappedState;
-<<<<<<< HEAD
 import com.hedera.node.app.workflows.handle.HandleOutput;
 import com.hedera.node.app.workflows.handle.HandleWorkflow;
-=======
->>>>>>> c9119a53
 import com.hedera.node.app.workflows.handle.record.RecordStreamBuilder;
 import com.hedera.node.app.workflows.handle.stack.savepoints.BuilderSinkImpl;
 import com.hedera.node.app.workflows.handle.stack.savepoints.FirstChildSavepoint;
@@ -333,8 +327,6 @@
     }
 
     /**
-<<<<<<< HEAD
-=======
      * May only be called on the root stack to get the entire list of stream builders created in the course
      * of handling a user transaction.
      * @return all stream builders created when handling the user transaction
@@ -345,7 +337,6 @@
     }
 
     /**
->>>>>>> c9119a53
      * May only be called on the root stack to determine if this stack has capacity to create more system records to
      * as preceding dispatches.
      *
@@ -508,7 +499,6 @@
             if (i > indexOfUserRecord && builder.category() != SCHEDULED) {
                 builder.parentConsensus(consensusTime);
             }
-<<<<<<< HEAD
             switch (HandleWorkflow.STREAM_MODE) {
                 case RECORDS -> records.add(((RecordStreamBuilder) builder).build());
                 case BLOCKS -> requireNonNull(blockItems).addAll(((BlockStreamBuilder) builder).build());
@@ -522,9 +512,6 @@
         }
         if (HandleWorkflow.STREAM_MODE != RECORDS) {
             requireNonNull(roundStateChangeListener).setLastUsedConsensusTime(lastAssignedConsenusTime);
-=======
-            records.add(((RecordStreamBuilder) builder).build());
->>>>>>> c9119a53
         }
         return new HandleOutput(blockItems, records);
     }

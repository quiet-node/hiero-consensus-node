/*
 * Copyright (C) 2024 Hedera Hashgraph, LLC
 *
 * Licensed under the Apache License, Version 2.0 (the "License");
 * you may not use this file except in compliance with the License.
 * You may obtain a copy of the License at
 *
 *      http://www.apache.org/licenses/LICENSE-2.0
 *
 * Unless required by applicable law or agreed to in writing, software
 * distributed under the License is distributed on an "AS IS" BASIS,
 * WITHOUT WARRANTIES OR CONDITIONS OF ANY KIND, either express or implied.
 * See the License for the specific language governing permissions and
 * limitations under the License.
 */

package com.hedera.node.app.tss.handlers;

import static java.util.Objects.requireNonNull;

import com.hedera.hapi.node.state.roster.Roster;
import com.hedera.hapi.node.state.roster.RosterEntry;
import com.hedera.hapi.node.state.tss.TssVoteMapKey;
import com.hedera.hapi.node.transaction.TransactionBody;
import com.hedera.hapi.services.auxiliary.tss.TssVoteTransactionBody;
import com.hedera.node.app.spi.workflows.HandleContext;
import com.hedera.node.app.spi.workflows.HandleException;
import com.hedera.node.app.spi.workflows.PreCheckException;
import com.hedera.node.app.spi.workflows.PreHandleContext;
import com.hedera.node.app.spi.workflows.TransactionHandler;
import com.hedera.node.app.tss.stores.WritableTssStore;
import com.hedera.pbj.runtime.io.buffer.Bytes;
import com.swirlds.platform.state.service.ReadableRosterStore;
import edu.umd.cs.findbugs.annotations.NonNull;
import java.util.HashMap;
import java.util.Map;
import javax.inject.Inject;
import javax.inject.Singleton;

/**
 * Validates and responds to a {@link TssVoteTransactionBody}.
 */
@Singleton
public class TssVoteHandler implements TransactionHandler {

<<<<<<< HEAD
    public static final double THRESHOLD_ONE_THIRD = 3.0;

=======
>>>>>>> 76c54fce
    @Inject
    public TssVoteHandler() {
        // Dagger2
    }

    @Override
    public void preHandle(@NonNull final PreHandleContext context) throws PreCheckException {
        requireNonNull(context);
    }

    @Override
    public void pureChecks(@NonNull final TransactionBody txn) throws PreCheckException {
        requireNonNull(txn);
    }

    @Override
    public void handle(@NonNull final HandleContext context) throws HandleException {
        requireNonNull(context);
        final var txBody = context.body().tssVoteOrThrow();
        final var tssBaseStore = context.storeFactory().writableStore(WritableTssStore.class);
<<<<<<< HEAD
        final var nodeId = context.networkInfo().selfNodeInfo().nodeId();
        final TssVoteMapKey tssVoteMapKey = new TssVoteMapKey(txBody.targetRosterHash(), nodeId);
=======
        final TssVoteMapKey tssVoteMapKey = new TssVoteMapKey(
                txBody.targetRosterHash(), context.creatorInfo().nodeId());
>>>>>>> 76c54fce
        if (tssBaseStore.exists(tssVoteMapKey)) {
            // Duplicate vote
            return;
        }

<<<<<<< HEAD
        if (!TssVoteHandler.hasReachedThreshold(txBody, context, THRESHOLD_ONE_THIRD)) {
=======
        if (!TssVoteHandler.hasReachedThreshold(txBody, context)) {
>>>>>>> 76c54fce
            tssBaseStore.put(tssVoteMapKey, txBody);
        }
    }

    /**
<<<<<<< HEAD
     * Check if the threshold number of votes (totaling at least 1/thresholdDenominator of weight) have already been received for the
=======
     * Check if the threshold number of votes (totaling at least 1/3 of weight) have already been received for the
>>>>>>> 76c54fce
     * candidate roster, all with the same vote byte array.
     *
     * @param tssVoteTransaction the TssVoteTransaction to check
     * @param context the HandleContext
<<<<<<< HEAD
     * @param thresholdDenominator the denominator of the threshold
     * @return true if the threshold has been reached, false otherwise
     */
    public static boolean hasReachedThreshold(
            TssVoteTransactionBody tssVoteTransaction, HandleContext context, double thresholdDenominator) {
        final var tssBaseStore = context.storeFactory().writableStore(WritableTssStore.class);
        final var rosterStore = context.storeFactory().readableStore(ReadableRosterStore.class);

        // Get the target roster from the TssVoteTransactionBody
        Bytes targetRosterHash = tssVoteTransaction.targetRosterHash();

        // Get all votes for the active roster
        Map<RosterEntry, TssVoteTransactionBody> voteByNode = new HashMap<>();

        // Also get the total active roster weight
        long activeRosterTotalWeight = 0;

        Roster activeRoster = rosterStore.getActiveRoster();
        if (activeRoster == null) {
            throw new IllegalArgumentException("No active roster found");
        }

        // For every node in the active roster, check if there is a vote for the target roster hash
        for (RosterEntry rosterEntry : rosterStore.getActiveRoster().rosterEntries()) {
            activeRosterTotalWeight += rosterEntry.weight();
            final TssVoteMapKey tssVoteMapKey = new TssVoteMapKey(targetRosterHash, rosterEntry.nodeId());
            if (tssBaseStore.exists(tssVoteMapKey)) {
                voteByNode.put(rosterEntry, tssBaseStore.getVote(tssVoteMapKey));
            }
        }

        // Initialize a counter for the total weight of votes with the same vote byte array
        long voteWeight = 0L;

        // Iterate over the votes which has the same target roster hash
        for (RosterEntry rosterEntryKey : voteByNode.keySet()) {
            final TssVoteTransactionBody vote = voteByNode.get(rosterEntryKey);
            // If the vote byte array matches the one in the TssVoteTransaction, add the weight of the vote to the
            // counter
            if (vote.tssVote().equals(tssVoteTransaction.tssVote())) {
                voteWeight += rosterEntryKey.weight();
            }
        }

        // Check if the total weight of votes with the same vote byte array is at least 1/thresholdDenominator of the
        // total weight of the
        // network
        return voteWeight >= activeRosterTotalWeight / thresholdDenominator;
=======
     * @return true if the threshold has been reached, false otherwise
     */
    public static boolean hasReachedThreshold(
            @NonNull final TssVoteTransactionBody tssVoteTransaction, @NonNull final HandleContext context) {
        final var rosterStore = context.storeFactory().readableStore(ReadableRosterStore.class);

        final Roster activeRoster = rosterStore.getActiveRoster();
        if (activeRoster == null) {
            throw new IllegalArgumentException("No active roster found");
        }
        // Get the target roster from the TssVoteTransactionBody
        final Bytes targetRosterHash = tssVoteTransaction.targetRosterHash();

        // Also get the total active roster weight
        long activeRosterTotalWeight = 0;
        // Initialize a counter for the total weight of votes with the same vote byte array
        long voteWeight = 0L;
        final var tssBaseStore = context.storeFactory().writableStore(WritableTssStore.class);
        // For every node in the active roster, check if there is a vote for the target roster hash
        for (final RosterEntry rosterEntry : activeRoster.rosterEntries()) {
            activeRosterTotalWeight += rosterEntry.weight();
            final var tssVoteMapKey = new TssVoteMapKey(targetRosterHash, rosterEntry.nodeId());
            if (tssBaseStore.exists(tssVoteMapKey)) {
                final var vote = tssBaseStore.getVote(tssVoteMapKey);
                // If the vote byte array matches the one in the TssVoteTransaction, add the weight of the vote to the
                // counter
                if (vote.tssVote().equals(tssVoteTransaction.tssVote())) {
                    voteWeight += rosterEntry.weight();
                }
            }
        }

        // Check if the total weight of votes with the same vote byte array is at least 1/3 of the
        // total weight of the network
        // Adding a +1 to the threshold to account for rounding errors.
        return voteWeight >= (activeRosterTotalWeight / 3) + ((activeRosterTotalWeight % 3) == 0 ? 0 : 1);
>>>>>>> 76c54fce
    }
}<|MERGE_RESOLUTION|>--- conflicted
+++ resolved
@@ -32,22 +32,16 @@
 import com.hedera.pbj.runtime.io.buffer.Bytes;
 import com.swirlds.platform.state.service.ReadableRosterStore;
 import edu.umd.cs.findbugs.annotations.NonNull;
-import java.util.HashMap;
-import java.util.Map;
 import javax.inject.Inject;
 import javax.inject.Singleton;
 
 /**
  * Validates and responds to a {@link TssVoteTransactionBody}.
+ * <p>Tracked <a href="https://github.com/hashgraph/hedera-services/issues/14750">here</a>
  */
 @Singleton
 public class TssVoteHandler implements TransactionHandler {
 
-<<<<<<< HEAD
-    public static final double THRESHOLD_ONE_THIRD = 3.0;
-
-=======
->>>>>>> 76c54fce
     @Inject
     public TssVoteHandler() {
         // Dagger2
@@ -68,87 +62,24 @@
         requireNonNull(context);
         final var txBody = context.body().tssVoteOrThrow();
         final var tssBaseStore = context.storeFactory().writableStore(WritableTssStore.class);
-<<<<<<< HEAD
-        final var nodeId = context.networkInfo().selfNodeInfo().nodeId();
-        final TssVoteMapKey tssVoteMapKey = new TssVoteMapKey(txBody.targetRosterHash(), nodeId);
-=======
         final TssVoteMapKey tssVoteMapKey = new TssVoteMapKey(
                 txBody.targetRosterHash(), context.creatorInfo().nodeId());
->>>>>>> 76c54fce
         if (tssBaseStore.exists(tssVoteMapKey)) {
             // Duplicate vote
             return;
         }
 
-<<<<<<< HEAD
-        if (!TssVoteHandler.hasReachedThreshold(txBody, context, THRESHOLD_ONE_THIRD)) {
-=======
         if (!TssVoteHandler.hasReachedThreshold(txBody, context)) {
->>>>>>> 76c54fce
             tssBaseStore.put(tssVoteMapKey, txBody);
         }
     }
 
     /**
-<<<<<<< HEAD
-     * Check if the threshold number of votes (totaling at least 1/thresholdDenominator of weight) have already been received for the
-=======
      * Check if the threshold number of votes (totaling at least 1/3 of weight) have already been received for the
->>>>>>> 76c54fce
      * candidate roster, all with the same vote byte array.
      *
      * @param tssVoteTransaction the TssVoteTransaction to check
      * @param context the HandleContext
-<<<<<<< HEAD
-     * @param thresholdDenominator the denominator of the threshold
-     * @return true if the threshold has been reached, false otherwise
-     */
-    public static boolean hasReachedThreshold(
-            TssVoteTransactionBody tssVoteTransaction, HandleContext context, double thresholdDenominator) {
-        final var tssBaseStore = context.storeFactory().writableStore(WritableTssStore.class);
-        final var rosterStore = context.storeFactory().readableStore(ReadableRosterStore.class);
-
-        // Get the target roster from the TssVoteTransactionBody
-        Bytes targetRosterHash = tssVoteTransaction.targetRosterHash();
-
-        // Get all votes for the active roster
-        Map<RosterEntry, TssVoteTransactionBody> voteByNode = new HashMap<>();
-
-        // Also get the total active roster weight
-        long activeRosterTotalWeight = 0;
-
-        Roster activeRoster = rosterStore.getActiveRoster();
-        if (activeRoster == null) {
-            throw new IllegalArgumentException("No active roster found");
-        }
-
-        // For every node in the active roster, check if there is a vote for the target roster hash
-        for (RosterEntry rosterEntry : rosterStore.getActiveRoster().rosterEntries()) {
-            activeRosterTotalWeight += rosterEntry.weight();
-            final TssVoteMapKey tssVoteMapKey = new TssVoteMapKey(targetRosterHash, rosterEntry.nodeId());
-            if (tssBaseStore.exists(tssVoteMapKey)) {
-                voteByNode.put(rosterEntry, tssBaseStore.getVote(tssVoteMapKey));
-            }
-        }
-
-        // Initialize a counter for the total weight of votes with the same vote byte array
-        long voteWeight = 0L;
-
-        // Iterate over the votes which has the same target roster hash
-        for (RosterEntry rosterEntryKey : voteByNode.keySet()) {
-            final TssVoteTransactionBody vote = voteByNode.get(rosterEntryKey);
-            // If the vote byte array matches the one in the TssVoteTransaction, add the weight of the vote to the
-            // counter
-            if (vote.tssVote().equals(tssVoteTransaction.tssVote())) {
-                voteWeight += rosterEntryKey.weight();
-            }
-        }
-
-        // Check if the total weight of votes with the same vote byte array is at least 1/thresholdDenominator of the
-        // total weight of the
-        // network
-        return voteWeight >= activeRosterTotalWeight / thresholdDenominator;
-=======
      * @return true if the threshold has been reached, false otherwise
      */
     public static boolean hasReachedThreshold(
@@ -185,6 +116,5 @@
         // total weight of the network
         // Adding a +1 to the threshold to account for rounding errors.
         return voteWeight >= (activeRosterTotalWeight / 3) + ((activeRosterTotalWeight % 3) == 0 ? 0 : 1);
->>>>>>> 76c54fce
     }
 }
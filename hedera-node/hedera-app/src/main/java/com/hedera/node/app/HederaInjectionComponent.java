--- conflicted
+++ resolved
@@ -211,11 +211,7 @@
         Builder boundaryStateChangeListener(BoundaryStateChangeListener boundaryStateChangeListener);
 
         @BindsInstance
-<<<<<<< HEAD
-        Builder kvStateChangeListener(ImmediateStateChangeListener immediateStateChangeListener);
-=======
         Builder immediateStateChangeListener(ImmediateStateChangeListener immediateStateChangeListener);
->>>>>>> c969c4b4
 
         @BindsInstance
         Builder migrationStateChanges(List<StateChanges.Builder> migrationStateChanges);

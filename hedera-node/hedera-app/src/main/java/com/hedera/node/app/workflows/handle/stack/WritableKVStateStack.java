--- conflicted
+++ resolved
@@ -52,12 +52,8 @@
      * {@link com.hedera.node.app.spi.workflows.HandleContext.SavepointStack}
      *
      * @param writableStatesStack the {@link WritableStatesStack}
-<<<<<<< HEAD
-     * @param serviceName the service name
-     * @param stateKey the state key
-=======
+     * @param serviceName         the service name
      * @param stateKey            the state key
->>>>>>> ba1c8d94
      * @throws NullPointerException if any of the arguments is {@code null}
      */
     public WritableKVStateStack(
@@ -80,6 +76,9 @@
         return serviceName;
     }
 
+    /**
+     * {@inheritDoc}
+     */
     @Override
     @NonNull
     public String getStateKey() {

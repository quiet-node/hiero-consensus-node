--- conflicted
+++ resolved
@@ -60,13 +60,8 @@
             case CONSENSUS_CREATE_TOPIC,
                     CONSENSUS_UPDATE_TOPIC,
                     CONSENSUS_DELETE_TOPIC,
-<<<<<<< HEAD
-                    CONSENSUS_APPROVE_ALLOWANCE,
-                    CONSENSUS_SUBMIT_MESSAGE -> ConsensusService.NAME;
-=======
                     CONSENSUS_SUBMIT_MESSAGE,
                     CONSENSUS_APPROVE_ALLOWANCE -> ConsensusService.NAME;
->>>>>>> 32b35c35
 
             case CONTRACT_CREATE_INSTANCE,
                     CONTRACT_UPDATE_INSTANCE,

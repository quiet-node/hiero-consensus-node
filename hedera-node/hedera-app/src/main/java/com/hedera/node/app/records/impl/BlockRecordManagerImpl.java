/*
 * Copyright (C) 2023 Hedera Hashgraph, LLC
 *
 * Licensed under the Apache License, Version 2.0 (the "License");
 * you may not use this file except in compliance with the License.
 * You may obtain a copy of the License at
 *
 *      http://www.apache.org/licenses/LICENSE-2.0
 *
 * Unless required by applicable law or agreed to in writing, software
 * distributed under the License is distributed on an "AS IS" BASIS,
 * WITHOUT WARRANTIES OR CONDITIONS OF ANY KIND, either express or implied.
 * See the License for the specific language governing permissions and
 * limitations under the License.
 */

package com.hedera.node.app.records.impl;

import static com.hedera.node.app.records.impl.BlockRecordInfoUtils.HASH_SIZE;
import static java.util.Objects.requireNonNull;

import com.hedera.hapi.node.base.Timestamp;
import com.hedera.hapi.node.state.blockrecords.BlockInfo;
import com.hedera.hapi.node.state.blockrecords.RunningHashes;
import com.hedera.node.app.records.BlockRecordManager;
import com.hedera.node.app.records.BlockRecordService;
import com.hedera.node.app.spi.state.WritableSingletonStateBase;
import com.hedera.node.app.state.HederaState;
import com.hedera.node.app.state.SingleTransactionRecord;
import com.hedera.node.config.ConfigProvider;
import com.hedera.node.config.data.BlockRecordStreamConfig;
import com.hedera.pbj.runtime.io.buffer.Bytes;
import com.swirlds.common.crypto.DigestType;
import com.swirlds.common.crypto.Hash;
import com.swirlds.common.stream.LinkedObjectStreamUtilities;
import edu.umd.cs.findbugs.annotations.NonNull;
import edu.umd.cs.findbugs.annotations.Nullable;
import java.time.Instant;
import java.util.stream.Stream;
import javax.inject.Inject;
import javax.inject.Singleton;
import org.apache.logging.log4j.LogManager;
import org.apache.logging.log4j.Logger;

/**
 * An implementation of {@link BlockRecordManager} primarily responsible for managing state ({@link RunningHashes} and
 * {@link BlockInfo}), and delegating to a {@link BlockRecordStreamProducer} for writing to the stream file, hashing,
 * and performing other duties, possibly on background threads. All APIs of {@link BlockRecordManager} can only be
 * called from the "handle" thread!
 */
@Singleton
public final class BlockRecordManagerImpl implements BlockRecordManager {
    private static final Logger logger = LogManager.getLogger(BlockRecordManagerImpl.class);

    /**
     * The number of blocks to keep multiplied by hash size. This is computed based on the
     * {@link BlockRecordStreamConfig#numOfBlockHashesInState()} setting multiplied by the size of each hash. This
     * setting is computed once at startup and used throughout.
     */
    private final int numBlockHashesToKeepBytes;
    /**
     * The number of seconds of consensus time in a block period, from configuration. This is computed based on the
     * {@link BlockRecordStreamConfig#logPeriod()} setting. This setting is computed once at startup and used
     * throughout.
     */
    private final long blockPeriodInSeconds;
    /**
     * The stream file producer we are using. This is set once during startup, and used throughout the execution of the
     * node. It would be nice to allow this to be a dynamic property, but it just isn't convenient to do so at this
     * time.
     */
    private final BlockRecordStreamProducer streamFileProducer;
    /**
     * A {@link BlockInfo} of the most recently completed block. This is actually available in state, but there
     * is no reason for us to read it from state every time we need it, we can just recompute and cache this every
     * time we finish a provisional block.
     */
    private BlockInfo lastBlockInfo;
    /** The number of the current provisional block. "provisional" because the block is not yet complete. */
    private long provisionalCurrentBlockNumber;
    /**
     * The consensus time of the first transaction in the current block. "provisional" because the block is not yet
     * complete.
     */
    private Instant provisionalCurrentBlockFirstTransactionTime = null;
    /** True when we have completed event recovery. This is not yet implemented properly. */
    private boolean eventRecoveryCompleted = false;

    /**
     * Construct BlockRecordManager
     *
     * @param configProvider The configuration provider
     * @param state The current hedera state
     * @param streamFileProducer The stream file producer
     */
    @Inject
    public BlockRecordManagerImpl(
            @NonNull final ConfigProvider configProvider,
            @NonNull final HederaState state,
            @NonNull final BlockRecordStreamProducer streamFileProducer) {

        requireNonNull(state);
        requireNonNull(configProvider);
        this.streamFileProducer = requireNonNull(streamFileProducer);

        // FUTURE: check if we were started in event recover mode and if event recovery needs to be completed before we
        // write any new records to stream
        this.eventRecoveryCompleted = false;

        // Get static configuration that is assumed not to change while the node is running
        final var recordStreamConfig = configProvider.getConfiguration().getConfigData(BlockRecordStreamConfig.class);
        this.blockPeriodInSeconds = recordStreamConfig.logPeriod();
        this.numBlockHashesToKeepBytes = recordStreamConfig.numOfBlockHashesInState() * HASH_SIZE;

        // Initialize the last block info and provisional block info.
        // NOTE: State migration happens BEFORE dagger initialization, and this object is managed by dagger. So we are
        // guaranteed that the state exists PRIOR to this call.
        final var states = state.createReadableStates(BlockRecordService.NAME);
        final var blockInfoState = states.<BlockInfo>getSingleton(BlockRecordService.BLOCK_INFO_STATE_KEY);
        this.lastBlockInfo = blockInfoState.get();
        assert this.lastBlockInfo != null : "Cannot be null, because this state is created at genesis";
        this.provisionalCurrentBlockNumber = lastBlockInfo.lastBlockNumber() + 1; // We know what this will be
        this.provisionalCurrentBlockFirstTransactionTime = null; // We do not know what this will be yet

        // Initialize the stream file producer. NOTE, if the producer cannot be initialized, and a random exception is
        // thrown here, then startup of the node will fail. This is the intended behavior. We MUST be able to produce
        // record streams, or there really is no point to running the node!
        final var runningHashState = states.<RunningHashes>getSingleton(BlockRecordService.RUNNING_HASHES_STATE_KEY);
        final var lastRunningHashes = runningHashState.get();
        assert lastRunningHashes != null : "Cannot be null, because this state is created at genesis";
        this.streamFileProducer.initRunningHash(lastRunningHashes);
    }

    // =================================================================================================================
    // AutoCloseable implementation

    /** {@inheritDoc} */
    @Override
    public void close() {
        try {
            streamFileProducer.close();
        } catch (final Exception e) {
            // This is a fairly serious warning. This basically means we cannot guarantee that some records were
            // produced. However, since the {@link BlockRecordManager} is a singleton, this close method is only called
            // when the node is being shutdown anyway.
            logger.warn("Failed to close streamFileProducer properly", e);
        }
    }

    // =================================================================================================================
    // BlockRecordManager implementation

    /** {@inheritDoc} */
    public void startUserTransaction(@NonNull final Instant consensusTime, @NonNull final HederaState state) {
        // Is this the very first transaction since the node was started?
        final var restarted = provisionalCurrentBlockFirstTransactionTime == null;
        // We did just restart. So we will need to create a new block, but we don't need to close out the old one.
        // This also works for genesis, since the state was prepopulated with a lastBlockInfo.
        if (restarted) {
            final var lastBlockNo = lastBlockInfo.lastBlockNumber();
            provisionalCurrentBlockNumber = lastBlockNo + 1;
            provisionalCurrentBlockFirstTransactionTime = consensusTime;
            streamFileProducer.switchBlocks(lastBlockNo, provisionalCurrentBlockNumber, consensusTime);
        } else {
            // Check to see if we are at the boundary between blocks and should create a new one. Each block is covered
            // by some period. We'll compute the period of the current provisional block and the period covered by the
            // given consensus time, and if they are different, we'll close out the current block and start a new one.
            final var currentBlockPeriod = getBlockPeriod(provisionalCurrentBlockFirstTransactionTime);
            final var newBlockPeriod = getBlockPeriod(consensusTime);
            if (newBlockPeriod > currentBlockPeriod) {
                // Compute the state for the newly completed block. The `lastBlockHashBytes` is the running hash after
                // the last transaction
                final var lastBlockNo = provisionalCurrentBlockNumber;
                final var lastBlockFirstTransactionTime = provisionalCurrentBlockFirstTransactionTime;
                final var lastBlockHashBytes = streamFileProducer.getRunningHash();
                lastBlockInfo =
                        updateBlockInfo(lastBlockInfo, lastBlockNo, lastBlockFirstTransactionTime, lastBlockHashBytes);

                // Update BlockInfo state
                final var states = state.createWritableStates(BlockRecordService.NAME);
                final var blockInfoState = states.<BlockInfo>getSingleton(BlockRecordService.BLOCK_INFO_STATE_KEY);
                blockInfoState.put(lastBlockInfo);

                // log end of block if needed
                if (logger.isDebugEnabled()) {
                    logger.debug(
                            """
                                    --- BLOCK UPDATE ---
                                      Finished: #{} @ {} with hash {}
                                      Starting: #{} @ {}""",
                            lastBlockNo,
                            provisionalCurrentBlockFirstTransactionTime,
                            new Hash(lastBlockHashBytes.toByteArray(), DigestType.SHA_384),
                            lastBlockNo + 1,
                            consensusTime);
                }

                // close all stream files for end of block and create signature files, then open new block record file
                provisionalCurrentBlockNumber = lastBlockNo + 1;
                provisionalCurrentBlockFirstTransactionTime = consensusTime;
                streamFileProducer.switchBlocks(lastBlockNo, provisionalCurrentBlockNumber, consensusTime);
            }
        }
    }

    /** {@inheritDoc} */
    public void endUserTransaction(
            @NonNull final Stream<SingleTransactionRecord> recordStreamItems, @NonNull final HederaState state) {
        // check if we need to run event recovery before we can write any new records to stream
        if (!this.eventRecoveryCompleted) {
            // FUTURE create event recovery class and call it here. Should this be in startUserTransaction()?
            this.eventRecoveryCompleted = true;
        }
        // pass to record stream writer to handle
        streamFileProducer.writeRecordStreamItems(recordStreamItems);
    }

    /** {@inheritDoc} */
    @Override
    public void endRound(@NonNull final HederaState state) {
        // We get the latest running hash from the StreamFileProducer blocking if needed for it to be computed.
        final var currentRunningHash = streamFileProducer.getRunningHash();
        // Update running hashes in state with the latest running hash and the previous 3 running hashes.
        final var states = state.createWritableStates(BlockRecordService.NAME);
        final var runningHashesState = states.<RunningHashes>getSingleton(BlockRecordService.RUNNING_HASHES_STATE_KEY);
        final var existingRunningHashes = runningHashesState.get();
        assert existingRunningHashes != null : "This cannot be null because genesis migration sets it";
        runningHashesState.put(new RunningHashes(
                currentRunningHash,
                existingRunningHashes.runningHash(),
                existingRunningHashes.nMinus1RunningHash(),
                existingRunningHashes.nMinus2RunningHash()));
        // Commit the changes to the merkle tree.
        ((WritableSingletonStateBase<RunningHashes>) runningHashesState).commit();
    }

    // ========================================================================================================
    // Running Hash Getter Methods

    /** {@inheritDoc} */
    @NonNull
    @Override
    public Bytes getRunningHash() {
        return streamFileProducer.getRunningHash();
    }

    /** {@inheritDoc} */
    @Nullable
    @Override
    public Bytes getNMinus3RunningHash() {
        return streamFileProducer.getNMinus3RunningHash();
    }

    // ========================================================================================================
    // BlockRecordInfo Implementation

    /** {@inheritDoc} */
    @Override
    public long lastBlockNo() {
        return lastBlockInfo.lastBlockNumber();
    }

    /** {@inheritDoc} */
    @Nullable
    @Override
    public Instant firstConsTimeOfLastBlock() {
        return BlockRecordInfoUtils.firstConsTimeOfLastBlock(lastBlockInfo);
    }

    /** {@inheritDoc} */
    @Nullable
    @Override
    public Bytes lastBlockHash() {
        return BlockRecordInfoUtils.lastBlockHash(lastBlockInfo);
    }

    /** {@inheritDoc} */
    @Nullable
    @Override
    public Bytes blockHashByBlockNumber(final long blockNo) {
        return BlockRecordInfoUtils.blockHashByBlockNumber(lastBlockInfo, blockNo);
    }

    /** {@inheritDoc} */
    @Override
    public void advanceConsensusClock(@NonNull final Instant consensusTime, @NonNull final HederaState state) {
        final var builder = this.lastBlockInfo
                .copyBuilder()
                .consTimeOfLastHandledTxn(Timestamp.newBuilder()
                        .seconds(consensusTime.getEpochSecond())
                        .nanos(consensusTime.getNano()));
        if (!this.lastBlockInfo.migrationRecordsStreamed()) {
            // Any records created during migration should have been published already. Now we shut off the flag to
            // disallow further publishing
            builder.migrationRecordsStreamed(true);
        }
        final var newBlockInfo = builder.build();

        // Update the latest block info in state
        final var states = state.createWritableStates(BlockRecordService.NAME);
        final var blockInfoState = states.<BlockInfo>getSingleton(BlockRecordService.BLOCK_INFO_STATE_KEY);
        blockInfoState.put(newBlockInfo);
        // Commit the changes. We don't ever want to roll back when advancing the consensus clock
        ((WritableSingletonStateBase<BlockInfo>) blockInfoState).commit();

        // Cache the updated block info
        this.lastBlockInfo = newBlockInfo;
    }

    // ========================================================================================================
    // Private Methods

    /**
     * Get the block period from consensus timestamp. Based on
     * {@link LinkedObjectStreamUtilities#getPeriod(Instant, long)} but updated to work on {@link Instant}.
     *
     * @param consensusTimestamp The consensus timestamp
     * @return The block period from epoch the consensus timestamp is in
     */
    private long getBlockPeriod(@Nullable final Instant consensusTimestamp) {
        if (consensusTimestamp == null) return 0;
        return consensusTimestamp.getEpochSecond() / blockPeriodInSeconds;
    }

    /**
     * Create a new updated BlockInfo from existing BlockInfo and new block information. BlockInfo stores block hashes as a single
     * byte array, so we need to append or if full shift left and insert new block hash.
     *
     * @param currentBlockInfo The current block info
     * @param newBlockNumber The new block number
     * @param blockFirstTransactionTime The new block first transaction time
     * @param blockHash The new block hash
     */
    private BlockInfo updateBlockInfo(
            BlockInfo currentBlockInfo, long newBlockNumber, Instant blockFirstTransactionTime, Bytes blockHash) {
        // compute new block hashes bytes
        final byte[] blockHashesBytes = currentBlockInfo.blockHashes().toByteArray();
        byte[] newBlockHashesBytes;
        if (blockHashesBytes.length < numBlockHashesToKeepBytes) {
            // append new hash bytes to end
            newBlockHashesBytes = new byte[blockHashesBytes.length + HASH_SIZE];
            System.arraycopy(blockHashesBytes, 0, newBlockHashesBytes, 0, blockHashesBytes.length);
            blockHash.getBytes(0, newBlockHashesBytes, newBlockHashesBytes.length - HASH_SIZE, HASH_SIZE);
        } else {
            // shift bytes left by HASH_SIZE and then set new hash bytes to at end HASH_SIZE bytes
            newBlockHashesBytes = blockHashesBytes;
            System.arraycopy(
                    newBlockHashesBytes, HASH_SIZE, newBlockHashesBytes, 0, newBlockHashesBytes.length - HASH_SIZE);
            blockHash.getBytes(0, newBlockHashesBytes, newBlockHashesBytes.length - HASH_SIZE, HASH_SIZE);
        }
        return new BlockInfo(
                newBlockNumber,
                new Timestamp(blockFirstTransactionTime.getEpochSecond(), blockFirstTransactionTime.getNano()),
                Bytes.wrap(newBlockHashesBytes),
<<<<<<< HEAD
                currentBlockInfo.consTimeOfLastHandledTxn(),
                currentBlockInfo.migrationRecordsStreamed());
=======
                lastBlockInfo.consTimeOfLastHandledTxn(),
                lastBlockInfo.migrationRecordsStreamed());
>>>>>>> 1783f9d8
    }
}<|MERGE_RESOLUTION|>--- conflicted
+++ resolved
@@ -352,12 +352,7 @@
                 newBlockNumber,
                 new Timestamp(blockFirstTransactionTime.getEpochSecond(), blockFirstTransactionTime.getNano()),
                 Bytes.wrap(newBlockHashesBytes),
-<<<<<<< HEAD
-                currentBlockInfo.consTimeOfLastHandledTxn(),
-                currentBlockInfo.migrationRecordsStreamed());
-=======
                 lastBlockInfo.consTimeOfLastHandledTxn(),
                 lastBlockInfo.migrationRecordsStreamed());
->>>>>>> 1783f9d8
     }
 }
/*
 * Copyright (C) 2023-2024 Hedera Hashgraph, LLC
 *
 * Licensed under the Apache License, Version 2.0 (the "License");
 * you may not use this file except in compliance with the License.
 * You may obtain a copy of the License at
 *
 *      http://www.apache.org/licenses/LICENSE-2.0
 *
 * Unless required by applicable law or agreed to in writing, software
 * distributed under the License is distributed on an "AS IS" BASIS,
 * WITHOUT WARRANTIES OR CONDITIONS OF ANY KIND, either express or implied.
 * See the License for the specific language governing permissions and
 * limitations under the License.
 */

package com.hedera.node.app.workflows.handle;

import static com.hedera.node.app.service.contract.impl.ContractServiceImpl.CONTRACT_SERVICE;

import com.hedera.node.app.service.addressbook.impl.handlers.AddressBookHandlers;
import com.hedera.node.app.service.consensus.impl.handlers.ConsensusHandlers;
import com.hedera.node.app.service.contract.impl.handlers.ContractHandlers;
import com.hedera.node.app.service.file.impl.handlers.FileHandlers;
import com.hedera.node.app.service.networkadmin.impl.handlers.NetworkAdminHandlers;
import com.hedera.node.app.service.schedule.impl.handlers.ScheduleHandlers;
import com.hedera.node.app.service.token.impl.handlers.TokenHandlers;
import com.hedera.node.app.service.util.impl.handlers.UtilHandlers;
import com.hedera.node.app.workflows.dispatcher.TransactionHandlers;
import dagger.Module;
import dagger.Provides;
import edu.umd.cs.findbugs.annotations.NonNull;
import java.util.concurrent.Executor;
import java.util.concurrent.ForkJoinPool;
import java.util.function.Supplier;
import javax.inject.Named;
import javax.inject.Singleton;

@Module
public interface HandlersInjectionModule {
    @Provides
    @Singleton
    static Supplier<ContractHandlers> provideContractHandlers() {
        return CONTRACT_SERVICE::handlers;
    }

    @Provides
    @Named("FreezeService")
    static Executor provideFreezeServiceExecutor() {
        return new ForkJoinPool(
                1, ForkJoinPool.defaultForkJoinWorkerThreadFactory, Thread.getDefaultUncaughtExceptionHandler(), true);
    }

    @Provides
    @Singleton
    static TransactionHandlers provideTransactionHandlers(
            @NonNull final NetworkAdminHandlers networkAdminHandlers,
            @NonNull final ConsensusHandlers consensusHandlers,
            @NonNull final FileHandlers fileHandlers,
            @NonNull final Supplier<ContractHandlers> contractHandlers,
            @NonNull final ScheduleHandlers scheduleHandlers,
            @NonNull final TokenHandlers tokenHandlers,
            @NonNull final UtilHandlers utilHandlers,
            @NonNull final AddressBookHandlers addressBookHandlers) {
        return new TransactionHandlers(
                consensusHandlers.consensusCreateTopicHandler(),
                consensusHandlers.consensusUpdateTopicHandler(),
                consensusHandlers.consensusDeleteTopicHandler(),
                consensusHandlers.consensusSubmitMessageHandler(),
                contractHandlers.get().contractCreateHandler(),
                contractHandlers.get().contractUpdateHandler(),
                contractHandlers.get().contractCallHandler(),
                contractHandlers.get().contractDeleteHandler(),
                contractHandlers.get().contractSystemDeleteHandler(),
                contractHandlers.get().contractSystemUndeleteHandler(),
                contractHandlers.get().ethereumTransactionHandler(),
                tokenHandlers.cryptoCreateHandler(),
                tokenHandlers.cryptoUpdateHandler(),
                tokenHandlers.cryptoTransferHandler(),
                tokenHandlers.cryptoDeleteHandler(),
                tokenHandlers.cryptoApproveAllowanceHandler(),
                tokenHandlers.cryptoDeleteAllowanceHandler(),
                tokenHandlers.cryptoAddLiveHashHandler(),
                tokenHandlers.cryptoDeleteLiveHashHandler(),
                fileHandlers.fileCreateHandler(),
                fileHandlers.fileUpdateHandler(),
                fileHandlers.fileDeleteHandler(),
                fileHandlers.fileAppendHandler(),
                fileHandlers.fileSystemDeleteHandler(),
                fileHandlers.fileSystemUndeleteHandler(),
                networkAdminHandlers.freezeHandler(),
                networkAdminHandlers.networkUncheckedSubmitHandler(),
                scheduleHandlers.scheduleCreateHandler(),
                scheduleHandlers.scheduleSignHandler(),
                scheduleHandlers.scheduleDeleteHandler(),
                tokenHandlers.tokenCreateHandler(),
                tokenHandlers.tokenUpdateHandler(),
                tokenHandlers.tokenMintHandler(),
                tokenHandlers.tokenBurnHandler(),
                tokenHandlers.tokenDeleteHandler(),
                tokenHandlers.tokenAccountWipeHandler(),
                tokenHandlers.tokenFreezeAccountHandler(),
                tokenHandlers.tokenUnfreezeAccountHandler(),
                tokenHandlers.tokenGrantKycToAccountHandler(),
                tokenHandlers.tokenRevokeKycFromAccountHandler(),
                tokenHandlers.tokenAssociateToAccountHandler(),
                tokenHandlers.tokenDissociateFromAccountHandler(),
                tokenHandlers.tokenFeeScheduleUpdateHandler(),
                tokenHandlers.tokenPauseHandler(),
                tokenHandlers.tokenUnpauseHandler(),
                tokenHandlers.tokenUpdateNftsHandler(),
<<<<<<< HEAD
                tokenHandlers.tokenAirdropsHandler(),
                utilHandlers.prngHandler());
=======
                utilHandlers.prngHandler(),
                addressBookHandlers.nodeCreateHandler(),
                addressBookHandlers.nodeDeleteHandler(),
                addressBookHandlers.nodeUpdateHandler());
>>>>>>> ef89d137
    }
}<|MERGE_RESOLUTION|>--- conflicted
+++ resolved
@@ -109,14 +109,10 @@
                 tokenHandlers.tokenPauseHandler(),
                 tokenHandlers.tokenUnpauseHandler(),
                 tokenHandlers.tokenUpdateNftsHandler(),
-<<<<<<< HEAD
                 tokenHandlers.tokenAirdropsHandler(),
-                utilHandlers.prngHandler());
-=======
                 utilHandlers.prngHandler(),
                 addressBookHandlers.nodeCreateHandler(),
                 addressBookHandlers.nodeDeleteHandler(),
                 addressBookHandlers.nodeUpdateHandler());
->>>>>>> ef89d137
     }
 }
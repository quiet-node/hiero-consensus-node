--- conflicted
+++ resolved
@@ -44,18 +44,18 @@
         this.delegate = requireNonNull(delegate, "delegate must not be null");
     }
 
-<<<<<<< HEAD
+    /**
+     * {@inheritDoc}
+     */
     @Override
     @NonNull
     public final String getServiceName() {
         return delegate.getServiceName();
     }
 
-=======
     /**
      * {@inheritDoc}
      */
->>>>>>> ba1c8d94
     @NonNull
     @Override
     public String getStateKey() {

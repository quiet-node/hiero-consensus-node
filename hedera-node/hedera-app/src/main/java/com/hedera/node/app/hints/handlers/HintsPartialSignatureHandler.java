// SPDX-License-Identifier: Apache-2.0
package com.hedera.node.app.hints.handlers;

import static java.util.Objects.requireNonNull;

import com.github.benmanes.caffeine.cache.Caffeine;
import com.github.benmanes.caffeine.cache.LoadingCache;
import com.hedera.hapi.node.state.roster.Roster;
import com.hedera.hapi.services.auxiliary.hints.HintsPartialSignatureTransactionBody;
import com.hedera.node.app.hints.ReadableHintsStore;
import com.hedera.node.app.hints.impl.HintsContext;
import com.hedera.node.app.spi.workflows.HandleContext;
import com.hedera.node.app.spi.workflows.HandleException;
import com.hedera.node.app.spi.workflows.PreCheckException;
import com.hedera.node.app.spi.workflows.PreHandleContext;
import com.hedera.node.app.spi.workflows.PureChecksContext;
import com.hedera.node.app.spi.workflows.TransactionHandler;
import com.hedera.pbj.runtime.io.buffer.Bytes;
import edu.umd.cs.findbugs.annotations.NonNull;
import edu.umd.cs.findbugs.annotations.Nullable;
import java.time.Duration;
import java.util.ConcurrentModificationException;
import java.util.concurrent.ConcurrentMap;
import java.util.concurrent.TimeUnit;
import java.util.concurrent.atomic.AtomicReference;
import javax.inject.Inject;
import javax.inject.Singleton;
import org.apache.logging.log4j.LogManager;
import org.apache.logging.log4j.Logger;

@Singleton
public class HintsPartialSignatureHandler implements TransactionHandler {
<<<<<<< HEAD
    private static final Logger log = LogManager.getLogger(HintsContext.class);
=======
    private static final Logger log = LogManager.getLogger(HintsPartialSignatureHandler.class);
>>>>>>> 9fd099fe

    @NonNull
    private final ConcurrentMap<Bytes, HintsContext.Signing> signings;

    private final AtomicReference<Roster> currentRoster;

    private final HintsContext hintsContext;

    private final LoadingCache<PartialSignature, Validation> cache;

    /**
     * A node's partial signature verified relative to a particular hinTS construction id and CRS.
     *
     * @param constructionId the construction id
     * @param crs            the CRS
     * @param nodeId         the node id
     * @param body           the partial signature
     */
    private record PartialSignature(
            long constructionId, @NonNull Bytes crs, long nodeId, @NonNull HintsPartialSignatureTransactionBody body) {
        private PartialSignature {
            requireNonNull(crs);
            requireNonNull(body);
        }
    }

    /**
     * The result of validating a signature and computing an optimistic aggregated signature if the signature
     * is valid and likely to trigger the final aggregation process.
     * @param valid whether the signature is valid
     * @param result if applicable, the result of aggregation assuming this was the last valid signature needed
     */
    private record Validation(boolean valid, @Nullable HintsContext.Signing.Result result) {}

    @Inject
    public HintsPartialSignatureHandler(
            @NonNull final Duration blockPeriod,
            @NonNull final ConcurrentMap<Bytes, HintsContext.Signing> signings,
            @NonNull final HintsContext context,
            @NonNull final AtomicReference<Roster> currentRoster) {
        this.signings = requireNonNull(signings);
        this.hintsContext = requireNonNull(context);
        this.currentRoster = requireNonNull(currentRoster);
        cache = Caffeine.newBuilder()
                .expireAfterAccess(Math.max(1, 2 * blockPeriod.getSeconds()), TimeUnit.SECONDS)
                .softValues()
                .build(this::computeValidation);
    }

    @Override
    public void pureChecks(@NonNull final PureChecksContext context) throws PreCheckException {
        requireNonNull(context);
    }

    @Override
    public void preHandle(@NonNull final PreHandleContext context) throws PreCheckException {
        requireNonNull(context);
        final var op = context.body().hintsPartialSignatureOrThrow();
        final var hintsStore = context.createStore(ReadableHintsStore.class);
        // We don't care about the result, just that it's in the cache
<<<<<<< HEAD
        cache.get(new PartialSignature(
                hintsContext.constructionIdOrThrow(),
                requireNonNull(hintsStore.crsIfKnown()),
                context.creatorInfo().nodeId(),
                op));
=======
        try {
            cache.get(new PartialSignature(
                    hintsContext.constructionIdOrThrow(),
                    requireNonNull(hintsStore.crsIfKnown()),
                    context.creatorInfo().nodeId(),
                    context.body().hintsPartialSignatureOrThrow()));
        } catch (Exception ignore) {
            // Ignore any exceptions
        }
>>>>>>> 9fd099fe
    }

    @Override
    public void handle(@NonNull final HandleContext context) throws HandleException {
        requireNonNull(context);
        final var op = context.body().hintsPartialSignatureOrThrow();
        final var creatorId = context.creatorInfo().nodeId();
        final var hintsStore = context.storeFactory().readableStore(ReadableHintsStore.class);
        final var crs = requireNonNull(hintsStore.crsIfKnown());
<<<<<<< HEAD
        final var signature = new PartialSignature(
                hintsContext.constructionIdOrThrow(), crs, context.creatorInfo().nodeId(), op);
        final var validation = requireNonNull(cache.get(signature));
        if (validation.valid()) {
            final var signing = signings.computeIfAbsent(
                    op.message(),
                    b -> hintsContext.newSigning(
                            b, requireNonNull(currentRoster.get()), () -> signings.remove(op.message())));
            signing.incorporateValid(crs, creator, op.partialSignature(), validation.result());
=======
        final boolean isValid = Boolean.TRUE.equals(cache.get(new PartialSignature(
                hintsContext.constructionIdOrThrow(), crs, context.creatorInfo().nodeId(), op)));
        if (isValid) {
            signings.computeIfAbsent(
                            op.message(),
                            b -> hintsContext.newSigning(
                                    b, requireNonNull(currentRoster.get()), () -> signings.remove(op.message())))
                    .incorporateValid(crs, creatorId, op.partialSignature());
        } else {
            log.warn("Ignoring invalid partial signature on '{}' from node{}", op.message(), creatorId);
>>>>>>> 9fd099fe
        }
    }

    /**
     * Validates the given partial signature.
     *
     * @param signature the partial signature to validate
     * @return whether the partial signature is valid
     */
    private @Nullable Validation computeValidation(@NonNull final PartialSignature signature) {
        try {
            final var op = signature.body();
            final var crs = signature.crs();
            final long nodeId = signature.nodeId();
            final boolean valid = hintsContext.validate(nodeId, crs, op);
            HintsContext.Signing.Result result = null;
            if (valid) {
                final var signing = signings.computeIfAbsent(
                        op.message(),
                        b -> hintsContext.newSigning(
                                b, requireNonNull(currentRoster.get()), () -> signings.remove(op.message())));
                result = signing.resultIfLikelyToTriggerAggregation(nodeId, op.partialSignature(), crs);
            }
            return new Validation(valid, result);
        } catch (ConcurrentModificationException ignore) {
            // It's technically _possible_ this could throw some form of CME during pre-handle, so
            // just return null in that case (i.e., don't cache the result); and then revalidate
            // synchronously during handle if this ever happens.
            return null;
        } catch (Exception e) {
            log.error("Unexpected error validating partial signature {}", signature, e);
            return null;
        }
    }
}<|MERGE_RESOLUTION|>--- conflicted
+++ resolved
@@ -30,11 +30,7 @@
 
 @Singleton
 public class HintsPartialSignatureHandler implements TransactionHandler {
-<<<<<<< HEAD
-    private static final Logger log = LogManager.getLogger(HintsContext.class);
-=======
     private static final Logger log = LogManager.getLogger(HintsPartialSignatureHandler.class);
->>>>>>> 9fd099fe
 
     @NonNull
     private final ConcurrentMap<Bytes, HintsContext.Signing> signings;
@@ -95,13 +91,6 @@
         final var op = context.body().hintsPartialSignatureOrThrow();
         final var hintsStore = context.createStore(ReadableHintsStore.class);
         // We don't care about the result, just that it's in the cache
-<<<<<<< HEAD
-        cache.get(new PartialSignature(
-                hintsContext.constructionIdOrThrow(),
-                requireNonNull(hintsStore.crsIfKnown()),
-                context.creatorInfo().nodeId(),
-                op));
-=======
         try {
             cache.get(new PartialSignature(
                     hintsContext.constructionIdOrThrow(),
@@ -111,7 +100,6 @@
         } catch (Exception ignore) {
             // Ignore any exceptions
         }
->>>>>>> 9fd099fe
     }
 
     @Override
@@ -121,17 +109,6 @@
         final var creatorId = context.creatorInfo().nodeId();
         final var hintsStore = context.storeFactory().readableStore(ReadableHintsStore.class);
         final var crs = requireNonNull(hintsStore.crsIfKnown());
-<<<<<<< HEAD
-        final var signature = new PartialSignature(
-                hintsContext.constructionIdOrThrow(), crs, context.creatorInfo().nodeId(), op);
-        final var validation = requireNonNull(cache.get(signature));
-        if (validation.valid()) {
-            final var signing = signings.computeIfAbsent(
-                    op.message(),
-                    b -> hintsContext.newSigning(
-                            b, requireNonNull(currentRoster.get()), () -> signings.remove(op.message())));
-            signing.incorporateValid(crs, creator, op.partialSignature(), validation.result());
-=======
         final boolean isValid = Boolean.TRUE.equals(cache.get(new PartialSignature(
                 hintsContext.constructionIdOrThrow(), crs, context.creatorInfo().nodeId(), op)));
         if (isValid) {
@@ -142,7 +119,6 @@
                     .incorporateValid(crs, creatorId, op.partialSignature());
         } else {
             log.warn("Ignoring invalid partial signature on '{}' from node{}", op.message(), creatorId);
->>>>>>> 9fd099fe
         }
     }
 

// SPDX-License-Identifier: Apache-2.0
package com.hedera.node.app.hints.impl;

import static com.hedera.node.app.roster.RosterTransitionWeights.atLeastOneThirdOfTotal;
import static java.util.Objects.requireNonNull;
import static java.util.concurrent.TimeUnit.SECONDS;
import static java.util.stream.Collectors.toMap;

import com.hedera.hapi.node.state.hints.HintsConstruction;
import com.hedera.hapi.node.state.hints.NodePartyId;
import com.hedera.hapi.node.state.roster.Roster;
import com.hedera.hapi.node.state.roster.RosterEntry;
import com.hedera.hapi.services.auxiliary.hints.HintsPartialSignatureTransactionBody;
import com.hedera.node.app.hints.HintsLibrary;
import com.hedera.node.app.spi.AppContext;
import com.hedera.pbj.runtime.io.buffer.Bytes;
import com.swirlds.state.lifecycle.info.NodeInfo;
import edu.umd.cs.findbugs.annotations.NonNull;
import edu.umd.cs.findbugs.annotations.Nullable;
import java.time.Duration;
import java.util.ArrayList;
import java.util.HashMap;
import java.util.List;
import java.util.Map;
import java.util.concurrent.CompletableFuture;
import java.util.concurrent.ConcurrentHashMap;
import java.util.concurrent.ConcurrentMap;
import java.util.concurrent.Executor;
import java.util.concurrent.Executors;
import java.util.concurrent.ScheduledExecutorService;
import java.util.concurrent.atomic.AtomicBoolean;
import java.util.concurrent.atomic.AtomicLong;
import java.util.function.Supplier;
import java.util.stream.Collectors;
import javax.inject.Inject;
import javax.inject.Singleton;
import org.apache.logging.log4j.LogManager;
import org.apache.logging.log4j.Logger;

/**
 * The hinTS context that can be used to request hinTS signatures using the latest
<<<<<<< HEAD
 * complete construction, if there is one. See {@link #setActiveConstruction(HintsConstruction)}
=======
 * complete construction, if there is one. See {@link #setConstruction(HintsConstruction)}
>>>>>>> 8f6276e8
 * for the ways the context can have a construction set.
 */
@Singleton
public class HintsContext {
    private static final Logger log = LogManager.getLogger(HintsContext.class);

    private static final Duration SIGNING_ATTEMPT_TIMEOUT = Duration.ofSeconds(30);

    private final ScheduledExecutorService scheduledExecutor = Executors.newSingleThreadScheduledExecutor();

    private final Executor executor;

    private final HintsLibrary library;

    private final Supplier<NodeInfo> selfNodeInfoSupplier;

    @Nullable
    private Bytes crs;

    @Nullable
    private Bytes crs;

    @Nullable
    private HintsConstruction construction;

    @Nullable
    private Map<Long, Integer> nodePartyIds;

    private long schemeId;

    @Inject
    public HintsContext(
            @NonNull final HintsLibrary library,
            @NonNull final Executor executor,
            @NonNull final AppContext appContext) {
        this.library = requireNonNull(library);
        this.executor = requireNonNull(executor);
        this.selfNodeInfoSupplier = requireNonNull(appContext).selfNodeInfoSupplier();
    }

    /**
     * Set the CRS in use for this signing context.
     * @param crs the CRS to use
     */
    public void setCrs(@NonNull final Bytes crs) {
        this.crs = requireNonNull(crs);
    }

    /**
     * Sets the active hinTS construction as the signing context. Called in three places,
     * <ol>
     *     <li>In the startup phase, when restarting from a state whose active hinTS
     *     construction (and possibly next construction) had complete schemes.</li>
     *     <li>In the runtime phase, on finishing the preprocessing work for a hinTS
     *     construction (either the bootstrap construction or for a roster with
     *     rebalanced weights after a stake period boundary).</li>
     *     <li>In the restart runtime phase, when swapping in a newly adopted roster's
     *     hinTS construction and purging votes for the previous construction.</li>
     * </ol>
     *
     * @param construction the construction to start using for signing
     * @throws IllegalArgumentException if either construction does not have a hinTS scheme
     */
<<<<<<< HEAD
    public void setActiveConstruction(@NonNull final HintsConstruction activeConstruction) {
        requireNonNull(activeConstruction);
        if (!activeConstruction.hasHintsScheme()) {
=======
    public void setConstruction(@NonNull final HintsConstruction construction) {
        requireNonNull(construction);
        if (!construction.hasHintsScheme()) {
>>>>>>> 8f6276e8
            throw new IllegalArgumentException(
                    "Given construction #" + construction.constructionId() + " has no hinTS scheme");
        }
        this.construction = requireNonNull(construction);
        nodePartyIds = asNodePartyIds(construction.hintsSchemeOrThrow().nodePartyIds());
        schemeId = this.construction.constructionId();
    }

    /**
     * Sets the final CRS used by the network.
     *
     * @param crs the final CRS
     */
    public void setCrs(@NonNull final Bytes crs) {
        requireNonNull(crs);
        this.crs = crs;
    }

    /**
     * Returns true if the signing context is ready.
     *
     * @return true if the context is ready
     */
    public boolean isReady() {
        return construction != null && construction.hasHintsScheme();
    }

    /**
     * Returns the current scheme ids, or throws if they are unset.
     *
     * @return the active scheme id
     * @throws IllegalStateException if the scheme id is unset
     */
    public long activeSchemeIdOrThrow() {
        if (schemeId == 0) {
            throw new IllegalStateException("No scheme id set");
        }
        return schemeId;
    }

    /**
     * Returns the active verification key, or throws if the context is not ready.
     *
     * @return the verification key
     */
    public Bytes verificationKeyOrThrow() {
        throwIfNotReady();
        return requireNonNull(construction)
                .hintsSchemeOrThrow()
                .preprocessedKeysOrThrow()
                .verificationKey();
    }

    /**
     * Returns the active construction ID, or throws if the context is not ready.
     *
     * @return the construction ID
     */
    public long constructionIdOrThrow() {
        throwIfNotReady();
        return requireNonNull(construction).constructionId();
    }

    /**
     * Validates a partial signature transaction body under the current hinTS construction.
     *
     * @param nodeId the node ID
     * @param crs the CRS to validate under
     * @param body the transaction body
     * @return true if the body is valid
     */
    public boolean validate(
            final long nodeId, @Nullable final Bytes crs, @NonNull final HintsPartialSignatureTransactionBody body) {
        if (crs == null || construction == null || nodePartyIds == null) {
            return false;
        }
        if (construction.constructionId() == body.constructionId() && nodePartyIds.containsKey(nodeId)) {
            final var preprocessedKeys = construction.hintsSchemeOrThrow().preprocessedKeysOrThrow();
            final var aggregationKey = preprocessedKeys.aggregationKey();
            final var partyId = nodePartyIds.get(nodeId);
            return library.verifyBls(crs, body.partialSignature(), body.message(), aggregationKey, partyId);
        }
        return false;
    }

    /**
     * Creates a new asynchronous signing process for the given block hash.
     *
     * @param blockHash the block hash
     * @param currentRoster the current roster
     * @return the signing process
     */
    public @NonNull Signing newSigning(
            @NonNull final Bytes blockHash,
            @NonNull final Roster currentRoster,
            @NonNull final Runnable onCompletion,
            final boolean aggregateImmediately) {
        requireNonNull(blockHash);
        throwIfNotReady();
        final var preprocessedKeys =
                requireNonNull(construction).hintsSchemeOrThrow().preprocessedKeysOrThrow();
        final var verificationKey = preprocessedKeys.verificationKey();
        final long totalWeight = currentRoster.rosterEntries().stream()
                .mapToLong(RosterEntry::weight)
                .sum();
        return new Signing(
                constructionIdOrThrow(),
                blockHash,
                requireNonNull(nodePartyIds),
                atLeastOneThirdOfTotal(totalWeight),
                crsOrThrow(),
                preprocessedKeys.aggregationKey(),
                verificationKey,
                currentRoster,
                onCompletion,
                aggregateImmediately);
    }

    /**
     * Returns the current CRS, or throws if it is missing.
     *
     * @throws NullPointerException if the CRS is missing
     */
    private @NonNull Bytes crsOrThrow() {
        return requireNonNull(crs);
    }

    /**
     * Returns the party assignments as a map of node IDs to party IDs.
     *
     * @param nodePartyIds the party assignments
     * @return the map of node IDs to party IDs
     */
    private static Map<Long, Integer> asNodePartyIds(@NonNull final List<NodePartyId> nodePartyIds) {
        return nodePartyIds.stream().collect(toMap(NodePartyId::nodeId, NodePartyId::partyId));
    }

    /**
     * Throws an exception if the context is not ready.
     */
    private void throwIfNotReady() {
        if (!isReady()) {
            throw new IllegalStateException("Signing context not ready");
        }
    }

    /**
     * A signing process spawned from this context.
     */
    public class Signing {
        private final long constructionId;
        private final long thresholdWeight;
        private final boolean aggregateImmediately;
        private final Bytes crs;
        private final Bytes aggregationKey;
        private final Bytes verificationKey;
        private final Bytes blockHash;
        private final Map<Long, Long> weights;
        private final Map<Long, Integer> partyIds;
        private final CompletableFuture<Bytes> future = new CompletableFuture<>();
        private final ConcurrentMap<Integer, Bytes> signatures = new ConcurrentHashMap<>();
        private final AtomicBoolean completed = new AtomicBoolean();
        private final AtomicLong verifiedWeight = new AtomicLong();
        long consensusWeight = 0L;

        @Nullable
        private final List<Integer> consensusPartyOrder;

        long pendingBatchWeight = 0L;

        @Nullable
        private volatile List<PendingSignature> pendingBatchSignatures = new ArrayList<>();

        public Signing(
                final long constructionId,
                @NonNull final Bytes blockHash,
                @NonNull final Map<Long, Integer> partyIds,
                final long thresholdWeight,
                @NonNull final Bytes crs,
                @NonNull final Bytes aggregationKey,
                @NonNull final Bytes verificationKey,
                @NonNull final Roster currentRoster,
                @NonNull final Runnable onCompletion,
                boolean aggregateImmediately) {
            this.thresholdWeight = thresholdWeight;
            this.constructionId = constructionId;
            this.aggregateImmediately = aggregateImmediately;
            requireNonNull(onCompletion);
            this.crs = requireNonNull(crs);
            this.aggregationKey = requireNonNull(aggregationKey);
            this.partyIds = requireNonNull(partyIds);
            this.verificationKey = requireNonNull(verificationKey);
            this.weights = currentRoster.rosterEntries().stream()
                    .collect(Collectors.toMap(RosterEntry::nodeId, RosterEntry::weight));
            this.blockHash = requireNonNull(blockHash);
            this.consensusPartyOrder = aggregateImmediately ? null : new ArrayList<>();
            scheduledExecutor.schedule(
                    () -> {
                        if (!future.isDone()) {
                            final var nodePartyIds = partyIds.entrySet().stream()
                                    .collect(Collectors.toMap(Map.Entry::getValue, Map.Entry::getKey));
                            log.warn(
                                    "Completing signing attempt on '{}' without obtaining a signature (had {} from parties {} for total weight {}/{} required)",
                                    blockHash,
                                    signatures.size(),
                                    signatures.keySet(),
                                    signatures.keySet().stream()
                                            .mapToLong(partyId -> weights.get(nodePartyIds.get(partyId)))
                                            .sum(),
                                    thresholdWeight);
                        }
                        onCompletion.run();
                    },
                    SIGNING_ATTEMPT_TIMEOUT.getSeconds(),
                    SECONDS);
        }

        /**
         * The future that will complete when sufficient partial signatures have been aggregated.
         *
         * @return the future
         */
        public CompletableFuture<Bytes> future() {
            return future;
        }

        public void trackOrder(final long nodeId, long constructionId) {
            requireNonNull(consensusPartyOrder);
            if (this.constructionId != constructionId || !partyIds.containsKey(nodeId) || completed.get()) {
                return;
            }
            consensusPartyOrder.add(partyIds.get(nodeId));
            consensusWeight += weights.getOrDefault(nodeId, 0L);
            if (consensusWeight >= thresholdWeight) {
                completed.set(true);
                final Map<Integer, Bytes> consensusSignatures = new HashMap<>();
                consensusPartyOrder.forEach(partyId -> {
                    final var sig = signatures.get(partyId);
                    if (sig != null) {
                        consensusSignatures.put(partyId, sig);
                    }
                });
                if (consensusSignatures.size() < consensusPartyOrder.size()) {
                    log.error(
                            "Known signatures from parties {} are fewer than {}",
                            consensusSignatures.keySet(),
                            consensusPartyOrder);
                } else {
                    CompletableFuture.runAsync(
                            () -> {
                                final var aggregatedSignature =
                                        library.aggregateSignatures(crs, aggregationKey, verificationKey, signatures);
                                future.complete(aggregatedSignature);
                            },
                            executor);
                }
            }
        }

        public void incorporate(final long nodeId, @NonNull final HintsPartialSignatureTransactionBody op) {
            requireNonNull(op);
            if (completed.get()) {
                return;
            }
            if (op.constructionId() == constructionId && partyIds.containsKey(nodeId)) {
                final long weight = weights.getOrDefault(nodeId, 0L);
                if (nodeId == selfNodeInfoSupplier.get().nodeId()) {
                    signatures.put(partyIds.get(nodeId), op.partialSignature());
                    verifiedWeight.addAndGet(weight);
                } else {
                    boolean inBatch = false;
                    if (pendingBatchSignatures != null) {
                        synchronized (this) {
                            if (pendingBatchSignatures != null) {
                                inBatch = true;
                                pendingBatchWeight += weight;
                                if (pendingBatchWeight >= thresholdWeight) {
                                    verifyBatchWith(nodeId, op.partialSignature());
                                    verifiedWeight.addAndGet(pendingBatchWeight);
                                } else {
                                    requireNonNull(pendingBatchSignatures)
                                            .add(new PendingSignature(nodeId, op.partialSignature()));
                                }
                            }
                        }
                    }
                    // If not aggregating immediately, we have to be prepared to need this signature at consensus
                    if (!inBatch && !aggregateImmediately) {
                        if (validate(nodeId, crs, op)) {
                            signatures.put(partyIds.get(nodeId), op.partialSignature());
                            verifiedWeight.addAndGet(weight);
                        }
                    }
                }
                if (aggregateImmediately && verifiedWeight.get() >= thresholdWeight) {
                    if (completed.compareAndSet(false, true)) {
                        final var aggregatedSignature =
                                library.aggregateSignatures(crs, aggregationKey, verificationKey, signatures);
                        future.complete(aggregatedSignature);
                    }
                }
            }
        }

        private void verifyBatchWith(final long nodeId, @NonNull final Bytes signature) {
            final Map<Integer, Bytes> partySigs = new HashMap<>();
            partySigs.put(partyIds.get(nodeId), signature);
            requireNonNull(pendingBatchSignatures)
                    .forEach(sig -> partySigs.put(partyIds.get(sig.nodeId()), sig.signature()));
            pendingBatchSignatures = null;
            if (library.verifyBlsBatch(crs, blockHash, aggregationKey, partySigs)) {
                signatures.putAll(partySigs);
            } else {
                // Should not reach here in test env
                throw new AssertionError("Not implemented");
            }
        }

        private record PendingSignature(long nodeId, @NonNull Bytes signature) {}
    }
}<|MERGE_RESOLUTION|>--- conflicted
+++ resolved
@@ -39,11 +39,7 @@
 
 /**
  * The hinTS context that can be used to request hinTS signatures using the latest
-<<<<<<< HEAD
- * complete construction, if there is one. See {@link #setActiveConstruction(HintsConstruction)}
-=======
  * complete construction, if there is one. See {@link #setConstruction(HintsConstruction)}
->>>>>>> 8f6276e8
  * for the ways the context can have a construction set.
  */
 @Singleton
@@ -59,9 +55,6 @@
     private final HintsLibrary library;
 
     private final Supplier<NodeInfo> selfNodeInfoSupplier;
-
-    @Nullable
-    private Bytes crs;
 
     @Nullable
     private Bytes crs;
@@ -107,31 +100,15 @@
      * @param construction the construction to start using for signing
      * @throws IllegalArgumentException if either construction does not have a hinTS scheme
      */
-<<<<<<< HEAD
-    public void setActiveConstruction(@NonNull final HintsConstruction activeConstruction) {
-        requireNonNull(activeConstruction);
-        if (!activeConstruction.hasHintsScheme()) {
-=======
     public void setConstruction(@NonNull final HintsConstruction construction) {
         requireNonNull(construction);
         if (!construction.hasHintsScheme()) {
->>>>>>> 8f6276e8
             throw new IllegalArgumentException(
                     "Given construction #" + construction.constructionId() + " has no hinTS scheme");
         }
         this.construction = requireNonNull(construction);
         nodePartyIds = asNodePartyIds(construction.hintsSchemeOrThrow().nodePartyIds());
         schemeId = this.construction.constructionId();
-    }
-
-    /**
-     * Sets the final CRS used by the network.
-     *
-     * @param crs the final CRS
-     */
-    public void setCrs(@NonNull final Bytes crs) {
-        requireNonNull(crs);
-        this.crs = crs;
     }
 
     /**

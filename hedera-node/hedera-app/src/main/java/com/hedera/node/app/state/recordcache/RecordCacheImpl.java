// SPDX-License-Identifier: Apache-2.0
package com.hedera.node.app.state.recordcache;

import static com.hedera.hapi.node.base.ResponseCodeEnum.DUPLICATE_TRANSACTION;
import static com.hedera.hapi.util.HapiUtils.TIMESTAMP_COMPARATOR;
import static com.hedera.hapi.util.HapiUtils.asTimestamp;
import static com.hedera.hapi.util.HapiUtils.isBefore;
import static com.hedera.node.app.spi.records.RecordCache.matchesExceptNonce;
import static com.hedera.node.app.state.HederaRecordCache.DuplicateCheckResult.NO_DUPLICATE;
import static com.hedera.node.app.state.HederaRecordCache.DuplicateCheckResult.OTHER_NODE;
import static com.hedera.node.app.state.HederaRecordCache.DuplicateCheckResult.SAME_NODE;
import static com.hedera.node.app.state.recordcache.RecordCacheService.NAME;
import static com.hedera.node.app.state.recordcache.schemas.V0540RecordCacheSchema.TXN_RECEIPT_QUEUE;
import static com.hedera.node.config.types.StreamMode.RECORDS;
import static java.util.Collections.emptyList;
import static java.util.Objects.requireNonNull;

import com.hedera.hapi.block.stream.BlockItem;
import com.hedera.hapi.block.stream.output.StateChanges;
import com.hedera.hapi.node.base.AccountID;
import com.hedera.hapi.node.base.Timestamp;
import com.hedera.hapi.node.base.TransactionID;
import com.hedera.hapi.node.state.recordcache.TransactionReceiptEntries;
import com.hedera.hapi.node.state.recordcache.TransactionReceiptEntry;
import com.hedera.hapi.node.transaction.TransactionReceipt;
import com.hedera.hapi.node.transaction.TransactionRecord;
import com.hedera.node.app.blocks.BlockStreamManager;
import com.hedera.node.app.blocks.impl.ImmediateStateChangeListener;
import com.hedera.node.app.spi.records.RecordSource;
import com.hedera.node.app.state.DeduplicationCache;
import com.hedera.node.app.state.HederaRecordCache;
import com.hedera.node.app.state.WorkingStateAccessor;
import com.hedera.node.config.ConfigProvider;
import com.hedera.node.config.data.HederaConfig;
import com.hedera.node.config.data.LedgerConfig;
import com.hedera.node.config.types.StreamMode;
import com.swirlds.state.State;
import com.swirlds.state.lifecycle.info.NetworkInfo;
import com.swirlds.state.spi.CommittableWritableStates;
import com.swirlds.state.spi.ReadableQueueState;
import com.swirlds.state.spi.WritableQueueState;
import edu.umd.cs.findbugs.annotations.NonNull;
import edu.umd.cs.findbugs.annotations.Nullable;
import java.time.Instant;
import java.util.ArrayList;
import java.util.Comparator;
import java.util.ConcurrentModificationException;
import java.util.HashSet;
import java.util.List;
import java.util.Map;
import java.util.Set;
import java.util.concurrent.ConcurrentHashMap;
import javax.inject.Inject;
import javax.inject.Singleton;
import org.apache.logging.log4j.LogManager;
import org.apache.logging.log4j.Logger;

/**
 * An implementation of {@link HederaRecordCache}
 *
 * <p>This implementation stores all records in a time-ordered queue of {@link TransactionRecord}s, where records are
 * ordered by <strong>consensus timestamp</strong> and kept for {@code maxTxnDuration} seconds before expiry. These
 * records are stored in state because they must be deterministic across all nodes in the network, and therefore must
 * also be part of reconnect, and state saving and loading. A queue provides superior performance to a map in this
 * particular case because all items removed from the queue are always removed from the head, and all items added to
 * the queue are always added to the end.
 *
 * <p>However, storing them in a queue of this nature does not provide efficient access to the data itself. For this
 * reason, in-memory data structures are used to provide efficient access to the data. These data structures are rebuilt
 * after reconnect or restart, and kept in sync with the data in state.
 *
 * <p>Some transactions produce additional "child" transactions or "preceding" transactions. For example, when an
 * account is to be auto-created due to a crypto transfer to an unknown alias, we create a preceding transaction. Or,
 * a smart contract call may create child transactions when working with HTS. In all cases, each of these transactions
 * are treated as separate transactions, in that they are individually added to the queue, in the appropriate order, and
 * individually added to the history. However, child transactions are always included in the history of the user
 * transaction that triggered them, because they need to be available to the user when querying for all records for a
 * given transaction ID, or for a given payer.
 *
 * <p>Mutation methods must be called during startup, reconnect, or on the "handle" thread. Getters may be called from
 * any thread.
 */
@Singleton
public class RecordCacheImpl implements HederaRecordCache {
    private static final Logger logger = LogManager.getLogger(RecordCacheImpl.class);
    /**
     * Comparator for sorting {@link TransactionReceiptEntry} by the transaction valid start timestamp.
     */
    public static final Comparator<TransactionReceiptEntry> TRANSACTION_VALID_START_COMPARATOR = Comparator.comparing(
            e -> e.transactionIdOrElse(TransactionID.DEFAULT).transactionValidStartOrElse(Timestamp.DEFAULT),
            TIMESTAMP_COMPARATOR);

    /**
     * This empty History is returned whenever a transaction is known to the deduplication cache, but not yet
     * added to this cache.
     */
    private static final History EMPTY_HISTORY = new History();

    /**
     * This empty History is returned whenever a transaction is known to the deduplication cache, but not yet
     * added to this cache.
     */
    private static final HistorySource EMPTY_HISTORY_SOURCE = new HistorySource();

    /**
     * Used for looking up fee collection account for a node that failed due diligence. This must be looked up dynamically.
     */
    private final NetworkInfo networkInfo;
    /**
     * Used for looking up the max valid duration window for a transaction. This must be looked up dynamically.
     */
    private final ConfigProvider configProvider;
    /**
     * Every record added to the cache has a unique transaction ID. Each of these must be recorded in the dedupe cache
     * to help avoid duplicate transactions being ingested. And, when a history is looked up, if the transaction ID is
     * known to the deduplication cache, but unknown to this record cache, then we return an empty history rather than
     * null.
     */
    private final DeduplicationCache deduplicationCache;
    /**
     * A map of transaction IDs to the sources of records for those transaction ids and their children.
     */
    private final Map<TransactionID, HistorySource> historySources = new ConcurrentHashMap<>();
    /**
     * A secondary index that maps from the AccountID of the payer account to a set of transaction IDs that were
     * submitted by this payer. This is only needed for answering queries. Ideally such queries would exist on the
     * mirror node instead. The answer to this query will include child records that were created as a consequence
     * of the original user transaction, but not any preceding records triggered by it.
     */
    private final Map<AccountID, Set<TransactionID>> payerTxnIds = new ConcurrentHashMap<>();
    /**
     * The list of transaction receipts for the current round.
     */
    private final List<TransactionReceiptEntry> transactionReceipts = new ArrayList<>();

    /**
     * Contains history of transactions submitted with the same "base" {@link TransactionID};
     * i.e., with the same payer and valid start time.
     * <p>
     * This history has two parts:
     * <ol>
     *     <li>A {@code nodeIds} set with all the node ids that have submitted a properly
     *     screened transaction with the scoped base {@link TransactionID}; this is used to
     *     classify duplicate transactions.</li>
     *     <li>A {@code recordSources} list with all the sources of records for the relevant
     *     base {@link TransactionID}. This is used to construct {@link TransactionRecord}
     *     records for answering queries.</li>
     * </ol>
     *
     * @param nodeIds The set of node ids that have submitted a properly screened transaction
     * @param recordSources The sources of records for the relevant base {@link TransactionID}
     */
    private record HistorySource(@NonNull Set<Long> nodeIds, @NonNull List<RecordSource> recordSources)
            implements ReceiptSource {
        public HistorySource() {
            this(new HashSet<>(), new ArrayList<>());
        }

        @Override
        public @NonNull TransactionReceipt priorityReceipt(@NonNull final TransactionID txnId) {
            requireNonNull(txnId);
            if (recordSources.isEmpty()) {
                return PENDING_RECEIPT;
            }
            final var firstPriorityReceipt = recordSources.getFirst().receiptOf(txnId);
            if (!NODE_FAILURES.contains(firstPriorityReceipt.status())) {
                return firstPriorityReceipt;
            } else {
                for (int i = 1, n = recordSources.size(); i < n; i++) {
                    final var nextPriorityReceipt = recordSources.get(i).receiptOf(txnId);
                    if (!NODE_FAILURES.contains(nextPriorityReceipt.status())) {
                        return nextPriorityReceipt;
                    }
                }
            }
            return firstPriorityReceipt;
        }

        @Override
        public @Nullable TransactionReceipt childReceipt(@NonNull final TransactionID txnId) {
            requireNonNull(txnId);
            for (final var source : recordSources) {
                try {
                    return source.receiptOf(txnId);
                } catch (IllegalArgumentException ignore) {
                }
            }
            return null;
        }

        @Override
        public @NonNull List<TransactionReceipt> duplicateReceipts(@NonNull final TransactionID txnId) {
            requireNonNull(txnId);
            final List<TransactionReceipt> receipts = new ArrayList<>();
            recordSources.forEach(source -> receipts.add(source.receiptOf(txnId)));
            receipts.remove(priorityReceipt(txnId));
            return receipts;
        }

        @Override
        public @NonNull List<TransactionReceipt> childReceipts(@NonNull final TransactionID txnId) {
            requireNonNull(txnId);
            final List<TransactionReceipt> receipts = new ArrayList<>();
            recordSources.forEach(source -> receipts.addAll(source.childReceiptsOf(txnId)));
            return receipts;
        }

        /**
         * Returns a {@link History} that summarizes all duplicate and child records for a given {@link TransactionID}
         * from this history source in canonical order.
         *
         * @param userTxnId the user {@link TransactionID} to summarize records for
         * @return the canonical history
         */
        History historyOf(@NonNull final TransactionID userTxnId) {
            final List<TransactionRecord> duplicateRecords = new ArrayList<>();
            final List<TransactionRecord> childRecords = new ArrayList<>();
            for (final var recordSource : recordSources) {
                recordSource.forEachTxnRecord(txnRecord -> {
                    final var txnId = txnRecord.transactionIDOrThrow();
                    if (matchesExceptNonce(txnId, userTxnId)) {
                        final var source = txnId.nonce() > 0 ? childRecords : duplicateRecords;
                        source.add(txnRecord);
                    }
                });
            }
            return new History(nodeIds, duplicateRecords, childRecords);
        }
    }

    /**
     * Called once during startup to create this singleton. Rebuilds the in-memory data structures based on the current
     * working state at the moment of startup. The size of these data structures is fixed based on the length of time
     * the node was configured to keep records for. In other words, the amount of time it takes to rebuild this
     * data structure is not dependent on the size of state, but rather, the number of transactions that had occurred
     * within a 3-minute window prior to the node stopping.
     * <p>
     * A new instance of the cache is constructed every time the node restarts or reconnects (and hence re-initializes
     * its Dagger2 components). This is because the cache is stateful and must be rebuilt from the state at the time of
     * startup. This is a deterministic process, and the cache will always be rebuilt in the same way, given the same
     * state.
     *
     * @param deduplicationCache A cache containing known {@link TransactionID}s, used for deduplication
     * @param workingStateAccessor Gives access to the current working state to use in rebuilding the cache
     * @param configProvider Used for looking up the max valid duration window for a transaction dynamically
     * @param networkInfo the network information
     */
    @Inject
    public RecordCacheImpl(
            @NonNull final DeduplicationCache deduplicationCache,
            @NonNull final WorkingStateAccessor workingStateAccessor,
            @NonNull final ConfigProvider configProvider,
            @NonNull final NetworkInfo networkInfo) {
        this.deduplicationCache = requireNonNull(deduplicationCache);
        this.configProvider = requireNonNull(configProvider);
        this.networkInfo = requireNonNull(networkInfo);

        deduplicationCache.clear();
        final var iter = getReadableQueue(workingStateAccessor).iterator();
        while (iter.hasNext()) {
            final var roundReceipts = iter.next();
            for (final var receipt : roundReceipts.entries()) {
                final var txnId = receipt.transactionIdOrThrow();
                // We group history by the base transaction ID, which is the transaction ID with a nonce of 0
                final var baseTxnId = txnId.nonce() == 0
                        ? txnId
                        : txnId.copyBuilder().nonce(0).build();
                // Ensure this node won't submit duplicate transactions and be penalized for it
                deduplicationCache.add(baseTxnId);
                // Now update the history of this transaction id
                final var historySource = historySources.computeIfAbsent(baseTxnId, ignore -> new HistorySource());
                // Honest nodes use the set of node ids that have submitted classifiable transactions with this id to
                // classify user versus node duplicates; so reconstructing the set here is critical for deterministic
                // transaction handling across all nodes in the network
                if (!NODE_FAILURES.contains(receipt.status())) {
                    historySource.nodeIds().add(receipt.nodeId());
                }
                // These steps only make a partial transaction record available for answering queries, and are not
                // of critical importance for the operation of the node
                if (historySource.recordSources().isEmpty()) {
                    historySource.recordSources().add(new PartialRecordSource());
                }
                ((PartialRecordSource) historySource.recordSources.getFirst()).incorporate(asTxnRecord(receipt));
                payerTxnIds
                        .computeIfAbsent(txnId.accountIDOrThrow(), ignored -> new HashSet<>())
                        .add(txnId);
            }
        }
    }

    // ---------------------------------------------------------------------------------------------------------------
    // Implementation methods of HederaRecordCache
    // ---------------------------------------------------------------------------------------------------------------
    @Override
    public void addRecordSource(
            final long nodeId,
            @NonNull final TransactionID userTxnId,
            @NonNull final DueDiligenceFailure dueDiligenceFailure,
            @NonNull final RecordSource recordSource) {
        requireNonNull(userTxnId);
        requireNonNull(recordSource);
        for (final var identifiedReceipt : recordSource.identifiedReceipts()) {
            final var txnId = identifiedReceipt.txnId();
            final var status = identifiedReceipt.receipt().status();
            transactionReceipts.add(new TransactionReceiptEntry(nodeId, txnId, status));
            final var baseTxnId =
                    txnId.nonce() == 0 ? txnId : txnId.copyBuilder().nonce(0).build();
            final var historySource = historySources.computeIfAbsent(baseTxnId, ignore -> new HistorySource());
            // We don't let improperly submitted transactions keep properly submitted transactions from using an id
            if (!NODE_FAILURES.contains(status)) {
                historySource.nodeIds().add(nodeId);
            }
            // Only add each record source once per history; since very few record sources contain more than one
            // transaction id, and few transaction ids have duplicates, this is almost always an existence check
            // in an empty list
            if (!historySource.recordSources().contains(recordSource)) {
                historySource.recordSources.add(recordSource);
            }
            final AccountID effectivePayerId;
            if (dueDiligenceFailure == DueDiligenceFailure.YES && matchesExceptNonce(txnId, userTxnId)) {
                effectivePayerId = requireNonNull(networkInfo.nodeInfo(nodeId)).accountId();
            } else {
                effectivePayerId = txnId.accountIDOrThrow();
            }
            payerTxnIds
                    .computeIfAbsent(effectivePayerId, ignored -> new HashSet<>())
                    .add(txnId);
        }
    }

    @Override
    public void resetRoundReceipts() {
        transactionReceipts.clear();
    }

    @Override
    public void commitRoundReceipts(
            @NonNull final State state,
<<<<<<< HEAD
            @NonNull final Instant lastConsensus,
            @NonNull final Instant consensusNow,
=======
            @NonNull final Instant consensusNow,
            @NonNull final Instant consensusForBlockStream,
>>>>>>> b4b97530
            @NonNull final ImmediateStateChangeListener immediateStateChangeListener,
            @NonNull final BlockStreamManager blockStreamManager,
            @NonNull final StreamMode streamMode) {
        requireNonNull(state);
        requireNonNull(lastConsensus);
        requireNonNull(consensusNow);
<<<<<<< HEAD
=======
        requireNonNull(consensusForBlockStream);
>>>>>>> b4b97530
        requireNonNull(blockStreamManager);
        requireNonNull(streamMode);
        if (streamMode != RECORDS) {
            immediateStateChangeListener.reset();
        }
        final var states = state.getWritableStates(NAME);
        final var queue = states.<TransactionReceiptEntries>getQueue(TXN_RECEIPT_QUEUE);
        purgeExpiredReceiptEntries(queue, consensusNow);
        if (!transactionReceipts.isEmpty()) {
            queue.add(new TransactionReceiptEntries(new ArrayList<>(transactionReceipts)));
        }
        if (states instanceof CommittableWritableStates committable) {
            committable.commit();
        }
        if (streamMode != RECORDS) {
            final var changes = immediateStateChangeListener.getStateChanges();
            if (!changes.isEmpty()) {
                final var stateChangesItem = BlockItem.newBuilder()
<<<<<<< HEAD
                        .stateChanges(new StateChanges(asTimestamp(lastConsensus), new ArrayList<>(changes)))
=======
                        .stateChanges(new StateChanges(asTimestamp(consensusForBlockStream), new ArrayList<>(changes)))
>>>>>>> b4b97530
                        .build();
                blockStreamManager.writeItem(stateChangesItem);
            }
        }
    }

    @NonNull
    @Override
    public DuplicateCheckResult hasDuplicate(@NonNull final TransactionID txnId, final long nodeId) {
        requireNonNull(txnId);
        final var historySource = historySources.get(txnId);
        // If there is no history for this transaction id; or all its history consists of
        // unclassifiable records, return that it is effectively a unique id
        if (historySource == null || historySource.nodeIds().isEmpty()) {
            return NO_DUPLICATE;
        }
        return historySource.nodeIds().contains(nodeId) ? SAME_NODE : OTHER_NODE;
    }

    /**
     * Removes all expired {@link TransactionID}s from the cache.
     */
    private void purgeExpiredReceiptEntries(
            @NonNull final WritableQueueState<TransactionReceiptEntries> queue,
            @NonNull final Instant consensusTimestamp) {
        // Compute the earliest valid start timestamp that is still within the max transaction duration window.
        final var config = configProvider.getConfiguration().getConfigData(HederaConfig.class);
        final var earliestValidStart = new Timestamp(
                consensusTimestamp.getEpochSecond() - config.transactionMaxValidDuration(),
                consensusTimestamp.getNano());
        // Loop in order and expunge the entry if even the latest TransactionReceiptEntry is expired
        TransactionReceiptEntries roundReceipts;
        while ((roundReceipts = queue.peek()) != null) {
            if (roundReceipts.entries().isEmpty()) {
                logger.warn("Unexpected empty round receipts in the queue, removing them");
                queue.poll();
                continue;
            }
            final var latestReceiptValidStart = roundReceipts.entries().stream()
                    .max(TRANSACTION_VALID_START_COMPARATOR)
                    .map(entry -> entry.transactionIdOrElse(TransactionID.DEFAULT)
                            .transactionValidStartOrElse(Timestamp.DEFAULT))
                    .orElseThrow();
            // If even the latest valid start time is before the earliest valid start, then all transaction
            // ids used in this round are expired and cannot be duplicated
            if (isBefore(latestReceiptValidStart, earliestValidStart)) {
                // Remove all in-memory context for these transaction ids.  Note that all transactions are added
                // to this map keyed to the "user transaction" ID, so removing the entry here removes both "parent"
                // and "child" transaction records associated with that ID.
                for (final var receipt : roundReceipts.entries()) {
                    final var txnId = receipt.transactionIdOrThrow();
                    historySources.remove(
                            txnId.nonce() == 0
                                    ? txnId
                                    : txnId.copyBuilder().nonce(0).build());
                    // Remove from the payer to transaction index
                    var payerId = txnId.accountIDOrThrow();
                    var txnIds = payerTxnIds.computeIfAbsent(payerId, ignored -> new HashSet<>());
                    if (!txnIds.remove(txnId)) {
                        // The submitting node account must have been the payer
                        payerId = requireNonNull(networkInfo.nodeInfo(receipt.nodeId()))
                                .accountId();
                        txnIds = payerTxnIds.computeIfAbsent(payerId, ignored -> new HashSet<>());
                        if (!txnIds.remove(txnId) && receipt.status() != DUPLICATE_TRANSACTION) {
                            logger.warn(
                                    "Non-duplicate {} not cached for either payer or submitting node {}",
                                    txnId,
                                    payerId);
                        }
                    }
                    if (txnIds.isEmpty()) {
                        payerTxnIds.remove(payerId);
                    }
                }
                // Remove the round receipts from the queue
                queue.poll();
            } else {
                break;
            }
        }
    }
    // ---------------------------------------------------------------------------------------------------------------
    // Implementation methods of RecordCache
    // ---------------------------------------------------------------------------------------------------------------

    @Nullable
    @Override
    public History getHistory(@NonNull final TransactionID txnId) {
        requireNonNull(txnId);
        final var historySource = historySources.get(txnId);
        return historySource != null
                ? historySource.historyOf(txnId)
                : (deduplicationCache.contains(txnId) ? EMPTY_HISTORY : null);
    }

    @Override
    public @Nullable ReceiptSource getReceipts(@NonNull final TransactionID txnId) {
        requireNonNull(txnId);
        final var historySource = historySources.get(txnId);
        return historySource != null
                ? historySource
                : (deduplicationCache.contains(txnId) ? EMPTY_HISTORY_SOURCE : null);
    }

    @NonNull
    @Override
    public List<TransactionRecord> getRecords(@NonNull final AccountID accountID) {
        final var txnIds = payerTxnIds.get(accountID);
        if (txnIds == null) {
            return emptyList();
        }
        // Note that at **most** LedgerConfig#recordsMaxQueryableByAccount() records will be available, even if the
        // given account has paid for more than this number of transactions in the last 180 seconds.
        var maxRemaining = configProvider
                .getConfiguration()
                .getConfigData(LedgerConfig.class)
                .recordsMaxQueryableByAccount();
        // While we still need to gather more records, collect them from the different histories.
        final var records = new ArrayList<TransactionRecord>(maxRemaining);
        // Because the set of transaction IDs could be concurrently modified by
        // the handle thread, wrap this in a try-catch block to deal with a CME
        // and return whatever we are able to gather. (I.e. this is a best-effort
        // query, and not a critical path; unused in production environments)
        try {
            for (final var txnId : txnIds) {
                final var historySource = historySources.get(txnId);
                if (historySource != null) {
                    final var history = historySource.historyOf(txnId);
                    final var sourcedRecords = history.orderedRecords();
                    records.addAll(
                            sourcedRecords.size() > maxRemaining
                                    ? sourcedRecords.subList(0, maxRemaining)
                                    : sourcedRecords);
                    maxRemaining -= sourcedRecords.size();
                    if (maxRemaining <= 0) {
                        break;
                    }
                }
            }
        } catch (ConcurrentModificationException ignore) {
            // Ignore the exception and return what we found; this query is unused in production environments
        }
        records.sort((a, b) -> TIMESTAMP_COMPARATOR.compare(
                a.consensusTimestampOrElse(Timestamp.DEFAULT), b.consensusTimestampOrElse(Timestamp.DEFAULT)));
        return records;
    }

    /**
     * Utility method that get the readable queue from the working state
     */
    private ReadableQueueState<TransactionReceiptEntries> getReadableQueue(
            final WorkingStateAccessor workingStateAccessor) {
        final var states = requireNonNull(workingStateAccessor.getState()).getReadableStates(NAME);
        return states.getQueue(TXN_RECEIPT_QUEUE);
    }

    private static TransactionRecord asTxnRecord(final TransactionReceiptEntry receipt) {
        return TransactionRecord.newBuilder()
                .receipt(
                        TransactionReceipt.newBuilder().status(receipt.status()).build())
                .transactionID(receipt.transactionId())
                .build();
    }
}<|MERGE_RESOLUTION|>--- conflicted
+++ resolved
@@ -336,23 +336,14 @@
     @Override
     public void commitRoundReceipts(
             @NonNull final State state,
-<<<<<<< HEAD
-            @NonNull final Instant lastConsensus,
-            @NonNull final Instant consensusNow,
-=======
             @NonNull final Instant consensusNow,
             @NonNull final Instant consensusForBlockStream,
->>>>>>> b4b97530
             @NonNull final ImmediateStateChangeListener immediateStateChangeListener,
             @NonNull final BlockStreamManager blockStreamManager,
             @NonNull final StreamMode streamMode) {
         requireNonNull(state);
-        requireNonNull(lastConsensus);
         requireNonNull(consensusNow);
-<<<<<<< HEAD
-=======
         requireNonNull(consensusForBlockStream);
->>>>>>> b4b97530
         requireNonNull(blockStreamManager);
         requireNonNull(streamMode);
         if (streamMode != RECORDS) {
@@ -371,11 +362,7 @@
             final var changes = immediateStateChangeListener.getStateChanges();
             if (!changes.isEmpty()) {
                 final var stateChangesItem = BlockItem.newBuilder()
-<<<<<<< HEAD
-                        .stateChanges(new StateChanges(asTimestamp(lastConsensus), new ArrayList<>(changes)))
-=======
                         .stateChanges(new StateChanges(asTimestamp(consensusForBlockStream), new ArrayList<>(changes)))
->>>>>>> b4b97530
                         .build();
                 blockStreamManager.writeItem(stateChangesItem);
             }

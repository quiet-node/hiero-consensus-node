--- conflicted
+++ resolved
@@ -81,32 +81,8 @@
     private void connectToNode(@NonNull BlockNodeConfig node) {
         logger.info("Connecting to block node {}:{}", node.address(), node.port());
         try {
-<<<<<<< HEAD
             BlockNodeConnection connection = new BlockNodeConnection(node, this);
-=======
-            GrpcClient client = GrpcClient.builder()
-                    .tls(Tls.builder().enabled(false).build())
-                    .baseUri(new URI("http://" + node.address() + ":" + node.port()))
-                    .protocolConfig(GrpcClientProtocolConfig.builder()
-                            .abortPollTimeExpired(false)
-                            .build())
-                    .keepAlive(true)
-                    .build();
-
-            GrpcServiceClient grpcServiceClient = client.serviceClient(GrpcServiceDescriptor.builder()
-                    .serviceName(BlockStreamServiceGrpc.SERVICE_NAME)
-                    .putMethod(
-                            GRPC_END_POINT,
-                            GrpcClientMethodDescriptor.bidirectional(
-                                            BlockStreamServiceGrpc.SERVICE_NAME, GRPC_END_POINT)
-                                    .requestType(PublishStreamRequest.class)
-                                    .responseType(PublishStreamResponse.class)
-                                    .build())
-                    .build());
-
-            BlockNodeConnection connection = new BlockNodeConnection(node, grpcServiceClient, this);
             connection.establishStream();
->>>>>>> 91d0290b
             synchronized (connectionLock) {
                 activeConnections.put(node, connection);
             }
@@ -216,8 +192,8 @@
 
         retryExecutor.execute(() -> {
             try {
+                activeConnections.put(connection.getNodeConfig(), connection);
                 retry(connection::establishStream, INITIAL_RETRY_DELAY);
-                activeConnections.put(connection.getNodeConfig(), connection);
             } catch (Exception e) {
                 final var node = connection.getNodeConfig();
                 logger.error("Failed to re-establish stream to block node {}:{}: {}", node.address(), node.port(), e);

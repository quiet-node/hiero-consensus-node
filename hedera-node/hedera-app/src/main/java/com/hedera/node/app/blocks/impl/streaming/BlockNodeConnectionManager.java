// SPDX-License-Identifier: Apache-2.0
package com.hedera.node.app.blocks.impl.streaming;

import static java.util.Objects.requireNonNull;

import com.hedera.hapi.block.protoc.BlockItemSet;
import com.hedera.hapi.block.protoc.BlockStreamServiceGrpc;
import com.hedera.hapi.block.protoc.PublishStreamRequest;
<<<<<<< HEAD
import com.hedera.hapi.block.protoc.PublishStreamResponse;
import com.hedera.hapi.block.stream.protoc.BlockItem;
=======
>>>>>>> d09ada42
import com.hedera.node.config.ConfigProvider;
import com.hedera.node.config.data.BlockNodeConnectionConfig;
import com.hedera.node.config.data.BlockStreamConfig;
import com.hedera.node.internal.network.BlockNodeConfig;
import com.hedera.pbj.runtime.io.buffer.Bytes;
import edu.umd.cs.findbugs.annotations.NonNull;
<<<<<<< HEAD
import edu.umd.cs.findbugs.annotations.Nullable;
import io.helidon.common.tls.Tls;
import io.helidon.webclient.grpc.GrpcClient;
import io.helidon.webclient.grpc.GrpcClientMethodDescriptor;
import io.helidon.webclient.grpc.GrpcClientProtocolConfig;
import io.helidon.webclient.grpc.GrpcServiceClient;
import io.helidon.webclient.grpc.GrpcServiceDescriptor;
=======
>>>>>>> d09ada42
import java.io.IOException;
import java.time.Duration;
import java.time.Instant;
import java.util.ArrayList;
import java.util.Collections;
import java.util.HashMap;
import java.util.List;
import java.util.Map;
import java.util.Objects;
import java.util.Optional;
import java.util.Random;
import java.util.concurrent.CompletableFuture;
import java.util.concurrent.ConcurrentHashMap;
import java.util.concurrent.ExecutionException;
import java.util.concurrent.ExecutorService;
import java.util.concurrent.Executors;
import java.util.concurrent.ScheduledExecutorService;
import java.util.concurrent.ScheduledFuture;
import java.util.concurrent.TimeUnit;
import java.util.concurrent.TimeoutException;
import java.util.function.Supplier;
import java.util.stream.Collectors;
import org.apache.logging.log4j.LogManager;
import org.apache.logging.log4j.Logger;

/**
 * Manages connections to block nodes, connection lifecycle and node selection.
 * It is also responsible for retrying with exponential backoff if a connection fails.
 */
public class BlockNodeConnectionManager {
    public static final Duration INITIAL_RETRY_DELAY = Duration.ofSeconds(1);

    private static final Logger logger = LogManager.getLogger(BlockNodeConnectionManager.class);
    private static final String GRPC_END_POINT =
            BlockStreamServiceGrpc.getPublishBlockStreamMethod().getBareMethodName();
    private static final long RETRY_BACKOFF_MULTIPLIER = 2;

    // Add a random number generator for retry jitter
    private final Random random = new Random();

    private final Map<BlockNodeConfig, BlockNodeConnection> connectionsInRetry;
    private BlockNodeConfigExtractor blockNodeConfigurations;

    private final Object connectionLock = new Object();
    private final ExecutorService streamingExecutor = Executors.newSingleThreadExecutor();
    private final ExecutorService retryExecutor = Executors.newVirtualThreadPerTaskExecutor();
    private final ScheduledExecutorService connectionExecutor;
    private BlockNodeConnection primary;
    private BlockNodeConnection secondary;
    private final Map<BlockNodeConfig, Long> latestBlocks;

    /**
     * Creates a new BlockNodeConnectionManager with the given configuration from disk.
     * @param configProvider the configuration provider
     */
    public BlockNodeConnectionManager(@NonNull final ConfigProvider configProvider) {
        requireNonNull(configProvider);

        final var blockStreamConfig = configProvider.getConfiguration().getConfigData(BlockStreamConfig.class);
        if (blockStreamConfig.streamToBlockNodes()) {
            final var blockNodeConfig =
                    configProvider.getConfiguration().getConfigData(BlockNodeConnectionConfig.class);
            this.blockNodeConfigurations = new BlockNodeConfigExtractor(blockNodeConfig.blockNodeConnectionFileDir());
            this.latestBlocks = new HashMap<>();
            // (FUTURE) Load latest blocks less naively
            this.blockNodeConfigurations.getAllNodes().forEach(node -> latestBlocks.put(node, -1L));

            this.connectionsInRetry = new ConcurrentHashMap<>();
            this.connectionExecutor = Executors.newScheduledThreadPool(1);
        } else {
            // Block node streaming is disabled, so no connections are needed
            this.latestBlocks = Collections.emptyMap();
            this.connectionsInRetry = Collections.emptyMap();
            this.connectionExecutor = null;
        }
    }

    /**
     * @return the gRPC endpoint for publish block stream
     */
    public String getGrpcEndPoint() {
        return GRPC_END_POINT;
    }

<<<<<<< HEAD
    public void handleEndOfStreamSuccess(@NonNull final BlockNodeConnection connection) {
        handleEndOfStreamSuccess(connection, null);
=======
    private void connectToNode(@NonNull BlockNodeConfig node) {
        logger.info("Connecting to block node {}:{}", node.address(), node.port());
        try {
            BlockNodeConnection connection = new BlockNodeConnection(node, this);
            connection.establishStream();
            synchronized (connectionLock) {
                activeConnections.put(node, connection);
            }
            logger.info("Successfully connected to block node {}:{}", node.address(), node.port());
        } catch (Exception e) {
            logger.error("Failed to connect to block node {}:{}", node.address(), node.port(), e);
        }
>>>>>>> d09ada42
    }

    public void handleEndOfStreamSuccess(
            @NonNull final BlockNodeConnection connection, @Nullable final Long blockNumber) {
        requireNonNull(connection);
        updateLatestBlock(connection, blockNumber);
    }

<<<<<<< HEAD
    static String blockNodeName(@Nullable final BlockNodeConfig node) {
        return node != null ? node.address() + ":" + node.port() : "null";
=======
    private void streamBlockToConnections(@NonNull BlockState block) {
        long blockNumber = block.blockNumber();
        // Get currently active connections
        List<BlockNodeConnection> connectionsToStream;
        synchronized (connectionLock) {
            connectionsToStream = activeConnections.values().stream()
                    .filter(BlockNodeConnection::isActive)
                    .toList();
        }

        if (connectionsToStream.isEmpty()) {
            logger.info("No active connections to stream block {}", blockNumber);
            return;
        }

        logger.info("Streaming block {} to {} active connections", blockNumber, connectionsToStream.size());

        // Create all batches once
        List<PublishStreamRequest> batchRequests = new ArrayList<>();
        final int blockItemBatchSize = blockNodeConfigurations.getBlockItemBatchSize();
        for (int i = 0; i < block.itemBytes().size(); i += blockItemBatchSize) {
            int end = Math.min(i + blockItemBatchSize, block.itemBytes().size());
            List<Bytes> batch = block.itemBytes().subList(i, end);
            List<com.hedera.hapi.block.stream.protoc.BlockItem> protocBlockItems = new ArrayList<>();
            batch.forEach(batchItem -> {
                try {
                    protocBlockItems.add(
                            com.hedera.hapi.block.stream.protoc.BlockItem.parseFrom(batchItem.toByteArray()));
                } catch (IOException e) {
                    throw new RuntimeException(e);
                }
            });

            // Create BlockItemSet by adding all items at once
            BlockItemSet itemSet =
                    BlockItemSet.newBuilder().addAllBlockItems(protocBlockItems).build();

            batchRequests.add(
                    PublishStreamRequest.newBuilder().setBlockItems(itemSet).build());
        }

        // Stream prepared batches to each connection
        for (BlockNodeConnection connection : connectionsToStream) {
            final var connectionNodeConfig = connection.getNodeConfig();
            try {
                for (PublishStreamRequest request : batchRequests) {
                    connection.sendRequest(request);
                }
                logger.info(
                        "Sent block {} to stream observer for Block Node {}:{}",
                        blockNumber,
                        connectionNodeConfig.address(),
                        connectionNodeConfig.port());
            } catch (Exception e) {
                logger.error(
                        "Failed to send block {} to stream observer for Block Node {}:{}",
                        blockNumber,
                        connectionNodeConfig.address(),
                        connectionNodeConfig.port(),
                        e);
            }
        }
>>>>>>> d09ada42
    }

    /**
     * Initiates the streaming of a block to all active connections.
     *
     * @param block the block to be streamed
     */
    public void startStreamingBlock(@NonNull final BlockState block) {
        streamingExecutor.execute(() -> streamBlock(block));
    }

    /**
     * Handles connection errors from a BlockNodeConnection by removing the failed connection
     *
     * @param connection the connection that received the error
     * @param thrown the error that occurred
     */
    public void handleConnectionError(
            @NonNull final BlockNodeConnection connection,
            // This isn't used yet, but will be once the code for responding to specific error codes is introduced
            @SuppressWarnings("unused") @NonNull final Throwable thrown) {
        synchronized (connectionLock) {
            // If available, make the secondary connection the primary connection
            if (connection == primary && !isRetrying(secondary) && !secondaryActive()) {
                secondary = primary;
            }
            connectionsInRetry.putIfAbsent(connection.getNodeConfig(), connection);
        }
        scheduleReconnect(connection);
    }

    public void handleBlockAck(
            @NonNull final BlockNodeConnection connection,
            @NonNull final PublishStreamResponse.BlockAcknowledgement blockAck) {
        final var blockNum = blockAck.getBlockNumber();
        logger.info(
                "Block {} acknowledged by block node {}",
                blockAck.getBlockNumber(),
                blockNodeName(connection.getNodeConfig()));
        if (blockAck.getBlockAlreadyExists()) {
            logger.warn(
                    "Block {} already exists on block node {}", blockNum, blockNodeName(connection.getNodeConfig()));
        } else {
            logger.info(
                    "Block {} successfully processed by block node {}",
                    blockAck.getBlockNumber(),
                    blockNodeName(connection.getNodeConfig()));
        }

        // Regardless of whether the block already exists, we want to update the latest block number
        updateLatestBlock(connection, blockNum);
    }

    public void handleStreamError(
            @NonNull final BlockNodeConnection connection, PublishStreamResponse.EndOfStream endOfStream) {
        logger.error(
                "Stream error for block node {} (status {})",
                blockNodeName(connection.getNodeConfig()),
                endOfStream.getStatus());

        if (Objects.equals(primary, connection)) {
            primary = null;
        } else if (Objects.equals(secondary, connection)) {
            secondary = null;
        }

        connectionsInRetry.put(connection.getNodeConfig(), connection);

        // Attempt to reconnect
        scheduleReconnect(connection);
    }

    public void scheduleReconnect(@NonNull final BlockNodeConnection connection) {
        requireNonNull(connection);

        // Avoid duplicate retry attempts
        if (connectionsInRetry.containsKey(connection.getNodeConfig())) {
            logger.info("Skipping reconnect, already in retry: {}", blockNodeName(connection.getNodeConfig()));
            return;
        }

        retryExecutor.execute(() -> {
            try {
<<<<<<< HEAD
                retry(
                        () -> {
                            connection.establishStream();
                            synchronized (connectionLock) {
                                connectionsInRetry.remove(connection.getNodeConfig());
                            }
                            return true;
                        },
                        INITIAL_RETRY_DELAY);
=======
                activeConnections.put(connection.getNodeConfig(), connection);
                retry(connection::establishStream, INITIAL_RETRY_DELAY);
>>>>>>> d09ada42
            } catch (Exception e) {
                final var node = connection.getNodeConfig();
                logger.error("Failed to re-establish stream to block node {}", blockNodeName(node), e);
            }
        });
    }

    /**
     * Retries the given action with exponential backoff.
     *
     * @param action the action to retry
     * @param initialDelay the initial delay before the first retry
     * @param <T> the return type of the action
     */
    public <T> void retry(@NonNull final Supplier<T> action, @NonNull final Duration initialDelay) {
        requireNonNull(action);
        requireNonNull(initialDelay);

        Duration delay = initialDelay;
        while (true) {
            try {
                // Apply jitter: use a random value between 50-100% of the calculated delay
                final long jitteredDelayMs = delay.toMillis() / 2 + random.nextLong(delay.toMillis() / 2 + 1);
                logger.info("Retrying in {} ms", jitteredDelayMs);
                Thread.sleep(jitteredDelayMs);
                action.get();
                return;
            } catch (Exception e) {
                delay = delay.multipliedBy(RETRY_BACKOFF_MULTIPLIER);
            }
        }
    }

    /**
     * Shuts down the connection manager, closing all active connections.
     */
    public void shutdown() {
        connectionExecutor.shutdown();
        retryExecutor.shutdown();
        try {
            if (!connectionExecutor.awaitTermination(10, TimeUnit.SECONDS)) {
                logger.error("Failed to shut down connection executor within timeout");
            }
        } catch (InterruptedException e) {
            throw new RuntimeException(e);
        } finally {
            synchronized (connectionLock) {
                primary.close();
                secondary.close();
                connectionsInRetry.clear();
            }
        }
    }

    /**
     * Waits for at least one active connection to be established, with timeout.
     * @param timeout maximum time to wait
     * @return true if at least one connection was established, false if timeout occurred
     */
    public boolean waitForConnection(Duration timeout) {
        final Instant deadline = Instant.now().plus(timeout);
        establishConnection();

        final CompletableFuture<Boolean> future = new CompletableFuture<>();
        final ScheduledFuture<?> scheduledTask = connectionExecutor.scheduleAtFixedRate(
                () -> {
                    if (!primaryActive() && !secondaryActive()) {
                        // Since neither connection is active, we can try to establish a new connection
                        future.complete(true); // Ensure future completed
                    } else if (Instant.now().isAfter(deadline)) {
                        future.complete(false); // Handle timeout
                    }
                    // Otherwise we just keep waiting, don't return anything
                },
                0,
                100,
                TimeUnit.MILLISECONDS);

        try {
            return future.get(timeout.toMillis(), TimeUnit.MILLISECONDS); // Avoid indefinite blocking
        } catch (InterruptedException | ExecutionException | TimeoutException e) {
            Thread.currentThread().interrupt();
            return false;
        } finally {
            scheduledTask.cancel(true);
        }
    }

    /**
<<<<<<< HEAD
     * Attempts to establish a connection to a block node based on priority.
=======
     * Returns the gRPC endpoint for the block stream service.
     * @return the gRPC endpoint
>>>>>>> d09ada42
     */
    private void establishConnection() {
        logger.info("Establishing connection to primary block node");
        List<BlockNodeConfig> availableNodes = blockNodeConfigurations.getAllNodes();

        final Map<Integer, List<BlockNodeConfig>> priorityGroups =
                availableNodes.stream().collect(Collectors.groupingBy(BlockNodeConfig::priority));
        final List<Integer> sortedPriorities = new ArrayList<>(priorityGroups.keySet());
        sortedPriorities.sort(Integer::compare);

        // Find the current lowest priority of active connections
        final int currentMinPriority = getCurrentMinPriority();

        BlockNodeConfig selectedNode = null;
        for (Integer priority : sortedPriorities) {
            // Skip over any nodes that have less priority than the current minimum
            if (priority >= currentMinPriority) continue;

            final List<BlockNodeConfig> nodesInGroup = new ArrayList<>(priorityGroups.get(priority));
            Collections.shuffle(nodesInGroup);
            selectedNode = nodesInGroup.getFirst();
            if (!connectionsInRetry.containsKey(selectedNode)) {
                break;
            }
        }

        if (selectedNode == null) {
            throw new IllegalStateException(
                    "No available block node found for connection. Check configuration and network status.");
        }

        connectToNode(selectedNode);
    }

    private Long getLatestBlock(@NonNull final BlockNodeConnection connection) {
        return latestBlocks.get(connection.getNodeConfig());
    }

    private void updateLatestBlock(@NonNull final BlockNodeConnection connection, @Nullable final Long blockNumber) {
        requireNonNull(connection);

        final Long latestBlock = getLatestBlock(connection);
        if (blockNumber != null && blockNumber > latestBlock) {
            latestBlocks.put(connection.getNodeConfig(), blockNumber);
        } else {
            logger.warn(
                    "Attempted to update connection {} with invalid block number {} (highest {})",
                    blockNodeName(connection.getNodeConfig()),
                    blockNumber,
                    latestBlock);
        }
    }

    private void connectToNode(@NonNull BlockNodeConfig node) {
        logger.info("Connecting to block node {}", blockNodeName(node));
        try {
            final GrpcClient client = GrpcClient.builder()
                    // (FUTURE) Add TLS support?
                    .tls(Tls.builder().enabled(false).build())
                    .baseUri(new URI("http://" + node.address() + ":" + node.port()))
                    .protocolConfig(GrpcClientProtocolConfig.builder()
                            .abortPollTimeExpired(false)
                            .build())
                    .keepAlive(true)
                    .build();

            final GrpcServiceClient grpcServiceClient = client.serviceClient(GrpcServiceDescriptor.builder()
                    .serviceName(BlockStreamServiceGrpc.SERVICE_NAME)
                    .putMethod(
                            GRPC_END_POINT,
                            GrpcClientMethodDescriptor.bidirectional(
                                            BlockStreamServiceGrpc.SERVICE_NAME, GRPC_END_POINT)
                                    .requestType(PublishStreamRequest.class)
                                    .responseType(PublishStreamResponse.class)
                                    .build())
                    .build());

            final BlockNodeConnection connection = new BlockNodeConnection(node, grpcServiceClient, this);
            connection.establishStream();
            synchronized (connectionLock) {
                // The connection may not be in here, but in case it is, remove it
                connectionsInRetry.remove(node);
            }
            logger.info("Successfully connected to block node {}", blockNodeName(node));
        } catch (URISyntaxException | RuntimeException e) {
            logger.error("Failed to connect to block node {}", blockNodeName(node), e);
        }
    }

    private Optional<BlockNodeConnection> getActiveConnection() {
        synchronized (connectionLock) {
            if (primaryActive()) {
                return Optional.of(primary);
            } else if (secondaryActive()) {
                return Optional.of(secondary);
            }
        }
        return Optional.empty();
    }

    /**
     * Streams the given block to the active connection.
     *
     * @param block the block to stream
     */
    private void streamBlock(@NonNull BlockState block) {
        final long blockNumber = block.blockNumber();

        // Identify the currently-active connection
        final BlockNodeConnection conn = getActiveConnection().orElse(null);
        if (conn == null) {
            logger.warn("No active connections available for streaming block {}", blockNumber);
            return;
        }

        logger.info("Beginning stream of block {} to {}", blockNumber, blockNodeName(conn.getNodeConfig()));
        final int blockItemBatchSize = blockNodeConfigurations.getBlockItemBatchSize();
        PublishStreamRequest request;
        for (int i = 0; i < block.itemBytes().size(); i += blockItemBatchSize) {
            final int end = Math.min(i + blockItemBatchSize, block.itemBytes().size());
            final List<Bytes> batch = block.itemBytes().subList(i, end);
            final List<BlockItem> protocBlockItems = new ArrayList<>();
            batch.forEach(batchItem -> {
                try {
                    final BlockItem itemAsProtoC = BlockItem.parseFrom(batchItem.toByteArray());
                    protocBlockItems.add(itemAsProtoC);
                } catch (IOException e) {
                    throw new RuntimeException(e);
                }
            });

            // Create BlockItemSet by adding all items at once
            final BlockItemSet itemSet =
                    BlockItemSet.newBuilder().addAllBlockItems(protocBlockItems).build();
            request = PublishStreamRequest.newBuilder().setBlockItems(itemSet).build();

            // Stream the chunk
            final var connectionNodeConfig = conn.getNodeConfig();
            try {
                conn.sendRequest(request);
            } catch (Exception e) {
                logger.error("Failed to stream batch (byte {} – byte {}) to {}", i, end, connectionNodeConfig, e);
            }

            // (FUTURE) Add sent batches/items to a cache
        }

        logger.info("Successfully streamed block {} to {}", blockNumber, conn.getNodeConfig());
    }

    private boolean isRetrying(BlockNodeConnection connection) {
        return isRetrying(connection.getNodeConfig());
    }

    private boolean isRetrying(BlockNodeConfig config) {
        return connectionsInRetry.containsKey(config);
    }

    private int getCurrentMinPriority() {
        final var activeConn = getActiveConnection();
        return activeConn
                .map(ac -> ac.getNodeConfig().priority())
                // If no active connection, return max priority
                .orElse(Integer.MAX_VALUE);
    }

    private boolean primaryActive() {
        return connectionActive(primary);
    }

    private boolean secondaryActive() {
        return connectionActive(secondary);
    }

    private boolean connectionActive(BlockNodeConnection connection) {
        return connection != null && !isRetrying(connection) && connection.isActive();
    }
}<|MERGE_RESOLUTION|>--- conflicted
+++ resolved
@@ -6,28 +6,18 @@
 import com.hedera.hapi.block.protoc.BlockItemSet;
 import com.hedera.hapi.block.protoc.BlockStreamServiceGrpc;
 import com.hedera.hapi.block.protoc.PublishStreamRequest;
-<<<<<<< HEAD
 import com.hedera.hapi.block.protoc.PublishStreamResponse;
 import com.hedera.hapi.block.stream.protoc.BlockItem;
-=======
->>>>>>> d09ada42
 import com.hedera.node.config.ConfigProvider;
 import com.hedera.node.config.data.BlockNodeConnectionConfig;
 import com.hedera.node.config.data.BlockStreamConfig;
 import com.hedera.node.internal.network.BlockNodeConfig;
 import com.hedera.pbj.runtime.io.buffer.Bytes;
 import edu.umd.cs.findbugs.annotations.NonNull;
-<<<<<<< HEAD
 import edu.umd.cs.findbugs.annotations.Nullable;
-import io.helidon.common.tls.Tls;
-import io.helidon.webclient.grpc.GrpcClient;
-import io.helidon.webclient.grpc.GrpcClientMethodDescriptor;
-import io.helidon.webclient.grpc.GrpcClientProtocolConfig;
-import io.helidon.webclient.grpc.GrpcServiceClient;
-import io.helidon.webclient.grpc.GrpcServiceDescriptor;
-=======
->>>>>>> d09ada42
 import java.io.IOException;
+import java.net.URI;
+import java.net.URISyntaxException;
 import java.time.Duration;
 import java.time.Instant;
 import java.util.ArrayList;
@@ -104,30 +94,63 @@
         }
     }
 
+	/**
+	 * @return the gRPC endpoint for publish block stream
+	 */
+	public String getGrpcEndPoint() {
+		return GRPC_END_POINT;
+	}
+
     /**
      * @return the gRPC endpoint for publish block stream
      */
-    public String getGrpcEndPoint() {
-        return GRPC_END_POINT;
-    }
-
-<<<<<<< HEAD
+    private void establishConnections() {
+		logger.info("Establishing connections to block nodes");
+
+		List<BlockNodeConfig> availableNodes = blockNodeConfigurations.getAllNodes().stream()
+				.filter(node -> !activeConnections.containsKey(node))
+				.toList();
+
+		availableNodes.forEach(this::connectToNode);
+    }
+
+    private void connectToNode(@NonNull BlockNodeConfig node) {
+		logger.info("Connecting to block node {}:{}", node.address(), node.port());
+		try {
+			BlockNodeConnection connection = new BlockNodeConnection(node, this);
+			connection.establishStream();
+			synchronized (connectionLock) {
+				activeConnections.put(node, connection);
+			}
+			logger.info("Successfully connected to block node {}:{}", node.address(), node.port());
+		} catch (Exception e) {
+			logger.error("Failed to connect to block node {}:{}", node.address(), node.port(), e);
+		}
+    }
+
+	private synchronized void disconnectFromNode(@NonNull BlockNodeConfig node) {
+		synchronized (connectionLock) {
+			BlockNodeConnection connection = activeConnections.remove(node);
+			if (connection != null) {
+				connection.close();
+				logger.info("Disconnected from block node {}:{}", node.address(), node.port());
+			}
+		}
+	}
+
+	private void streamBlockToConnections(@NonNull BlockState block) {
+		long blockNumber = block.blockNumber();
+		// Get currently active connections
+		List<BlockNodeConnection> connectionsToStream;
+		synchronized (connectionLock) {
+			connectionsToStream = activeConnections.values().stream()
+					.filter(BlockNodeConnection::isActive)
+					.toList();
+		}
+	}
+
     public void handleEndOfStreamSuccess(@NonNull final BlockNodeConnection connection) {
         handleEndOfStreamSuccess(connection, null);
-=======
-    private void connectToNode(@NonNull BlockNodeConfig node) {
-        logger.info("Connecting to block node {}:{}", node.address(), node.port());
-        try {
-            BlockNodeConnection connection = new BlockNodeConnection(node, this);
-            connection.establishStream();
-            synchronized (connectionLock) {
-                activeConnections.put(node, connection);
-            }
-            logger.info("Successfully connected to block node {}:{}", node.address(), node.port());
-        } catch (Exception e) {
-            logger.error("Failed to connect to block node {}:{}", node.address(), node.port(), e);
-        }
->>>>>>> d09ada42
     }
 
     public void handleEndOfStreamSuccess(
@@ -136,73 +159,8 @@
         updateLatestBlock(connection, blockNumber);
     }
 
-<<<<<<< HEAD
     static String blockNodeName(@Nullable final BlockNodeConfig node) {
         return node != null ? node.address() + ":" + node.port() : "null";
-=======
-    private void streamBlockToConnections(@NonNull BlockState block) {
-        long blockNumber = block.blockNumber();
-        // Get currently active connections
-        List<BlockNodeConnection> connectionsToStream;
-        synchronized (connectionLock) {
-            connectionsToStream = activeConnections.values().stream()
-                    .filter(BlockNodeConnection::isActive)
-                    .toList();
-        }
-
-        if (connectionsToStream.isEmpty()) {
-            logger.info("No active connections to stream block {}", blockNumber);
-            return;
-        }
-
-        logger.info("Streaming block {} to {} active connections", blockNumber, connectionsToStream.size());
-
-        // Create all batches once
-        List<PublishStreamRequest> batchRequests = new ArrayList<>();
-        final int blockItemBatchSize = blockNodeConfigurations.getBlockItemBatchSize();
-        for (int i = 0; i < block.itemBytes().size(); i += blockItemBatchSize) {
-            int end = Math.min(i + blockItemBatchSize, block.itemBytes().size());
-            List<Bytes> batch = block.itemBytes().subList(i, end);
-            List<com.hedera.hapi.block.stream.protoc.BlockItem> protocBlockItems = new ArrayList<>();
-            batch.forEach(batchItem -> {
-                try {
-                    protocBlockItems.add(
-                            com.hedera.hapi.block.stream.protoc.BlockItem.parseFrom(batchItem.toByteArray()));
-                } catch (IOException e) {
-                    throw new RuntimeException(e);
-                }
-            });
-
-            // Create BlockItemSet by adding all items at once
-            BlockItemSet itemSet =
-                    BlockItemSet.newBuilder().addAllBlockItems(protocBlockItems).build();
-
-            batchRequests.add(
-                    PublishStreamRequest.newBuilder().setBlockItems(itemSet).build());
-        }
-
-        // Stream prepared batches to each connection
-        for (BlockNodeConnection connection : connectionsToStream) {
-            final var connectionNodeConfig = connection.getNodeConfig();
-            try {
-                for (PublishStreamRequest request : batchRequests) {
-                    connection.sendRequest(request);
-                }
-                logger.info(
-                        "Sent block {} to stream observer for Block Node {}:{}",
-                        blockNumber,
-                        connectionNodeConfig.address(),
-                        connectionNodeConfig.port());
-            } catch (Exception e) {
-                logger.error(
-                        "Failed to send block {} to stream observer for Block Node {}:{}",
-                        blockNumber,
-                        connectionNodeConfig.address(),
-                        connectionNodeConfig.port(),
-                        e);
-            }
-        }
->>>>>>> d09ada42
     }
 
     /**
@@ -286,20 +244,16 @@
 
         retryExecutor.execute(() -> {
             try {
-<<<<<<< HEAD
                 retry(
                         () -> {
                             connection.establishStream();
                             synchronized (connectionLock) {
+								activeConnections.put(connection.getNodeConfig(), connection);
                                 connectionsInRetry.remove(connection.getNodeConfig());
                             }
                             return true;
                         },
                         INITIAL_RETRY_DELAY);
-=======
-                activeConnections.put(connection.getNodeConfig(), connection);
-                retry(connection::establishStream, INITIAL_RETRY_DELAY);
->>>>>>> d09ada42
             } catch (Exception e) {
                 final var node = connection.getNodeConfig();
                 logger.error("Failed to re-establish stream to block node {}", blockNodeName(node), e);
@@ -389,12 +343,7 @@
     }
 
     /**
-<<<<<<< HEAD
      * Attempts to establish a connection to a block node based on priority.
-=======
-     * Returns the gRPC endpoint for the block stream service.
-     * @return the gRPC endpoint
->>>>>>> d09ada42
      */
     private void establishConnection() {
         logger.info("Establishing connection to primary block node");

// SPDX-License-Identifier: Apache-2.0
package com.hedera.node.app.throttle;

import static com.hedera.hapi.node.base.HederaFunctionality.CONTRACT_CALL;
import static com.hedera.hapi.node.base.HederaFunctionality.CONTRACT_CALL_LOCAL;
import static com.hedera.hapi.node.base.HederaFunctionality.CONTRACT_CREATE;
import static com.hedera.hapi.node.base.HederaFunctionality.CRYPTO_CREATE;
import static com.hedera.hapi.node.base.HederaFunctionality.CRYPTO_GET_ACCOUNT_BALANCE;
import static com.hedera.hapi.node.base.HederaFunctionality.CRYPTO_TRANSFER;
import static com.hedera.hapi.node.base.HederaFunctionality.ETHEREUM_TRANSACTION;
import static com.hedera.hapi.node.base.HederaFunctionality.TOKEN_ASSOCIATE_TO_ACCOUNT;
import static com.hedera.hapi.util.HapiUtils.functionOf;
import static com.hedera.node.app.hapi.utils.CommonPbjConverters.fromPbj;
import static com.hedera.node.app.hapi.utils.ethereum.EthTxData.populateEthTxData;
import static com.hedera.node.app.hapi.utils.sysfiles.domain.throttling.ScaleFactor.ONE_TO_ONE;
import static com.hedera.node.app.service.schedule.impl.handlers.HandlerUtility.childAsOrdinary;
import static com.hedera.node.app.service.token.AliasUtils.isAlias;
import static com.hedera.node.app.service.token.AliasUtils.isEntityNumAlias;
import static com.hedera.node.app.service.token.AliasUtils.isOfEvmAddressSize;
import static com.hedera.node.app.service.token.AliasUtils.isSerializedProtoKey;
import static com.hedera.node.app.throttle.ThrottleAccumulator.ThrottleType.FRONTEND_THROTTLE;
import static com.hedera.node.app.throttle.ThrottleAccumulator.ThrottleType.NOOP_THROTTLE;
import static java.util.Collections.emptyList;
import static java.util.Objects.requireNonNull;

import com.google.common.annotations.VisibleForTesting;
import com.hedera.hapi.node.base.AccountAmount;
import com.hedera.hapi.node.base.AccountID;
import com.hedera.hapi.node.base.HederaFunctionality;
import com.hedera.hapi.node.base.NftTransfer;
import com.hedera.hapi.node.base.SemanticVersion;
import com.hedera.hapi.node.base.Timestamp;
import com.hedera.hapi.node.base.TokenID;
import com.hedera.hapi.node.base.TransactionID;
import com.hedera.hapi.node.base.TransferList;
import com.hedera.hapi.node.contract.ContractCallLocalQuery;
import com.hedera.hapi.node.state.schedule.Schedule;
import com.hedera.hapi.node.token.CryptoTransferTransactionBody;
import com.hedera.hapi.node.token.TokenMintTransactionBody;
import com.hedera.hapi.node.transaction.Query;
import com.hedera.hapi.node.transaction.ThrottleDefinitions;
import com.hedera.hapi.node.transaction.TransactionBody;
import com.hedera.hapi.util.UnknownHederaFunctionality;
import com.hedera.node.app.hapi.utils.ethereum.EthTxData;
import com.hedera.node.app.hapi.utils.sysfiles.domain.throttling.ThrottleBucket;
import com.hedera.node.app.hapi.utils.sysfiles.domain.throttling.ThrottleGroup;
import com.hedera.node.app.hapi.utils.throttles.DeterministicThrottle;
import com.hedera.node.app.hapi.utils.throttles.LeakyBucketDeterministicThrottle;
import com.hedera.node.app.ids.EntityIdService;
import com.hedera.node.app.ids.ReadableEntityIdStoreImpl;
import com.hedera.node.app.service.schedule.ScheduleService;
import com.hedera.node.app.service.schedule.impl.ReadableScheduleStoreImpl;
import com.hedera.node.app.service.token.ReadableAccountStore;
import com.hedera.node.app.service.token.ReadableTokenRelationStore;
import com.hedera.node.app.spi.workflows.HandleException;
import com.hedera.node.app.store.ReadableStoreFactory;
import com.hedera.node.app.workflows.TransactionInfo;
import com.hedera.node.config.data.AccountsConfig;
import com.hedera.node.config.data.ContractsConfig;
import com.hedera.node.config.data.HederaConfig;
import com.hedera.node.config.data.JumboTransactionsConfig;
import com.hedera.node.config.data.LedgerConfig;
import com.hedera.node.config.data.SchedulingConfig;
import com.hedera.node.config.data.TokensConfig;
import com.hedera.pbj.runtime.io.buffer.Bytes;
import com.swirlds.config.api.Configuration;
import com.swirlds.platform.system.SoftwareVersion;
import com.swirlds.state.State;
import edu.umd.cs.findbugs.annotations.NonNull;
import edu.umd.cs.findbugs.annotations.Nullable;
import java.math.BigInteger;
import java.time.Instant;
import java.util.ArrayList;
import java.util.Comparator;
import java.util.EnumMap;
import java.util.EnumSet;
import java.util.List;
import java.util.Objects;
import java.util.Optional;
import java.util.Set;
import java.util.function.Function;
import java.util.function.IntSupplier;
import java.util.function.Supplier;
import org.apache.commons.lang3.tuple.Pair;
import org.apache.logging.log4j.LogManager;
import org.apache.logging.log4j.Logger;

/**
 * Keeps track of the amount of usage of different TPS throttle categories and gas, and returns whether a given
 * transaction or query should be throttled based on that.
 * Meant to be used in single-threaded context only as part of the {@link com.hedera.node.app.workflows.handle.HandleWorkflow}.
 */
public class ThrottleAccumulator {
    private static final Logger log = LogManager.getLogger(ThrottleAccumulator.class);
    private static final Set<HederaFunctionality> GAS_THROTTLED_FUNCTIONS =
            EnumSet.of(CONTRACT_CALL_LOCAL, CONTRACT_CALL, CONTRACT_CREATE, ETHEREUM_TRANSACTION);
    private static final Set<HederaFunctionality> AUTO_CREATE_FUNCTIONS =
            EnumSet.of(CRYPTO_TRANSFER, ETHEREUM_TRANSACTION);
    private static final int UNKNOWN_NUM_IMPLICIT_CREATIONS = -1;

    private EnumMap<HederaFunctionality, ThrottleReqsManager> functionReqs = new EnumMap<>(HederaFunctionality.class);
    private boolean lastTxnWasGasThrottled;
    private LeakyBucketDeterministicThrottle bytesThrottle;
    private LeakyBucketDeterministicThrottle gasThrottle;
    private List<DeterministicThrottle> activeThrottles = emptyList();

    @Nullable
    private final ThrottleMetrics throttleMetrics;

    private final Function<SemanticVersion, SoftwareVersion> softwareVersionFactory;

    private final Supplier<Configuration> configSupplier;
    private final IntSupplier capacitySplitSource;
    private final ThrottleType throttleType;
    private final Verbose verbose;

    /**
     * Whether the accumulator should log verbose definitions.
     */
    public enum Verbose {
        YES,
        NO
    }

    public ThrottleAccumulator(
            @NonNull final Supplier<Configuration> configSupplier,
            @NonNull final IntSupplier capacitySplitSource,
            @NonNull final ThrottleType throttleType,
            @NonNull Function<SemanticVersion, SoftwareVersion> softwareVersionFactory) {
        this(capacitySplitSource, configSupplier, throttleType, null, Verbose.NO, softwareVersionFactory);
    }

    public ThrottleAccumulator(
            @NonNull final IntSupplier capacitySplitSource,
            @NonNull final Supplier<Configuration> configSupplier,
            @NonNull final ThrottleType throttleType,
            @Nullable final ThrottleMetrics throttleMetrics,
            @NonNull final Verbose verbose,
            @NonNull Function<SemanticVersion, SoftwareVersion> softwareVersionFactory) {
        this.configSupplier = requireNonNull(configSupplier, "configProvider must not be null");
        this.capacitySplitSource = requireNonNull(capacitySplitSource, "capacitySplitSource must not be null");
        this.throttleType = requireNonNull(throttleType, "throttleType must not be null");
        this.verbose = requireNonNull(verbose);
        this.throttleMetrics = throttleMetrics;
        this.softwareVersionFactory = softwareVersionFactory;
    }

    // For testing purposes, in practice the gas throttle is
    // lazy-initialized based on the configuration before handling
    // any transactions
    @VisibleForTesting
    public ThrottleAccumulator(
            @NonNull final IntSupplier capacitySplitSource,
            @NonNull final Supplier<Configuration> configSupplier,
            @NonNull final ThrottleType throttleType,
            @NonNull final ThrottleMetrics throttleMetrics,
            @NonNull final LeakyBucketDeterministicThrottle gasThrottle,
            @NonNull final LeakyBucketDeterministicThrottle bytesThrottle,
            @NonNull Function<SemanticVersion, SoftwareVersion> softwareVersionFactory) {
        this.configSupplier = requireNonNull(configSupplier, "configProvider must not be null");
        this.capacitySplitSource = requireNonNull(capacitySplitSource, "capacitySplitSource must not be null");
        this.throttleType = requireNonNull(throttleType, "throttleType must not be null");
        this.gasThrottle = requireNonNull(gasThrottle, "gasThrottle must not be null");
        this.bytesThrottle = requireNonNull(bytesThrottle, "bytesThrottle must not be null");
        this.softwareVersionFactory = softwareVersionFactory;

        this.throttleMetrics = throttleMetrics;
        this.throttleMetrics.setupGasThrottleMetric(gasThrottle, configSupplier.get());
        this.verbose = Verbose.YES;
    }

    /**
     * Tries to claim throttle capacity for the given transaction and returns whether the transaction
     * should be throttled if there is no capacity.
     *
     * @param txnInfo the transaction to update the throttle requirements for
     * @param now the instant of time the transaction throttling should be checked for
     * @param state the current state of the node
     * @return whether the transaction should be throttled
     */
    public boolean checkAndEnforceThrottle(
            @NonNull final TransactionInfo txnInfo, @NonNull final Instant now, @NonNull final State state) {
        if (throttleType == NOOP_THROTTLE) {
            return false;
        }
        resetLastAllowedUse();
        lastTxnWasGasThrottled = false;
        if (shouldThrottleTxn(false, txnInfo, now, state)) {
            reclaimLastAllowedUse();
            return true;
        }

        return false;
    }

    /**
     * Updates the throttle requirements for the given query and returns whether the query should be throttled.
     *
     * @param queryFunction the functionality of the query
     * @param now the time at which the query is being processed
     * @param query the query to update the throttle requirements for
     * @param state the current state of the node
     * @param queryPayerId the payer id of the query
     * @return whether the query should be throttled
     */
    public boolean checkAndEnforceThrottle(
            @NonNull final HederaFunctionality queryFunction,
            @NonNull final Instant now,
            @NonNull final Query query,
            @NonNull final State state,
            @Nullable final AccountID queryPayerId) {
        if (throttleType == NOOP_THROTTLE) {
            return false;
        }
        final var configuration = configSupplier.get();
        if (throttleExempt(queryPayerId, configuration)) {
            return false;
        }
        if (isGasThrottled(queryFunction)) {
            final var enforceGasThrottle =
                    configuration.getConfigData(ContractsConfig.class).throttleThrottleByGas();
            return enforceGasThrottle
                    && !gasThrottle.allow(
                            now,
                            query.contractCallLocalOrElse(ContractCallLocalQuery.DEFAULT)
                                    .gas());
        }
        resetLastAllowedUse();
        final var manager = functionReqs.get(queryFunction);
        if (manager == null) {
            return true;
        }

        final boolean allReqMet;
        if (queryFunction == CRYPTO_GET_ACCOUNT_BALANCE
                && configuration.getConfigData(TokensConfig.class).countingGetBalanceThrottleEnabled()) {
            final var accountStore = new ReadableStoreFactory(state).getStore(ReadableAccountStore.class);
            final var tokenConfig = configuration.getConfigData(TokensConfig.class);
            final int associationCount =
                    Math.clamp(getAssociationCount(query, accountStore), 1, tokenConfig.maxRelsPerInfoQuery());
            allReqMet = manager.allReqsMetAt(now, associationCount, ONE_TO_ONE);
        } else {
            allReqMet = manager.allReqsMetAt(now);
        }

        if (!allReqMet) {
            reclaimLastAllowedUse();
            return true;
        }
        return false;
    }

    private int getAssociationCount(@NonNull final Query query, @NonNull final ReadableAccountStore accountStore) {
        final var accountID = query.cryptogetAccountBalanceOrThrow().accountID();
        if (accountID != null) {
            final var account = accountStore.getAccountById(accountID);
            if (account != null) {
                return account.numberAssociations();
            }
        }
        return 0;
    }

    /**
     * Updates the throttle requirements for given number of transactions of same functionality and returns whether they should be throttled.
     *
     * @param n the number of transactions to consider
     * @param function the functionality type of the transactions
     * @param consensusTime the consensus time of the transaction
     * @return whether the transaction should be throttled
     */
    public boolean shouldThrottleNOfUnscaled(
            final int n, @NonNull final HederaFunctionality function, @NonNull final Instant consensusTime) {
        if (throttleType == NOOP_THROTTLE) {
            return false;
        }
        resetLastAllowedUse();
        final var manager = functionReqs.get(function);
        if (manager == null) {
            return true;
        }
        if (!manager.allReqsMetAt(consensusTime, n, ONE_TO_ONE)) {
            reclaimLastAllowedUse();
            return true;
        }

        return false;
    }

    /**
     * Undoes the claimed capacity for a number of transactions of the same functionality.
     *
     * @param n the number of transactions to consider
     * @param function the functionality type of the transactions
     */
    public void leakCapacityForNOfUnscaled(final int n, @NonNull final HederaFunctionality function) {
        if (throttleType == NOOP_THROTTLE) {
            return;
        }
        final var manager = Objects.requireNonNull(functionReqs.get(function));
        manager.undoClaimedReqsFor(n);
    }

    /**
     * Leaks the gas amount previously reserved for the given transaction.
     *
     * @param txnInfo the transaction to leak the gas for
     * @param value the amount of gas to leak
     */
    public void leakUnusedGasPreviouslyReserved(@NonNull final TransactionInfo txnInfo, final long value) {
        if (throttleType == NOOP_THROTTLE) {
            return;
        }
        final var configuration = configSupplier.get();
        if (throttleExempt(txnInfo.payerID(), configuration)) {
            return;
        }

        gasThrottle.leakUnusedGasPreviouslyReserved(value);
    }

    /**
     * Gets the current list of active throttles.
     *
     * @return the current list of active throttles
     */
    @NonNull
    public List<DeterministicThrottle> allActiveThrottles() {
        return activeThrottles;
    }

    /**
     * Gets the current list of active throttles for the given functionality.
     *
     * @param function the functionality to get the active throttles for
     * @return the current list of active throttles for the given functionality
     */
    @NonNull
    public List<DeterministicThrottle> activeThrottlesFor(@NonNull final HederaFunctionality function) {
        final var manager = functionReqs.get(function);
        if (manager == null) {
            return emptyList();
        } else {
            return manager.managedThrottles();
        }
    }

    /**
     * Indicates whether the last transaction was throttled by gas.
     *
     * @return whether the last transaction was throttled by gas
     */
    public boolean wasLastTxnGasThrottled() {
        return lastTxnWasGasThrottled;
    }

    /**
     * Checks if the given functionality should be throttled by gas.
     *
     * @param function the functionality to check
     * @return whether the given functionality should be throttled by gas
     */
    public static boolean isGasThrottled(@NonNull final HederaFunctionality function) {
        return GAS_THROTTLED_FUNCTIONS.contains(function);
    }

    public static boolean canAutoCreate(@NonNull final HederaFunctionality function) {
        return AUTO_CREATE_FUNCTIONS.contains(function);
    }

    public static boolean canAutoAssociate(@NonNull final HederaFunctionality function) {
        return function == CRYPTO_TRANSFER;
    }

    /**
     * Updates all metrics for the active throttles and the gas throttle
     */
    public void updateAllMetrics() {
        if (throttleMetrics != null) {
            throttleMetrics.updateAllMetrics();
        }
    }

    private boolean shouldThrottleTxn(
            final boolean isScheduled,
            @NonNull final TransactionInfo txnInfo,
            @NonNull final Instant now,
            @NonNull final State state) {
        final var function = txnInfo.functionality();
        final var configuration = configSupplier.get();
        final boolean isJumboTransactionsEnabled =
                configuration.getConfigData(JumboTransactionsConfig.class).isEnabled();

        // Note that by payer exempt from throttling we mean just that those transactions will not be throttled,
        // such payer accounts neither impact the throttles nor are they impacted by them
        // In the current mono-service implementation we have the same behavior, additionally it is
        // possible that transaction can also be exempt from affecting congestion levels separate from throttle
        // exemption
        // but this is only possible for the case of triggered transactions which is not yet implemented (see
        // MonoMultiplierSources.java)
        final boolean isPayerThrottleExempt = throttleExempt(txnInfo.payerID(), configuration);
        if (isPayerThrottleExempt) {
            return false;
        }

        if (isGasExhausted(txnInfo, now, configuration)) {
            lastTxnWasGasThrottled = true;
            return true;
        }

        if (isJumboTransactionsEnabled) {
            final var allowedHederaFunctionalities =
                    configuration.getConfigData(JumboTransactionsConfig.class).allowedHederaFunctionalities();
            if (allowedHederaFunctionalities.contains(fromPbj(txnInfo.functionality()))) {
                final var bytesUsage = txnInfo.transaction().protobufSize();
                final var maxRegularTxnSize =
                        configuration.getConfigData(HederaConfig.class).transactionMaxBytes();

                final var excessBytes = bytesUsage > maxRegularTxnSize ? bytesUsage - maxRegularTxnSize : 0;
                if (shouldThrottleBasedExcessBytes(excessBytes, now)) {
                    return true;
                }
            }
        }

        final var manager = functionReqs.get(function);
        if (manager == null) {
            return true;
        }

        return switch (function) {
            case SCHEDULE_CREATE -> {
                if (isScheduled) {
                    throw new IllegalStateException("ScheduleCreate cannot be a child!");
                }
                yield shouldThrottleScheduleCreate(manager, txnInfo, now, state);
            }
            case TOKEN_MINT -> shouldThrottleMint(manager, txnInfo.txBody().tokenMint(), now, configuration);
            case CRYPTO_TRANSFER -> {
                final var accountStore = new ReadableStoreFactory(state).getStore(ReadableAccountStore.class);
                final var relationStore = new ReadableStoreFactory(state).getStore(ReadableTokenRelationStore.class);
                yield shouldThrottleCryptoTransfer(
                        manager,
                        now,
                        configuration,
                        getImplicitCreationsCount(txnInfo.txBody(), accountStore),
                        getAutoAssociationsCount(txnInfo.txBody(), relationStore));
            }
            case ETHEREUM_TRANSACTION -> {
                final var accountStore = new ReadableStoreFactory(state).getStore(ReadableAccountStore.class);
                yield shouldThrottleEthTxn(manager, now, getImplicitCreationsCount(txnInfo.txBody(), accountStore));
            }
            default -> !manager.allReqsMetAt(now);
        };
    }

    private boolean shouldThrottleScheduleCreate(
            final ThrottleReqsManager manager, final TransactionInfo txnInfo, final Instant now, final State state) {
        final var txnBody = txnInfo.txBody();
        final var op = txnBody.scheduleCreateOrThrow();
        final var scheduled = op.scheduledTransactionBodyOrThrow();
        final var schedule = Schedule.newBuilder()
                .originalCreateTransaction(txnBody)
                .payerAccountId(txnInfo.payerID())
                .scheduledTransaction(scheduled)
                .build();
        final TransactionBody innerTxn;
        final HederaFunctionality scheduledFunction;
        try {
            innerTxn = childAsOrdinary(schedule);
            scheduledFunction = functionOf(innerTxn);
        } catch (HandleException | UnknownHederaFunctionality ex) {
            log.debug("ScheduleCreate was associated with an invalid txn.", ex);
            return true;
        }
        // maintain legacy behaviour
        final var config = configSupplier.get();
        final var schedulingConfig = config.getConfigData(SchedulingConfig.class);
        if (!schedulingConfig.longTermEnabled()) {
            if (scheduledFunction == CRYPTO_TRANSFER) {
                final var transfer = scheduled.cryptoTransfer();
                if (usesAliases(transfer)) {
                    final var accountStore = new ReadableStoreFactory(state).getStore(ReadableAccountStore.class);
                    final var transferTxnBody = TransactionBody.newBuilder()
                            .cryptoTransfer(transfer)
                            .build();
                    final int implicitCreationsCount = getImplicitCreationsCount(transferTxnBody, accountStore);
                    if (implicitCreationsCount > 0) {
                        return shouldThrottleImplicitCreations(implicitCreationsCount, now);
                    }
                }
            }
            return !manager.allReqsMetAt(now);
        } else {
            // We first enforce the limit on the ScheduleCreate TPS
            if (!manager.allReqsMetAt(now)) {
                return true;
            }
            // And then at ingest, ensure that not too many schedules will expire in a given second
            if (throttleType == FRONTEND_THROTTLE) {
                final long expiry;
                if (op.waitForExpiry()) {
                    expiry = op.expirationTimeOrElse(Timestamp.DEFAULT).seconds();
                } else {
                    final var ledgerConfig = config.getConfigData(LedgerConfig.class);
                    expiry = Optional.ofNullable(txnInfo.transactionID())
                                    .orElse(TransactionID.DEFAULT)
                                    .transactionValidStartOrElse(Timestamp.DEFAULT)
                                    .seconds()
                            + ledgerConfig.scheduleTxExpiryTimeSecs();
                }
                final var entityIdStore = new ReadableEntityIdStoreImpl(state.getReadableStates(EntityIdService.NAME));
                final var scheduleStore =
                        new ReadableScheduleStoreImpl(state.getReadableStates(ScheduleService.NAME), entityIdStore);
                final var numScheduled = scheduleStore.numTransactionsScheduledAt(expiry);
                return numScheduled >= schedulingConfig.maxTxnPerSec();
            }
            return false;
        }
    }

    private static boolean throttleExempt(
            @Nullable final AccountID accountID, @NonNull final Configuration configuration) {
        final long maxThrottleExemptNum =
                configuration.getConfigData(AccountsConfig.class).lastThrottleExempt();
        if (accountID != null) {
            final var accountNum = accountID.accountNumOrElse(0L);
            return 1L <= accountNum && accountNum <= maxThrottleExemptNum;
        }
        return false;
    }

    private void reclaimLastAllowedUse() {
        activeThrottles.forEach(DeterministicThrottle::reclaimLastAllowedUse);
        gasThrottle.reclaimLastAllowedUse();
    }

    private void resetLastAllowedUse() {
        activeThrottles.forEach(DeterministicThrottle::resetLastAllowedUse);
        gasThrottle.resetLastAllowedUse();
    }

    /**
     * Returns the gas limit for a contract transaction.
     *
     * @param txnBody  the transaction body
     * @param function the functionality
     * @return the gas limit for a contract transaction
     */
    private long getGasLimitForContractTx(
            @NonNull final TransactionBody txnBody, @NonNull final HederaFunctionality function) {
        final long nominalGas =
                switch (function) {
                    case CONTRACT_CREATE -> txnBody.contractCreateInstanceOrThrow()
                            .gas();
                    case CONTRACT_CALL -> txnBody.contractCallOrThrow().gas();
                    case ETHEREUM_TRANSACTION -> Optional.of(txnBody.ethereumTransactionOrThrow()
                                    .ethereumData()
                                    .toByteArray())
                            .map(EthTxData::populateEthTxData)
                            .map(EthTxData::gasLimit)
                            .orElse(0L);
                    default -> 0L;
                };
        // Interpret negative gas as overflow
        return nominalGas < 0 ? Long.MAX_VALUE : nominalGas;
    }

    private boolean isGasExhausted(
            @NonNull final TransactionInfo txnInfo,
            @NonNull final Instant now,
            @NonNull final Configuration configuration) {
        final boolean shouldThrottleByGas =
                configuration.getConfigData(ContractsConfig.class).throttleThrottleByGas();
        return shouldThrottleByGas
                && isGasThrottled(txnInfo.functionality())
                && !gasThrottle.allow(now, getGasLimitForContractTx(txnInfo.txBody(), txnInfo.functionality()));
    }

    private boolean shouldThrottleMint(
            @NonNull final ThrottleReqsManager manager,
            @NonNull final TokenMintTransactionBody op,
            @NonNull final Instant now,
            @NonNull final Configuration configuration) {
        final int numNfts = op.metadata().size();
        if (numNfts == 0) {
            return !manager.allReqsMetAt(now);
        } else {
            final var nftsMintThrottleScaleFactor =
                    configuration.getConfigData(TokensConfig.class).nftsMintThrottleScaleFactor();
            return !manager.allReqsMetAt(now, numNfts, nftsMintThrottleScaleFactor);
        }
    }

    private boolean shouldThrottleCryptoTransfer(
            @NonNull final ThrottleReqsManager manager,
            @NonNull final Instant now,
            @NonNull final Configuration configuration,
            final int implicitCreationsCount,
            final int autoAssociationsCount) {
<<<<<<< HEAD
        final boolean isAutoCreationEnabled =
                configuration.getConfigData(AutoCreationConfig.class).enabled();
        final boolean isLazyCreationEnabled =
                configuration.getConfigData(LazyCreationConfig.class).enabled();
        if ((isAutoCreationEnabled || isLazyCreationEnabled) && implicitCreationsCount > 0) {
=======
        final boolean unlimitedAutoAssociations =
                configuration.getConfigData(EntitiesConfig.class).unlimitedAutoAssociationsEnabled();
        if (implicitCreationsCount > 0) {
>>>>>>> d83b4f12
            return shouldThrottleBasedOnImplicitCreations(manager, implicitCreationsCount, now);
        } else if (autoAssociationsCount > 0) {
            return shouldThrottleBasedOnAutoAssociations(manager, autoAssociationsCount, now);
        } else {
            return !manager.allReqsMetAt(now);
        }
    }

    private boolean shouldThrottleEthTxn(
            @NonNull final ThrottleReqsManager manager, @NonNull final Instant now, final int implicitCreationsCount) {
        return shouldThrottleBasedOnImplicitCreations(manager, implicitCreationsCount, now);
    }

    public int getImplicitCreationsCount(
            @NonNull final TransactionBody txnBody, @NonNull final ReadableAccountStore accountStore) {
        int implicitCreationsCount = 0;
        if (txnBody.hasEthereumTransaction()) {
            final var ethTxData = populateEthTxData(
                    txnBody.ethereumTransaction().ethereumData().toByteArray());
            if (ethTxData == null) {
                return UNKNOWN_NUM_IMPLICIT_CREATIONS;
            }
            final var config = configSupplier.get().getConfigData(HederaConfig.class);
            final boolean doesNotExist =
                    !accountStore.containsAlias(config.shard(), config.realm(), Bytes.wrap(ethTxData.to()));
            if (doesNotExist && ethTxData.value().compareTo(BigInteger.ZERO) > 0) {
                implicitCreationsCount++;
            }
        } else {
            final var cryptoTransferBody = txnBody.cryptoTransfer();
            if (cryptoTransferBody == null) {
                return 0;
            }

            implicitCreationsCount += hbarAdjustsImplicitCreationsCount(accountStore, cryptoTransferBody);
            implicitCreationsCount += tokenAdjustsImplicitCreationsCount(accountStore, cryptoTransferBody);
        }

        return implicitCreationsCount;
    }

    public int getAutoAssociationsCount(
            @NonNull final TransactionBody txnBody, @NonNull final ReadableTokenRelationStore relationStore) {
        int autoAssociationsCount = 0;
        final var cryptoTransferBody = txnBody.cryptoTransfer();
        if (cryptoTransferBody == null || cryptoTransferBody.tokenTransfers().isEmpty()) {
            return 0;
        }
        for (var transfer : cryptoTransferBody.tokenTransfers()) {
            final var tokenID = transfer.token();
            autoAssociationsCount += (int) transfer.transfers().stream()
                    .filter(accountAmount -> accountAmount.amount() > 0)
                    .map(AccountAmount::accountID)
                    .filter(accountID -> hasNoRelation(relationStore, accountID, tokenID))
                    .count();
            autoAssociationsCount += (int) transfer.nftTransfers().stream()
                    .map(NftTransfer::receiverAccountID)
                    .filter(receiverID -> hasNoRelation(relationStore, receiverID, tokenID))
                    .count();
        }
        return autoAssociationsCount;
    }

    private boolean hasNoRelation(
            @NonNull ReadableTokenRelationStore relationStore, @NonNull AccountID accountID, @NonNull TokenID tokenID) {
        return relationStore.get(accountID, tokenID) == null;
    }

    private int hbarAdjustsImplicitCreationsCount(
            @NonNull final ReadableAccountStore accountStore,
            @NonNull final CryptoTransferTransactionBody cryptoTransferBody) {
        if (cryptoTransferBody.transfers() == null
                || cryptoTransferBody.transfers().accountAmounts() == null) {
            return 0;
        }

        int implicitCreationsCount = 0;
        for (var adjust : cryptoTransferBody.transfers().accountAmounts()) {
            if (referencesAliasNotInUse(adjust.accountIDOrElse(AccountID.DEFAULT), accountStore)
                    && isPlausibleAutoCreate(adjust)) {
                implicitCreationsCount++;
            }
        }

        return implicitCreationsCount;
    }

    private int tokenAdjustsImplicitCreationsCount(
            @NonNull final ReadableAccountStore accountStore,
            @NonNull final CryptoTransferTransactionBody cryptoTransferBody) {
        if (cryptoTransferBody.tokenTransfers() == null) {
            return 0;
        }

        int implicitCreationsCount = 0;
        for (var tokenAdjust : cryptoTransferBody.tokenTransfers()) {
            for (final var adjust : tokenAdjust.transfers()) {
                if (referencesAliasNotInUse(adjust.accountID(), accountStore) && isPlausibleAutoCreate(adjust)) {
                    implicitCreationsCount++;
                }
            }

            for (final var change : tokenAdjust.nftTransfers()) {
                if (referencesAliasNotInUse(change.receiverAccountID(), accountStore)
                        && isPlausibleAutoCreate(change)) {
                    implicitCreationsCount++;
                }
            }
        }

        return implicitCreationsCount;
    }

    private boolean usesAliases(final CryptoTransferTransactionBody transferBody) {
        for (var adjust : transferBody.transfersOrElse(TransferList.DEFAULT).accountAmounts()) {
            if (isAlias(adjust.accountIDOrElse(AccountID.DEFAULT))) {
                return true;
            }
        }

        for (var tokenAdjusts : transferBody.tokenTransfers()) {
            for (var ownershipChange : tokenAdjusts.nftTransfers()) {
                if (isAlias(ownershipChange.senderAccountIDOrElse(AccountID.DEFAULT))
                        || isAlias(ownershipChange.receiverAccountIDOrElse(AccountID.DEFAULT))) {
                    return true;
                }
            }
            for (var tokenAdjust : tokenAdjusts.transfers()) {
                if (isAlias(tokenAdjust.accountIDOrElse(AccountID.DEFAULT))) {
                    return true;
                }
            }
        }

        return false;
    }

    private boolean referencesAliasNotInUse(
            @NonNull final AccountID idOrAlias, @NonNull final ReadableAccountStore accountStore) {
        if (isAlias(idOrAlias)) {
            final var alias = idOrAlias.aliasOrElse(Bytes.EMPTY);
            if (isOfEvmAddressSize(alias) && isEntityNumAlias(alias, idOrAlias.shardNum(), idOrAlias.realmNum())) {
                return false;
            }
            return accountStore.getAccountIDByAlias(idOrAlias.shardNum(), idOrAlias.realmNum(), alias) == null;
        }
        return false;
    }

    private boolean isPlausibleAutoCreate(@NonNull final AccountAmount adjust) {
        return isPlausibleAutoCreate(
                adjust.amount(), adjust.accountIDOrElse(AccountID.DEFAULT).aliasOrElse(Bytes.EMPTY));
    }

    private boolean isPlausibleAutoCreate(@NonNull final NftTransfer change) {
        return isPlausibleAutoCreate(
                change.serialNumber(),
                change.receiverAccountIDOrElse(AccountID.DEFAULT).aliasOrElse(Bytes.EMPTY));
    }

    private boolean isPlausibleAutoCreate(final long assetChange, @NonNull final Bytes alias) {
        if (assetChange > 0) {
            if (isSerializedProtoKey(alias)) {
                return true;
            } else {
                return isOfEvmAddressSize(alias);
            }
        }

        return false;
    }

    private boolean shouldThrottleBasedOnImplicitCreations(
            @NonNull final ThrottleReqsManager manager, final int implicitCreationsCount, @NonNull final Instant now) {
        return (implicitCreationsCount == 0)
                ? !manager.allReqsMetAt(now)
                : shouldThrottleImplicitCreations(implicitCreationsCount, now);
    }

    private boolean shouldThrottleBasedExcessBytes(final long bytesUsed, @NonNull final Instant now) {
        // If the bucket doesn't allow the txn enforce the throttle
        return bytesThrottle != null && !bytesThrottle.allow(now, bytesUsed);
    }

    private boolean shouldThrottleBasedOnAutoAssociations(
            @NonNull final ThrottleReqsManager manager, final int autoAssociations, @NonNull final Instant now) {
        return (autoAssociations == 0)
                ? !manager.allReqsMetAt(now)
                : shouldThrottleAutoAssociations(autoAssociations, now);
    }

    private boolean shouldThrottleImplicitCreations(final int n, @NonNull final Instant now) {
        final var manager = functionReqs.get(CRYPTO_CREATE);
        return manager == null || !manager.allReqsMetAt(now, n, ONE_TO_ONE);
    }

    private boolean shouldThrottleAutoAssociations(final int n, @NonNull final Instant now) {
        final var manager = functionReqs.get(TOKEN_ASSOCIATE_TO_ACCOUNT);
        return manager == null || !manager.allReqsMetAt(now, n, ONE_TO_ONE);
    }

    /**
     * Rebuilds the throttle requirements based on the given throttle definitions.
     *
     * @param defs the throttle definitions to rebuild the throttle requirements based on
     */
    public void rebuildFor(@NonNull final ThrottleDefinitions defs) {
        List<DeterministicThrottle> newActiveThrottles = new ArrayList<>();
        EnumMap<HederaFunctionality, List<Pair<DeterministicThrottle, Integer>>> reqLists =
                new EnumMap<>(HederaFunctionality.class);

        for (var bucket : defs.throttleBuckets()) {
            try {
                final var utilThrottleBucket = new ThrottleBucket<>(
                        bucket.burstPeriodMs(),
                        bucket.name(),
                        bucket.throttleGroups().stream()
                                .map(this::hapiGroupFromPbj)
                                .toList());
                var mapping = utilThrottleBucket.asThrottleMapping(capacitySplitSource.getAsInt());
                var throttle = mapping.getLeft();
                var reqs = mapping.getRight();
                for (var req : reqs) {
                    reqLists.computeIfAbsent(req.getLeft(), ignore -> new ArrayList<>())
                            .add(Pair.of(throttle, req.getRight()));
                }
                newActiveThrottles.add(throttle);
            } catch (IllegalStateException badBucket) {
                log.error("When constructing bucket '{}' from state: {}", bucket.name(), badBucket.getMessage());
            }
        }
        EnumMap<HederaFunctionality, ThrottleReqsManager> newFunctionReqs = new EnumMap<>(HederaFunctionality.class);
        reqLists.forEach((function, reqs) -> newFunctionReqs.put(function, new ThrottleReqsManager(reqs)));

        functionReqs = newFunctionReqs;
        activeThrottles = newActiveThrottles;

        if (throttleMetrics != null) {
            final var configuration = configSupplier.get();
            throttleMetrics.setupThrottleMetrics(activeThrottles, configuration);
        }

        logResolvedDefinitions(capacitySplitSource.getAsInt());
    }

    /**
     * Rebuilds the gas throttle based on the current configuration.
     */
    public void applyGasConfig() {
        final var configuration = configSupplier.get();
        final var contractsConfig = configuration.getConfigData(ContractsConfig.class);
        if (contractsConfig.throttleThrottleByGas() && contractsConfig.maxGasPerSec() == 0) {
            log.warn("{} gas throttling enabled, but limited to 0 gas/sec", throttleType.name());
        }
        gasThrottle = new LeakyBucketDeterministicThrottle(contractsConfig.maxGasPerSec(), "Gas");
        if (throttleMetrics != null) {
            throttleMetrics.setupGasThrottleMetric(gasThrottle, configuration);
        }
        if (verbose == Verbose.YES) {
            log.info(
                    "Resolved {} gas throttle -\n {} gas/sec (throttling {})",
                    throttleType.name(),
                    gasThrottle.capacity(),
                    (contractsConfig.throttleThrottleByGas() ? "ON" : "OFF"));
        }
    }

    public void applyBytesConfig() {
        final var configuration = configSupplier.get();
        final var jumboConfig = configuration.getConfigData(JumboTransactionsConfig.class);
        final var bytesPerSec = jumboConfig.maxBytesPerSec();
        if (jumboConfig.isEnabled() && bytesPerSec == 0) {
            log.warn("{} jumbo transactions are enabled, but limited to 0 bytes/sec", throttleType.name());
        }
        bytesThrottle = new LeakyBucketDeterministicThrottle(bytesPerSec, "Bytes");
        if (throttleMetrics != null) {
            throttleMetrics.setupBytesThrottleMetric(bytesThrottle, configuration);
        }
        if (verbose == Verbose.YES) {
            log.info(
                    "Resolved {} bytes throttle -\n {} bytes/sec (throttling {})",
                    throttleType.name(),
                    bytesThrottle.capacity(),
                    (jumboConfig.isEnabled() ? "ON" : "OFF"));
        }
    }

    @NonNull
    private ThrottleGroup<HederaFunctionality> hapiGroupFromPbj(
            @NonNull final com.hedera.hapi.node.transaction.ThrottleGroup pbjThrottleGroup) {
        return new ThrottleGroup<>(pbjThrottleGroup.milliOpsPerSec(), pbjThrottleGroup.operations());
    }

    private void logResolvedDefinitions(final int capacitySplit) {
        if (verbose != Verbose.YES) {
            return;
        }
        var sb = new StringBuilder("Resolved ")
                .append(throttleType.name())
                .append(" ")
                .append("(after splitting capacity ")
                .append(capacitySplit)
                .append(" ways) - \n");
        functionReqs.entrySet().stream()
                .sorted(Comparator.comparing(entry -> entry.getKey().toString()))
                .forEach(entry -> {
                    var function = entry.getKey();
                    var manager = entry.getValue();
                    sb.append("  ")
                            .append(function)
                            .append(": ")
                            .append(manager.asReadableRequirements())
                            .append("\n");
                });
        log.info("{}", () -> sb.toString().trim());
    }

    /**
     * Gets the gas throttle.
     */
    public @NonNull LeakyBucketDeterministicThrottle gasLimitThrottle() {
        return requireNonNull(gasThrottle, "");
    }

    /**
     * Gets the bytes throttle.
     */
    public @NonNull LeakyBucketDeterministicThrottle bytesLimitThrottle() {
        return requireNonNull(bytesThrottle, "");
    }

    public enum ThrottleType {
        FRONTEND_THROTTLE,
        BACKEND_THROTTLE,
        NOOP_THROTTLE,
    }
}<|MERGE_RESOLUTION|>--- conflicted
+++ resolved
@@ -598,17 +598,7 @@
             @NonNull final Configuration configuration,
             final int implicitCreationsCount,
             final int autoAssociationsCount) {
-<<<<<<< HEAD
-        final boolean isAutoCreationEnabled =
-                configuration.getConfigData(AutoCreationConfig.class).enabled();
-        final boolean isLazyCreationEnabled =
-                configuration.getConfigData(LazyCreationConfig.class).enabled();
-        if ((isAutoCreationEnabled || isLazyCreationEnabled) && implicitCreationsCount > 0) {
-=======
-        final boolean unlimitedAutoAssociations =
-                configuration.getConfigData(EntitiesConfig.class).unlimitedAutoAssociationsEnabled();
         if (implicitCreationsCount > 0) {
->>>>>>> d83b4f12
             return shouldThrottleBasedOnImplicitCreations(manager, implicitCreationsCount, now);
         } else if (autoAssociationsCount > 0) {
             return shouldThrottleBasedOnAutoAssociations(manager, autoAssociationsCount, now);

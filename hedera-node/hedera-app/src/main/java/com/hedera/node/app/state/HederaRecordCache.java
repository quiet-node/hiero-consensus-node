// SPDX-License-Identifier: Apache-2.0
package com.hedera.node.app.state;

import com.hedera.hapi.node.base.TransactionID;
import com.hedera.node.app.blocks.BlockStreamManager;
import com.hedera.node.app.blocks.impl.ImmediateStateChangeListener;
import com.hedera.node.app.spi.records.RecordCache;
import com.hedera.node.app.spi.records.RecordSource;
import com.hedera.node.config.data.HederaConfig;
import com.hedera.node.config.types.StreamMode;
import com.hederahashgraph.api.proto.java.TransactionReceiptEntries;
import com.swirlds.state.State;
import edu.umd.cs.findbugs.annotations.NonNull;
import java.time.Instant;

/**
 * A time-limited cache of transaction records and receipts.
 *
 * <p>Each {@link com.hedera.hapi.node.base.Transaction} has a unique {@link TransactionID}. Each {@link TransactionID}
 * is valid for only a certain period of time. If submitted before the {@link TransactionID#transactionValidStart()}
 * then the transaction is invalid. If submitted after the network configured expiration time from that start time,
 * then the transaction is invalid. Between those two times, the network needs to deduplicate transactions.
 *
 * <p>It may be that the same transaction is submitted by the user multiple times to the same node. The node uses this
 * cache as a mechanism to detect those duplicate transactions and reject the duplicates.
 *
 * <p>It may be that transactions with the same {@link TransactionID} may be submitted by the user to multiple nodes.
 * If this happens, we need to only process one of those transactions, but charge the node + network fees to the user
 * for each transaction they submitted.
 *
 * <p>It may be that a dishonest node receives a transaction from the user and sends multiple copies of it. This
 * needs to be detected and the node charged for the duplicate transactions.
 */
/*@ThreadSafe*/
public interface HederaRecordCache extends RecordCache {
    enum DueDiligenceFailure {
        YES,
        NO
    }

    /**
     * Incorporates a source of records for transactions whose consensus times were assigned relative to the given user
     * transaction {@link TransactionID} into the cache, using the given payer account id as the effective payer for
     * all the transactions whose id matches the user transaction.
     *
     * @param nodeId the node id of the node that submitted the user transaction
     * @param userTxnId the id of the user transaction
     * @param dueDiligenceFailure whether the node failed due diligence
     * @param recordSource the source of records for the transactions
     */
    void addRecordSource(
            long nodeId,
            @NonNull TransactionID userTxnId,
            @NonNull DueDiligenceFailure dueDiligenceFailure,
            @NonNull RecordSource recordSource);

    /**
     * Checks if the given transaction ID has been seen by this node. If it has not, the result is
     * {@link DuplicateCheckResult#NO_DUPLICATE}. If it has, then the result is {@link DuplicateCheckResult#SAME_NODE} if the
     * transaction was submitted by the given node before, or {@link DuplicateCheckResult#OTHER_NODE} if the transaction was
     * submitted by different node(s).
     *
     * @param transactionID The {@link TransactionID} to check
     * @param nodeId The node ID of the node that submitted the current transaction
     * @return The result of the check
     */
    @NonNull
    DuplicateCheckResult hasDuplicate(@NonNull TransactionID transactionID, long nodeId);

    /**
     * Resets the receipts pf all transactions stored per round. This is called at the end of each round to
     * clear out the receipts from the previous round.
     */
    void resetRoundReceipts();

    /**
     * Commits the current round's transaction receipts to the transaction receipt queue in {@link State},
     * doing additional work as needed to purge the receipts from any round whose transaction ids cannot
     * be duplicated because they are now expired.
     * <p>
     * Purging receipts works as follows:
     * <ol>
     *     <li>Find the latest {@link TransactionID#transactionValidStart()} of the all the receipts in the
     *     {@link TransactionReceiptEntries} object at the head of the round receipt queue.</li>
     *     <li>If even the latest valid start is more than {@link HederaConfig#transactionMaxValidDuration()}
     *     seconds before consensus time now, purge the history of all receipts from that round, and remove it
     *     from the queue.</li>
     *     <li>Repeat this process until the queue is empty or the round at the head of the queue has a valid
     *     start within {@link HederaConfig#transactionMaxValidDuration()} seconds of the given consensus time
     *     (meaning it might still be duplicated).</li>
     * </ol>
<<<<<<< HEAD
     *  @param state                        The state to commit the transaction receipts to
     *
     * @param consensusNow                 The current consensus time
     * @param consensusForBlockStream      The last time for putting into the block stream
=======
     *
     * @param state                        The state to commit the transaction receipts to
     * @param lastConsensus                The last consensus time
     * @param consensusNow                 The current consensus time
>>>>>>> c969c4b4
     * @param immediateStateChangeListener The listener to capture the state changes
     * @param blockStreamManager           The block stream manager
     * @param streamMode                   The stream mode
     */
    void commitRoundReceipts(
            @NonNull State state,
<<<<<<< HEAD
            @NonNull Instant consensusNow,
            @NonNull Instant consensusForBlockStream,
=======
            @NonNull Instant lastConsensus,
            @NonNull Instant consensusNow,
>>>>>>> c969c4b4
            @NonNull ImmediateStateChangeListener immediateStateChangeListener,
            @NonNull BlockStreamManager blockStreamManager,
            @NonNull StreamMode streamMode);

    /** The possible results of a duplicate check */
    enum DuplicateCheckResult {
        /** No duplicate found **/
        NO_DUPLICATE,

        /** A duplicate from the same node was found **/
        SAME_NODE,

        /** A duplicate from a different node was found **/
        OTHER_NODE
    }
}<|MERGE_RESOLUTION|>--- conflicted
+++ resolved
@@ -89,30 +89,18 @@
      *     start within {@link HederaConfig#transactionMaxValidDuration()} seconds of the given consensus time
      *     (meaning it might still be duplicated).</li>
      * </ol>
-<<<<<<< HEAD
-     *  @param state                        The state to commit the transaction receipts to
-     *
-     * @param consensusNow                 The current consensus time
-     * @param consensusForBlockStream      The last time for putting into the block stream
-=======
      *
      * @param state                        The state to commit the transaction receipts to
      * @param lastConsensus                The last consensus time
      * @param consensusNow                 The current consensus time
->>>>>>> c969c4b4
      * @param immediateStateChangeListener The listener to capture the state changes
      * @param blockStreamManager           The block stream manager
      * @param streamMode                   The stream mode
      */
     void commitRoundReceipts(
             @NonNull State state,
-<<<<<<< HEAD
-            @NonNull Instant consensusNow,
-            @NonNull Instant consensusForBlockStream,
-=======
             @NonNull Instant lastConsensus,
             @NonNull Instant consensusNow,
->>>>>>> c969c4b4
             @NonNull ImmediateStateChangeListener immediateStateChangeListener,
             @NonNull BlockStreamManager blockStreamManager,
             @NonNull StreamMode streamMode);

--- conflicted
+++ resolved
@@ -28,6 +28,7 @@
 import java.util.concurrent.Executors;
 import java.util.concurrent.ScheduledExecutorService;
 import java.util.concurrent.TimeUnit;
+import java.util.concurrent.atomic.AtomicBoolean;
 import java.util.concurrent.atomic.AtomicLong;
 import java.util.concurrent.atomic.AtomicReference;
 import javax.inject.Inject;
@@ -138,9 +139,11 @@
             @NonNull final ConfigProvider configProvider, @NonNull final BlockStreamMetrics blockStreamMetrics) {
         this.configProvider = configProvider;
         this.blockStreamMetrics = blockStreamMetrics;
-<<<<<<< HEAD
-        isStreamingEnabled.set(streamToBlockNodesEnabled());
         this.bufferIO = new BlockBufferIO(bufferDirectory());
+
+        final BlockStreamConfig blockStreamConfig = configProvider.getConfiguration().getConfigData(BlockStreamConfig.class);
+        this.grpcStreamingEnabled = blockStreamConfig.writerMode() != BlockStreamWriterMode.FILE;
+        this.backpressureEnabled = (blockStreamConfig.streamMode() == StreamMode.BLOCKS && grpcStreamingEnabled);
     }
 
     /**
@@ -149,38 +152,21 @@
      */
     public void start() {
         // Initialize buffer and start worker thread if streaming is enabled
-        if (isStreamingEnabled.get() && isStarted.compareAndSet(false, true)) {
+        if (grpcStreamingEnabled && isStarted.compareAndSet(false, true)) {
             loadBufferFromDisk();
             scheduleNextWorkerTask();
         }
-    }
-
-    /**
-     * @return true if streaming to block nodes is enabled, else false
-     */
-    private boolean streamToBlockNodesEnabled() {
-        return configProvider
-                .getConfiguration()
-                .getConfigData(BlockStreamConfig.class)
-                .streamToBlockNodes();
-    }
-
-    /**
-     * @return the interval in which the block buffer periodic operations will be invoked
-=======
-        BlockStreamConfig blockStreamConfig = configProvider.getConfiguration().getConfigData(BlockStreamConfig.class);
-        this.grpcStreamingEnabled = blockStreamConfig.writerMode() != BlockStreamWriterMode.FILE;
-        this.backpressureEnabled = (blockStreamConfig.streamMode() == StreamMode.BLOCKS && grpcStreamingEnabled);
+
 
         // Only start the pruning thread if gRPC streaming is enabled
         if (grpcStreamingEnabled) {
-            scheduleNextPruning();
-        }
-    }
-
-    /**
-     * @return the interval in which the block buffer will be pruned (a duration of 0 means pruning is disabled)
->>>>>>> 54c499cc
+            loadBufferFromDisk();
+            scheduleNextWorkerTask();
+        }
+    }
+
+    /**
+     * @return the interval in which the block buffer periodic operations will be invoked
      */
     private Duration workerTaskInterval() {
         final Duration interval = configProvider
@@ -522,7 +508,7 @@
      * @see BlockBufferIO
      */
     public void persistBuffer() {
-        if (!isStreamingEnabled.get() || !isBufferPersistenceEnabled()) {
+        if (!grpcStreamingEnabled || !isBufferPersistenceEnabled()) {
             return;
         }
 
@@ -858,13 +844,8 @@
         } while (!backpressureCompletableFutureRef.compareAndSet(oldCf, newCf));
     }
 
-<<<<<<< HEAD
     private void scheduleNextWorkerTask() {
-        if (!streamToBlockNodesEnabled()) {
-=======
-    private void scheduleNextPruning() {
         if (!grpcStreamingEnabled) {
->>>>>>> 54c499cc
             return;
         }
 

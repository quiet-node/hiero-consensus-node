--- conflicted
+++ resolved
@@ -85,37 +85,25 @@
     private final Codec<Query> queryParser;
     private final ConfigProvider configProvider;
     private final RecordCache recordCache;
-<<<<<<< HEAD
-    private final HapiThrottling hapiThrottling;
-=======
     private final Authorizer authorizer;
     private final ExchangeRateManager exchangeRateManager;
->>>>>>> 3efa9b09
+    private final HapiThrottling hapiThrottling;
 
     /**
      * Constructor of {@code QueryWorkflowImpl}
      *
-<<<<<<< HEAD
-     * @param stateAccessor a {@link Function} that returns the latest immutable or latest signed
-     *     state depending on the {@link ResponseType}
-=======
      * @param stateAccessor a {@link Function} that returns the latest immutable or latest signed state depending on the
      * {@link ResponseType}
-     * @param throttleAccumulator the {@link ThrottleAccumulator} for throttling
->>>>>>> 3efa9b09
      * @param submissionManager the {@link SubmissionManager} to submit transactions to the platform
      * @param queryChecker the {@link QueryChecker} with specific checks of an ingest-workflow
      * @param ingestChecker the {@link IngestChecker} to handle the crypto transfer
      * @param dispatcher the {@link QueryDispatcher} that will call query-specific methods
-<<<<<<< HEAD
-     * @param hapiThrottling the {@link HapiThrottling} that checks transaction should be throttled
-=======
      * @param queryParser the {@link Codec} to parse a query
      * @param configProvider the {@link ConfigProvider} to get the current configuration
      * @param recordCache the {@link RecordCache}
      * @param authorizer the {@link Authorizer} to check permissions and special privileges
      * @param exchangeRateManager the {@link ExchangeRateManager} to get the {@link ExchangeRateInfo}
->>>>>>> 3efa9b09
+     * @param hapiThrottling the {@link HapiThrottling} that checks transaction should be throttled
      * @throws NullPointerException if one of the arguments is {@code null}
      */
     @Inject
@@ -128,20 +116,9 @@
             @NonNull final Codec<Query> queryParser,
             @NonNull final ConfigProvider configProvider,
             @NonNull final RecordCache recordCache,
-<<<<<<< HEAD
+            @NonNull final Authorizer authorizer,
+            @NonNull final ExchangeRateManager exchangeRateManager,
             @NonNull final HapiThrottling hapiThrottling) {
-        this.stateAccessor = requireNonNull(stateAccessor);
-        this.submissionManager = requireNonNull(submissionManager);
-        this.ingestChecker = requireNonNull(ingestChecker);
-        this.queryChecker = requireNonNull(queryChecker);
-        this.dispatcher = requireNonNull(dispatcher);
-        this.queryParser = requireNonNull(queryParser);
-        this.configProvider = requireNonNull(configProvider);
-        this.recordCache = requireNonNull(recordCache);
-        this.hapiThrottling = requireNonNull(hapiThrottling);
-=======
-            @NonNull final Authorizer authorizer,
-            @NonNull final ExchangeRateManager exchangeRateManager) {
         this.stateAccessor = requireNonNull(stateAccessor, "stateAccessor must not be null");
         this.throttleAccumulator = requireNonNull(throttleAccumulator, "throttleAccumulator must not be null");
         this.submissionManager = requireNonNull(submissionManager, "submissionManager must not be null");
@@ -153,7 +130,7 @@
         this.recordCache = requireNonNull(recordCache, "recordCache must not be null");
         this.exchangeRateManager = requireNonNull(exchangeRateManager, "exchangeRateManager must not be null");
         this.authorizer = requireNonNull(authorizer, "authorizer must not be null");
->>>>>>> 3efa9b09
+        this.hapiThrottling = requireNonNull(hapiThrottling);
     }
 
     @Override

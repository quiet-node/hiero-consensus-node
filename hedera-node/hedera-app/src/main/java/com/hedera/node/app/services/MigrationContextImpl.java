--- conflicted
+++ resolved
@@ -1,29 +1,20 @@
 // SPDX-License-Identifier: Apache-2.0
 package com.hedera.node.app.services;
 
-import static java.util.Objects.requireNonNull;
-
 import com.hedera.hapi.node.base.SemanticVersion;
-<<<<<<< HEAD
 import com.hedera.node.app.NewStateRoot;
-import com.hedera.node.app.hapi.utils.EntityType;
-import com.hedera.node.app.ids.WritableEntityIdStore;
-=======
->>>>>>> afa51b03
 import com.swirlds.config.api.Configuration;
 import com.swirlds.state.lifecycle.MigrationContext;
 import com.swirlds.state.lifecycle.StartupNetworks;
-<<<<<<< HEAD
-import com.swirlds.state.lifecycle.info.NetworkInfo;
-=======
-import com.swirlds.state.merkle.MerkleStateRoot.MerkleWritableStates;
->>>>>>> afa51b03
 import com.swirlds.state.spi.FilteredWritableStates;
 import com.swirlds.state.spi.ReadableStates;
 import com.swirlds.state.spi.WritableStates;
 import edu.umd.cs.findbugs.annotations.NonNull;
 import edu.umd.cs.findbugs.annotations.Nullable;
+
 import java.util.Map;
+
+import static java.util.Objects.requireNonNull;
 
 /**
  * An implementation of {@link MigrationContext}.
@@ -51,12 +42,6 @@
     }
 
     @Override
-    public void adjustCountsForNode(int delta) {
-        requireNonNull(writableEntityIdStore, "Entity ID store needs to exist first")
-                .adjustEntityCount(EntityType.NODE, delta);
-    }
-
-    @Override
     public void copyAndReleaseOnDiskState(@NonNull final String stateKey) {
         requireNonNull(stateKey);
         if (newStates instanceof NewStateRoot.MerkleWritableStates merkleWritableStates) {

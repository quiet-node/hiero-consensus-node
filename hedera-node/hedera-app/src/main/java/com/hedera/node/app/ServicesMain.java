// SPDX-License-Identifier: Apache-2.0
package com.hedera.node.app;

import static com.swirlds.common.io.utility.FileUtils.getAbsolutePath;
import static com.swirlds.common.io.utility.FileUtils.rethrowIO;
import static com.swirlds.common.threading.manager.AdHocThreadManager.getStaticThreadManager;
import static com.swirlds.logging.legacy.LogMarker.EXCEPTION;
import static com.swirlds.logging.legacy.LogMarker.STARTUP;
import static com.swirlds.platform.builder.PlatformBuildConstants.DEFAULT_CONFIG_FILE_NAME;
import static com.swirlds.platform.builder.PlatformBuildConstants.DEFAULT_OVERRIDES_YAML_FILE_NAME;
import static com.swirlds.platform.builder.PlatformBuildConstants.DEFAULT_SETTINGS_FILE_NAME;
import static com.swirlds.platform.builder.internal.StaticPlatformBuilder.getMetricsProvider;
import static com.swirlds.platform.builder.internal.StaticPlatformBuilder.initLogging;
import static com.swirlds.platform.builder.internal.StaticPlatformBuilder.setupGlobalMetrics;
import static com.swirlds.platform.config.internal.PlatformConfigUtils.checkConfiguration;
import static com.swirlds.platform.crypto.CryptoStatic.initNodeSecurity;
import static com.swirlds.platform.state.signed.StartupStateUtils.copyInitialSignedState;
import static com.swirlds.platform.system.InitTrigger.GENESIS;
import static com.swirlds.platform.system.InitTrigger.RESTART;
import static com.swirlds.platform.system.SystemExitCode.NODE_ADDRESS_MISMATCH;
import static com.swirlds.platform.system.SystemExitUtils.exitSystem;
import static com.swirlds.platform.util.BootstrapUtils.getNodesToRun;
import static java.util.Objects.requireNonNull;
import static org.hiero.consensus.roster.RosterUtils.buildAddressBook;

import com.google.common.annotations.VisibleForTesting;
import com.hedera.hapi.node.base.AccountID;
import com.hedera.hapi.node.base.SemanticVersion;
import com.hedera.hapi.platform.event.StateSignatureTransaction;
import com.hedera.node.app.hints.impl.HintsLibraryImpl;
import com.hedera.node.app.hints.impl.HintsServiceImpl;
import com.hedera.node.app.history.impl.HistoryLibraryImpl;
import com.hedera.node.app.history.impl.HistoryServiceImpl;
import com.hedera.node.app.ids.EntityIdService;
import com.hedera.node.app.ids.ReadableEntityIdStoreImpl;
import com.hedera.node.app.info.DiskStartupNetworks;
import com.hedera.node.app.roster.RosterService;
import com.hedera.node.app.service.addressbook.AddressBookService;
import com.hedera.node.app.service.addressbook.impl.ReadableNodeStoreImpl;
import com.hedera.node.app.services.OrderedServiceMigrator;
import com.hedera.node.app.services.ServicesRegistryImpl;
import com.hedera.node.app.state.ConsensusStateEventHandlerImpl;
import com.hedera.node.app.tss.TssBlockHashSigner;
import com.hedera.node.config.data.BlockStreamConfig;
import com.hedera.node.internal.network.Network;
import com.hedera.node.internal.network.NodeMetadata;
import com.hedera.pbj.runtime.io.buffer.Bytes;
import com.swirlds.base.time.Time;
import com.swirlds.common.context.PlatformContext;
import com.swirlds.common.io.filesystem.FileSystemManager;
import com.swirlds.common.io.utility.RecycleBin;
import com.swirlds.common.merkle.crypto.MerkleCryptographyFactory;
import com.swirlds.config.api.Configuration;
import com.swirlds.config.api.ConfigurationBuilder;
import com.swirlds.config.extensions.sources.SystemEnvironmentConfigSource;
import com.swirlds.config.extensions.sources.SystemPropertiesConfigSource;
import com.swirlds.logging.legacy.payload.SavedStateLoadedPayload;
import com.swirlds.metrics.api.Metrics;
import com.swirlds.platform.Browser;
import com.swirlds.platform.CommandLineArgs;
import com.swirlds.platform.ParameterProvider;
import com.swirlds.platform.builder.PlatformBuilder;
import com.swirlds.platform.config.BasicConfig;
import com.swirlds.platform.config.legacy.ConfigurationException;
import com.swirlds.platform.config.legacy.LegacyConfigProperties;
import com.swirlds.platform.config.legacy.LegacyConfigPropertiesLoader;
import com.swirlds.platform.crypto.CryptoStatic;
import com.swirlds.platform.state.ConsensusStateEventHandler;
import com.swirlds.platform.state.MerkleNodeState;
import com.swirlds.platform.state.service.PlatformStateFacade;
import com.swirlds.platform.state.signed.HashedReservedSignedState;
import com.swirlds.platform.state.signed.ReservedSignedState;
import com.swirlds.platform.state.signed.SignedState;
import com.swirlds.platform.state.signed.StartupStateUtils;
import com.swirlds.platform.system.InitTrigger;
import com.swirlds.platform.system.Platform;
import com.swirlds.platform.system.SwirldMain;
import com.swirlds.platform.util.BootstrapUtils;
import com.swirlds.state.State;
import com.swirlds.state.lifecycle.StateLifecycleManager;
import com.swirlds.state.merkle.StateLifecycleManagerImpl;
import edu.umd.cs.findbugs.annotations.NonNull;
import java.time.Duration;
import java.time.InstantSource;
import java.util.List;
import java.util.Optional;
import java.util.Set;
import java.util.concurrent.ForkJoinPool;
import java.util.concurrent.atomic.AtomicReference;
import java.util.function.Predicate;
import java.util.function.Supplier;
import org.apache.logging.log4j.LogManager;
import org.apache.logging.log4j.Logger;
import org.hiero.base.constructable.ConstructableRegistry;
import org.hiero.base.constructable.RuntimeConstructable;
import org.hiero.base.crypto.CryptographyProvider;
import org.hiero.consensus.model.node.NodeId;
import org.hiero.consensus.model.roster.AddressBook;
import org.hiero.consensus.roster.ReadableRosterStoreImpl;
import org.hiero.consensus.roster.RosterUtils;

/**
 * Main entry point.
 *
 * <p>This class simply delegates to {@link Hedera}.
 */
public class ServicesMain implements SwirldMain<HederaStateRoot> {
    private static final Logger logger = LogManager.getLogger(ServicesMain.class);

    /**
     * A supplier that refuses to satisfy fallback requests for a set of node ids to run
     * simultaneously; this is only useful for certain platform testing applications
     */
    private static final Supplier<Set<NodeId>> ILLEGAL_FALLBACK_NODE_IDS = () -> {
        throw new IllegalStateException("The node id must be configured explicitly");
    };
    /**
     * Upfront validation on node ids is only useful for certain platform testing applications
     */
    private static final Predicate<NodeId> NOOP_NODE_VALIDATOR = nodeId -> true;

    /**
     * The {@link Hedera} singleton.
     */
    private static Hedera hedera;

    /**
     * The {@link Metrics} to use.
     */
    private static Metrics metrics;

    public ServicesMain() {
        // No-op, everything must be initialized in the main() entrypoint
    }

    /**
     * {@inheritDoc}
     */
    @Override
    public SemanticVersion getSemanticVersion() {
        return hederaOrThrow().getSemanticVersion();
    }

    /**
     * {@inheritDoc}
     */
    @Override
    public void init(@NonNull final Platform platform, @NonNull final NodeId nodeId) {
        requireNonNull(platform);
        requireNonNull(nodeId);
        hederaOrThrow().init(platform, nodeId);
    }

    /**
     * {@inheritDoc}
     */
    @Override
    public @NonNull HederaStateRoot newStateRoot() {
        return hederaOrThrow().newStateRoot();
    }

    /**
     * {@inheritDoc}
     */
    @Override
    public ConsensusStateEventHandler<HederaStateRoot> newConsensusStateEvenHandler() {
        return new ConsensusStateEventHandlerImpl(hederaOrThrow());
    }

    /**
     * {@inheritDoc}
     */
    @Override
    public StateLifecycleManager<HederaStateRoot> newStateLifecycleManager() {
        return new StateLifecycleManagerImpl<>(metrics);
    }

    /**
     * {@inheritDoc}
     */
    @Override
    public void run() {
        hederaOrThrow().run();
    }

    @Override
    public @NonNull Bytes encodeSystemTransaction(@NonNull StateSignatureTransaction transaction) {
        return hedera.encodeSystemTransaction(transaction);
    }

    /**
     * Launches Services directly, without use of the "app browser" from {@link Browser}. The
     * approximate startup sequence is:
     * <ol>
     *     <li>Scan the classpath for {@link RuntimeConstructable} classes,
     *     registering their no-op constructors as the default factories for their
     *     class ids.</li>
     *     <li>Create the application's {@link Hedera} singleton, which overrides
     *     the default factory for the stable {@literal 0x8e300b0dfdafbb1a} class
     *     id of the Services Merkle tree root with a reference to its
     *     {@link Hedera#newStateRoot()} method.</li>
     *     <li>Determine this node's <b>self id</b> by searching the <i>config.txt</i>
     *     in the working directory for any address book entries with IP addresses
     *     local to this machine; if there is more than one such entry, fail unless
     *     the command line args include a {@literal -local N} arg.</li>
     *     <li>Build a {@link Platform} instance from Services application metadata
     *     and the working directory <i>settings.txt</i>, providing the same
     *     {@link Hedera#newStateRoot()} method reference as the genesis state
     *     factory. (<b>IMPORTANT:</b> This step instantiates and invokes
     *     {@link ConsensusStateEventHandler#onStateInitialized(MerkleNodeState, Platform, InitTrigger, SemanticVersion)}
     *     on a {@link MerkleNodeState} instance that delegates the call back to our
     *     Hedera instance.)</li>
     *     <li>Call {@link Hedera#init(Platform, NodeId)} to complete startup phase
     *     validation and register notification listeners on the platform.</li>
     *     <li>Invoke {@link Platform#start()}.</li>
     * </ol>
     *
     * <p>Please see the <i>startup-phase-lifecycle.png</i> in this directory to visualize
     * the sequence of events in the startup phase and the centrality of the {@link Hedera}
     * singleton.
     * <p>
     * <b>IMPORTANT:</b> A surface-level reading of this method will undersell the centrality
     * of the Hedera instance. It is actually omnipresent throughout both the startup and
     * runtime phases of the application. Let's see why. When we build the platform, the
     * builder will either:
     * <ol>
     *      <li>Create a genesis state; or,</li>
     *      <li>Deserialize a saved state.</li>
     * </ol>
     * In both cases the state object will be created by the {@link Hedera#newStateRoot()}
     * method reference bound to our Hedera instance. Because,
     * <ol>
     *      <li>We provided this method as the genesis state factory right above; and,</li>
     *      <li>Our Hedera instance's constructor registered its {@link Hedera#newStateRoot()}
     *      method with the {@link ConstructableRegistry} as the factory for the Services state root
     *      class id.</li>
     * </ol>
     *  Now, note that {@link Hedera#newStateRoot()} returns {@link MerkleNodeState}
     *  instances that delegate their lifecycle methods to an injected instance of
     *  {@link ConsensusStateEventHandler}---and the implementation of that
     *  injected by {@link Hedera#newStateRoot()} delegates these calls back to the Hedera
     *  instance itself.
     *  <p>
     *  Thus, the Hedera instance centralizes nearly all the setup and runtime logic for the
     *  application. It implements this logic by instantiating a {@link javax.inject.Singleton}
     *  component whose object graph roots include the Ingest, PreHandle, Handle, and Query
     *  workflows; as well as other infrastructure components that need to be initialized or
     *  accessed at specific points in the Swirlds application lifecycle.
     *
     * @param args optionally, what node id to run; required if the address book is ambiguous
     */
    public static void main(final String... args) throws Exception {
        // --- Configure platform infrastructure and derive node id from the command line and environment ---
        initLogging();
        BootstrapUtils.setupConstructableRegistry();
        final var commandLineArgs = CommandLineArgs.parse(args);
        if (commandLineArgs.localNodesToStart().size() > 1) {
            logger.error(
                    EXCEPTION.getMarker(),
                    "Multiple nodes were supplied via the command line. Only one node can be started per java process.");
            exitSystem(NODE_ADDRESS_MISMATCH);
            // the following throw is not reachable in production,
            // but reachable in testing with static mocked system exit calls.
            throw new ConfigurationException();
        }
        final var platformConfig = buildPlatformConfig();
        // Immediately initialize the cryptography and merkle cryptography factories
        // to avoid using default behavior instead of that defined in platformConfig
        final var cryptography = CryptographyProvider.getInstance();
        final var merkleCryptography = MerkleCryptographyFactory.create(platformConfig);

        // Determine which nodes were _requested_ to run from the command line
        final var cliNodesToRun = commandLineArgs.localNodesToStart();
        // Determine which nodes are _configured_ to run from the config file(s)
        final var configNodesToRun =
                platformConfig.getConfigData(BasicConfig.class).nodesToRun();
        // Using the requested nodes to run from the command line, the nodes configured to run, and now the
        // address book on disk, reconcile the list of nodes to run
        final List<NodeId> nodesToRun =
                getNodesToRun(cliNodesToRun, configNodesToRun, ILLEGAL_FALLBACK_NODE_IDS, NOOP_NODE_VALIDATOR);
        // Finally, verify that the reconciliation of above node IDs yields exactly one node to run
        final var selfId = ensureSingleNode(nodesToRun);

        // --- Initialize the platform metrics and the Hedera instance ---
        setupGlobalMetrics(platformConfig);
        metrics = getMetricsProvider().createPlatformMetrics(selfId);
        final PlatformStateFacade platformStateFacade = new PlatformStateFacade();
        hedera = newHedera(metrics, platformStateFacade);
        final var version = hedera.getSemanticVersion();
        final AtomicReference<Network> genesisNetwork = new AtomicReference<>();
        logger.info("Starting node {} with version {}", selfId, version);

        // --- Build required infrastructure to load the initial state, then initialize the States API ---
        BootstrapUtils.setupConstructableRegistryWithConfiguration(platformConfig);
        final var time = Time.getCurrent();
        final var fileSystemManager = FileSystemManager.create(platformConfig);
        final var recycleBin =
                RecycleBin.create(metrics, platformConfig, getStaticThreadManager(), time, fileSystemManager, selfId);
        ConsensusStateEventHandler<HederaStateRoot> consensusStateEventHandler = hedera.newConsensusStateEvenHandler();
        final PlatformContext platformContext = PlatformContext.create(
                platformConfig,
                Time.getCurrent(),
                metrics,
                FileSystemManager.create(platformConfig),
                recycleBin,
                merkleCryptography);
        final Optional<AddressBook> maybeDiskAddressBook = loadLegacyAddressBook();
        final HashedReservedSignedState<HederaStateRoot> reservedState = loadInitialState(
                platformConfig,
                recycleBin,
                version,
                () -> {
                    Network network;
                    try {
                        network = hedera.startupNetworks().genesisNetworkOrThrow(platformConfig);
                    } catch (Exception ignore) {
                        // Fallback to the legacy address book if genesis-network.json or equivalent not loaded
                        network = DiskStartupNetworks.fromLegacyAddressBook(
                                maybeDiskAddressBook.orElseThrow(),
                                hedera.bootstrapConfigProvider().getConfiguration());
                    }
                    genesisNetwork.set(network);
                    final var genesisState = hedera.newStateRoot();
                    hedera.initializeStatesApi(genesisState, GENESIS, platformConfig);
                    return genesisState;
                },
                Hedera.APP_NAME,
                Hedera.SWIRLD_NAME,
                selfId,
                platformStateFacade,
                platformContext);
<<<<<<< HEAD
        final ReservedSignedState<HederaStateRoot> initialState = reservedState.state();
        final HederaStateRoot state = initialState.get().getState();
        if (!isGenesis.get()) {
            hedera.initializeStatesApi(state, RESTART, null, platformConfig);
=======
        final ReservedSignedState initialState = reservedState.state();
        final MerkleNodeState state = initialState.get().getState();
        if (genesisNetwork.get() == null) {
            hedera.initializeStatesApi(state, RESTART, platformConfig);
>>>>>>> 62718b4c
        }
        hedera.setInitialStateHash(reservedState.hash());
        final StateLifecycleManager<HederaStateRoot> stateLifecycleManager =
                new StateLifecycleManagerImpl<>(platformContext.getMetrics());

        // --- Create the platform context and initialize the cryptography ---
        final var rosterStore = new ReadableRosterStoreImpl(state.getReadableStates(RosterService.NAME));
        final var currentRoster = requireNonNull(rosterStore.getActiveRoster());
        // For now we convert to a legacy representation of the roster for convenience
        final var addressBook = requireNonNull(buildAddressBook(currentRoster));
        if (!addressBook.contains(selfId)) {
            throw new IllegalStateException("Self node id " + selfId + " is not in the address book");
        }
        final var networkKeysAndCerts = initNodeSecurity(addressBook, platformConfig, Set.copyOf(nodesToRun));
        final var keysAndCerts = networkKeysAndCerts.get(selfId);
        cryptography.digestSync(addressBook);

        // --- Now build the platform and start it ---
        final var rosterHistory = RosterUtils.createRosterHistory(rosterStore);
        final PlatformBuilder<HederaStateRoot> platformBuilder = PlatformBuilder.<HederaStateRoot>create(
                        Hedera.APP_NAME,
                        Hedera.SWIRLD_NAME,
                        version,
                        initialState,
                        consensusStateEventHandler,
                        selfId,
                        // If at genesis, base the event stream location on the genesis network metadata
                        Optional.ofNullable(genesisNetwork.get())
                                .map(network -> eventStreamLocOrThrow(network, selfId.id()))
                                // Otherwise derive if from the node's id in state or
                                .orElseGet(() -> canonicalEventStreamLoc(selfId.id(), state)),
                        rosterHistory,
                        platformStateFacade,
                        stateLifecycleManager)
                .withPlatformContext(platformContext)
                .withConfiguration(platformConfig)
                .withKeysAndCerts(keysAndCerts)
                .withSystemTransactionEncoderCallback(hedera::encodeSystemTransaction);
        final var platform = platformBuilder.build();
        hedera.init(platform, selfId);

        // Initialize block node connections before starting the platform
        final var waitPeriodForActiveConnection =
                platformConfig.getConfigData(BlockStreamConfig.class).waitPeriodForActiveConnection();
        hedera.initializeBlockNodeConnections(Duration.ofMinutes(waitPeriodForActiveConnection));

        platform.start();
        hedera.run();
    }

    /**
     * Returns the event stream location for the given node id based on the given network metadata.
     * @param network the network metadata
     * @param nodeId the node id
     * @return the event stream location
     */
    private static String eventStreamLocOrThrow(@NonNull final Network network, final long nodeId) {
        return network.nodeMetadata().stream()
                .map(NodeMetadata::nodeOrThrow)
                .filter(node -> node.nodeId() == nodeId)
                .map(node -> canonicalEventStreamLoc(node.accountIdOrThrow()))
                .findFirst()
                .orElseThrow();
    }

    /**
     * Returns the event stream name for the given node id.
     *
     * @param nodeId the node id
     * @param root the platform merkle state root
     * @return the event stream name
     */
    private static String canonicalEventStreamLoc(final long nodeId, @NonNull final State root) {
        try {
            final var nodeStore = new ReadableNodeStoreImpl(
                    root.getReadableStates(AddressBookService.NAME),
                    new ReadableEntityIdStoreImpl(root.getReadableStates(EntityIdService.NAME)));
            final var accountId = requireNonNull(nodeStore.get(nodeId)).accountIdOrThrow();
            return canonicalEventStreamLoc(accountId);
        } catch (Exception ignore) {
            // If this node id was not in the state address book, as a final fallback assume
            // we are restarting from round zero state and try to use genesis startup assets,
            // which are not archived until at least one round has been handled
            final var genesisNetwork =
                    hederaOrThrow().genesisNetworkSupplierOrThrow().get();
            return eventStreamLocOrThrow(genesisNetwork, nodeId);
        }
    }

    /**
     * Returns the event stream name for the given account id.
     * @return the event stream name
     */
    private static String canonicalEventStreamLoc(@NonNull final AccountID accountId) {
        requireNonNull(accountId);
        return accountId.shardNum() + "." + accountId.realmNum() + "." + accountId.accountNumOrThrow();
    }

    /**
     * Creates a canonical {@link Hedera} instance for the given node id and metrics.
     *
     * @param metrics  the metrics
     * @param platformStateFacade an object to access the platform state
     * @return the {@link Hedera} instance
     */
    public static Hedera newHedera(
            @NonNull final Metrics metrics, @NonNull final PlatformStateFacade platformStateFacade) {
        requireNonNull(metrics);
        return new Hedera(
                ConstructableRegistry.getInstance(),
                ServicesRegistryImpl::new,
                new OrderedServiceMigrator(),
                InstantSource.system(),
                DiskStartupNetworks::new,
                (appContext, bootstrapConfig) -> new HintsServiceImpl(
                        metrics,
                        ForkJoinPool.commonPool(),
                        appContext,
                        new HintsLibraryImpl(),
                        bootstrapConfig.getConfigData(BlockStreamConfig.class).blockPeriod()),
                (appContext, bootstrapConfig) -> new HistoryServiceImpl(
                        metrics, ForkJoinPool.commonPool(), appContext, new HistoryLibraryImpl(), bootstrapConfig),
                TssBlockHashSigner::new,
                metrics,
                platformStateFacade);
    }

    /**
     * Builds the platform configuration for this node.
     *
     * @return the configuration
     */
    @NonNull
    public static Configuration buildPlatformConfig() {
        final ConfigurationBuilder configurationBuilder = ConfigurationBuilder.create()
                .withSource(SystemEnvironmentConfigSource.getInstance())
                .withSource(SystemPropertiesConfigSource.getInstance());

        rethrowIO(() -> BootstrapUtils.setupConfigBuilder(
                configurationBuilder,
                getAbsolutePath(DEFAULT_SETTINGS_FILE_NAME),
                getAbsolutePath(DEFAULT_OVERRIDES_YAML_FILE_NAME)));
        final Configuration configuration = configurationBuilder.build();
        checkConfiguration(configuration);
        return configuration;
    }

    /**
     * Ensures there is exactly 1 node to run.
     *
     * @param nodesToRun        the list of nodes configured to run.
     * @return the node which should be run locally.
     * @throws ConfigurationException if more than one node would be started or the requested node is not configured.
     */
    private static NodeId ensureSingleNode(@NonNull final List<NodeId> nodesToRun) {
        requireNonNull(nodesToRun);

        logger.info(STARTUP.getMarker(), "The following nodes {} are set to run locally", nodesToRun);
        if (nodesToRun.isEmpty()) {
            final String errorMessage = "No nodes are configured to run locally.";
            logger.error(STARTUP.getMarker(), errorMessage);
            exitSystem(NODE_ADDRESS_MISMATCH, errorMessage);
            // the following throw is not reachable in production,
            // but reachable in testing with static mocked system exit calls.
            throw new ConfigurationException(errorMessage);
        }

        if (nodesToRun.size() > 1) {
            final String errorMessage = "Multiple nodes are configured to run locally.";
            logger.error(EXCEPTION.getMarker(), errorMessage);
            exitSystem(NODE_ADDRESS_MISMATCH, errorMessage);
            // the following throw is not reachable in production,
            // but reachable in testing with static mocked system exit calls.
            throw new ConfigurationException(errorMessage);
        }
        return nodesToRun.getFirst();
    }

    /**
     * Loads the legacy address book if it is present. Can be removed once no environment relies on using
     * legacy <i>config.txt</i> as a startup asset.
     * @return the address book from a legacy config file, if present
     */
    @Deprecated
    private static Optional<AddressBook> loadLegacyAddressBook() {
        try {
            final LegacyConfigProperties props =
                    LegacyConfigPropertiesLoader.loadConfigFile(getAbsolutePath(DEFAULT_CONFIG_FILE_NAME));
            props.appConfig().ifPresent(c -> ParameterProvider.getInstance().setParameters(c.params()));
            return Optional.of(props.getAddressBook());
        } catch (final Exception ignore) {
            return Optional.empty();
        }
    }

    /**
     * Get the initial state to be used by this node. May return a state loaded from disk, or may return a genesis state
     * if no valid state is found on disk.
     *
     * @param configuration      the configuration for this node
     * @param softwareVersion     the software version of the app
     * @param stateRootSupplier a supplier that can build a genesis state
     * @param mainClassName       the name of the app's SwirldMain class
     * @param swirldName          the name of this swirld
     * @param selfId              the node id of this node
     * @param platformStateFacade an object to access the platform state
     * @return the initial state to be used by this node
     */
    @NonNull
    private static HashedReservedSignedState loadInitialState(
            @NonNull final Configuration configuration,
            @NonNull final RecycleBin recycleBin,
            @NonNull final SemanticVersion softwareVersion,
            @NonNull final Supplier<MerkleNodeState> stateRootSupplier,
            @NonNull final String mainClassName,
            @NonNull final String swirldName,
            @NonNull final NodeId selfId,
            @NonNull final PlatformStateFacade platformStateFacade,
            @NonNull final PlatformContext platformContext) {
        final var loadedState = StartupStateUtils.loadStateFile(
                recycleBin, selfId, mainClassName, swirldName, softwareVersion, platformStateFacade, platformContext);
        try (loadedState) {
            if (loadedState.isNotNull()) {
                logger.info(
                        STARTUP.getMarker(),
                        new SavedStateLoadedPayload(
                                loadedState.get().getRound(), loadedState.get().getConsensusTimestamp()));
                return copyInitialSignedState(loadedState.get(), platformStateFacade, platformContext);
            }
        }
        final var stateRoot = stateRootSupplier.get();
        final var signedState = new SignedState(
                configuration,
                CryptoStatic::verifySignature,
                stateRoot,
                "genesis state",
                false,
                false,
                false,
                platformStateFacade);
        signedState.init(platformContext);
        final var reservedSignedState = signedState.reserve("initial reservation on genesis state");
        try (reservedSignedState) {
            return copyInitialSignedState(reservedSignedState.get(), platformStateFacade, platformContext);
        }
    }

    private static @NonNull Hedera hederaOrThrow() {
        return requireNonNull(hedera);
    }

    @VisibleForTesting
    static void initGlobal(@NonNull final Hedera hedera, @NonNull final Metrics metrics) {
        ServicesMain.hedera = hedera;
        ServicesMain.metrics = metrics;
    }
}<|MERGE_RESOLUTION|>--- conflicted
+++ resolved
@@ -329,17 +329,10 @@
                 selfId,
                 platformStateFacade,
                 platformContext);
-<<<<<<< HEAD
         final ReservedSignedState<HederaStateRoot> initialState = reservedState.state();
         final HederaStateRoot state = initialState.get().getState();
-        if (!isGenesis.get()) {
-            hedera.initializeStatesApi(state, RESTART, null, platformConfig);
-=======
-        final ReservedSignedState initialState = reservedState.state();
-        final MerkleNodeState state = initialState.get().getState();
         if (genesisNetwork.get() == null) {
             hedera.initializeStatesApi(state, RESTART, platformConfig);
->>>>>>> 62718b4c
         }
         hedera.setInitialStateHash(reservedState.hash());
         final StateLifecycleManager<HederaStateRoot> stateLifecycleManager =

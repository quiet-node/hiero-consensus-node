--- conflicted
+++ resolved
@@ -295,19 +295,11 @@
         final var fileSystemManager = FileSystemManager.create(platformConfig);
         final var recycleBin =
                 RecycleBin.create(metrics, platformConfig, getStaticThreadManager(), time, fileSystemManager, selfId);
-<<<<<<< HEAD
         ConsensusStateEventHandler<MerkleNodeState> consensusStateEventHandler = hedera.newConsensusStateEvenHandler();
-=======
-        StateLifecycles<MerkleNodeState> stateLifecycles = hedera.newStateLifecycles();
->>>>>>> 9ff48751
         final PlatformContext platformContext = PlatformContext.create(
                 platformConfig,
                 Time.getCurrent(),
                 metrics,
-<<<<<<< HEAD
-=======
-                cryptography,
->>>>>>> 9ff48751
                 FileSystemManager.create(platformConfig),
                 recycleBin,
                 merkleCryptography);
@@ -523,10 +515,6 @@
             @NonNull final PlatformStateFacade platformStateFacade,
             @NonNull final PlatformContext platformContext) {
         final var loadedState = StartupStateUtils.loadStateFile(
-<<<<<<< HEAD
-                recycleBin, selfId, mainClassName, swirldName, softwareVersion, platformStateFacade, platformContext);
-=======
-                configuration,
                 recycleBin,
                 selfId,
                 mainClassName,
@@ -535,18 +523,13 @@
                 softwareVersion,
                 platformStateFacade,
                 platformContext);
->>>>>>> 9ff48751
         try (loadedState) {
             if (loadedState.isNotNull()) {
                 logger.info(
                         STARTUP.getMarker(),
                         new SavedStateLoadedPayload(
                                 loadedState.get().getRound(), loadedState.get().getConsensusTimestamp()));
-<<<<<<< HEAD
                 return copyInitialSignedState(loadedState.get(), platformStateFacade, platformContext);
-=======
-                return copyInitialSignedState(configuration, loadedState.get(), platformStateFacade, platformContext);
->>>>>>> 9ff48751
             }
         }
         final var stateRoot = stateRootSupplier.get();
@@ -562,12 +545,9 @@
         signedState.init(platformContext);
         final var reservedSignedState = signedState.reserve("initial reservation on genesis state");
         try (reservedSignedState) {
-<<<<<<< HEAD
-            return copyInitialSignedState(reservedSignedState.get(), platformStateFacade, platformContext);
-=======
             return copyInitialSignedState(
                     configuration, reservedSignedState.get(), platformStateFacade, platformContext);
->>>>>>> 9ff48751
+            return copyInitialSignedState(reservedSignedState.get(), platformStateFacade, platformContext);
         }
     }
 

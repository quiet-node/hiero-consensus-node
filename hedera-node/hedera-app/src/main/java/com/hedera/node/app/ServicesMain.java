// SPDX-License-Identifier: Apache-2.0
package com.hedera.node.app;

import static com.swirlds.common.io.utility.FileUtils.getAbsolutePath;
import static com.swirlds.common.io.utility.FileUtils.rethrowIO;
import static com.swirlds.common.threading.manager.AdHocThreadManager.getStaticThreadManager;
import static com.swirlds.logging.legacy.LogMarker.EXCEPTION;
import static com.swirlds.logging.legacy.LogMarker.STARTUP;
import static com.swirlds.platform.builder.PlatformBuildConstants.DEFAULT_CONFIG_FILE_NAME;
import static com.swirlds.platform.builder.PlatformBuildConstants.DEFAULT_OVERRIDES_YAML_FILE_NAME;
import static com.swirlds.platform.builder.PlatformBuildConstants.DEFAULT_SETTINGS_FILE_NAME;
import static com.swirlds.platform.builder.internal.StaticPlatformBuilder.getMetricsProvider;
import static com.swirlds.platform.builder.internal.StaticPlatformBuilder.initLogging;
import static com.swirlds.platform.builder.internal.StaticPlatformBuilder.setupGlobalMetrics;
import static com.swirlds.platform.config.internal.PlatformConfigUtils.checkConfiguration;
import static com.swirlds.platform.crypto.CryptoStatic.initNodeSecurity;
import static com.swirlds.platform.state.signed.StartupStateUtils.loadInitialState;
import static com.swirlds.platform.system.InitTrigger.GENESIS;
import static com.swirlds.platform.system.InitTrigger.RESTART;
import static com.swirlds.platform.system.SystemExitCode.NODE_ADDRESS_MISMATCH;
import static com.swirlds.platform.system.SystemExitUtils.exitSystem;
import static com.swirlds.platform.util.BootstrapUtils.getNodesToRun;
import static java.util.Objects.requireNonNull;
import static org.hiero.consensus.roster.RosterUtils.buildAddressBook;

import com.google.common.annotations.VisibleForTesting;
import com.hedera.hapi.node.base.AccountID;
import com.hedera.hapi.node.base.SemanticVersion;
import com.hedera.hapi.platform.event.StateSignatureTransaction;
import com.hedera.node.app.hints.impl.HintsLibraryImpl;
import com.hedera.node.app.hints.impl.HintsServiceImpl;
import com.hedera.node.app.history.impl.HistoryLibraryImpl;
import com.hedera.node.app.history.impl.HistoryServiceImpl;
import com.hedera.node.app.ids.EntityIdService;
import com.hedera.node.app.ids.ReadableEntityIdStoreImpl;
import com.hedera.node.app.info.DiskStartupNetworks;
import com.hedera.node.app.roster.RosterService;
import com.hedera.node.app.service.addressbook.AddressBookService;
import com.hedera.node.app.service.addressbook.impl.ReadableNodeStoreImpl;
import com.hedera.node.app.services.OrderedServiceMigrator;
import com.hedera.node.app.services.ServicesRegistryImpl;
import com.hedera.node.app.state.ConsensusStateEventHandlerImpl;
import com.hedera.node.app.tss.TssBlockHashSigner;
import com.hedera.node.config.data.BlockStreamConfig;
import com.hedera.node.internal.network.Network;
import com.hedera.node.internal.network.NodeMetadata;
import com.hedera.pbj.runtime.io.buffer.Bytes;
import com.swirlds.base.time.Time;
import com.swirlds.common.context.PlatformContext;
import com.swirlds.common.io.filesystem.FileSystemManager;
import com.swirlds.common.io.utility.RecycleBin;
import com.swirlds.common.merkle.crypto.MerkleCryptographyFactory;
import com.swirlds.config.api.Configuration;
import com.swirlds.config.api.ConfigurationBuilder;
import com.swirlds.config.extensions.sources.SystemEnvironmentConfigSource;
import com.swirlds.config.extensions.sources.SystemPropertiesConfigSource;
import com.swirlds.metrics.api.Metrics;
import com.swirlds.platform.Browser;
import com.swirlds.platform.CommandLineArgs;
import com.swirlds.platform.ParameterProvider;
import com.swirlds.platform.builder.PlatformBuilder;
import com.swirlds.platform.config.BasicConfig;
import com.swirlds.platform.config.legacy.ConfigurationException;
import com.swirlds.platform.config.legacy.LegacyConfigProperties;
import com.swirlds.platform.config.legacy.LegacyConfigPropertiesLoader;
import com.swirlds.platform.state.ConsensusStateEventHandler;
import com.swirlds.platform.state.MerkleNodeState;
import com.swirlds.platform.state.service.PlatformStateFacade;
import com.swirlds.platform.state.signed.HashedReservedSignedState;
import com.swirlds.platform.state.signed.ReservedSignedState;
import com.swirlds.platform.system.InitTrigger;
import com.swirlds.platform.system.Platform;
import com.swirlds.platform.system.SwirldMain;
import com.swirlds.platform.util.BootstrapUtils;
import com.swirlds.state.State;
import com.swirlds.virtualmap.VirtualMap;
import edu.umd.cs.findbugs.annotations.NonNull;
import java.time.Duration;
import java.time.InstantSource;
import java.util.List;
import java.util.Optional;
import java.util.Set;
import java.util.concurrent.ForkJoinPool;
import java.util.concurrent.atomic.AtomicReference;
import java.util.function.Function;
import java.util.function.Predicate;
import java.util.function.Supplier;
import org.apache.logging.log4j.LogManager;
import org.apache.logging.log4j.Logger;
import org.hiero.base.constructable.ConstructableRegistry;
import org.hiero.base.constructable.RuntimeConstructable;
import org.hiero.base.crypto.CryptographyProvider;
import org.hiero.consensus.model.node.NodeId;
import org.hiero.consensus.model.roster.AddressBook;
import org.hiero.consensus.roster.ReadableRosterStoreImpl;
import org.hiero.consensus.roster.RosterUtils;

/**
 * Main entry point.
 *
 * <p>This class simply delegates to {@link Hedera}.
 */
public class ServicesMain implements SwirldMain<MerkleNodeState> {
    private static final Logger logger = LogManager.getLogger(ServicesMain.class);

    /**
     * A supplier that refuses to satisfy fallback requests for a set of node ids to run
     * simultaneously; this is only useful for certain platform testing applications
     */
    private static final Supplier<Set<NodeId>> ILLEGAL_FALLBACK_NODE_IDS = () -> {
        throw new IllegalStateException("The node id must be configured explicitly");
    };
    /**
     * Upfront validation on node ids is only useful for certain platform testing applications
     */
    private static final Predicate<NodeId> NOOP_NODE_VALIDATOR = nodeId -> true;

    /**
     * The {@link Hedera} singleton.
     */
    private static Hedera hedera;

    /**
     * The {@link Metrics} to use.
     */
    private static Metrics metrics;

    public ServicesMain() {
        // No-op, everything must be initialized in the main() entrypoint
    }

    /**
     * {@inheritDoc}
     */
    @Override
    public SemanticVersion getSemanticVersion() {
        return hederaOrThrow().getSemanticVersion();
    }

    /**
     * {@inheritDoc}
     */
    @Override
    public void init(@NonNull final Platform platform, @NonNull final NodeId nodeId) {
        requireNonNull(platform);
        requireNonNull(nodeId);
        hederaOrThrow().init(platform, nodeId);
    }

    /**
     * {@inheritDoc}
     */
    @Override
    public @NonNull MerkleNodeState newStateRoot() {
        return hederaOrThrow().newStateRoot();
    }

    /**
     * {@inheritDoc}
     * Specifically, {@link HederaNewStateRoot}.
     */
    @Override
    public Function<VirtualMap, MerkleNodeState> stateRootFromVirtualMap() {
        return hederaOrThrow().stateRootFromVirtualMap();
    }

    /**
     * {@inheritDoc}
     */
    @Override
    public ConsensusStateEventHandler<MerkleNodeState> newConsensusStateEvenHandler() {
        return new ConsensusStateEventHandlerImpl(hederaOrThrow());
    }

    /**
     * {@inheritDoc}
     */
    @Override
    public void run() {
        hederaOrThrow().run();
    }

    @Override
    public @NonNull Bytes encodeSystemTransaction(@NonNull StateSignatureTransaction transaction) {
        return hedera.encodeSystemTransaction(transaction);
    }

    /**
     * Launches Services directly, without use of the "app browser" from {@link Browser}. The
     * approximate startup sequence is:
     * <ol>
     *     <li>Scan the classpath for {@link RuntimeConstructable} classes,
     *     registering their no-op constructors as the default factories for their
     *     class ids.</li>
     *     <li>Create the application's {@link Hedera} singleton, which overrides
     *     the default factory for the stable {@literal 0x8e300b0dfdafbb1a} class
     *     id of the Services Merkle tree root with a reference to its
     *     {@link Hedera#newStateRoot()} method.</li>
     *     <li>Determine this node's <b>self id</b> by searching the <i>config.txt</i>
     *     in the working directory for any address book entries with IP addresses
     *     local to this machine; if there is more than one such entry, fail unless
     *     the command line args include a {@literal -local N} arg.</li>
     *     <li>Build a {@link Platform} instance from Services application metadata
     *     and the working directory <i>settings.txt</i>, providing the same
     *     {@link Hedera#newStateRoot()} method reference as the genesis state
     *     factory. (<b>IMPORTANT:</b> This step instantiates and invokes
     *     {@link ConsensusStateEventHandler#onStateInitialized(MerkleNodeState, Platform, InitTrigger, SemanticVersion)}
     *     on a {@link MerkleNodeState} instance that delegates the call back to our
     *     Hedera instance.)</li>
     *     <li>Call {@link Hedera#init(Platform, NodeId)} to complete startup phase
     *     validation and register notification listeners on the platform.</li>
     *     <li>Invoke {@link Platform#start()}.</li>
     * </ol>
     *
     * <p>Please see the <i>startup-phase-lifecycle.png</i> in this directory to visualize
     * the sequence of events in the startup phase and the centrality of the {@link Hedera}
     * singleton.
     * <p>
     * <b>IMPORTANT:</b> A surface-level reading of this method will undersell the centrality
     * of the Hedera instance. It is actually omnipresent throughout both the startup and
     * runtime phases of the application. Let's see why. When we build the platform, the
     * builder will either:
     * <ol>
     *      <li>Create a genesis state; or,</li>
     *      <li>Deserialize a saved state.</li>
     * </ol>
     * In both cases the state object will be created by the {@link Hedera#newStateRoot()}
     * method reference bound to our Hedera instance. Because,
     * <ol>
     *      <li>We provided this method as the genesis state factory right above; and,</li>
     *      <li>Our Hedera instance's constructor registered its {@link Hedera#newStateRoot()}
     *      method with the {@link ConstructableRegistry} as the factory for the Services state root
     *      class id.</li>
     * </ol>
     *  Now, note that {@link Hedera#newStateRoot()} returns {@link MerkleNodeState}
     *  instances that delegate their lifecycle methods to an injected instance of
     *  {@link ConsensusStateEventHandler}---and the implementation of that
     *  injected by {@link Hedera#newStateRoot()} delegates these calls back to the Hedera
     *  instance itself.
     *  <p>
     *  Thus, the Hedera instance centralizes nearly all the setup and runtime logic for the
     *  application. It implements this logic by instantiating a {@link javax.inject.Singleton}
     *  component whose object graph roots include the Ingest, PreHandle, Handle, and Query
     *  workflows; as well as other infrastructure components that need to be initialized or
     *  accessed at specific points in the Swirlds application lifecycle.
     *
     * @param args optionally, what node id to run; required if the address book is ambiguous
     */
    public static void main(final String... args) throws Exception {
        // --- Configure platform infrastructure and derive node id from the command line and environment ---
        initLogging();
        BootstrapUtils.setupConstructableRegistry();
        final var commandLineArgs = CommandLineArgs.parse(args);
        if (commandLineArgs.localNodesToStart().size() > 1) {
            logger.error(
                    EXCEPTION.getMarker(),
                    "Multiple nodes were supplied via the command line. Only one node can be started per java process.");
            exitSystem(NODE_ADDRESS_MISMATCH);
            // the following throw is not reachable in production,
            // but reachable in testing with static mocked system exit calls.
            throw new ConfigurationException();
        }
        final var platformConfig = buildPlatformConfig();
        // Immediately initialize the cryptography and merkle cryptography factories
        // to avoid using default behavior instead of that defined in platformConfig
        final var cryptography = CryptographyProvider.getInstance();
        final var merkleCryptography = MerkleCryptographyFactory.create(platformConfig);

        // Determine which nodes were _requested_ to run from the command line
        final var cliNodesToRun = commandLineArgs.localNodesToStart();
        // Determine which nodes are _configured_ to run from the config file(s)
        final var configNodesToRun =
                platformConfig.getConfigData(BasicConfig.class).nodesToRun();
        // Using the requested nodes to run from the command line, the nodes configured to run, and now the
        // address book on disk, reconcile the list of nodes to run
        final List<NodeId> nodesToRun =
                getNodesToRun(cliNodesToRun, configNodesToRun, ILLEGAL_FALLBACK_NODE_IDS, NOOP_NODE_VALIDATOR);
        // Finally, verify that the reconciliation of above node IDs yields exactly one node to run
        final var selfId = ensureSingleNode(nodesToRun);

        // --- Initialize the platform metrics and the Hedera instance ---
        setupGlobalMetrics(platformConfig);
        metrics = getMetricsProvider().createPlatformMetrics(selfId);
        final PlatformStateFacade platformStateFacade = new PlatformStateFacade();
        hedera = newHedera(metrics, platformStateFacade, platformConfig);
        final var version = hedera.getSemanticVersion();
        final AtomicReference<Network> genesisNetwork = new AtomicReference<>();
        logger.info("Starting node {} with version {}", selfId, version);

        // --- Build required infrastructure to load the initial state, then initialize the States API ---
        BootstrapUtils.setupConstructableRegistryWithConfiguration(platformConfig);
        final var time = Time.getCurrent();
        final var fileSystemManager = FileSystemManager.create(platformConfig);
        final var recycleBin =
                RecycleBin.create(metrics, platformConfig, getStaticThreadManager(), time, fileSystemManager, selfId);
        ConsensusStateEventHandler<MerkleNodeState> consensusStateEventHandler = hedera.newConsensusStateEvenHandler();
        final PlatformContext platformContext = PlatformContext.create(
                platformConfig,
                Time.getCurrent(),
                metrics,
                FileSystemManager.create(platformConfig),
                recycleBin,
                merkleCryptography);
        final Optional<AddressBook> maybeDiskAddressBook = loadLegacyAddressBook();
        final HashedReservedSignedState reservedState = loadInitialState(
                recycleBin,
                version,
                () -> {
                    Network network;
                    try {
                        network = hedera.startupNetworks().genesisNetworkOrThrow(platformConfig);
                    } catch (Exception ignore) {
                        // Fallback to the legacy address book if genesis-network.json or equivalent not loaded
                        network = DiskStartupNetworks.fromLegacyAddressBook(
                                maybeDiskAddressBook.orElseThrow(),
                                hedera.bootstrapConfigProvider().getConfiguration());
                    }
                    genesisNetwork.set(network);
                    final var genesisState = hedera.newStateRoot();
                    hedera.initializeStatesApi(genesisState, GENESIS, platformConfig);
                    return genesisState;
                },
                hedera.stateRootFromVirtualMap(),
                Hedera.APP_NAME,
                Hedera.SWIRLD_NAME,
                selfId,
                platformStateFacade,
                platformContext);
        final ReservedSignedState initialState = reservedState.state();
        final MerkleNodeState state = initialState.get().getState();
        if (genesisNetwork.get() == null) {
            hedera.initializeStatesApi(state, RESTART, platformConfig);
        }
        hedera.setInitialStateHash(reservedState.hash());

        // --- Create the platform context and initialize the cryptography ---
        final var rosterStore = new ReadableRosterStoreImpl(state.getReadableStates(RosterService.NAME));
        final var currentRoster = requireNonNull(rosterStore.getActiveRoster());
        // For now we convert to a legacy representation of the roster for convenience
        final var addressBook = requireNonNull(buildAddressBook(currentRoster));
        if (!addressBook.contains(selfId)) {
            throw new IllegalStateException("Self node id " + selfId + " is not in the address book");
        }
        final var networkKeysAndCerts = initNodeSecurity(addressBook, platformConfig, Set.copyOf(nodesToRun));
        final var keysAndCerts = networkKeysAndCerts.get(selfId);
        cryptography.digestSync(addressBook);

        // --- Now build the platform and start it ---
        final var rosterHistory = RosterUtils.createRosterHistory(rosterStore);
        final var platformBuilder = PlatformBuilder.create(
                        Hedera.APP_NAME,
                        Hedera.SWIRLD_NAME,
                        version,
                        initialState,
                        consensusStateEventHandler,
                        selfId,
                        // If at genesis, base the event stream location on the genesis network metadata
                        Optional.ofNullable(genesisNetwork.get())
                                .map(network -> eventStreamLocOrThrow(network, selfId.id()))
                                // Otherwise derive if from the node's id in state or
                                .orElseGet(() -> canonicalEventStreamLoc(selfId.id(), state)),
                        rosterHistory,
                        platformStateFacade,
                        hedera.stateRootFromVirtualMap())
                .withPlatformContext(platformContext)
                .withConfiguration(platformConfig)
                .withKeysAndCerts(keysAndCerts)
                .withSystemTransactionEncoderCallback(hedera::encodeSystemTransaction);
        final var platform = platformBuilder.build();
        hedera.init(platform, selfId);

        // Initialize block node connections before starting the platform
        final var waitPeriodForActiveConnection =
                platformConfig.getConfigData(BlockStreamConfig.class).waitPeriodForActiveConnection();
        hedera.initializeBlockNodeConnections(Duration.ofMinutes(waitPeriodForActiveConnection));

        platform.start();
        hedera.run();
    }

    /**
     * Returns the event stream location for the given node id based on the given network metadata.
     * @param network the network metadata
     * @param nodeId the node id
     * @return the event stream location
     */
    private static String eventStreamLocOrThrow(@NonNull final Network network, final long nodeId) {
        return network.nodeMetadata().stream()
                .map(NodeMetadata::nodeOrThrow)
                .filter(node -> node.nodeId() == nodeId)
                .map(node -> canonicalEventStreamLoc(node.accountIdOrThrow()))
                .findFirst()
                .orElseThrow();
    }

    /**
     * Returns the event stream name for the given node id.
     *
     * @param nodeId the node id
     * @param root the platform merkle state root
     * @return the event stream name
     */
    private static String canonicalEventStreamLoc(final long nodeId, @NonNull final State root) {
        try {
            final var nodeStore = new ReadableNodeStoreImpl(
                    root.getReadableStates(AddressBookService.NAME),
                    new ReadableEntityIdStoreImpl(root.getReadableStates(EntityIdService.NAME)));
            final var accountId = requireNonNull(nodeStore.get(nodeId)).accountIdOrThrow();
            return canonicalEventStreamLoc(accountId);
        } catch (Exception ignore) {
            // If this node id was not in the state address book, as a final fallback assume
            // we are restarting from round zero state and try to use genesis startup assets,
            // which are not archived until at least one round has been handled
            final var genesisNetwork =
                    hederaOrThrow().genesisNetworkSupplierOrThrow().get();
            return eventStreamLocOrThrow(genesisNetwork, nodeId);
        }
    }

    /**
     * Returns the event stream name for the given account id.
     * @return the event stream name
     */
    private static String canonicalEventStreamLoc(@NonNull final AccountID accountId) {
        requireNonNull(accountId);
        return accountId.shardNum() + "." + accountId.realmNum() + "." + accountId.accountNumOrThrow();
    }

    /**
     * Creates a canonical {@link Hedera} instance for the given node id and metrics.
     *
     * @param metrics  the metrics
     * @param platformStateFacade an object to access the platform state
     * @param platformConfig an object to access the platform config
     * @return the {@link Hedera} instance
     */
    public static Hedera newHedera(
            @NonNull final Metrics metrics,
            @NonNull final PlatformStateFacade platformStateFacade,
            @NonNull final Configuration platformConfig) {
        requireNonNull(metrics);
        return new Hedera(
                ConstructableRegistry.getInstance(),
                ServicesRegistryImpl::new,
                new OrderedServiceMigrator(),
                InstantSource.system(),
                DiskStartupNetworks::new,
                (appContext, bootstrapConfig) -> new HintsServiceImpl(
                        metrics,
                        ForkJoinPool.commonPool(),
                        appContext,
                        new HintsLibraryImpl(),
                        bootstrapConfig.getConfigData(BlockStreamConfig.class).blockPeriod()),
                (appContext, bootstrapConfig) -> new HistoryServiceImpl(
                        metrics, ForkJoinPool.commonPool(), appContext, new HistoryLibraryImpl(), bootstrapConfig),
                TssBlockHashSigner::new,
                metrics,
                platformStateFacade,
                platformConfig);
    }

    /**
     * Builds the platform configuration for this node.
     *
     * @return the configuration
     */
    @NonNull
    public static Configuration buildPlatformConfig() {
        final ConfigurationBuilder configurationBuilder = ConfigurationBuilder.create()
                .withSource(SystemEnvironmentConfigSource.getInstance())
                .withSource(SystemPropertiesConfigSource.getInstance());

        rethrowIO(() -> BootstrapUtils.setupConfigBuilder(
                configurationBuilder,
                getAbsolutePath(DEFAULT_SETTINGS_FILE_NAME),
                getAbsolutePath(DEFAULT_OVERRIDES_YAML_FILE_NAME)));
        final Configuration configuration = configurationBuilder.build();
        checkConfiguration(configuration);
        return configuration;
    }

    /**
     * Ensures there is exactly 1 node to run.
     *
     * @param nodesToRun        the list of nodes configured to run.
     * @return the node which should be run locally.
     * @throws ConfigurationException if more than one node would be started or the requested node is not configured.
     */
    private static NodeId ensureSingleNode(@NonNull final List<NodeId> nodesToRun) {
        requireNonNull(nodesToRun);

        logger.info(STARTUP.getMarker(), "The following nodes {} are set to run locally", nodesToRun);
        if (nodesToRun.isEmpty()) {
            final String errorMessage = "No nodes are configured to run locally.";
            logger.error(STARTUP.getMarker(), errorMessage);
            exitSystem(NODE_ADDRESS_MISMATCH, errorMessage);
            // the following throw is not reachable in production,
            // but reachable in testing with static mocked system exit calls.
            throw new ConfigurationException(errorMessage);
        }

        if (nodesToRun.size() > 1) {
            final String errorMessage = "Multiple nodes are configured to run locally.";
            logger.error(EXCEPTION.getMarker(), errorMessage);
            exitSystem(NODE_ADDRESS_MISMATCH, errorMessage);
            // the following throw is not reachable in production,
            // but reachable in testing with static mocked system exit calls.
            throw new ConfigurationException(errorMessage);
        }
        return nodesToRun.getFirst();
    }

    /**
     * Loads the legacy address book if it is present. Can be removed once no environment relies on using
     * legacy <i>config.txt</i> as a startup asset.
     * @return the address book from a legacy config file, if present
     */
    @Deprecated
    private static Optional<AddressBook> loadLegacyAddressBook() {
        try {
            final LegacyConfigProperties props =
                    LegacyConfigPropertiesLoader.loadConfigFile(getAbsolutePath(DEFAULT_CONFIG_FILE_NAME));
            props.appConfig().ifPresent(c -> ParameterProvider.getInstance().setParameters(c.params()));
            return Optional.of(props.getAddressBook());
        } catch (final Exception ignore) {
            return Optional.empty();
        }
    }

<<<<<<< HEAD
    /**
     * Get the initial state to be used by this node. May return a state loaded from disk, or may return a genesis state
     * if no valid state is found on disk.
     *
     * @param configuration      the configuration for this node
     * @param softwareVersion     the software version of the app
     * @param stateRootSupplier a supplier that can build a genesis state
     * @param stateRootFunction   a function to instantiate the state root object from a Virtual Map
     * @param mainClassName       the name of the app's SwirldMain class
     * @param swirldName          the name of this swirld
     * @param selfId              the node id of this node
     * @param platformStateFacade an object to access the platform state
     * @return the initial state to be used by this node
     */
    @NonNull
    private static HashedReservedSignedState loadInitialState(
            @NonNull final Configuration configuration,
            @NonNull final RecycleBin recycleBin,
            @NonNull final SemanticVersion softwareVersion,
            @NonNull final Supplier<MerkleNodeState> stateRootSupplier,
            @NonNull final Function<VirtualMap, MerkleNodeState> stateRootFunction,
            @NonNull final String mainClassName,
            @NonNull final String swirldName,
            @NonNull final NodeId selfId,
            @NonNull final PlatformStateFacade platformStateFacade,
            @NonNull final PlatformContext platformContext) {
        final var loadedState = StartupStateUtils.loadStateFile(
                recycleBin,
                selfId,
                mainClassName,
                swirldName,
                stateRootFunction,
                softwareVersion,
                platformStateFacade,
                platformContext);
        try (loadedState) {
            if (loadedState.isNotNull()) {
                logger.info(
                        STARTUP.getMarker(),
                        new SavedStateLoadedPayload(
                                loadedState.get().getRound(), loadedState.get().getConsensusTimestamp()));
                return copyInitialSignedState(loadedState.get(), platformStateFacade, platformContext);
            }
        }
        final var stateRoot = stateRootSupplier.get();
        final var signedState = new SignedState(
                configuration,
                CryptoStatic::verifySignature,
                stateRoot,
                "genesis state",
                false,
                false,
                false,
                platformStateFacade);
        signedState.init(platformContext);
        final var reservedSignedState = signedState.reserve("initial reservation on genesis state");
        try (reservedSignedState) {
            return copyInitialSignedState(reservedSignedState.get(), platformStateFacade, platformContext);
        }
    }

=======
>>>>>>> 839b0377
    private static @NonNull Hedera hederaOrThrow() {
        return requireNonNull(hedera);
    }

    @VisibleForTesting
    static void initGlobal(@NonNull final Hedera hedera, @NonNull final Metrics metrics) {
        ServicesMain.hedera = hedera;
        ServicesMain.metrics = metrics;
    }
}<|MERGE_RESOLUTION|>--- conflicted
+++ resolved
@@ -527,70 +527,6 @@
         }
     }
 
-<<<<<<< HEAD
-    /**
-     * Get the initial state to be used by this node. May return a state loaded from disk, or may return a genesis state
-     * if no valid state is found on disk.
-     *
-     * @param configuration      the configuration for this node
-     * @param softwareVersion     the software version of the app
-     * @param stateRootSupplier a supplier that can build a genesis state
-     * @param stateRootFunction   a function to instantiate the state root object from a Virtual Map
-     * @param mainClassName       the name of the app's SwirldMain class
-     * @param swirldName          the name of this swirld
-     * @param selfId              the node id of this node
-     * @param platformStateFacade an object to access the platform state
-     * @return the initial state to be used by this node
-     */
-    @NonNull
-    private static HashedReservedSignedState loadInitialState(
-            @NonNull final Configuration configuration,
-            @NonNull final RecycleBin recycleBin,
-            @NonNull final SemanticVersion softwareVersion,
-            @NonNull final Supplier<MerkleNodeState> stateRootSupplier,
-            @NonNull final Function<VirtualMap, MerkleNodeState> stateRootFunction,
-            @NonNull final String mainClassName,
-            @NonNull final String swirldName,
-            @NonNull final NodeId selfId,
-            @NonNull final PlatformStateFacade platformStateFacade,
-            @NonNull final PlatformContext platformContext) {
-        final var loadedState = StartupStateUtils.loadStateFile(
-                recycleBin,
-                selfId,
-                mainClassName,
-                swirldName,
-                stateRootFunction,
-                softwareVersion,
-                platformStateFacade,
-                platformContext);
-        try (loadedState) {
-            if (loadedState.isNotNull()) {
-                logger.info(
-                        STARTUP.getMarker(),
-                        new SavedStateLoadedPayload(
-                                loadedState.get().getRound(), loadedState.get().getConsensusTimestamp()));
-                return copyInitialSignedState(loadedState.get(), platformStateFacade, platformContext);
-            }
-        }
-        final var stateRoot = stateRootSupplier.get();
-        final var signedState = new SignedState(
-                configuration,
-                CryptoStatic::verifySignature,
-                stateRoot,
-                "genesis state",
-                false,
-                false,
-                false,
-                platformStateFacade);
-        signedState.init(platformContext);
-        final var reservedSignedState = signedState.reserve("initial reservation on genesis state");
-        try (reservedSignedState) {
-            return copyInitialSignedState(reservedSignedState.get(), platformStateFacade, platformContext);
-        }
-    }
-
-=======
->>>>>>> 839b0377
     private static @NonNull Hedera hederaOrThrow() {
         return requireNonNull(hedera);
     }

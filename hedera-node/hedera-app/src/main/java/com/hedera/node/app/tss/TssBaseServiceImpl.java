--- conflicted
+++ resolved
@@ -88,11 +88,8 @@
 import java.util.concurrent.atomic.AtomicInteger;
 import java.util.function.BiConsumer;
 import java.util.function.Consumer;
-<<<<<<< HEAD
+import java.util.function.LongFunction;
 import java.util.function.Supplier;
-=======
-import java.util.function.LongFunction;
->>>>>>> 753d1be0
 import org.apache.logging.log4j.LogManager;
 import org.apache.logging.log4j.Logger;
 
@@ -117,9 +114,7 @@
     private final TssKeysAccessor tssKeysAccessor;
     private final TssDirectoryAccessor tssDirectoryAccessor;
     private final AppContext appContext;
-<<<<<<< HEAD
     private final Supplier<ReadableRosterStore> readableRosterStoreSupplier;
-=======
     private final TssCryptographyManager tssCryptographyManager;
     // Indicates whether the current node has already submitted a tss message for the target roster.
     // This is false by default and will be set to true when the node submits a message for the target roster.
@@ -134,7 +129,6 @@
     // This is set to null by default and will be updated from state when each second is processed.
     // This is also null when the network restarts or reconnects.
     private TssStatus tssStatus;
->>>>>>> 753d1be0
 
     public TssBaseServiceImpl(
             @NonNull final AppContext appContext,
@@ -173,11 +167,7 @@
     public void registerSchemas(@NonNull final SchemaRegistry registry) {
         requireNonNull(registry);
         registry.register(new V0560TssBaseSchema());
-<<<<<<< HEAD
-        registry.register(new V0570TssBaseSchema(WritableTssStore::new, readableRosterStoreSupplier));
-=======
-        registry.register(new V0580TssBaseSchema());
->>>>>>> 753d1be0
+        registry.register(new V0580TssBaseSchema(WritableTssStore::new, readableRosterStoreSupplier));
     }
 
     @Override

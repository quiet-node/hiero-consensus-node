/*
 * Copyright (C) 2024 Hedera Hashgraph, LLC
 *
 * Licensed under the Apache License, Version 2.0 (the "License");
 * you may not use this file except in compliance with the License.
 * You may obtain a copy of the License at
 *
 *      http://www.apache.org/licenses/LICENSE-2.0
 *
 * Unless required by applicable law or agreed to in writing, software
 * distributed under the License is distributed on an "AS IS" BASIS,
 * WITHOUT WARRANTIES OR CONDITIONS OF ANY KIND, either express or implied.
 * See the License for the specific language governing permissions and
 * limitations under the License.
 */

package com.hedera.node.app.workflows.handle.dispatch;

import static com.hedera.hapi.node.base.HederaFunctionality.CRYPTO_UPDATE;
import static com.hedera.hapi.node.base.ResponseCodeEnum.OK;
import static com.hedera.hapi.util.HapiUtils.functionOf;
import static com.hedera.node.app.workflows.handle.throttle.DispatchUsageManager.CONTRACT_OPERATIONS;
import static com.hedera.node.app.workflows.prehandle.PreHandleResult.Status.PRE_HANDLE_FAILURE;
import static com.hedera.node.app.workflows.prehandle.PreHandleResult.Status.SO_FAR_SO_GOOD;
import static java.util.Collections.emptyMap;
import static java.util.Collections.emptySet;
import static java.util.Collections.emptySortedSet;
import static java.util.Collections.unmodifiableSortedSet;
import static java.util.Objects.requireNonNull;

import com.hedera.hapi.node.base.AccountID;
import com.hedera.hapi.node.base.HederaFunctionality;
import com.hedera.hapi.node.base.Key;
import com.hedera.hapi.node.base.SignatureMap;
import com.hedera.hapi.node.base.Transaction;
import com.hedera.hapi.node.base.TransactionID;
import com.hedera.hapi.node.transaction.SignedTransaction;
import com.hedera.hapi.node.transaction.TransactionBody;
import com.hedera.hapi.util.UnknownHederaFunctionality;
import com.hedera.node.app.fees.ExchangeRateManager;
import com.hedera.node.app.fees.FeeAccumulator;
import com.hedera.node.app.fees.FeeManager;
import com.hedera.node.app.fees.ResourcePriceCalculatorImpl;
import com.hedera.node.app.ids.EntityIdService;
import com.hedera.node.app.ids.EntityNumGeneratorImpl;
import com.hedera.node.app.ids.WritableEntityIdStore;
import com.hedera.node.app.service.token.api.FeeStreamBuilder;
import com.hedera.node.app.service.token.api.TokenServiceApi;
import com.hedera.node.app.services.ServiceScopeLookup;
import com.hedera.node.app.signature.AppKeyVerifier;
import com.hedera.node.app.signature.DefaultKeyVerifier;
import com.hedera.node.app.signature.impl.SignatureVerificationImpl;
import com.hedera.node.app.spi.authorization.Authorizer;
import com.hedera.node.app.spi.fees.FeeContext;
import com.hedera.node.app.spi.fees.Fees;
import com.hedera.node.app.spi.key.KeyComparator;
import com.hedera.node.app.spi.metrics.StoreMetricsService;
import com.hedera.node.app.spi.records.BlockRecordInfo;
import com.hedera.node.app.spi.signatures.SignatureVerification;
import com.hedera.node.app.spi.signatures.VerificationAssistant;
import com.hedera.node.app.spi.throttle.ThrottleAdviser;
import com.hedera.node.app.spi.workflows.DispatchOptions;
import com.hedera.node.app.spi.workflows.HandleContext;
import com.hedera.node.app.spi.workflows.HandleException;
import com.hedera.node.app.spi.workflows.PreCheckException;
import com.hedera.node.app.spi.workflows.record.StreamBuilder;
import com.hedera.node.app.store.ReadableStoreFactory;
import com.hedera.node.app.store.ServiceApiFactory;
import com.hedera.node.app.store.StoreFactoryImpl;
import com.hedera.node.app.store.WritableStoreFactory;
import com.hedera.node.app.workflows.TransactionInfo;
import com.hedera.node.app.workflows.dispatcher.TransactionDispatcher;
import com.hedera.node.app.workflows.handle.Dispatch;
import com.hedera.node.app.workflows.handle.DispatchHandleContext;
import com.hedera.node.app.workflows.handle.DispatchProcessor;
import com.hedera.node.app.workflows.handle.RecordDispatch;
import com.hedera.node.app.workflows.handle.record.TokenContextImpl;
import com.hedera.node.app.workflows.handle.stack.SavepointStackImpl;
import com.hedera.node.app.workflows.prehandle.PreHandleContextImpl;
import com.hedera.node.app.workflows.prehandle.PreHandleResult;
import com.hedera.node.config.data.BlockStreamConfig;
import com.hedera.node.config.data.HederaConfig;
import com.hedera.pbj.runtime.io.buffer.Bytes;
import com.swirlds.config.api.Configuration;
import com.swirlds.state.lifecycle.info.NetworkInfo;
import com.swirlds.state.lifecycle.info.NodeInfo;
import edu.umd.cs.findbugs.annotations.NonNull;
import edu.umd.cs.findbugs.annotations.Nullable;
import java.time.Instant;
import java.util.Collections;
import java.util.Set;
import java.util.SortedSet;
import java.util.TreeSet;
import java.util.function.Predicate;
import javax.inject.Inject;
import javax.inject.Singleton;

/**
 * A factory for constructing child dispatches.This also gets the pre-handle result for the child transaction,
 * and signature verifications for the child transaction.
 */
@Singleton
public class ChildDispatchFactory {
    private static final KeyComparator KEY_COMPARATOR = new KeyComparator();
    public static final NoOpKeyVerifier NO_OP_KEY_VERIFIER = new NoOpKeyVerifier();

    private final TransactionDispatcher dispatcher;
    private final Authorizer authorizer;
    private final NetworkInfo networkInfo;
    private final FeeManager feeManager;
    private final DispatchProcessor dispatchProcessor;
    private final ServiceScopeLookup serviceScopeLookup;
    private final StoreMetricsService storeMetricsService;
    private final ExchangeRateManager exchangeRateManager;

    @Inject
    public ChildDispatchFactory(
            @NonNull final TransactionDispatcher dispatcher,
            @NonNull final Authorizer authorizer,
            @NonNull final NetworkInfo networkInfo,
            @NonNull final FeeManager feeManager,
            @NonNull final DispatchProcessor dispatchProcessor,
            @NonNull final ServiceScopeLookup serviceScopeLookup,
            @NonNull final StoreMetricsService storeMetricsService,
            @NonNull final ExchangeRateManager exchangeRateManager) {
        this.dispatcher = requireNonNull(dispatcher);
        this.authorizer = requireNonNull(authorizer);
        this.networkInfo = requireNonNull(networkInfo);
        this.feeManager = requireNonNull(feeManager);
        this.dispatchProcessor = requireNonNull(dispatchProcessor);
        this.serviceScopeLookup = requireNonNull(serviceScopeLookup);
        this.storeMetricsService = requireNonNull(storeMetricsService);
        this.exchangeRateManager = requireNonNull(exchangeRateManager);
    }

    /**
     * Creates a child dispatch. This method computes the transaction info and initializes record builder for the child
     * transaction. This method also computes a pre-handle result for the child transaction.
     *
     * @param config the configuration
     * @param stack the savepoint stack
     * @param readableStoreFactory the readable store factory
     * @param creatorInfo the node info of the creator
     * @param topLevelFunction the top level functionality
     * @param consensusNow the consensus time
     * @param blockRecordInfo the block record info
     * @param options the dispatch options
     * @return the child dispatch
     * @throws HandleException if the child stack base builder cannot be created
     */
    public Dispatch createChildDispatch(
            @NonNull final Configuration config,
            @NonNull final SavepointStackImpl stack,
            @NonNull final ReadableStoreFactory readableStoreFactory,
            @NonNull final NodeInfo creatorInfo,
            @NonNull final HederaFunctionality topLevelFunction,
            @NonNull final ThrottleAdviser throttleAdviser,
            @NonNull final Instant consensusNow,
            @NonNull final BlockRecordInfo blockRecordInfo,
            @NonNull final DispatchOptions<?> options) {
        requireNonNull(config);
        requireNonNull(stack);
        requireNonNull(readableStoreFactory);
        requireNonNull(creatorInfo);
        requireNonNull(topLevelFunction);
        requireNonNull(throttleAdviser);
        requireNonNull(consensusNow);
        requireNonNull(blockRecordInfo);
        requireNonNull(options);

        final var preHandleResult = preHandleChild(options.body(), options.payerId(), config, readableStoreFactory);
        final var childVerifier = getKeyVerifier(options.effectiveKeyVerifier(), config, emptySet());
        final var childTxnInfo = getTxnInfoFrom(options.payerId(), options.body());
        final var streamMode = config.getConfigData(BlockStreamConfig.class).streamMode();
        final var childStack = SavepointStackImpl.newChildStack(
                stack, options.reversingBehavior(), options.category(), options.transactionCustomizer(), streamMode);
        final var streamBuilder = initializedForChild(childStack.getBaseBuilder(StreamBuilder.class), childTxnInfo);
        return newChildDispatch(
                streamBuilder,
                childTxnInfo,
                options.payerId(),
                options.category(),
                childStack,
                preHandleResult,
                childVerifier,
                consensusNow,
                creatorInfo,
                config,
                topLevelFunction,
                throttleAdviser,
                authorizer,
                networkInfo,
                feeManager,
                dispatchProcessor,
                blockRecordInfo,
                serviceScopeLookup,
                storeMetricsService,
                exchangeRateManager,
                dispatcher,
                options.throttling());
    }

    private RecordDispatch newChildDispatch(
            // @ChildDispatchScope
            @NonNull final StreamBuilder builder,
            @NonNull final TransactionInfo txnInfo,
            @NonNull final AccountID payerId,
            @NonNull final HandleContext.TransactionCategory category,
            @NonNull final SavepointStackImpl childStack,
            @NonNull final PreHandleResult preHandleResult,
            @NonNull final AppKeyVerifier keyVerifier,
            @NonNull final Instant consensusNow,
            // @UserTxnScope
            @NonNull final NodeInfo creatorInfo,
            @NonNull final Configuration config,
            @NonNull final HederaFunctionality topLevelFunction,
            @NonNull final ThrottleAdviser throttleAdviser,
            // @Singleton
            @NonNull final Authorizer authorizer,
            @NonNull final NetworkInfo networkInfo,
            @NonNull final FeeManager feeManager,
            @NonNull final DispatchProcessor dispatchProcessor,
            @NonNull final BlockRecordInfo blockRecordInfo,
            @NonNull final ServiceScopeLookup serviceScopeLookup,
            @NonNull final StoreMetricsService storeMetricsService,
            @NonNull final ExchangeRateManager exchangeRateManager,
            @NonNull final TransactionDispatcher dispatcher,
            @NonNull final HandleContext.ConsensusThrottling throttleStrategy) {
        final var readableStoreFactory = new ReadableStoreFactory(childStack);
        final var writableStoreFactory = new WritableStoreFactory(
                childStack, serviceScopeLookup.getServiceName(txnInfo.txBody()), config, storeMetricsService);
        final var serviceApiFactory = new ServiceApiFactory(childStack, config, storeMetricsService);
        final var priceCalculator =
                new ResourcePriceCalculatorImpl(consensusNow, txnInfo, feeManager, readableStoreFactory);
        final var storeFactory = new StoreFactoryImpl(readableStoreFactory, writableStoreFactory, serviceApiFactory);
        final var entityNumGenerator = new EntityNumGeneratorImpl(
                new WritableStoreFactory(childStack, EntityIdService.NAME, config, storeMetricsService)
                        .getStore(WritableEntityIdStore.class));
        final var childFeeAccumulator =
                new FeeAccumulator(serviceApiFactory.getApi(TokenServiceApi.class), (FeeStreamBuilder) builder);
        final var dispatchHandleContext = new DispatchHandleContext(
                consensusNow,
                creatorInfo,
                txnInfo,
                config,
                authorizer,
                blockRecordInfo,
                priceCalculator,
                feeManager,
                storeFactory,
                payerId,
                keyVerifier,
                topLevelFunction,
                Key.DEFAULT,
                exchangeRateManager,
                childStack,
                entityNumGenerator,
                dispatcher,
                networkInfo,
                this,
                dispatchProcessor,
                throttleAdviser,
                childFeeAccumulator);
        final var childFees =
                computeChildFees(payerId, dispatchHandleContext, category, dispatcher, topLevelFunction, txnInfo);
        final var congestionMultiplier = feeManager.congestionMultiplierFor(
                txnInfo.txBody(), txnInfo.functionality(), storeFactory.asReadOnly());
        if (congestionMultiplier > 1) {
            builder.congestionMultiplier(congestionMultiplier);
        }
        final var childTokenContext = new TokenContextImpl(config, storeMetricsService, childStack, consensusNow);
        return new RecordDispatch(
                builder,
                config,
                childFees,
                txnInfo,
                payerId,
                readableStoreFactory,
                childFeeAccumulator,
                keyVerifier,
                creatorInfo,
                consensusNow,
                preHandleResult.getRequiredKeys(),
                preHandleResult.getHollowAccounts(),
                dispatchHandleContext,
                childStack,
                category,
                childTokenContext,
                preHandleResult,
                throttleStrategy);
    }

    private static Fees computeChildFees(
            @NonNull final AccountID payerId,
            @NonNull final FeeContext feeContext,
            @NonNull final HandleContext.TransactionCategory childCategory,
            @NonNull final TransactionDispatcher dispatcher,
            @NonNull final HederaFunctionality topLevelFunction,
            @NonNull final TransactionInfo childTxnInfo) {
        return switch (childCategory) {
            case SCHEDULED -> dispatcher.dispatchComputeFees(feeContext).onlyServiceComponent();
            case PRECEDING -> {
                if (CONTRACT_OPERATIONS.contains(topLevelFunction) || childTxnInfo.functionality() == CRYPTO_UPDATE) {
                    yield Fees.FREE;
                } else {
                    yield feeContext.dispatchComputeFees(childTxnInfo.txBody(), payerId);
                }
            }
            case CHILD -> Fees.FREE;
            case USER, NODE -> throw new IllegalStateException(
                    "Should not dispatch child with user transaction category");
        };
    }

    /**
     * Dispatches the pre-handle checks for the child transaction. This runs pureChecks and then dispatches pre-handle
     * for child transaction.
     *
     * @param txBody the transaction body
     * @param syntheticPayerId the synthetic payer id
     * @param config the configuration
     * @param readableStoreFactory the readable store factory
     * @return the pre-handle result
     */
    private PreHandleResult preHandleChild(
            @NonNull final TransactionBody txBody,
            @NonNull final AccountID syntheticPayerId,
            @NonNull final Configuration config,
            @NonNull final ReadableStoreFactory readableStoreFactory) {
        try {
            dispatcher.dispatchPureChecks(txBody);
            final var preHandleContext =
                    new PreHandleContextImpl(readableStoreFactory, txBody, syntheticPayerId, config, dispatcher);
            dispatcher.dispatchPreHandle(preHandleContext);
            return new PreHandleResult(
                    null,
                    null,
                    SO_FAR_SO_GOOD,
                    OK,
                    null,
                    preHandleContext.requiredNonPayerKeys(),
                    null,
                    preHandleContext.requiredHollowAccounts(),
                    null,
                    null,
                    0);
        } catch (final PreCheckException e) {
            return new PreHandleResult(
                    null,
                    null,
                    PRE_HANDLE_FAILURE,
                    e.responseCode(),
                    null,
                    Collections.emptySet(),
                    null,
                    Collections.emptySet(),
                    null,
                    null,
                    0);
        }
    }

    /**
     * A {@link AppKeyVerifier} that always returns {@link SignatureVerificationImpl} with a
     * passed verification.
     */
    public static class NoOpKeyVerifier implements AppKeyVerifier {
        private static final SignatureVerification PASSED_VERIFICATION =
                new SignatureVerificationImpl(Key.DEFAULT, Bytes.EMPTY, true);

        @NonNull
        @Override
        public SignatureVerification verificationFor(@NonNull final Key key) {
            return PASSED_VERIFICATION;
        }

        @NonNull
        @Override
        public SignatureVerification verificationFor(
                @NonNull final Key key, @NonNull final VerificationAssistant callback) {
            return PASSED_VERIFICATION;
        }

        @NonNull
        @Override
        public SignatureVerification verificationFor(@NonNull final Bytes evmAlias) {
            return PASSED_VERIFICATION;
        }

        @Override
        public int numSignaturesVerified() {
            return 0;
        }
    }

    /**
     * Returns a {@link AppKeyVerifier} based on the callback. If the callback is null, then it returns a
     * {@link NoOpKeyVerifier}. Otherwise, it returns a verifier that forwards calls to
     * {@link AppKeyVerifier#verificationFor(Key)} to a
     * {@link DefaultKeyVerifier#verificationFor(Key, VerificationAssistant)} with a verification assistant
     * returns true exactly when the callback returns true for its key.
     * <p>
     * A null callback is useful for internal dispatches that do not need further signature verifications;
     * for example, hollow account completion and auto account creation.
     *
     * @param callback the callback
     * @param config the configuration
     * @param authorizingKeys any simple keys that authorized this verifier
     * @return the key verifier
     */
    public static AppKeyVerifier getKeyVerifier(
<<<<<<< HEAD
            @Nullable final Predicate<Key> callback, @NonNull final Configuration config) {
        return callback == null ? NO_OP_KEY_VERIFIER : getKeyVerifierWithAssistant((k, v) -> callback.test(k), config);
    }

    public static AppKeyVerifier getKeyVerifierWithAssistant(
            @Nullable final VerificationAssistant callback, @NonNull final Configuration config) {
=======
            @Nullable final Predicate<Key> callback,
            @NonNull final Configuration config,
            @NonNull final Set<Key> authorizingKeys) {
        final var keys = asSortedSet(authorizingKeys);
>>>>>>> d46366ee
        return callback == null
                ? authorizingKeys.isEmpty()
                        ? NO_OP_KEY_VERIFIER
                        : new NoOpKeyVerifier() {
                            @Override
                            public SortedSet<Key> authorizingSimpleKeys() {
                                return keys;
                            }
                        }
                : new AppKeyVerifier() {
                    private final AppKeyVerifier verifier =
                            new DefaultKeyVerifier(0, config.getConfigData(HederaConfig.class), emptyMap());

                    @NonNull
                    @Override
                    public SignatureVerification verificationFor(@NonNull final Key key) {
                        // Within the child HandleContext, a key structure has a valid signature ONLY if
                        // the given callback returns true for enough primitive keys in the structure
                        return verifier.verificationFor(key, callback);
                    }

                    @NonNull
                    @Override
                    public SignatureVerification verificationFor(
                            @NonNull final Key key, @NonNull final VerificationAssistant callback) {
                        // We do not yet support signing scheduled transactions from within the EVM
                        throw new UnsupportedOperationException();
                    }

                    @NonNull
                    @Override
                    public SignatureVerification verificationFor(@NonNull final Bytes evmAlias) {
                        // We do not yet support completing hollow accounts from an internal dispatch
                        throw new UnsupportedOperationException();
                    }

                    @Override
                    public int numSignaturesVerified() {
                        return 0;
                    }

                    @Override
                    public SortedSet<Key> authorizingSimpleKeys() {
                        return keys;
                    }
                };
    }

    /**
     * Provides the transaction information for the given dispatched transaction body.
     *
     * @param payerId the payer id
     * @param txBody the transaction body
     * @return the transaction information
     */
    public static TransactionInfo getTxnInfoFrom(
            @NonNull final AccountID payerId, @NonNull final TransactionBody txBody) {
        final var bodyBytes = TransactionBody.PROTOBUF.toBytes(txBody);
        final var signedTransaction =
                SignedTransaction.newBuilder().bodyBytes(bodyBytes).build();
        final var signedTransactionBytes = SignedTransaction.PROTOBUF.toBytes(signedTransaction);
        final var transaction = Transaction.newBuilder()
                .signedTransactionBytes(signedTransactionBytes)
                .build();
        return new TransactionInfo(
                transaction,
                txBody,
                TransactionID.DEFAULT,
                payerId,
                SignatureMap.DEFAULT,
                signedTransactionBytes,
                functionOfTxn(txBody),
                null);
    }

    /**
     * Provides the functionality of the transaction body.
     *
     * @param txBody the transaction body
     * @return the functionality
     */
    public static HederaFunctionality functionOfTxn(final TransactionBody txBody) {
        try {
            return functionOf(txBody);
        } catch (final UnknownHederaFunctionality e) {
            throw new IllegalArgumentException("Unknown Hedera Functionality", e);
        }
    }

    /**
     * Initializes the user stream item builder with the transaction information.
     * @param builder the stream item builder
     * @param txnInfo the transaction info
     */
    private StreamBuilder initializedForChild(
            @NonNull final StreamBuilder builder, @NonNull final TransactionInfo txnInfo) {
        builder.transaction(txnInfo.transaction())
                .functionality(txnInfo.functionality())
                .transactionBytes(txnInfo.signedBytes())
                .memo(txnInfo.txBody().memo());
        final var transactionID = txnInfo.txBody().transactionID();
        if (transactionID != null) {
            builder.transactionID(transactionID);
        }
        return builder;
    }

    /**
     * Returns the given set of keys as a sorted set.
     * @param keys the keys
     * @return the sorted set
     */
    private static SortedSet<Key> asSortedSet(@NonNull final Set<Key> keys) {
        return keys.isEmpty()
                ? emptySortedSet()
                : unmodifiableSortedSet(new TreeSet<>(KEY_COMPARATOR) {
                    {
                        addAll(keys);
                    }
                });
    }
}<|MERGE_RESOLUTION|>--- conflicted
+++ resolved
@@ -409,19 +409,10 @@
      * @return the key verifier
      */
     public static AppKeyVerifier getKeyVerifier(
-<<<<<<< HEAD
-            @Nullable final Predicate<Key> callback, @NonNull final Configuration config) {
-        return callback == null ? NO_OP_KEY_VERIFIER : getKeyVerifierWithAssistant((k, v) -> callback.test(k), config);
-    }
-
-    public static AppKeyVerifier getKeyVerifierWithAssistant(
-            @Nullable final VerificationAssistant callback, @NonNull final Configuration config) {
-=======
             @Nullable final Predicate<Key> callback,
             @NonNull final Configuration config,
             @NonNull final Set<Key> authorizingKeys) {
         final var keys = asSortedSet(authorizingKeys);
->>>>>>> d46366ee
         return callback == null
                 ? authorizingKeys.isEmpty()
                         ? NO_OP_KEY_VERIFIER

--- conflicted
+++ resolved
@@ -24,12 +24,6 @@
 import java.util.concurrent.atomic.AtomicReference;
 import org.apache.logging.log4j.LogManager;
 import org.apache.logging.log4j.Logger;
-<<<<<<< HEAD
-=======
-import org.hiero.block.api.PublishStreamRequest;
-import org.hiero.block.api.PublishStreamRequest.EndStream;
-import org.hiero.block.api.PublishStreamResponse;
->>>>>>> 7b4c4263
 import org.hiero.block.api.PublishStreamResponse.BlockAcknowledgement;
 import org.hiero.block.api.PublishStreamResponse.EndOfStream;
 import org.hiero.block.api.PublishStreamResponse.EndOfStream.Code;
@@ -339,9 +333,9 @@
                     final var highestAckedBlockNumber = blockBufferService.getHighestAckedBlockNumber();
 
                     // Indicate that the block node should recover and catch up from another trustworthy block node
-                    final PublishStreamRequest endStream = PublishStreamRequest.newBuilder()
-                            .endStream(EndStream.newBuilder()
-                                    .endCode(EndStream.Code.TOO_FAR_BEHIND)
+                    final org.hiero.block.api.PublishStreamRequest endStream = org.hiero.block.api.PublishStreamRequest.newBuilder()
+                            .endStream(org.hiero.block.api.PublishStreamRequest.EndStream.newBuilder()
+                                    .endCode(org.hiero.block.api.PublishStreamRequest.EndStream.Code.TOO_FAR_BEHIND)
                                     .earliestBlockNumber(earliestBlockNumber)
                                     .latestBlockNumber(highestAckedBlockNumber))
                             .build();

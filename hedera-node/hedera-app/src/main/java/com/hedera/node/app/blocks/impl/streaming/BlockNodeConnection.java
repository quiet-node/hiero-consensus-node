// SPDX-License-Identifier: Apache-2.0
package com.hedera.node.app.blocks.impl.streaming;

<<<<<<< HEAD
import com.hedera.hapi.block.protoc.BlockStreamServiceGrpc;
import com.hedera.hapi.block.protoc.PublishStreamRequest;
import com.hedera.hapi.block.protoc.PublishStreamResponse;
import com.hedera.node.internal.network.BlockNodeConfig;
import io.grpc.ManagedChannel;
import io.grpc.ManagedChannelBuilder;
import io.grpc.Status;
import io.grpc.stub.StreamObserver;
import java.util.concurrent.Executors;
import java.util.concurrent.ScheduledExecutorService;
import java.util.concurrent.TimeUnit;
=======
import static java.util.Objects.requireNonNull;

import com.hedera.hapi.block.protoc.PublishStreamRequest;
import com.hedera.hapi.block.protoc.PublishStreamResponse;
import com.hedera.node.internal.network.BlockNodeConfig;
import edu.umd.cs.findbugs.annotations.NonNull;
import io.grpc.Status;
import io.grpc.stub.StreamObserver;
import io.helidon.webclient.grpc.GrpcServiceClient;
>>>>>>> 91d0290b
import org.apache.logging.log4j.LogManager;
import org.apache.logging.log4j.Logger;

/**
 * Represents a single connection to a block node. Each connection is responsible for connecting to configured block nodes.
 */
public class BlockNodeConnection {
    private static final Logger logger = LogManager.getLogger(BlockNodeConnection.class);

    private final BlockNodeConfig node;
<<<<<<< HEAD
    private final ManagedChannel channel;
    private final BlockNodeConnectionManager manager;
=======
    private final GrpcServiceClient grpcServiceClient;
    private final BlockNodeConnectionManager blockNodeConnectionManager;
>>>>>>> 91d0290b
    private StreamObserver<PublishStreamRequest> requestObserver;
    private volatile boolean isActive = false;

<<<<<<< HEAD
    public BlockNodeConnection(BlockNodeConfig nodeConfig, BlockNodeConnectionManager manager) {
        this.node = nodeConfig;
        this.manager = manager;
        this.channel = ManagedChannelBuilder.forAddress(nodeConfig.address(), nodeConfig.port())
                .usePlaintext() // 🔥🔥 For development only! change to use TLS in production 🔥🔥
                .build();
        establishStream();
        logger.info("BlockNodeConnection INITIALIZED");
    }

    private void establishStream() {
        BlockStreamServiceGrpc.BlockStreamServiceStub stub = BlockStreamServiceGrpc.newStub(channel);

        requestObserver = stub.publishBlockStream(new StreamObserver<PublishStreamResponse>() {
            @Override
            public void onNext(PublishStreamResponse response) {
                if (response.hasAcknowledgement()) {
                    handleAcknowledgement(response.getAcknowledgement());
                } else if (response.hasEndStream()) {
                    handleEndOfStream(response.getEndStream());
                } else if (response.hasSkipBlock()) {
                    logger.info(
                            "Received SkipBlock from Block Node {}:{}  Block #{}",
                            node.address(),
                            node.port(),
                            response.getSkipBlock().getBlockNumber());
                } else if (response.hasResendBlock()) {
                    logger.info(
                            "Received ResendBlock from Block Node {}:{}  Block #{}",
                            node.address(),
                            node.port(),
                            response.getResendBlock().getBlockNumber());
                }
            }

            @Override
            public void onError(Throwable t) {
                Status status = Status.fromThrowable(t);
                logger.error("Error in block node stream {}:{}: {}", node.address(), node.port(), status, t);
                handleStreamFailure();
            }

            @Override
            public void onCompleted() {
                logger.info("Stream completed for block node {}:{}", node.address(), node.port());
                handleStreamFailure();
            }
        });
=======
    /**
     * Construct a new BlockNodeConnection.
     *
     * @param nodeConfig the configuration for the block node
     * @param grpcServiceClient the gRPC service client
     * @param blockNodeConnectionManager the connection manager for block node connections
     */
    public BlockNodeConnection(
            @NonNull final BlockNodeConfig nodeConfig,
            @NonNull final GrpcServiceClient grpcServiceClient,
            @NonNull final BlockNodeConnectionManager blockNodeConnectionManager) {
        this.node = requireNonNull(nodeConfig, "nodeConfig must not be null");
        this.grpcServiceClient = requireNonNull(grpcServiceClient, "grpcServiceClient must not be null");
        this.blockNodeConnectionManager =
                requireNonNull(blockNodeConnectionManager, "blockNodeConnectionManager must not be null");
        logger.info("BlockNodeConnection INITIALIZED");
    }

    public Void establishStream() {
        requestObserver = grpcServiceClient.bidi(
                blockNodeConnectionManager.getGrpcEndPoint(), new StreamObserver<PublishStreamResponse>() {
                    @Override
                    public void onNext(PublishStreamResponse response) {
                        if (response.hasAcknowledgement()) {
                            handleAcknowledgement(response.getAcknowledgement());
                        } else if (response.hasEndStream()) {
                            handleEndOfStream(response.getEndStream());
                        }
                    }

                    @Override
                    public void onError(Throwable t) {
                        Status status = Status.fromThrowable(t);
                        logger.error("Error in block node stream {}:{}: {}", node.address(), node.port(), status, t);
                        handleStreamFailure();
                        scheduleReconnect();
                    }

                    @Override
                    public void onCompleted() {
                        logger.info("Stream completed for block node {}:{}", node.address(), node.port());
                        handleStreamFailure();
                    }
                });

        isActive = true;
        return null;
>>>>>>> 91d0290b
    }

    private void handleAcknowledgement(PublishStreamResponse.Acknowledgement acknowledgement) {
        if (acknowledgement.hasBlockAck()) {
            logger.info(
                    "Block acknowledgment received for a full block: {}",
                    acknowledgement.getBlockAck().getBlockNumber());
        }
    }

    private void handleStreamFailure() {
        isActive = false;
        removeFromActiveConnections(node);
    }

    private void handleEndOfStream(PublishStreamResponse.EndOfStream endOfStream) {
        logger.info("Error returned from block node at block number {}: {}", endOfStream.getBlockNumber(), endOfStream);
    }

    private void removeFromActiveConnections(BlockNodeConfig node) {
        blockNodeConnectionManager.handleConnectionError(node);
    }

    private void scheduleReconnect() {
        blockNodeConnectionManager.scheduleReconnect(this);
    }

    /**
     * If connection is active sends a request to the block node, otherwise does nothing.
     *
     * @param request the request to send
     */
    public void sendRequest(@NonNull final PublishStreamRequest request) {
        if (isActive) {
            requireNonNull(request);
            requestObserver.onNext(request);
        }
    }

    /**
     * If connection is active it closes it, otherwise does nothing.
     */
    public void close() {
        if (isActive) {
            isActive = false;
            requestObserver.onCompleted();
<<<<<<< HEAD
            scheduler.shutdown();
            // Shutdown the channel gracefully
            try {
                channel.shutdown().awaitTermination(5, TimeUnit.SECONDS);
            } catch (InterruptedException e) {
                logger.warn("Channel shutdown interrupted", e);
                Thread.currentThread().interrupt();
            } finally {
                if (!channel.isShutdown()) {
                    channel.shutdownNow();
                }
            }
=======
>>>>>>> 91d0290b
        }
    }

    /**
     * Returns whether the connection is active.
     *
     * @return true if the connection is active, false otherwise
     */
    public boolean isActive() {
        return isActive;
    }

    /**
     * Returns the block node configuration this connection.
     *
     * @return the block node configuration
     */
    public BlockNodeConfig getNodeConfig() {
        return node;
    }
}<|MERGE_RESOLUTION|>--- conflicted
+++ resolved
@@ -1,11 +1,13 @@
 // SPDX-License-Identifier: Apache-2.0
 package com.hedera.node.app.blocks.impl.streaming;
 
-<<<<<<< HEAD
+import static java.util.Objects.requireNonNull;
+
 import com.hedera.hapi.block.protoc.BlockStreamServiceGrpc;
 import com.hedera.hapi.block.protoc.PublishStreamRequest;
 import com.hedera.hapi.block.protoc.PublishStreamResponse;
 import com.hedera.node.internal.network.BlockNodeConfig;
+import edu.umd.cs.findbugs.annotations.NonNull;
 import io.grpc.ManagedChannel;
 import io.grpc.ManagedChannelBuilder;
 import io.grpc.Status;
@@ -13,135 +15,40 @@
 import java.util.concurrent.Executors;
 import java.util.concurrent.ScheduledExecutorService;
 import java.util.concurrent.TimeUnit;
-=======
-import static java.util.Objects.requireNonNull;
-
-import com.hedera.hapi.block.protoc.PublishStreamRequest;
-import com.hedera.hapi.block.protoc.PublishStreamResponse;
-import com.hedera.node.internal.network.BlockNodeConfig;
-import edu.umd.cs.findbugs.annotations.NonNull;
-import io.grpc.Status;
-import io.grpc.stub.StreamObserver;
-import io.helidon.webclient.grpc.GrpcServiceClient;
->>>>>>> 91d0290b
 import org.apache.logging.log4j.LogManager;
 import org.apache.logging.log4j.Logger;
 
 /**
- * Represents a single connection to a block node. Each connection is responsible for connecting to configured block nodes.
+ * Represents a single connection to a block node. Each connection is responsible for connecting to configured block nodes
  */
-public class BlockNodeConnection {
+public class BlockNodeConnection implements StreamObserver<PublishStreamResponse> {
     private static final Logger logger = LogManager.getLogger(BlockNodeConnection.class);
+    private final ScheduledExecutorService scheduler = Executors.newSingleThreadScheduledExecutor();
 
     private final BlockNodeConfig node;
-<<<<<<< HEAD
     private final ManagedChannel channel;
     private final BlockNodeConnectionManager manager;
-=======
-    private final GrpcServiceClient grpcServiceClient;
-    private final BlockNodeConnectionManager blockNodeConnectionManager;
->>>>>>> 91d0290b
     private StreamObserver<PublishStreamRequest> requestObserver;
+
+    private final Object isActiveLock = new Object();
     private volatile boolean isActive = false;
 
-<<<<<<< HEAD
     public BlockNodeConnection(BlockNodeConfig nodeConfig, BlockNodeConnectionManager manager) {
         this.node = nodeConfig;
         this.manager = manager;
         this.channel = ManagedChannelBuilder.forAddress(nodeConfig.address(), nodeConfig.port())
                 .usePlaintext() // 🔥🔥 For development only! change to use TLS in production 🔥🔥
                 .build();
-        establishStream();
-        logger.info("BlockNodeConnection INITIALIZED");
-    }
-
-    private void establishStream() {
-        BlockStreamServiceGrpc.BlockStreamServiceStub stub = BlockStreamServiceGrpc.newStub(channel);
-
-        requestObserver = stub.publishBlockStream(new StreamObserver<PublishStreamResponse>() {
-            @Override
-            public void onNext(PublishStreamResponse response) {
-                if (response.hasAcknowledgement()) {
-                    handleAcknowledgement(response.getAcknowledgement());
-                } else if (response.hasEndStream()) {
-                    handleEndOfStream(response.getEndStream());
-                } else if (response.hasSkipBlock()) {
-                    logger.info(
-                            "Received SkipBlock from Block Node {}:{}  Block #{}",
-                            node.address(),
-                            node.port(),
-                            response.getSkipBlock().getBlockNumber());
-                } else if (response.hasResendBlock()) {
-                    logger.info(
-                            "Received ResendBlock from Block Node {}:{}  Block #{}",
-                            node.address(),
-                            node.port(),
-                            response.getResendBlock().getBlockNumber());
-                }
-            }
-
-            @Override
-            public void onError(Throwable t) {
-                Status status = Status.fromThrowable(t);
-                logger.error("Error in block node stream {}:{}: {}", node.address(), node.port(), status, t);
-                handleStreamFailure();
-            }
-
-            @Override
-            public void onCompleted() {
-                logger.info("Stream completed for block node {}:{}", node.address(), node.port());
-                handleStreamFailure();
-            }
-        });
-=======
-    /**
-     * Construct a new BlockNodeConnection.
-     *
-     * @param nodeConfig the configuration for the block node
-     * @param grpcServiceClient the gRPC service client
-     * @param blockNodeConnectionManager the connection manager for block node connections
-     */
-    public BlockNodeConnection(
-            @NonNull final BlockNodeConfig nodeConfig,
-            @NonNull final GrpcServiceClient grpcServiceClient,
-            @NonNull final BlockNodeConnectionManager blockNodeConnectionManager) {
-        this.node = requireNonNull(nodeConfig, "nodeConfig must not be null");
-        this.grpcServiceClient = requireNonNull(grpcServiceClient, "grpcServiceClient must not be null");
-        this.blockNodeConnectionManager =
-                requireNonNull(blockNodeConnectionManager, "blockNodeConnectionManager must not be null");
         logger.info("BlockNodeConnection INITIALIZED");
     }
 
     public Void establishStream() {
-        requestObserver = grpcServiceClient.bidi(
-                blockNodeConnectionManager.getGrpcEndPoint(), new StreamObserver<PublishStreamResponse>() {
-                    @Override
-                    public void onNext(PublishStreamResponse response) {
-                        if (response.hasAcknowledgement()) {
-                            handleAcknowledgement(response.getAcknowledgement());
-                        } else if (response.hasEndStream()) {
-                            handleEndOfStream(response.getEndStream());
-                        }
-                    }
-
-                    @Override
-                    public void onError(Throwable t) {
-                        Status status = Status.fromThrowable(t);
-                        logger.error("Error in block node stream {}:{}: {}", node.address(), node.port(), status, t);
-                        handleStreamFailure();
-                        scheduleReconnect();
-                    }
-
-                    @Override
-                    public void onCompleted() {
-                        logger.info("Stream completed for block node {}:{}", node.address(), node.port());
-                        handleStreamFailure();
-                    }
-                });
-
-        isActive = true;
+        BlockStreamServiceGrpc.BlockStreamServiceStub stub = BlockStreamServiceGrpc.newStub(channel);
+        synchronized (isActiveLock) {
+            requestObserver = stub.publishBlockStream(this);
+            isActive = true;
+        }
         return null;
->>>>>>> 91d0290b
     }
 
     private void handleAcknowledgement(PublishStreamResponse.Acknowledgement acknowledgement) {
@@ -153,8 +60,10 @@
     }
 
     private void handleStreamFailure() {
-        isActive = false;
-        removeFromActiveConnections(node);
+        synchronized (isActiveLock) {
+            isActive = false;
+            removeFromActiveConnections(node);
+        }
     }
 
     private void handleEndOfStream(PublishStreamResponse.EndOfStream endOfStream) {
@@ -162,11 +71,7 @@
     }
 
     private void removeFromActiveConnections(BlockNodeConfig node) {
-        blockNodeConnectionManager.handleConnectionError(node);
-    }
-
-    private void scheduleReconnect() {
-        blockNodeConnectionManager.scheduleReconnect(this);
+        manager.handleConnectionError(node);
     }
 
     /**
@@ -175,34 +80,39 @@
      * @param request the request to send
      */
     public void sendRequest(@NonNull final PublishStreamRequest request) {
-        if (isActive) {
-            requireNonNull(request);
-            requestObserver.onNext(request);
+        requireNonNull(request);
+        synchronized (isActiveLock) {
+            if (isActive) {
+                requestObserver.onNext(request);
+            }
         }
+    }
+
+    private void scheduleReconnect() {
+        manager.scheduleReconnect(this);
     }
 
     /**
      * If connection is active it closes it, otherwise does nothing.
      */
     public void close() {
-        if (isActive) {
-            isActive = false;
-            requestObserver.onCompleted();
-<<<<<<< HEAD
-            scheduler.shutdown();
-            // Shutdown the channel gracefully
-            try {
-                channel.shutdown().awaitTermination(5, TimeUnit.SECONDS);
-            } catch (InterruptedException e) {
-                logger.warn("Channel shutdown interrupted", e);
-                Thread.currentThread().interrupt();
-            } finally {
-                if (!channel.isShutdown()) {
-                    channel.shutdownNow();
+        synchronized (isActiveLock) {
+            if (isActive) {
+                isActive = false;
+                requestObserver.onCompleted();
+                scheduler.shutdown();
+                // Shutdown the channel gracefully
+                try {
+                    channel.shutdown().awaitTermination(5, TimeUnit.SECONDS);
+                } catch (InterruptedException e) {
+                    logger.warn("Channel shutdown interrupted", e);
+                    Thread.currentThread().interrupt();
+                } finally {
+                    if (!channel.isShutdown()) {
+                        channel.shutdownNow();
+                    }
                 }
             }
-=======
->>>>>>> 91d0290b
         }
     }
 
@@ -223,4 +133,40 @@
     public BlockNodeConfig getNodeConfig() {
         return node;
     }
+
+    @Override
+    public void onNext(PublishStreamResponse response) {
+        if (response.hasAcknowledgement()) {
+            handleAcknowledgement(response.getAcknowledgement());
+        } else if (response.hasEndStream()) {
+            handleEndOfStream(response.getEndStream());
+        } else if (response.hasSkipBlock()) {
+            logger.info(
+                    "Received SkipBlock from Block Node {}:{}  Block #{}",
+                    node.address(),
+                    node.port(),
+                    response.getSkipBlock().getBlockNumber());
+        } else if (response.hasResendBlock()) {
+            logger.info(
+                    "Received ResendBlock from Block Node {}:{}  Block #{}",
+                    node.address(),
+                    node.port(),
+                    response.getResendBlock().getBlockNumber());
+        }
+    }
+
+    @Override
+    public void onError(Throwable throwable) {
+        Status status = Status.fromThrowable(throwable);
+        logger.error(
+                "Error in block node stream {}:{}: {} {}", node.address(), node.port(), status, throwable.getMessage());
+        handleStreamFailure();
+        scheduleReconnect();
+    }
+
+    @Override
+    public void onCompleted() {
+        logger.info("Stream completed for block node {}:{}", node.address(), node.port());
+        handleStreamFailure();
+    }
 }
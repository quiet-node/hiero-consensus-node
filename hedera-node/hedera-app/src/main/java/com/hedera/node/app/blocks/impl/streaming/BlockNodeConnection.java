// SPDX-License-Identifier: Apache-2.0
package com.hedera.node.app.blocks.impl.streaming;

import static java.util.Objects.requireNonNull;

import com.hedera.hapi.block.PublishStreamRequest;
import com.hedera.hapi.block.PublishStreamResponse;
<<<<<<< HEAD
import com.hedera.hapi.block.PublishStreamResponse.EndOfStream;
=======
>>>>>>> ba532661
import com.hedera.node.internal.network.BlockNodeConfig;
import edu.umd.cs.findbugs.annotations.NonNull;
import io.grpc.stub.StreamObserver;
import io.helidon.webclient.grpc.GrpcServiceClient;
import java.util.List;
<<<<<<< HEAD
import java.util.concurrent.ScheduledExecutorService;
import java.util.concurrent.TimeUnit;
=======
>>>>>>> ba532661
import java.util.concurrent.atomic.AtomicBoolean;
import java.util.concurrent.atomic.AtomicInteger;
import java.util.concurrent.atomic.AtomicLong;
import java.util.concurrent.locks.ReentrantLock;
import org.apache.logging.log4j.LogManager;
import org.apache.logging.log4j.Logger;

/**
 * Represents a single connection to a block node. Each connection is responsible for connecting to configured block nodes
 */
public class BlockNodeConnection implements StreamObserver<PublishStreamResponse> {
    private static final Logger logger = LogManager.getLogger(BlockNodeConnection.class);
<<<<<<< HEAD
    private final ScheduledExecutorService scheduler;
=======
>>>>>>> ba532661

    private final BlockNodeConfig node;
    private final GrpcServiceClient grpcServiceClient;
    private final BlockNodeConnectionManager blockNodeConnectionManager;
    private final BlockStreamStateManager blockStreamStateManager;

    // Locks and synchronization objects
    private final Object channelLock = new Object();
    private final Object workerLock = new Object();
    private final ReentrantLock isActiveLock = new ReentrantLock();

    // Atomic state variables
    private final AtomicBoolean isActive = new AtomicBoolean(false);
    private final AtomicBoolean streamCompletionInProgress = new AtomicBoolean(false);
    private final AtomicLong currentBlockNumber = new AtomicLong(-1);
    private final AtomicInteger currentRequestIndex = new AtomicInteger(0);

    // Notification objects
    private final Object newBlockAvailable = new Object();
    private final Object newRequestAvailable = new Object();

    // Volatile connection state
    private volatile StreamObserver<PublishStreamRequest> requestObserver;
    private volatile Thread requestWorker;

    /**
     * Construct a new BlockNodeConnection.
     *
     * @param nodeConfig the configuration for the block node
     * @param blockNodeConnectionManager the connection manager for block node connections
     * @param blockStreamStateManager the block stream state manager for block node connections
     * @param grpcServiceClient the gRPC client to establish the bidirectional streaming to block node connections
     */
    public BlockNodeConnection(
            @NonNull final BlockNodeConfig nodeConfig,
            @NonNull final BlockNodeConnectionManager blockNodeConnectionManager,
            @NonNull final BlockStreamStateManager blockStreamStateManager,
<<<<<<< HEAD
            @NonNull final GrpcServiceClient grpcServiceClient,
            @NonNull final ScheduledExecutorService scheduler) {
=======
            @NonNull final GrpcServiceClient grpcServiceClient) {
>>>>>>> ba532661
        this.node = requireNonNull(nodeConfig, "nodeConfig must not be null");
        this.blockNodeConnectionManager =
                requireNonNull(blockNodeConnectionManager, "blockNodeConnectionManager must not be null");
        this.blockStreamStateManager =
                requireNonNull(blockStreamStateManager, "blockStreamStateManager must not be null");
        this.grpcServiceClient = requireNonNull(grpcServiceClient, "grpcServiceClient must not be null");
<<<<<<< HEAD
        this.scheduler = requireNonNull(scheduler, "scheduler must not be null");
=======
>>>>>>> ba532661
    }

    /**
     * Establish the bidirectional streaming to block nodes.
     */
    public Void establishStream() {
        synchronized (isActiveLock) {
            synchronized (channelLock) {
                requestObserver = grpcServiceClient.bidi(blockNodeConnectionManager.getGrpcEndPoint(), this);
                isActive.set(true);
                startRequestWorker();
            }
        }
        return null;
    }

    private void startRequestWorker() {
        synchronized (workerLock) {
            if (requestWorker != null && requestWorker.isAlive()) {
                stopWorkerThread();
            }
            if (isActive.get()) {
<<<<<<< HEAD
                requestWorker = Thread.ofVirtual()
=======
                requestWorker = Thread.ofPlatform()
>>>>>>> ba532661
                        .name("BlockNodeConnection-RequestWorker-" + node.address() + ":" + node.port())
                        .start(this::requestWorkerLoop);
                logger.debug("Started request worker thread for block node {}:{}", node.address(), node.port());
            }
        }
    }

    private void requestWorkerLoop() {
        while (isActive.get()) {
            try {
                // Get the current block state
                final BlockState blockState = blockStreamStateManager.getBlockState(currentBlockNumber.get());

                // If block state is null, check if we're behind
                if (blockState == null && currentBlockNumber.get() != -1) {
                    long lowestAvailableBlock = blockStreamStateManager.getBlockNumber();
                    if (lowestAvailableBlock > currentBlockNumber.get()) {
                        logger.debug(
                                "[] Block {} state not found and lowest available block is {}, ending stream for node {}:{}",
                                currentBlockNumber.get(),
                                lowestAvailableBlock,
                                node.address(),
                                node.port());
                        handleStreamFailure();
                        return;
                    }
                }

                // Otherwise wait for new block if we're at -1 or the current block isn't available yet
                if (currentBlockNumber.get() == -1 || blockState == null) {
                    logger.debug(
                            "[] Waiting for new block to be available for node {}:{}", node.address(), node.port());
                    waitForNewBlock();
                    continue;
                }

                logBlockProcessingInfo(blockState);

                // If there are no requests yet, wait for some to be added
                if (blockState.requests().isEmpty() && !blockState.isComplete()) {
                    waitForNewRequests();
                    continue;
                }

                // If we've processed all available requests but the block isn't complete,
                // wait for more requests to be added
                if (needToWaitForMoreRequests(blockState)) {
                    waitForNewRequests();
                    continue;
                }

                // Process any available requests
                processAvailableRequests(blockState);

                // If the block is complete and we've sent all requests, move to the next block
                if (blockState.isComplete()
                        && currentRequestIndex.get() >= blockState.requests().size()) {
                    moveToNextBlock();
                }
            } catch (InterruptedException e) {
                logger.error("[] Request worker thread interrupted for node {}:{}", node.address(), node.port());
                Thread.currentThread().interrupt();
                return;
            } catch (Exception e) {
                logger.error("[] Error in request worker thread for node {}:{}", node.address(), node.port(), e);
                handleStreamFailure();
            }
<<<<<<< HEAD
=======
        }
        logger.debug("[] Request worker thread exiting for node {}:{}", node.address(), node.port());
    }

    private void waitForNewBlock() throws InterruptedException {
        synchronized (newBlockAvailable) {
            newBlockAvailable.wait();
        }
    }

    private void waitForNewRequests() throws InterruptedException {
        logger.debug(
                "[] Waiting for new requests to be available for block {} on node {}:{}, "
                        + "currentRequestIndex: {}, requestsSize: {}",
                currentBlockNumber.get(),
                node.address(),
                node.port(),
                currentRequestIndex.get(),
                blockStreamStateManager.getBlockState(currentBlockNumber.get()) != null
                        ? blockStreamStateManager
                                .getBlockState(currentBlockNumber.get())
                                .requests()
                                .size()
                        : 0);
        synchronized (newRequestAvailable) {
            newRequestAvailable.wait();
        }
    }

    private void logBlockProcessingInfo(BlockState blockState) {
        logger.debug(
                "[] Processing block {} for node {}:{}, isComplete: {}, requests: {}",
                currentBlockNumber.get(),
                node.address(),
                node.port(),
                blockState.isComplete(),
                blockState.requests().size());
    }

    private boolean needToWaitForMoreRequests(@NonNull BlockState blockState) {
        return currentRequestIndex.get() >= blockState.requests().size() && !blockState.isComplete();
    }

    private void processAvailableRequests(@NonNull BlockState blockState) {
        synchronized (isActiveLock) {
            List<PublishStreamRequest> requests = blockState.requests();
            while (currentRequestIndex.get() < requests.size()) {
                if (!isActive.get()) {
                    return;
                }
                final PublishStreamRequest request = requests.get(currentRequestIndex.get());
                logger.debug(
                        "[] Sending request for block {} request index {} to node {}:{}, items: {}",
                        currentBlockNumber.get(),
                        currentRequestIndex.get(),
                        node.address(),
                        node.port(),
                        request.blockItems().blockItems().size());
                sendRequest(request);
                currentRequestIndex.incrementAndGet();
            }
>>>>>>> ba532661
        }
        logger.debug("[] Request worker thread exiting for node {}:{}", node.address(), node.port());
    }

    private void waitForNewBlock() throws InterruptedException {
        synchronized (newBlockAvailable) {
            newBlockAvailable.wait();
        }
    }

    private void waitForNewRequests() throws InterruptedException {
        logger.debug(
                "[] Waiting for new requests to be available for block {} on node {}:{}, "
                        + "currentRequestIndex: {}, requestsSize: {}",
                currentBlockNumber.get(),
                node.address(),
                node.port(),
                currentRequestIndex.get(),
                blockStreamStateManager.getBlockState(currentBlockNumber.get()) != null
                        ? blockStreamStateManager
                                .getBlockState(currentBlockNumber.get())
                                .requests()
                                .size()
                        : 0);
        synchronized (newRequestAvailable) {
            newRequestAvailable.wait();
        }
    }

    private void logBlockProcessingInfo(BlockState blockState) {
        logger.debug(
                "[] Processing block {} for node {}:{}, isComplete: {}, requests: {}",
                currentBlockNumber.get(),
                node.address(),
                node.port(),
                blockState.isComplete(),
                blockState.requests().size());
    }

    private boolean needToWaitForMoreRequests(@NonNull BlockState blockState) {
        return currentRequestIndex.get() >= blockState.requests().size() && !blockState.isComplete();
    }

    private void processAvailableRequests(@NonNull BlockState blockState) {
        synchronized (isActiveLock) {
            List<PublishStreamRequest> requests = blockState.requests();
            while (currentRequestIndex.get() < requests.size()) {
                if (!isActive.get()) {
                    return;
                }
                PublishStreamRequest request = requests.get(currentRequestIndex.get());
                logger.debug(
                        "[] Sending request for block {} request index {} to node {}:{}, items: {}",
                        currentBlockNumber.get(),
                        currentRequestIndex.get(),
                        node.address(),
                        node.port(),
                        request.blockItems().blockItems().size());
                sendRequest(request);
                currentRequestIndex.incrementAndGet();
            }
        }
    }

    private void moveToNextBlock() {
        logger.debug(
                "[] Completed sending all requests for block {} to node {}:{}",
                currentBlockNumber.get(),
                node.address(),
                node.port());
        currentBlockNumber.incrementAndGet();
        currentRequestIndex.set(0);
    }

    private void moveToNextBlock() {
        logger.debug(
                "[] Completed sending all requests for block {} to node {}:{}",
                currentBlockNumber.get(),
                node.address(),
                node.port());
        currentBlockNumber.incrementAndGet();
        currentRequestIndex.set(0);
    }

    private void handleStreamFailure() {
        synchronized (isActiveLock) {
            if (isActive.compareAndSet(true, false)) {
                synchronized (channelLock) {
                    if (requestObserver != null) {
                        try {
                            requestObserver.onCompleted();
                        } catch (Exception e) {
                            logger.warn("Error while completing request observer during stream failure", e);
                        }
                        requestObserver = null;
                    }
                }
                stopWorkerThread();
                removeFromActiveConnections(node);
                scheduleReconnect();
            }
<<<<<<< HEAD
        }
    }

    private void handleAcknowledgement(PublishStreamResponse.Acknowledgement acknowledgement) {
        if (acknowledgement.hasBlockAck()) {
            var blockAck = acknowledgement.blockAck();
            var blockNumber = blockAck.blockNumber();
            var blockAlreadyExists = blockAck.blockAlreadyExists();

            logger.debug(
                    "Received acknowledgement for block {} from node {}:{}, blockAlreadyExists: {}",
                    blockNumber,
                    node.address(),
                    node.port(),
                    blockAlreadyExists);

            // Remove all block states up to and including this block number
            blockStreamStateManager.removeBlockStatesUpTo(blockNumber);
        }
    }

    private void handleEndOfStream(EndOfStream endOfStream) {
=======
        }
    }

    private void handleAcknowledgement(@NonNull PublishStreamResponse.Acknowledgement acknowledgement) {
        if (acknowledgement.hasBlockAck()) {
            var blockAck = acknowledgement.blockAck();
            var blockNumber = blockAck.blockNumber();
            var blockAlreadyExists = blockAck.blockAlreadyExists();

            logger.debug(
                    "Received acknowledgement for block {} from node {}:{}, blockAlreadyExists: {}",
                    blockNumber,
                    node.address(),
                    node.port(),
                    blockAlreadyExists);

            // Remove all block states up to and including this block number
            blockStreamStateManager.removeBlockStatesUpTo(blockNumber);
        }
    }

    private void handleEndOfStream(@NonNull PublishStreamResponse.EndOfStream endOfStream) {
>>>>>>> ba532661
        var blockNumber = endOfStream.blockNumber();
        var responseCode = endOfStream.status();

        logger.debug(
                "[{}] Received EndOfStream from block node {}:{} at block {} with PublishStreamResponseCode {}",
                Thread.currentThread().getName(),
                node.address(),
                node.port(),
                blockNumber,
                responseCode);

<<<<<<< HEAD
        // Always end the stream when we receive an end of stream message
        logger.debug("Ending stream for node {}:{}", node.address(), node.port());
        synchronized (isActiveLock) {
            synchronized (channelLock) {
                close();
            }
        }

        switch (responseCode) {
            case STREAM_ITEMS_INTERNAL_ERROR -> {
                // The block node had an internal error and cannot continue processing.
                // We should wait for a short period before attempting to reconnect
                // to avoid overwhelming the node if it's having issues
                logger.warn(
                        "[{}] Block node {}:{} reported internal error at block {}. Will attempt reconnect after delay.",
                        Thread.currentThread().getName(),
                        node.address(),
                        node.port(),
                        blockNumber);

                // Schedule a delayed reconnect after the last verified block + 1
                long restartBlockNumber = blockNumber == Long.MAX_VALUE ? 0 : blockNumber + 1;

                // Schedule stream restart after some delay
                // FUTURE: here we could add exponential backoff logic and or establishing the stream to other
                // connections from config
                scheduler.schedule(
                        () -> {
                            logger.debug(
                                    "[{}] Attempting reconnect after internal error for node {}:{} at block {}",
                                    Thread.currentThread().getName(),
                                    node.address(),
                                    node.port(),
                                    restartBlockNumber);
                            restartStreamAtBlock(restartBlockNumber);
                        },
                        5,
                        TimeUnit.SECONDS);
            }
            case STREAM_ITEMS_BEHIND -> {
                // The block node is "behind" the publisher.
                // The consensus node has sent a block later than this block node
                // can process. We should restart the stream at the block immediately
                // following the block where the node fell behind.
                // Restart the stream at the block immediately following where the node fell behind
                long restartBlockNumber = blockNumber == Long.MAX_VALUE ? 0 : blockNumber + 1;
                logger.warn(
                        "[{}] Block node {}:{} reported it is behind. Will restart stream at block {}",
                        Thread.currentThread().getName(),
                        node.address(),
                        node.port(),
                        restartBlockNumber);

                restartStreamAtBlock(restartBlockNumber);
            }
            default -> {
                // By default, restart after the last verified block + 1
                long restartBlockNumber = blockNumber == Long.MAX_VALUE ? 0 : blockNumber + 1;
                logger.debug(
                        "[{}] Restarting stream at block {} due to {} for node {}:{}",
                        Thread.currentThread().getName(),
                        restartBlockNumber,
                        responseCode,
                        node.address(),
                        node.port());
                restartStreamAtBlock(restartBlockNumber);
            }
        }
=======
        // For all error codes, restart after the last verified block + 1
        long restartBlockNumber = blockNumber == Long.MAX_VALUE ? 0 : blockNumber + 1;
        logger.debug(
                "[{}] Restarting stream at block {} due to {} for node {}:{}",
                Thread.currentThread().getName(),
                restartBlockNumber,
                responseCode,
                node.address(),
                node.port());
        endStreamAndRestartAtBlock(restartBlockNumber);
>>>>>>> ba532661
    }

    private void removeFromActiveConnections(BlockNodeConfig node) {
        blockNodeConnectionManager.disconnectFromNode(node);
    }

    /**
     * If connection is active sends a request to the block node, otherwise does nothing.
     *
     * @param request the request to send
     */
    public void sendRequest(@NonNull final PublishStreamRequest request) {
        requireNonNull(request);
        synchronized (isActiveLock) {
            synchronized (channelLock) {
                if (isActive.get() && requestObserver != null) {
                    requestObserver.onNext(request);
                }
            }
        }
    }

    private void scheduleReconnect() {
        logger.debug("Scheduling reconnect for block node {}:{}", node.address(), node.port());
        setCurrentBlockNumber(-1);
        blockNodeConnectionManager.scheduleReconnect(this);
    }

    /**
     * If connection is active it closes it, otherwise does nothing.
     */
    public void close() {
        synchronized (isActiveLock) {
            if (isActive.compareAndSet(true, false)) {
                synchronized (channelLock) {
                    if (requestObserver != null) {
                        try {
                            requestObserver.onCompleted();
                        } catch (Exception e) {
                            logger.warn("Error while completing request observer", e);
                        }
                        requestObserver = null;
                    }
                }
                stopWorkerThread();
            }
        }
        logger.debug("Closed connection to block node {}:{}", node.address(), node.port());
    }

    /**
     * Returns whether the connection is active.
     *
     * @return true if the connection is active, false otherwise
     */
    public boolean isActive() {
        return isActive.get();
    }

    /**
     * Returns the block node configuration this connection.
     *
     * @return the block node configuration
     */
    public BlockNodeConfig getNodeConfig() {
        return node;
    }

    /**
     * Gets the current block number being processed.
     *
     * @return the current block number
     */
    public long getCurrentBlockNumber() {
        return currentBlockNumber.get();
    }

    /**
     * Gets the current request index being processed.
     *
     * @return the current request index
     */
    public int getCurrentRequestIndex() {
        return currentRequestIndex.get();
    }

    public ReentrantLock getIsActiveLock() {
        return isActiveLock;
    }

    public void notifyNewRequestAvailable() {
        synchronized (newRequestAvailable) {
            BlockState blockState = blockStreamStateManager.getBlockState(currentBlockNumber.get());
            if (blockState != null) {
                logger.debug(
                        "Notifying of new request available for node {}:{} - block: {}, requests: {}, isComplete: {}",
                        node.address(),
                        node.port(),
                        currentBlockNumber.get(),
                        blockState.requests().size(),
                        blockState.isComplete());
            } else {
                logger.debug(
                        "Notifying of new request available for node {}:{} - block: {} (state not found)",
                        node.address(),
                        node.port(),
                        currentBlockNumber.get());
            }
            newRequestAvailable.notify();
        }
    }

    public void notifyNewBlockAvailable() {
        synchronized (newBlockAvailable) {
            newBlockAvailable.notify();
        }
    }

    public void setCurrentBlockNumber(long blockNumber) {
        currentBlockNumber.set(blockNumber);
        currentRequestIndex.set(0); // Reset the request index when setting a new block
        logger.debug(
                "Set current block number to {} for node {}:{}, reset request index to 0",
                blockNumber,
                node.address(),
                node.port());
    }

    /**
     * Restarts the worker thread at a specific block number without ending the stream.
     * This method will interrupt the current worker thread if it exists,
     * set the new block number and request index, and start a new worker thread.
     * The gRPC stream with the block node is maintained.
     *
     * @param blockNumber the block number to jump to
     */
    public void jumpToBlock(long blockNumber) {
        logger.debug(
                "Setting current block number to {} for node {}:{} without ending stream",
                blockNumber,
                node.address(),
                node.port());

        stopWorkerThread();
        setCurrentBlockNumber(blockNumber);
        startRequestWorker();
        notifyNewBlockAvailable();

        logger.debug(
                "Worker thread restarted and jumped to block {} for node {}:{}",
                blockNumber,
                node.address(),
                node.port());
    }

    /**
     * Ends the current stream and restarts a new stream at a specific block number.
     * This method will close the current connection, establish a new stream,
     * and start processing from the specified block number.
     *
     * @param blockNumber the block number to restart at
     */
<<<<<<< HEAD
    public void restartStreamAtBlock(long blockNumber) {
        logger.debug("Restarting stream at block {} for node {}:{}", blockNumber, node.address(), node.port());

        synchronized (isActiveLock) {
            synchronized (channelLock) {
=======
    public void endStreamAndRestartAtBlock(long blockNumber) {
        logger.debug(
                "Ending stream and restarting at block {} for node {}:{}", blockNumber, node.address(), node.port());

        synchronized (isActiveLock) {
            synchronized (channelLock) {
                close();
>>>>>>> ba532661
                setCurrentBlockNumber(blockNumber);
                establishStream();
            }
        }

<<<<<<< HEAD
        logger.debug("Stream restarted at block {} for node {}:{}", blockNumber, node.address(), node.port());
=======
        logger.debug("Stream ended and restarted at block {} for node {}:{}", blockNumber, node.address(), node.port());
>>>>>>> ba532661
    }

    /**
     * Stops the current worker thread if it exists and waits for it to terminate.
     */
    private void stopWorkerThread() {
        synchronized (workerLock) {
            if (requestWorker != null) {
                requestWorker.interrupt();
                try {
                    requestWorker.join(5000); // Wait up to 5 seconds for thread to stop
                } catch (InterruptedException e) {
                    Thread.currentThread().interrupt();
                    logger.warn("Interrupted while waiting for request worker to stop");
                }
                requestWorker = null;
            }
        }
    }

    @Override
    public void onNext(@NonNull PublishStreamResponse response) {
        if (response.hasAcknowledgement()) {
            handleAcknowledgement(response.acknowledgement());
        } else if (response.hasEndStream()) {
            handleEndOfStream(response.endStream());
        } else if (response.hasSkipBlock()) {
            logger.debug(
                    "Received SkipBlock from Block Node {}:{}  Block #{}",
                    node.address(),
                    node.port(),
                    response.skipBlock().blockNumber());
        } else if (response.hasResendBlock()) {
            logger.debug(
                    "Received ResendBlock from Block Node {}:{}  Block #{}",
                    node.address(),
                    node.port(),
                    response.resendBlock().blockNumber());
        }
    }

    @Override
    public void onError(Throwable error) {
        logger.error("[] Error on stream from block node {}:{}", node.address(), node.port(), error);
        handleStreamFailure();
    }

    @Override
    public void onCompleted() {
        if (streamCompletionInProgress.compareAndSet(false, true)) {
            try {
                logger.debug("[] Stream completed for block node {}:{}", node.address(), node.port());
                handleStreamFailure();
            } finally {
                streamCompletionInProgress.set(false);
            }
        }
    }
}<|MERGE_RESOLUTION|>--- conflicted
+++ resolved
@@ -5,20 +5,13 @@
 
 import com.hedera.hapi.block.PublishStreamRequest;
 import com.hedera.hapi.block.PublishStreamResponse;
-<<<<<<< HEAD
-import com.hedera.hapi.block.PublishStreamResponse.EndOfStream;
-=======
->>>>>>> ba532661
 import com.hedera.node.internal.network.BlockNodeConfig;
 import edu.umd.cs.findbugs.annotations.NonNull;
 import io.grpc.stub.StreamObserver;
 import io.helidon.webclient.grpc.GrpcServiceClient;
 import java.util.List;
-<<<<<<< HEAD
 import java.util.concurrent.ScheduledExecutorService;
 import java.util.concurrent.TimeUnit;
-=======
->>>>>>> ba532661
 import java.util.concurrent.atomic.AtomicBoolean;
 import java.util.concurrent.atomic.AtomicInteger;
 import java.util.concurrent.atomic.AtomicLong;
@@ -31,10 +24,7 @@
  */
 public class BlockNodeConnection implements StreamObserver<PublishStreamResponse> {
     private static final Logger logger = LogManager.getLogger(BlockNodeConnection.class);
-<<<<<<< HEAD
     private final ScheduledExecutorService scheduler;
-=======
->>>>>>> ba532661
 
     private final BlockNodeConfig node;
     private final GrpcServiceClient grpcServiceClient;
@@ -72,22 +62,15 @@
             @NonNull final BlockNodeConfig nodeConfig,
             @NonNull final BlockNodeConnectionManager blockNodeConnectionManager,
             @NonNull final BlockStreamStateManager blockStreamStateManager,
-<<<<<<< HEAD
             @NonNull final GrpcServiceClient grpcServiceClient,
             @NonNull final ScheduledExecutorService scheduler) {
-=======
-            @NonNull final GrpcServiceClient grpcServiceClient) {
->>>>>>> ba532661
         this.node = requireNonNull(nodeConfig, "nodeConfig must not be null");
         this.blockNodeConnectionManager =
                 requireNonNull(blockNodeConnectionManager, "blockNodeConnectionManager must not be null");
         this.blockStreamStateManager =
                 requireNonNull(blockStreamStateManager, "blockStreamStateManager must not be null");
         this.grpcServiceClient = requireNonNull(grpcServiceClient, "grpcServiceClient must not be null");
-<<<<<<< HEAD
         this.scheduler = requireNonNull(scheduler, "scheduler must not be null");
-=======
->>>>>>> ba532661
     }
 
     /**
@@ -110,11 +93,7 @@
                 stopWorkerThread();
             }
             if (isActive.get()) {
-<<<<<<< HEAD
-                requestWorker = Thread.ofVirtual()
-=======
                 requestWorker = Thread.ofPlatform()
->>>>>>> ba532661
                         .name("BlockNodeConnection-RequestWorker-" + node.address() + ":" + node.port())
                         .start(this::requestWorkerLoop);
                 logger.debug("Started request worker thread for block node {}:{}", node.address(), node.port());
@@ -182,8 +161,6 @@
                 logger.error("[] Error in request worker thread for node {}:{}", node.address(), node.port(), e);
                 handleStreamFailure();
             }
-<<<<<<< HEAD
-=======
         }
         logger.debug("[] Request worker thread exiting for node {}:{}", node.address(), node.port());
     }
@@ -245,79 +222,7 @@
                 sendRequest(request);
                 currentRequestIndex.incrementAndGet();
             }
->>>>>>> ba532661
-        }
-        logger.debug("[] Request worker thread exiting for node {}:{}", node.address(), node.port());
-    }
-
-    private void waitForNewBlock() throws InterruptedException {
-        synchronized (newBlockAvailable) {
-            newBlockAvailable.wait();
-        }
-    }
-
-    private void waitForNewRequests() throws InterruptedException {
-        logger.debug(
-                "[] Waiting for new requests to be available for block {} on node {}:{}, "
-                        + "currentRequestIndex: {}, requestsSize: {}",
-                currentBlockNumber.get(),
-                node.address(),
-                node.port(),
-                currentRequestIndex.get(),
-                blockStreamStateManager.getBlockState(currentBlockNumber.get()) != null
-                        ? blockStreamStateManager
-                                .getBlockState(currentBlockNumber.get())
-                                .requests()
-                                .size()
-                        : 0);
-        synchronized (newRequestAvailable) {
-            newRequestAvailable.wait();
-        }
-    }
-
-    private void logBlockProcessingInfo(BlockState blockState) {
-        logger.debug(
-                "[] Processing block {} for node {}:{}, isComplete: {}, requests: {}",
-                currentBlockNumber.get(),
-                node.address(),
-                node.port(),
-                blockState.isComplete(),
-                blockState.requests().size());
-    }
-
-    private boolean needToWaitForMoreRequests(@NonNull BlockState blockState) {
-        return currentRequestIndex.get() >= blockState.requests().size() && !blockState.isComplete();
-    }
-
-    private void processAvailableRequests(@NonNull BlockState blockState) {
-        synchronized (isActiveLock) {
-            List<PublishStreamRequest> requests = blockState.requests();
-            while (currentRequestIndex.get() < requests.size()) {
-                if (!isActive.get()) {
-                    return;
-                }
-                PublishStreamRequest request = requests.get(currentRequestIndex.get());
-                logger.debug(
-                        "[] Sending request for block {} request index {} to node {}:{}, items: {}",
-                        currentBlockNumber.get(),
-                        currentRequestIndex.get(),
-                        node.address(),
-                        node.port(),
-                        request.blockItems().blockItems().size());
-                sendRequest(request);
-                currentRequestIndex.incrementAndGet();
-            }
-        }
-    }
-
-    private void moveToNextBlock() {
-        logger.debug(
-                "[] Completed sending all requests for block {} to node {}:{}",
-                currentBlockNumber.get(),
-                node.address(),
-                node.port());
-        currentBlockNumber.incrementAndGet();
-        currentRequestIndex.set(0);
+        }
     }
 
     private void moveToNextBlock() {
@@ -347,11 +252,10 @@
                 removeFromActiveConnections(node);
                 scheduleReconnect();
             }
-<<<<<<< HEAD
-        }
-    }
-
-    private void handleAcknowledgement(PublishStreamResponse.Acknowledgement acknowledgement) {
+        }
+    }
+
+    private void handleAcknowledgement(@NonNull PublishStreamResponse.Acknowledgement acknowledgement) {
         if (acknowledgement.hasBlockAck()) {
             var blockAck = acknowledgement.blockAck();
             var blockNumber = blockAck.blockNumber();
@@ -369,31 +273,7 @@
         }
     }
 
-    private void handleEndOfStream(EndOfStream endOfStream) {
-=======
-        }
-    }
-
-    private void handleAcknowledgement(@NonNull PublishStreamResponse.Acknowledgement acknowledgement) {
-        if (acknowledgement.hasBlockAck()) {
-            var blockAck = acknowledgement.blockAck();
-            var blockNumber = blockAck.blockNumber();
-            var blockAlreadyExists = blockAck.blockAlreadyExists();
-
-            logger.debug(
-                    "Received acknowledgement for block {} from node {}:{}, blockAlreadyExists: {}",
-                    blockNumber,
-                    node.address(),
-                    node.port(),
-                    blockAlreadyExists);
-
-            // Remove all block states up to and including this block number
-            blockStreamStateManager.removeBlockStatesUpTo(blockNumber);
-        }
-    }
-
     private void handleEndOfStream(@NonNull PublishStreamResponse.EndOfStream endOfStream) {
->>>>>>> ba532661
         var blockNumber = endOfStream.blockNumber();
         var responseCode = endOfStream.status();
 
@@ -405,7 +285,6 @@
                 blockNumber,
                 responseCode);
 
-<<<<<<< HEAD
         // Always end the stream when we receive an end of stream message
         logger.debug("Ending stream for node {}:{}", node.address(), node.port());
         synchronized (isActiveLock) {
@@ -474,18 +353,6 @@
                 restartStreamAtBlock(restartBlockNumber);
             }
         }
-=======
-        // For all error codes, restart after the last verified block + 1
-        long restartBlockNumber = blockNumber == Long.MAX_VALUE ? 0 : blockNumber + 1;
-        logger.debug(
-                "[{}] Restarting stream at block {} due to {} for node {}:{}",
-                Thread.currentThread().getName(),
-                restartBlockNumber,
-                responseCode,
-                node.address(),
-                node.port());
-        endStreamAndRestartAtBlock(restartBlockNumber);
->>>>>>> ba532661
     }
 
     private void removeFromActiveConnections(BlockNodeConfig node) {
@@ -648,31 +515,17 @@
      *
      * @param blockNumber the block number to restart at
      */
-<<<<<<< HEAD
     public void restartStreamAtBlock(long blockNumber) {
         logger.debug("Restarting stream at block {} for node {}:{}", blockNumber, node.address(), node.port());
 
         synchronized (isActiveLock) {
             synchronized (channelLock) {
-=======
-    public void endStreamAndRestartAtBlock(long blockNumber) {
-        logger.debug(
-                "Ending stream and restarting at block {} for node {}:{}", blockNumber, node.address(), node.port());
-
-        synchronized (isActiveLock) {
-            synchronized (channelLock) {
-                close();
->>>>>>> ba532661
                 setCurrentBlockNumber(blockNumber);
                 establishStream();
             }
         }
 
-<<<<<<< HEAD
         logger.debug("Stream restarted at block {} for node {}:{}", blockNumber, node.address(), node.port());
-=======
-        logger.debug("Stream ended and restarted at block {} for node {}:{}", blockNumber, node.address(), node.port());
->>>>>>> ba532661
     }
 
     /**

--- conflicted
+++ resolved
@@ -192,29 +192,19 @@
      */
     public void updateConnectionState(@NonNull final ConnectionState newState) {
         requireNonNull(newState, "newState must not be null");
-<<<<<<< HEAD
-        if (newState != getConnectionState()) {
-            final ConnectionState oldState = getConnectionState();
-            connectionState = newState;
-            logger.debug("[{}] Connection state transitioned from {} to {}", this, oldState, newState);
-=======
         try {
             stateLock.lock();
             final ConnectionState oldState = connectionState;
             connectionState = newState;
             logger.debug("{} [{}] Connection state transitioned from {} to {}", threadInfo(), this, oldState, newState);
->>>>>>> 9b41a76c
 
             if (newState == ConnectionState.ACTIVE) {
                 scheduleStreamReset();
             } else {
                 cancelStreamReset();
             }
-<<<<<<< HEAD
-=======
-        } finally {
-            stateLock.unlock();
->>>>>>> 9b41a76c
+        } finally {
+            stateLock.unlock();
         }
     }
 

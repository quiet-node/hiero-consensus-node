// SPDX-License-Identifier: Apache-2.0
package com.hedera.node.app.blocks.impl.streaming;

import static java.util.Objects.requireNonNull;

import com.hedera.hapi.block.PublishStreamRequest;
import com.hedera.hapi.block.PublishStreamResponse;
import com.hedera.hapi.block.PublishStreamResponse.EndOfStream;
import com.hedera.node.internal.network.BlockNodeConfig;
import edu.umd.cs.findbugs.annotations.NonNull;
import io.grpc.stub.StreamObserver;
import io.helidon.webclient.grpc.GrpcServiceClient;
import java.util.List;
<<<<<<< HEAD
import java.util.concurrent.ScheduledExecutorService;
import java.util.concurrent.TimeUnit;
=======
>>>>>>> 247f3335
import java.util.concurrent.atomic.AtomicBoolean;
import java.util.concurrent.atomic.AtomicInteger;
import java.util.concurrent.atomic.AtomicLong;
import java.util.concurrent.locks.ReentrantLock;
import org.apache.logging.log4j.LogManager;
import org.apache.logging.log4j.Logger;

/**
 * Represents a single connection to a block node. Each connection is responsible for connecting to configured block nodes
 */
public class BlockNodeConnection implements StreamObserver<PublishStreamResponse> {
    private static final Logger logger = LogManager.getLogger(BlockNodeConnection.class);
<<<<<<< HEAD
    private final ScheduledExecutorService scheduler;
=======
>>>>>>> 247f3335

    private final BlockNodeConfig node;
    private final GrpcServiceClient grpcServiceClient;
    private final BlockNodeConnectionManager blockNodeConnectionManager;
    private final BlockStreamStateManager blockStreamStateManager;

    // Locks and synchronization objects
    private final Object channelLock = new Object();
    private final Object workerLock = new Object();
    private final ReentrantLock isActiveLock = new ReentrantLock();

    // Atomic state variables
    private final AtomicBoolean isActive = new AtomicBoolean(false);
    private final AtomicBoolean streamCompletionInProgress = new AtomicBoolean(false);
    private final AtomicLong currentBlockNumber = new AtomicLong(-1);
    private final AtomicInteger currentRequestIndex = new AtomicInteger(0);

    // Notification objects
    private final Object newBlockAvailable = new Object();
    private final Object newRequestAvailable = new Object();

    // Volatile connection state
    private volatile StreamObserver<PublishStreamRequest> requestObserver;
    private volatile Thread requestWorker;

    /**
     * Construct a new BlockNodeConnection.
     *
     * @param nodeConfig the configuration for the block node
     * @param blockNodeConnectionManager the connection manager for block node connections
     * @param blockStreamStateManager the block stream state manager for block node connections
     * @param grpcServiceClient the gRPC client to establish the bidirectional streaming to block node connections
     */
    public BlockNodeConnection(
            @NonNull final BlockNodeConfig nodeConfig,
            @NonNull final BlockNodeConnectionManager blockNodeConnectionManager,
            @NonNull final BlockStreamStateManager blockStreamStateManager,
<<<<<<< HEAD
            @NonNull final ScheduledExecutorService scheduler) {
=======
            @NonNull final GrpcServiceClient grpcServiceClient) {
>>>>>>> 247f3335
        this.node = requireNonNull(nodeConfig, "nodeConfig must not be null");
        this.blockNodeConnectionManager =
                requireNonNull(blockNodeConnectionManager, "blockNodeConnectionManager must not be null");
        this.blockStreamStateManager =
                requireNonNull(blockStreamStateManager, "blockStreamStateManager must not be null");
<<<<<<< HEAD
        this.scheduler = requireNonNull(scheduler, "scheduler must not be null");
        this.channel = createNewChannel();
    }

    private ManagedChannel createNewChannel() {
        return ManagedChannelBuilder.forAddress(node.address(), node.port())
                .usePlaintext() // 🔥🔥 For development only! change to use TLS in production 🔥🔥
                .build();
=======
        this.grpcServiceClient = grpcServiceClient;
>>>>>>> 247f3335
    }

    /**
     * Establish the bidirectional streaming to block nodes.
     */
    public Void establishStream() {
        synchronized (isActiveLock) {
            synchronized (channelLock) {
                requestObserver = grpcServiceClient.bidi(blockNodeConnectionManager.getGrpcEndPoint(), this);
                isActive.set(true);
                startRequestWorker();
            }
        }
        return null;
    }

    private void startRequestWorker() {
        synchronized (workerLock) {
            if (requestWorker != null && requestWorker.isAlive()) {
                stopWorkerThread();
            }
            if (isActive.get()) {
                requestWorker = Thread.ofVirtual()
                        .name("BlockNodeConnection-RequestWorker-" + node.address() + ":" + node.port())
                        .start(this::requestWorkerLoop);
                logger.debug("Started request worker thread for block node {}:{}", node.address(), node.port());
            }
        }
    }

    private void requestWorkerLoop() {
        while (isActive.get()) {
            try {
                // Get the current block state
                final BlockState blockState = blockStreamStateManager.getBlockState(currentBlockNumber.get());

                // If block state is null, check if we're behind
                if (blockState == null && currentBlockNumber.get() != -1) {
                    long lowestAvailableBlock = blockStreamStateManager.getBlockNumber();
                    if (lowestAvailableBlock > currentBlockNumber.get()) {
                        logger.debug(
                                "[] Block {} state not found and lowest available block is {}, ending stream for node {}:{}",
                                currentBlockNumber.get(),
                                lowestAvailableBlock,
                                node.address(),
                                node.port());
                        handleStreamFailure();
                        return;
                    }
                }

                // Otherwise wait for new block if we're at -1 or the current block isn't available yet
                if (currentBlockNumber.get() == -1 || blockState == null) {
                    logger.debug(
                            "[] Waiting for new block to be available for node {}:{}", node.address(), node.port());
                    waitForNewBlock();
                    continue;
                }

                logBlockProcessingInfo(blockState);

                // If there are no requests yet, wait for some to be added
                if (blockState.requests().isEmpty() && !blockState.isComplete()) {
                    waitForNewRequests();
                    continue;
                }

                // If we've processed all available requests but the block isn't complete,
                // wait for more requests to be added
                if (needToWaitForMoreRequests(blockState)) {
                    waitForNewRequests();
                    continue;
                }

                // Process any available requests
                processAvailableRequests(blockState);

                // If the block is complete and we've sent all requests, move to the next block
                if (blockState.isComplete()
                        && currentRequestIndex.get() >= blockState.requests().size()) {
                    moveToNextBlock();
                }
            } catch (InterruptedException e) {
                logger.error("[] Request worker thread interrupted for node {}:{}", node.address(), node.port());
                Thread.currentThread().interrupt();
                return;
            } catch (Exception e) {
                logger.error("[] Error in request worker thread for node {}:{}", node.address(), node.port(), e);
                handleStreamFailure();
            }
        }
        logger.debug("[] Request worker thread exiting for node {}:{}", node.address(), node.port());
    }

    private void waitForNewBlock() throws InterruptedException {
        synchronized (newBlockAvailable) {
            newBlockAvailable.wait();
        }
    }

    private void waitForNewRequests() throws InterruptedException {
        logger.debug(
                "[] Waiting for new requests to be available for block {} on node {}:{}, "
                        + "currentRequestIndex: {}, requestsSize: {}",
                currentBlockNumber.get(),
                node.address(),
                node.port(),
                currentRequestIndex.get(),
                blockStreamStateManager.getBlockState(currentBlockNumber.get()) != null
                        ? blockStreamStateManager
                                .getBlockState(currentBlockNumber.get())
                                .requests()
                                .size()
                        : 0);
        synchronized (newRequestAvailable) {
            newRequestAvailable.wait();
        }
    }

    private void logBlockProcessingInfo(BlockState blockState) {
        logger.debug(
                "[] Processing block {} for node {}:{}, isComplete: {}, requests: {}",
                currentBlockNumber.get(),
                node.address(),
                node.port(),
                blockState.isComplete(),
                blockState.requests().size());
    }

    private boolean needToWaitForMoreRequests(@NonNull BlockState blockState) {
        return currentRequestIndex.get() >= blockState.requests().size() && !blockState.isComplete();
    }

    private void processAvailableRequests(@NonNull BlockState blockState) {
        synchronized (isActiveLock) {
            List<PublishStreamRequest> requests = blockState.requests();
            while (currentRequestIndex.get() < requests.size()) {
                if (!isActive.get()) {
                    return;
                }
                PublishStreamRequest request = requests.get(currentRequestIndex.get());
                logger.debug(
                        "[] Sending request for block {} request index {} to node {}:{}, items: {}",
                        currentBlockNumber.get(),
                        currentRequestIndex.get(),
                        node.address(),
                        node.port(),
                        request.blockItems().blockItems().size());
                sendRequest(request);
                currentRequestIndex.incrementAndGet();
            }
        }
    }

    private void moveToNextBlock() {
        logger.debug(
                "[] Completed sending all requests for block {} to node {}:{}",
                currentBlockNumber.get(),
                node.address(),
                node.port());
        currentBlockNumber.incrementAndGet();
        currentRequestIndex.set(0);
    }

    private void handleStreamFailure() {
        synchronized (isActiveLock) {
            if (isActive.compareAndSet(true, false)) {
                synchronized (channelLock) {
                    if (requestObserver != null) {
                        try {
                            requestObserver.onCompleted();
                        } catch (Exception e) {
                            logger.warn("Error while completing request observer during stream failure", e);
                        }
                        requestObserver = null;
                    }
                }
                stopWorkerThread();
                removeFromActiveConnections(node);
                scheduleReconnect();
            }
        }
    }

    private void handleAcknowledgement(PublishStreamResponse.Acknowledgement acknowledgement) {
        if (acknowledgement.hasBlockAck()) {
            var blockAck = acknowledgement.blockAck();
            var blockNumber = blockAck.blockNumber();
            var blockAlreadyExists = blockAck.blockAlreadyExists();

            logger.debug(
                    "Received acknowledgement for block {} from node {}:{}, blockAlreadyExists: {}",
                    blockNumber,
                    node.address(),
                    node.port(),
                    blockAlreadyExists);

            // Remove all block states up to and including this block number
            blockStreamStateManager.removeBlockStatesUpTo(blockNumber);
        }
    }

    private void handleEndOfStream(EndOfStream endOfStream) {
        var blockNumber = endOfStream.blockNumber();
        var responseCode = endOfStream.status();

        logger.debug(
                "[{}] Received EndOfStream from block node {}:{} at block {} with PublishStreamResponseCode {}",
                Thread.currentThread().getName(),
                node.address(),
                node.port(),
                blockNumber,
                responseCode);

        // Always end the stream when we receive an end of stream message
        logger.debug("Ending stream for node {}:{}", node.address(), node.port());
        synchronized (isActiveLock) {
            synchronized (channelLock) {
                close();
            }
        }

        switch (responseCode) {
            case STREAM_ITEMS_INTERNAL_ERROR -> {
                // The block node had an internal error and cannot continue processing.
                // We should wait for a short period before attempting to reconnect
                // to avoid overwhelming the node if it's having issues
                logger.warn(
                        "[{}] Block node {}:{} reported internal error at block {}. Will attempt reconnect after delay.",
                        Thread.currentThread().getName(),
                        node.address(),
                        node.port(),
                        blockNumber);

                // Schedule a delayed reconnect after the last verified block + 1
                long restartBlockNumber = blockNumber == Long.MAX_VALUE ? 0 : blockNumber + 1;

                // Schedule stream restart after some delay
                // FUTURE: here we could add exponential backoff logic and or establishing the stream to other
                // connections from config
                scheduler.schedule(
                        () -> {
                            logger.debug(
                                    "[{}] Attempting reconnect after internal error for node {}:{} at block {}",
                                    Thread.currentThread().getName(),
                                    node.address(),
                                    node.port(),
                                    restartBlockNumber);
                            restartStreamAtBlock(restartBlockNumber);
                        },
                        5,
                        TimeUnit.SECONDS);
            }
            case STREAM_ITEMS_BEHIND -> {
                // The block node is "behind" the publisher.
                // The consensus node has sent a block later than this block node
                // can process. We should restart the stream at the block immediately
                // following the block where the node fell behind.
                // Restart the stream at the block immediately following where the node fell behind
                long restartBlockNumber = blockNumber == Long.MAX_VALUE ? 0 : blockNumber + 1;
                logger.warn(
                        "[{}] Block node {}:{} reported it is behind. Will restart stream at block {}",
                        Thread.currentThread().getName(),
                        node.address(),
                        node.port(),
                        restartBlockNumber);

                restartStreamAtBlock(restartBlockNumber);
            }
            default -> {
                // By default, restart after the last verified block + 1
                long restartBlockNumber = blockNumber == Long.MAX_VALUE ? 0 : blockNumber + 1;
                logger.debug(
                        "[{}] Restarting stream at block {} due to {} for node {}:{}",
                        Thread.currentThread().getName(),
                        restartBlockNumber,
                        responseCode,
                        node.address(),
                        node.port());
                restartStreamAtBlock(restartBlockNumber);
            }
        }
    }

    private void removeFromActiveConnections(BlockNodeConfig node) {
        blockNodeConnectionManager.disconnectFromNode(node);
    }

    /**
     * If connection is active sends a request to the block node, otherwise does nothing.
     *
     * @param request the request to send
     */
    public void sendRequest(@NonNull final PublishStreamRequest request) {
        requireNonNull(request);
        synchronized (isActiveLock) {
            synchronized (channelLock) {
                if (isActive.get() && requestObserver != null) {
                    requestObserver.onNext(request);
                }
            }
        }
    }

    private void scheduleReconnect() {
        logger.debug("Scheduling reconnect for block node {}:{}", node.address(), node.port());
        setCurrentBlockNumber(-1);
        blockNodeConnectionManager.scheduleReconnect(this);
    }

    /**
     * If connection is active it closes it, otherwise does nothing.
     */
    public void close() {
        synchronized (isActiveLock) {
            if (isActive.compareAndSet(true, false)) {
                synchronized (channelLock) {
                    if (requestObserver != null) {
                        try {
                            requestObserver.onCompleted();
                        } catch (Exception e) {
                            logger.warn("Error while completing request observer", e);
                        }
                        requestObserver = null;
                    }
                }
                stopWorkerThread();
            }
        }
        logger.debug("Closed connection to block node {}:{}", node.address(), node.port());
    }

    /**
     * Returns whether the connection is active.
     *
     * @return true if the connection is active, false otherwise
     */
    public boolean isActive() {
        return isActive.get();
    }

    /**
     * Returns the block node configuration this connection.
     *
     * @return the block node configuration
     */
    public BlockNodeConfig getNodeConfig() {
        return node;
    }

    /**
     * Gets the current block number being processed.
     *
     * @return the current block number
     */
    public long getCurrentBlockNumber() {
        return currentBlockNumber.get();
    }

    /**
     * Gets the current request index being processed.
     *
     * @return the current request index
     */
    public int getCurrentRequestIndex() {
        return currentRequestIndex.get();
    }

    public ReentrantLock getIsActiveLock() {
        return isActiveLock;
    }

    public void notifyNewRequestAvailable() {
        synchronized (newRequestAvailable) {
            BlockState blockState = blockStreamStateManager.getBlockState(currentBlockNumber.get());
            if (blockState != null) {
                logger.debug(
                        "Notifying of new request available for node {}:{} - block: {}, requests: {}, isComplete: {}",
                        node.address(),
                        node.port(),
                        currentBlockNumber.get(),
                        blockState.requests().size(),
                        blockState.isComplete());
            } else {
                logger.debug(
                        "Notifying of new request available for node {}:{} - block: {} (state not found)",
                        node.address(),
                        node.port(),
                        currentBlockNumber.get());
            }
            newRequestAvailable.notify();
        }
    }

    public void notifyNewBlockAvailable() {
        synchronized (newBlockAvailable) {
            newBlockAvailable.notify();
        }
    }

    public void setCurrentBlockNumber(long blockNumber) {
        currentBlockNumber.set(blockNumber);
        currentRequestIndex.set(0); // Reset the request index when setting a new block
        logger.debug(
                "Set current block number to {} for node {}:{}, reset request index to 0",
                blockNumber,
                node.address(),
                node.port());
    }

    /**
     * Restarts the worker thread at a specific block number without ending the stream.
     * This method will interrupt the current worker thread if it exists,
     * set the new block number and request index, and start a new worker thread.
     * The gRPC stream with the block node is maintained.
     *
     * @param blockNumber the block number to jump to
     */
    public void jumpToBlock(long blockNumber) {
        logger.debug(
                "Setting current block number to {} for node {}:{} without ending stream",
                blockNumber,
                node.address(),
                node.port());

        stopWorkerThread();
        setCurrentBlockNumber(blockNumber);
        startRequestWorker();
        notifyNewBlockAvailable();

        logger.debug(
                "Worker thread restarted and jumped to block {} for node {}:{}",
                blockNumber,
                node.address(),
                node.port());
    }

    /**
     * Ends the current stream and restarts a new stream at a specific block number.
     * This method will close the current connection, establish a new stream,
     * and start processing from the specified block number.
     *
     * @param blockNumber the block number to restart at
     */
    public void restartStreamAtBlock(long blockNumber) {
        logger.debug("Restarting stream at block {} for node {}:{}", blockNumber, node.address(), node.port());

        synchronized (isActiveLock) {
            synchronized (channelLock) {
                setCurrentBlockNumber(blockNumber);
                establishStream();
            }
        }

        logger.debug("Stream restarted at block {} for node {}:{}", blockNumber, node.address(), node.port());
    }

    /**
     * Stops the current worker thread if it exists and waits for it to terminate.
     */
    private void stopWorkerThread() {
        synchronized (workerLock) {
            if (requestWorker != null) {
                requestWorker.interrupt();
                try {
                    requestWorker.join(5000); // Wait up to 5 seconds for thread to stop
                } catch (InterruptedException e) {
                    Thread.currentThread().interrupt();
                    logger.warn("Interrupted while waiting for request worker to stop");
                }
                requestWorker = null;
            }
        }
    }

    @Override
    public void onNext(PublishStreamResponse response) {
        if (response.hasAcknowledgement()) {
            handleAcknowledgement(response.acknowledgement());
        } else if (response.hasEndStream()) {
            handleEndOfStream(response.endStream());
        } else if (response.hasSkipBlock()) {
            logger.debug(
                    "Received SkipBlock from Block Node {}:{}  Block #{}",
                    node.address(),
                    node.port(),
                    response.skipBlock().blockNumber());
        } else if (response.hasResendBlock()) {
            logger.debug(
                    "Received ResendBlock from Block Node {}:{}  Block #{}",
                    node.address(),
                    node.port(),
                    response.resendBlock().blockNumber());
        }
    }

    @Override
    public void onError(Throwable error) {
        logger.error("[] Error on stream from block node {}:{}", node.address(), node.port(), error);
        handleStreamFailure();
    }

    @Override
    public void onCompleted() {
        if (streamCompletionInProgress.compareAndSet(false, true)) {
            try {
                logger.debug("[] Stream completed for block node {}:{}", node.address(), node.port());
                handleStreamFailure();
            } finally {
                streamCompletionInProgress.set(false);
            }
        }
    }
}<|MERGE_RESOLUTION|>--- conflicted
+++ resolved
@@ -11,11 +11,8 @@
 import io.grpc.stub.StreamObserver;
 import io.helidon.webclient.grpc.GrpcServiceClient;
 import java.util.List;
-<<<<<<< HEAD
 import java.util.concurrent.ScheduledExecutorService;
 import java.util.concurrent.TimeUnit;
-=======
->>>>>>> 247f3335
 import java.util.concurrent.atomic.AtomicBoolean;
 import java.util.concurrent.atomic.AtomicInteger;
 import java.util.concurrent.atomic.AtomicLong;
@@ -28,10 +25,7 @@
  */
 public class BlockNodeConnection implements StreamObserver<PublishStreamResponse> {
     private static final Logger logger = LogManager.getLogger(BlockNodeConnection.class);
-<<<<<<< HEAD
     private final ScheduledExecutorService scheduler;
-=======
->>>>>>> 247f3335
 
     private final BlockNodeConfig node;
     private final GrpcServiceClient grpcServiceClient;
@@ -69,28 +63,15 @@
             @NonNull final BlockNodeConfig nodeConfig,
             @NonNull final BlockNodeConnectionManager blockNodeConnectionManager,
             @NonNull final BlockStreamStateManager blockStreamStateManager,
-<<<<<<< HEAD
+            @NonNull final GrpcServiceClient grpcServiceClient,
             @NonNull final ScheduledExecutorService scheduler) {
-=======
-            @NonNull final GrpcServiceClient grpcServiceClient) {
->>>>>>> 247f3335
         this.node = requireNonNull(nodeConfig, "nodeConfig must not be null");
         this.blockNodeConnectionManager =
                 requireNonNull(blockNodeConnectionManager, "blockNodeConnectionManager must not be null");
         this.blockStreamStateManager =
                 requireNonNull(blockStreamStateManager, "blockStreamStateManager must not be null");
-<<<<<<< HEAD
+        this.grpcServiceClient = requireNonNull(grpcServiceClient, "grpcServiceClient must not be null");
         this.scheduler = requireNonNull(scheduler, "scheduler must not be null");
-        this.channel = createNewChannel();
-    }
-
-    private ManagedChannel createNewChannel() {
-        return ManagedChannelBuilder.forAddress(node.address(), node.port())
-                .usePlaintext() // 🔥🔥 For development only! change to use TLS in production 🔥🔥
-                .build();
-=======
-        this.grpcServiceClient = grpcServiceClient;
->>>>>>> 247f3335
     }
 
     /**

--- conflicted
+++ resolved
@@ -261,22 +261,15 @@
     }
 
     private void performStreamReset() {
-<<<<<<< HEAD
         connectionStateLock.writeLock().lock();
         try {
             if (getConnectionState() == ConnectionState.ACTIVE) {
                 logger.debug("[{}] Performing scheduled stream reset", this);
-                endTheStreamWith(EndStream.Code.RESET);
+                endTheStreamWith(RESET);
                 blockNodeConnectionManager.rescheduleAndSelectNewNode(this, LONGER_RETRY_DELAY);
             }
         } finally {
             connectionStateLock.writeLock().unlock();
-=======
-        if (connectionState.get() == ConnectionState.ACTIVE) {
-            logger.debug("[{}] Performing scheduled stream reset", this);
-            endTheStreamWith(RESET);
-            blockNodeConnectionManager.rescheduleAndSelectNewNode(this, LONGER_RETRY_DELAY);
->>>>>>> 9a25f60a
         }
     }
 

// SPDX-License-Identifier: Apache-2.0
package com.hedera.node.app.blocks;

import com.hedera.node.app.blocks.impl.BlockStreamManagerImpl;
<<<<<<< HEAD
=======
import com.hedera.node.app.blocks.impl.BoundaryStateChangeListener;
>>>>>>> ba532661
import com.hedera.node.app.blocks.impl.streaming.BlockNodeConfigExtractor;
import com.hedera.node.app.blocks.impl.streaming.BlockNodeConfigExtractorImpl;
import com.hedera.node.app.blocks.impl.streaming.BlockNodeConnectionManager;
import com.hedera.node.app.blocks.impl.streaming.BlockStreamStateManager;
import com.hedera.node.app.blocks.impl.streaming.FileAndGrpcBlockItemWriter;
import com.hedera.node.app.blocks.impl.streaming.FileBlockItemWriter;
import com.hedera.node.app.blocks.impl.streaming.GrpcBlockItemWriter;
import com.hedera.node.app.blocks.impl.streaming.NoOpBlockNodeConfigExtractor;
<<<<<<< HEAD
=======
import com.hedera.node.app.services.NodeRewardManager;
>>>>>>> ba532661
import com.hedera.node.config.ConfigProvider;
import com.hedera.node.config.data.BlockStreamConfig;
import com.swirlds.state.State;
import com.swirlds.state.lifecycle.info.NodeInfo;
import dagger.Module;
import dagger.Provides;
import edu.umd.cs.findbugs.annotations.NonNull;
import java.nio.file.FileSystem;
import java.util.function.Supplier;
import javax.inject.Singleton;

@Module
public interface BlockStreamModule {

    @Provides
    @Singleton
<<<<<<< HEAD
    public BlockNodeConfigExtractor provideBlockNodeConfigExtractor(@NonNull final ConfigProvider configProvider) {
=======
    static BlockNodeConfigExtractor provideBlockNodeConfigExtractor(@NonNull final ConfigProvider configProvider) {
>>>>>>> ba532661
        final var blockStreamConfig = configProvider.getConfiguration().getConfigData(BlockStreamConfig.class);
        if (blockStreamConfig.streamToBlockNodes()) {
            return new BlockNodeConfigExtractorImpl(blockStreamConfig.blockNodeConnectionFileDir());
        } else {
            return new NoOpBlockNodeConfigExtractor();
        }
    }

    @Provides
    @Singleton
<<<<<<< HEAD
    public BlockStreamStateManager provideBlockStreamStateManager(
=======
    static BlockStreamStateManager provideBlockStreamStateManager(
>>>>>>> ba532661
            @NonNull final BlockNodeConfigExtractor blockNodeConfigExtractor) {
        return new BlockStreamStateManager(blockNodeConfigExtractor);
    }

    @Provides
    @Singleton
<<<<<<< HEAD
    public BlockNodeConnectionManager provideBlockNodeConnectionManager(
=======
    static BlockNodeConnectionManager provideBlockNodeConnectionManager(
>>>>>>> ba532661
            @NonNull final BlockNodeConfigExtractor blockNodeConfigExtractor,
            @NonNull final BlockStreamStateManager blockStreamStateManager) {
        final BlockNodeConnectionManager manager =
                new BlockNodeConnectionManager(blockNodeConfigExtractor, blockStreamStateManager);
        blockStreamStateManager.setBlockNodeConnectionManager(manager);
        return manager;
    }

    @Provides
    @Singleton
<<<<<<< HEAD
    public BlockStreamManager provideBlockStreamManager(@NonNull final BlockStreamManagerImpl impl) {
=======
    static BlockStreamManager provideBlockStreamManager(@NonNull final BlockStreamManagerImpl impl) {
>>>>>>> ba532661
        return impl;
    }

    @Provides
    @Singleton
    static Supplier<BlockItemWriter> bindBlockItemWriterSupplier(
            @NonNull final ConfigProvider configProvider,
            @NonNull final NodeInfo selfNodeInfo,
            @NonNull final FileSystem fileSystem,
            @NonNull final BlockStreamStateManager blockStreamStateManager) {
        final var config = configProvider.getConfiguration();
        final var blockStreamConfig = config.getConfigData(BlockStreamConfig.class);
        return switch (blockStreamConfig.writerMode()) {
            case FILE -> () -> new FileBlockItemWriter(configProvider, selfNodeInfo, fileSystem);
            case GRPC -> () -> new GrpcBlockItemWriter(blockStreamStateManager);
            case FILE_AND_GRPC -> () ->
                    new FileAndGrpcBlockItemWriter(configProvider, selfNodeInfo, fileSystem, blockStreamStateManager);
<<<<<<< HEAD
=======
        };
    }

    @Provides
    @Singleton
    static BlockStreamManager.Lifecycle provideBlockStreamManagerLifecycle(
            @NonNull final NodeRewardManager nodeRewardManager, @NonNull final BoundaryStateChangeListener listener) {
        return new BlockStreamManager.Lifecycle() {
            @Override
            public void onOpenBlock(@NonNull final State state) {
                listener.resetCollectedNodeFees();
                nodeRewardManager.onOpenBlock(state);
            }

            @Override
            public void onCloseBlock(@NonNull final State state) {
                nodeRewardManager.onCloseBlock(state, listener.nodeFeesCollected());
            }
>>>>>>> ba532661
        };
    }
}<|MERGE_RESOLUTION|>--- conflicted
+++ resolved
@@ -2,10 +2,7 @@
 package com.hedera.node.app.blocks;
 
 import com.hedera.node.app.blocks.impl.BlockStreamManagerImpl;
-<<<<<<< HEAD
-=======
 import com.hedera.node.app.blocks.impl.BoundaryStateChangeListener;
->>>>>>> ba532661
 import com.hedera.node.app.blocks.impl.streaming.BlockNodeConfigExtractor;
 import com.hedera.node.app.blocks.impl.streaming.BlockNodeConfigExtractorImpl;
 import com.hedera.node.app.blocks.impl.streaming.BlockNodeConnectionManager;
@@ -14,10 +11,7 @@
 import com.hedera.node.app.blocks.impl.streaming.FileBlockItemWriter;
 import com.hedera.node.app.blocks.impl.streaming.GrpcBlockItemWriter;
 import com.hedera.node.app.blocks.impl.streaming.NoOpBlockNodeConfigExtractor;
-<<<<<<< HEAD
-=======
 import com.hedera.node.app.services.NodeRewardManager;
->>>>>>> ba532661
 import com.hedera.node.config.ConfigProvider;
 import com.hedera.node.config.data.BlockStreamConfig;
 import com.swirlds.state.State;
@@ -34,11 +28,7 @@
 
     @Provides
     @Singleton
-<<<<<<< HEAD
-    public BlockNodeConfigExtractor provideBlockNodeConfigExtractor(@NonNull final ConfigProvider configProvider) {
-=======
     static BlockNodeConfigExtractor provideBlockNodeConfigExtractor(@NonNull final ConfigProvider configProvider) {
->>>>>>> ba532661
         final var blockStreamConfig = configProvider.getConfiguration().getConfigData(BlockStreamConfig.class);
         if (blockStreamConfig.streamToBlockNodes()) {
             return new BlockNodeConfigExtractorImpl(blockStreamConfig.blockNodeConnectionFileDir());
@@ -49,22 +39,14 @@
 
     @Provides
     @Singleton
-<<<<<<< HEAD
-    public BlockStreamStateManager provideBlockStreamStateManager(
-=======
     static BlockStreamStateManager provideBlockStreamStateManager(
->>>>>>> ba532661
             @NonNull final BlockNodeConfigExtractor blockNodeConfigExtractor) {
         return new BlockStreamStateManager(blockNodeConfigExtractor);
     }
 
     @Provides
     @Singleton
-<<<<<<< HEAD
-    public BlockNodeConnectionManager provideBlockNodeConnectionManager(
-=======
     static BlockNodeConnectionManager provideBlockNodeConnectionManager(
->>>>>>> ba532661
             @NonNull final BlockNodeConfigExtractor blockNodeConfigExtractor,
             @NonNull final BlockStreamStateManager blockStreamStateManager) {
         final BlockNodeConnectionManager manager =
@@ -75,11 +57,7 @@
 
     @Provides
     @Singleton
-<<<<<<< HEAD
-    public BlockStreamManager provideBlockStreamManager(@NonNull final BlockStreamManagerImpl impl) {
-=======
     static BlockStreamManager provideBlockStreamManager(@NonNull final BlockStreamManagerImpl impl) {
->>>>>>> ba532661
         return impl;
     }
 
@@ -97,8 +75,6 @@
             case GRPC -> () -> new GrpcBlockItemWriter(blockStreamStateManager);
             case FILE_AND_GRPC -> () ->
                     new FileAndGrpcBlockItemWriter(configProvider, selfNodeInfo, fileSystem, blockStreamStateManager);
-<<<<<<< HEAD
-=======
         };
     }
 
@@ -117,7 +93,6 @@
             public void onCloseBlock(@NonNull final State state) {
                 nodeRewardManager.onCloseBlock(state, listener.nodeFeesCollected());
             }
->>>>>>> ba532661
         };
     }
 }
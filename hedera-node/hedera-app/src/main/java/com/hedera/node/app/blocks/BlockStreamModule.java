--- conflicted
+++ resolved
@@ -2,22 +2,16 @@
 package com.hedera.node.app.blocks;
 
 import com.hedera.node.app.blocks.impl.BlockStreamManagerImpl;
-<<<<<<< HEAD
 import com.hedera.node.app.blocks.impl.streaming.BlockNodeConfigExtractor;
 import com.hedera.node.app.blocks.impl.streaming.BlockNodeConfigExtractorImpl;
-=======
 import com.hedera.node.app.blocks.impl.BoundaryStateChangeListener;
->>>>>>> 8d0b640d
 import com.hedera.node.app.blocks.impl.streaming.BlockNodeConnectionManager;
 import com.hedera.node.app.blocks.impl.streaming.BlockStreamStateManager;
 import com.hedera.node.app.blocks.impl.streaming.FileAndGrpcBlockItemWriter;
 import com.hedera.node.app.blocks.impl.streaming.FileBlockItemWriter;
 import com.hedera.node.app.blocks.impl.streaming.GrpcBlockItemWriter;
-<<<<<<< HEAD
+import com.hedera.node.app.services.NodeRewardManager;
 import com.hedera.node.app.blocks.impl.streaming.NoOpBlockNodeConfigExtractor;
-=======
-import com.hedera.node.app.services.NodeRewardManager;
->>>>>>> 8d0b640d
 import com.hedera.node.config.ConfigProvider;
 import com.hedera.node.config.data.BlockStreamConfig;
 import com.swirlds.state.State;
@@ -34,31 +28,25 @@
 
     @Provides
     @Singleton
-<<<<<<< HEAD
-    public BlockNodeConfigExtractor provideBlockNodeConfigExtractor(@NonNull final ConfigProvider configProvider) {
+    static BlockNodeConfigExtractor provideBlockNodeConfigExtractor(@NonNull final ConfigProvider configProvider) {
         final var blockStreamConfig = configProvider.getConfiguration().getConfigData(BlockStreamConfig.class);
         if (blockStreamConfig.streamToBlockNodes()) {
             return new BlockNodeConfigExtractorImpl(blockStreamConfig.blockNodeConnectionFileDir());
         } else {
             return new NoOpBlockNodeConfigExtractor();
         }
-=======
-    static BlockNodeConnectionManager provideBlockNodeConnectionManager(ConfigProvider configProvider) {
-        return new BlockNodeConnectionManager(configProvider);
->>>>>>> 8d0b640d
     }
 
     @Provides
     @Singleton
-<<<<<<< HEAD
-    public BlockStreamStateManager provideBlockStreamStateManager(
+    static BlockStreamStateManager provideBlockStreamStateManager(
             @NonNull final BlockNodeConfigExtractor blockNodeConfigExtractor) {
         return new BlockStreamStateManager(blockNodeConfigExtractor);
     }
 
     @Provides
     @Singleton
-    public BlockNodeConnectionManager provideBlockNodeConnectionManager(
+    static BlockNodeConnectionManager provideBlockNodeConnectionManager(
             @NonNull final BlockNodeConfigExtractor blockNodeConfigExtractor,
             @NonNull final BlockStreamStateManager blockStreamStateManager) {
         final BlockNodeConnectionManager manager =
@@ -69,10 +57,7 @@
 
     @Provides
     @Singleton
-    public BlockStreamManager provideBlockStreamManager(@NonNull final BlockStreamManagerImpl impl) {
-=======
-    static BlockStreamManager provideBlockStreamManager(BlockStreamManagerImpl impl) {
->>>>>>> 8d0b640d
+    static BlockStreamManager provideBlockStreamManager(@NonNull final BlockStreamManagerImpl impl) {
         return impl;
     }
 

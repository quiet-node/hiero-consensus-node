--- conflicted
+++ resolved
@@ -2,10 +2,7 @@
 package com.hedera.node.app.workflows.handle;
 
 import static com.hedera.hapi.node.base.ResponseCodeEnum.BUSY;
-<<<<<<< HEAD
 import static com.hedera.hapi.util.HapiUtils.asInstant;
-=======
->>>>>>> 2c83b1e9
 import static com.hedera.hapi.util.HapiUtils.asTimestamp;
 import static com.hedera.node.app.blocks.BlockStreamManager.PendingWork.GENESIS_WORK;
 import static com.hedera.node.app.records.schemas.V0490BlockRecordSchema.BLOCK_INFO_STATE_KEY;
@@ -195,10 +192,7 @@
             @NonNull final CongestionMetrics congestionMetrics,
             @NonNull final Function<SemanticVersion, SoftwareVersion> softwareVersionFactory,
             @NonNull final CurrentPlatformStatus currentPlatformStatus,
-<<<<<<< HEAD
             @NonNull final EntityIdFactory entityIdFactory,
-=======
->>>>>>> 2c83b1e9
             @Nullable final AtomicBoolean systemEntitiesCreatedFlag) {
         this.networkInfo = requireNonNull(networkInfo);
         this.stakePeriodChanges = requireNonNull(stakePeriodChanges);
@@ -231,10 +225,7 @@
         this.historyService = requireNonNull(historyService);
         this.softwareVersionFactory = requireNonNull(softwareVersionFactory);
         this.currentPlatformStatus = requireNonNull(currentPlatformStatus);
-<<<<<<< HEAD
         this.entityIdFactory = entityIdFactory;
-=======
->>>>>>> 2c83b1e9
         this.systemEntitiesCreatedFlag = systemEntitiesCreatedFlag;
     }
 
@@ -284,13 +275,8 @@
             requireNonNull(systemEntitiesCreatedFlag).set(true);
         }
 
-<<<<<<< HEAD
         handleNodeRewards(state, round.getConsensusTimestamp());
         reconcileTssState(state, round.getConsensusTimestamp());
-=======
-        reconcileTssState(
-                configProvider.getConfiguration().getConfigData(TssConfig.class), state, round.getConsensusTimestamp());
->>>>>>> 2c83b1e9
         recordCache.resetRoundReceipts();
         try {
             handleEvents(state, round, stateSignatureTxnCallback);
@@ -524,13 +510,8 @@
      *
      * @param state the state to execute scheduled transactions from
      * @param executionStart the start of the interval to execute transactions in
-<<<<<<< HEAD
      * @param consensusNow   the consensus time at which the user transaction triggering this execution was processed
      * @param creatorInfo    the node info of the user transaction creator
-=======
-     * @param consensusNow the consensus time at which the user transaction triggering this execution was processed
-     * @param creatorInfo the node info of the user transaction creator
->>>>>>> 2c83b1e9
      */
     private void executeAsManyScheduled(
             @NonNull final State state,
@@ -624,11 +605,7 @@
      *
      * @param <T> the type of the stream builder
      * @param executableTxn the executable transaction to compute the base builder for
-<<<<<<< HEAD
      * @param parentTxn     the user transaction derived from the executable transaction
-=======
-     * @param parentTxn the user transaction derived from the executable transaction
->>>>>>> 2c83b1e9
      * @return the base builder for the user transaction
      */
     private <T extends StreamBuilder> T baseBuilderFor(
@@ -667,11 +644,7 @@
      * just the transaction with a {@link ResponseCodeEnum#FAIL_INVALID} transaction result,
      * and no other side effects.
      *
-<<<<<<< HEAD
      * @param parentTxn  the user transaction to execute
-=======
-     * @param parentTxn the user transaction to execute
->>>>>>> 2c83b1e9
      * @param txnVersion the software version for the event containing the transaction
      * @param state the state to commit any direct changes against
      * @return the stream output from executing the transaction
@@ -732,11 +705,6 @@
                 if (parentTxn.type() == POST_UPGRADE_TRANSACTION) {
                     logger.info("Doing post-upgrade setup @ {}", parentTxn.consensusNow());
                     systemTransactions.doPostUpgradeSetup(dispatch);
-<<<<<<< HEAD
-=======
-                    // Only for 0.59.0 we need to update the entity ID store entity counts
-                    systemTransactions.initializeEntityCounts(dispatch);
->>>>>>> 2c83b1e9
                     if (streamMode != RECORDS) {
                         blockStreamManager.confirmPendingWorkFinished();
                     }
@@ -807,11 +775,7 @@
      * Manages time-based side effects for the given user transaction and dispatch.
      *
      * @param parentTxn the user transaction to manage time for
-<<<<<<< HEAD
      * @param dispatch  the dispatch to manage time for
-=======
-     * @param dispatch the dispatch to manage time for
->>>>>>> 2c83b1e9
      */
     private void advanceTimeFor(@NonNull final ParentTxn parentTxn, @NonNull final Dispatch dispatch) {
         // WARNING: The check below relies on the BlockStreamManager's last-handled time not being updated yet,
@@ -914,11 +878,7 @@
      * Processes any side effects of crossing a stake period boundary.
      *
      * @param parentTxn the user transaction that crossed the boundary
-<<<<<<< HEAD
      * @param dispatch  the dispatch for the user transaction that crossed the boundary
-=======
-     * @param dispatch the dispatch for the user transaction that crossed the boundary
->>>>>>> 2c83b1e9
      */
     private void processStakePeriodChanges(@NonNull final ParentTxn parentTxn, @NonNull final Dispatch dispatch) {
         try {
@@ -939,14 +899,8 @@
     /**
      * Reconciles the state of the TSS system with the active rosters in the given state at the current time.
      *
-<<<<<<< HEAD
      * @param state the state to use when reconciling the TSS system state with the active rosters
      * @param now   the current consensus time
-=======
-     * @param tssConfig the TSS configuration
-     * @param state the state to use when reconciling the TSS system state with the active rosters
-     * @param now the current consensus time
->>>>>>> 2c83b1e9
      */
     private void reconcileTssState(@NonNull final State state, @NonNull final Instant now) {
         final var tssConfig = configProvider.getConfiguration().getConfigData(TssConfig.class);

--- conflicted
+++ resolved
@@ -257,14 +257,7 @@
             final var genesisEventTime = round.iterator().next().getConsensusTimestamp();
             logger.info("Doing genesis setup before {}", genesisEventTime);
             systemTransactions.doGenesisSetup(genesisEventTime, state);
-<<<<<<< HEAD
-            systemTransactionsDispatched = true;
-=======
             transactionsDispatched = true;
-            if (streamMode != RECORDS) {
-                blockStreamManager.confirmPendingWorkFinished();
-            }
->>>>>>> fddb486e
             logger.info(SYSTEM_ENTITIES_CREATED_MSG);
             requireNonNull(systemEntitiesCreatedFlag).set(true);
         }

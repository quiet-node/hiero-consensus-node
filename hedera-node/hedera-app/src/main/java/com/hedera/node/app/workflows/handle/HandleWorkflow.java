// SPDX-License-Identifier: Apache-2.0
package com.hedera.node.app.workflows.handle;

import static com.hedera.hapi.node.base.ResponseCodeEnum.BUSY;
import static com.hedera.hapi.util.HapiUtils.asTimestamp;
import static com.hedera.node.app.blocks.BlockStreamManager.PendingWork.GENESIS_WORK;
import static com.hedera.node.app.records.schemas.V0490BlockRecordSchema.BLOCK_INFO_STATE_KEY;
import static com.hedera.node.app.spi.workflows.HandleContext.TransactionCategory.SCHEDULED;
import static com.hedera.node.app.state.logging.TransactionStateLogger.logStartEvent;
import static com.hedera.node.app.state.logging.TransactionStateLogger.logStartRound;
import static com.hedera.node.app.state.logging.TransactionStateLogger.logStartUserTransaction;
import static com.hedera.node.app.state.logging.TransactionStateLogger.logStartUserTransactionPreHandleResultP2;
import static com.hedera.node.app.state.logging.TransactionStateLogger.logStartUserTransactionPreHandleResultP3;
import static com.hedera.node.app.workflows.handle.TransactionType.ORDINARY_TRANSACTION;
import static com.hedera.node.app.workflows.handle.TransactionType.POST_UPGRADE_TRANSACTION;
import static com.hedera.node.config.types.StreamMode.BLOCKS;
import static com.hedera.node.config.types.StreamMode.RECORDS;
import static com.swirlds.platform.system.InitTrigger.EVENT_STREAM_RECOVERY;
import static java.time.Instant.EPOCH;
import static java.util.Objects.requireNonNull;
import static org.hiero.consensus.model.status.PlatformStatus.ACTIVE;

import com.hedera.hapi.block.stream.BlockItem;
import com.hedera.hapi.block.stream.input.EventHeader;
import com.hedera.hapi.block.stream.input.ParentEventReference;
import com.hedera.hapi.block.stream.input.RoundHeader;
import com.hedera.hapi.block.stream.output.StateChanges;
import com.hedera.hapi.node.base.ResponseCodeEnum;
import com.hedera.hapi.node.state.blockrecords.BlockInfo;
import com.hedera.hapi.node.transaction.ExchangeRateSet;
import com.hedera.hapi.node.transaction.SignedTransaction;
import com.hedera.hapi.platform.event.StateSignatureTransaction;
import com.hedera.node.app.blocks.BlockHashSigner;
import com.hedera.node.app.blocks.BlockStreamManager;
import com.hedera.node.app.blocks.impl.ImmediateStateChangeListener;
import com.hedera.node.app.blocks.impl.streaming.BlockBufferService;
import com.hedera.node.app.fees.ExchangeRateManager;
import com.hedera.node.app.hints.HintsService;
import com.hedera.node.app.hints.impl.ReadableHintsStoreImpl;
import com.hedera.node.app.hints.impl.WritableHintsStoreImpl;
import com.hedera.node.app.history.HistoryService;
import com.hedera.node.app.history.impl.WritableHistoryStoreImpl;
import com.hedera.node.app.ids.EntityIdService;
import com.hedera.node.app.ids.WritableEntityIdStore;
import com.hedera.node.app.info.CurrentPlatformStatus;
import com.hedera.node.app.records.BlockRecordManager;
import com.hedera.node.app.records.BlockRecordService;
import com.hedera.node.app.roster.ActiveRosters;
import com.hedera.node.app.roster.RosterService;
import com.hedera.node.app.service.schedule.ExecutableTxn;
import com.hedera.node.app.service.schedule.ScheduleService;
import com.hedera.node.app.service.token.TokenService;
import com.hedera.node.app.service.token.impl.WritableNetworkStakingRewardsStore;
import com.hedera.node.app.service.token.impl.WritableStakingInfoStore;
import com.hedera.node.app.service.token.impl.handlers.staking.StakeInfoHelper;
import com.hedera.node.app.service.token.impl.handlers.staking.StakePeriodManager;
import com.hedera.node.app.services.NodeRewardManager;
<<<<<<< HEAD
import com.hedera.node.app.spi.api.ServiceApiProvider;
=======
import com.hedera.node.app.spi.info.NetworkInfo;
import com.hedera.node.app.spi.info.NodeInfo;
>>>>>>> d5c73589
import com.hedera.node.app.spi.workflows.record.StreamBuilder;
import com.hedera.node.app.state.HederaRecordCache;
import com.hedera.node.app.state.HederaRecordCache.DueDiligenceFailure;
import com.hedera.node.app.state.recordcache.LegacyListRecordSource;
import com.hedera.node.app.store.ReadableStoreFactory;
import com.hedera.node.app.store.StoreFactoryImpl;
import com.hedera.node.app.throttle.CongestionMetrics;
import com.hedera.node.app.throttle.ThrottleServiceManager;
import com.hedera.node.app.workflows.OpWorkflowMetrics;
import com.hedera.node.app.workflows.TransactionInfo;
import com.hedera.node.app.workflows.handle.cache.CacheWarmer;
import com.hedera.node.app.workflows.handle.record.SystemTransactions;
import com.hedera.node.app.workflows.handle.steps.HollowAccountCompletions;
import com.hedera.node.app.workflows.handle.steps.ParentTxn;
import com.hedera.node.app.workflows.handle.steps.ParentTxnFactory;
import com.hedera.node.app.workflows.handle.steps.StakePeriodChanges;
import com.hedera.node.config.ConfigProvider;
import com.hedera.node.config.data.BlockStreamConfig;
import com.hedera.node.config.data.ConsensusConfig;
import com.hedera.node.config.data.SchedulingConfig;
import com.hedera.node.config.data.TssConfig;
import com.hedera.node.config.types.StreamMode;
import com.hedera.pbj.runtime.io.buffer.Bytes;
import com.swirlds.platform.state.service.PlatformStateFacade;
import com.swirlds.platform.state.service.PlatformStateService;
import com.swirlds.platform.state.service.ReadablePlatformStateStore;
import com.swirlds.platform.state.service.WritablePlatformStateStore;
import com.swirlds.platform.system.InitTrigger;
import com.swirlds.state.State;
import com.swirlds.state.spi.CommittableWritableStates;
import com.swirlds.state.spi.WritableStates;
import edu.umd.cs.findbugs.annotations.NonNull;
import edu.umd.cs.findbugs.annotations.Nullable;
import java.time.Instant;
import java.util.ArrayList;
import java.util.Iterator;
import java.util.List;
import java.util.Map;
import java.util.Optional;
import java.util.concurrent.atomic.AtomicBoolean;
import java.util.function.Consumer;
import javax.inject.Inject;
import javax.inject.Singleton;
import org.apache.logging.log4j.LogManager;
import org.apache.logging.log4j.Logger;
import org.hiero.consensus.model.event.ConsensusEvent;
import org.hiero.consensus.model.event.EventDescriptorWrapper;
import org.hiero.consensus.model.hashgraph.Round;
import org.hiero.consensus.model.transaction.ConsensusTransaction;
import org.hiero.consensus.model.transaction.ScopedSystemTransaction;
import org.hiero.consensus.roster.ReadableRosterStoreImpl;
import org.hiero.consensus.roster.WritableRosterStore;

/**
 * The handle workflow that is responsible for handling the next {@link Round} of transactions.
 */
@Singleton
public class HandleWorkflow {
    private static final Logger logger = LogManager.getLogger(HandleWorkflow.class);

    public static final String ALERT_MESSAGE = "Possibly CATASTROPHIC failure";
    public static final String SYSTEM_ENTITIES_CREATED_MSG = "System entities created";

    private final StreamMode streamMode;
    private final NetworkInfo networkInfo;
    private final StakePeriodChanges stakePeriodChanges;
    private final DispatchProcessor dispatchProcessor;
    private final BlockRecordManager blockRecordManager;
    private final BlockStreamManager blockStreamManager;
    private final CacheWarmer cacheWarmer;
    private final OpWorkflowMetrics opWorkflowMetrics;
    private final ThrottleServiceManager throttleServiceManager;
    private final InitTrigger initTrigger;
    private final HollowAccountCompletions hollowAccountCompletions;
    private final SystemTransactions systemTransactions;
    private final StakeInfoHelper stakeInfoHelper;
    private final HederaRecordCache recordCache;
    private final ExchangeRateManager exchangeRateManager;
    private final StakePeriodManager stakePeriodManager;
    private final List<StateChanges.Builder> migrationStateChanges;
    private final ParentTxnFactory parentTxnFactory;
    private final HintsService hintsService;
    private final HistoryService historyService;
    private final ConfigProvider configProvider;
    private final ImmediateStateChangeListener immediateStateChangeListener;
    private final ScheduleService scheduleService;
    private final CongestionMetrics congestionMetrics;
    private final CurrentPlatformStatus currentPlatformStatus;
    private final BlockHashSigner blockHashSigner;
    private final BlockBufferService blockBufferService;
    private final Map<Class<?>, ServiceApiProvider<?>> apiProviders;

    @Nullable
    private final AtomicBoolean systemEntitiesCreatedFlag;

    // The last second since the epoch at which the metrics were updated; this does not affect transaction handling
    private long lastMetricUpdateSecond;
    // The last second for which this workflow has confirmed all scheduled transactions are executed
    private long lastExecutedSecond;
    private final NodeRewardManager nodeRewardManager;
    private final PlatformStateFacade platformStateFacade;
    // Flag to indicate whether we have checked for transplant updates after JVM started
    private boolean checkedForTransplant;
    // Flag whether the 0.65 system account cleanup has been done; can be removed after that release
    private boolean systemAccountCleanupDone;

    @Inject
    public HandleWorkflow(
            @NonNull final NetworkInfo networkInfo,
            @NonNull final StakePeriodChanges stakePeriodChanges,
            @NonNull final DispatchProcessor dispatchProcessor,
            @NonNull final ConfigProvider configProvider,
            @NonNull final BlockRecordManager blockRecordManager,
            @NonNull final BlockStreamManager blockStreamManager,
            @NonNull final CacheWarmer cacheWarmer,
            @NonNull final OpWorkflowMetrics opWorkflowMetrics,
            @NonNull final ThrottleServiceManager throttleServiceManager,
            @NonNull final InitTrigger initTrigger,
            @NonNull final HollowAccountCompletions hollowAccountCompletions,
            @NonNull final SystemTransactions systemTransactions,
            @NonNull final StakeInfoHelper stakeInfoHelper,
            @NonNull final HederaRecordCache recordCache,
            @NonNull final ExchangeRateManager exchangeRateManager,
            @NonNull final StakePeriodManager stakePeriodManager,
            @NonNull final List<StateChanges.Builder> migrationStateChanges,
            @NonNull final ParentTxnFactory parentTxnFactory,
            @NonNull final ImmediateStateChangeListener immediateStateChangeListener,
            @NonNull final ScheduleService scheduleService,
            @NonNull final HintsService hintsService,
            @NonNull final HistoryService historyService,
            @NonNull final CongestionMetrics congestionMetrics,
            @NonNull final CurrentPlatformStatus currentPlatformStatus,
            @NonNull final BlockHashSigner blockHashSigner,
            @Nullable final AtomicBoolean systemEntitiesCreatedFlag,
            @NonNull final NodeRewardManager nodeRewardManager,
            @NonNull final PlatformStateFacade platformStateFacade,
            @NonNull final BlockBufferService blockBufferService,
            Map<Class<?>, ServiceApiProvider<?>> apiProviders) {
        this.networkInfo = requireNonNull(networkInfo);
        this.stakePeriodChanges = requireNonNull(stakePeriodChanges);
        this.dispatchProcessor = requireNonNull(dispatchProcessor);
        this.blockRecordManager = requireNonNull(blockRecordManager);
        this.blockStreamManager = requireNonNull(blockStreamManager);
        this.cacheWarmer = requireNonNull(cacheWarmer);
        this.opWorkflowMetrics = requireNonNull(opWorkflowMetrics);
        this.throttleServiceManager = requireNonNull(throttleServiceManager);
        this.initTrigger = requireNonNull(initTrigger);
        this.hollowAccountCompletions = requireNonNull(hollowAccountCompletions);
        this.systemTransactions = requireNonNull(systemTransactions);
        this.stakeInfoHelper = requireNonNull(stakeInfoHelper);
        this.recordCache = requireNonNull(recordCache);
        this.exchangeRateManager = requireNonNull(exchangeRateManager);
        this.stakePeriodManager = requireNonNull(stakePeriodManager);
        this.migrationStateChanges = new ArrayList<>(migrationStateChanges);
        this.parentTxnFactory = requireNonNull(parentTxnFactory);
        this.configProvider = requireNonNull(configProvider);
        this.immediateStateChangeListener = requireNonNull(immediateStateChangeListener);
        this.scheduleService = requireNonNull(scheduleService);
        this.congestionMetrics = requireNonNull(congestionMetrics);
        this.streamMode = configProvider
                .getConfiguration()
                .getConfigData(BlockStreamConfig.class)
                .streamMode();
        this.hintsService = requireNonNull(hintsService);
        this.historyService = requireNonNull(historyService);
        this.blockHashSigner = requireNonNull(blockHashSigner);
        this.currentPlatformStatus = requireNonNull(currentPlatformStatus);
        this.nodeRewardManager = requireNonNull(nodeRewardManager);
        this.systemEntitiesCreatedFlag = systemEntitiesCreatedFlag;
        this.platformStateFacade = requireNonNull(platformStateFacade);
        this.blockBufferService = requireNonNull(blockBufferService);
        this.apiProviders = requireNonNull(apiProviders);
    }

    /**
     * Handles the next {@link Round}
     *
     * @param state the writable {@link State} that this round will work on
     * @param round the next {@link Round} that needs to be processed
     * @param stateSignatureTxnCallback A callback to be called when encountering a {@link StateSignatureTransaction}
     */
    public void handleRound(
            @NonNull final State state,
            @NonNull final Round round,
            @NonNull final Consumer<ScopedSystemTransaction<StateSignatureTransaction>> stateSignatureTxnCallback) {
        logStartRound(round);
        blockBufferService.ensureNewBlocksPermitted();
        cacheWarmer.warm(state, round);
        if (streamMode != RECORDS) {
            blockStreamManager.startRound(round, state);
            blockStreamManager.writeItem(BlockItem.newBuilder()
                    .roundHeader(new RoundHeader(round.getRoundNum()))
                    .build());
            if (!migrationStateChanges.isEmpty()) {
                final var startupConsTime = systemTransactions.firstReservedSystemTimeFor(
                        round.iterator().next().getConsensusTimestamp());
                migrationStateChanges.forEach(builder -> blockStreamManager.writeItem(BlockItem.newBuilder()
                        .stateChanges(builder.consensusTimestamp(asTimestamp(startupConsTime))
                                .build())
                        .build()));
                migrationStateChanges.clear();
            }
        }
        systemTransactions.resetNextDispatchNonce();
        recordCache.resetRoundReceipts();
        boolean transactionsDispatched = false;

        // Dispatch transplant updates for the nodes in override network (non-prod environments);
        // ensure we don't do this in the same round as externalizing migration state changes to
        // avoid complicated edge cases in setting consensus times for block items
        if (migrationStateChanges.isEmpty() && !checkedForTransplant) {
            boolean dispatchedTransplantUpdates = false;
            try {
                final var now = streamMode == RECORDS
                        ? round.getConsensusTimestamp()
                        : round.iterator().next().getConsensusTimestamp();
                dispatchedTransplantUpdates =
                        systemTransactions.dispatchTransplantUpdates(state, now, round.getRoundNum());
                transactionsDispatched |= dispatchedTransplantUpdates;
            } catch (Exception e) {
                logger.error("Failed to dispatch transplant updates", e);
            } finally {
                checkedForTransplant = true;
                if (dispatchedTransplantUpdates) {
                    final var writableStates = state.getWritableStates(RosterService.NAME);
                    final var writableRosterStore = new WritableRosterStore(writableStates);
                    writableRosterStore.updateTransplantInProgress(false);
                    ((CommittableWritableStates) writableStates).commit();
                    logger.info("Transplant in progress is set to false in the roster store");
                }
            }
        }

        // If only producing a record stream, no reason to do any TSS work (since it is
        // output exclusively in a block stream)
        if (streamMode != RECORDS) {
            configureTssCallbacks(state);
            try {
                reconcileTssState(state, round.getConsensusTimestamp());
            } catch (Exception e) {
                logger.error("{} trying to reconcile TSS state", ALERT_MESSAGE, e);
            }
        }
        try {
            final int receiptEntriesBatchSize = configProvider
                    .getConfiguration()
                    .getConfigData(BlockStreamConfig.class)
                    .receiptEntriesBatchSize();
            transactionsDispatched |= handleEvents(state, round, receiptEntriesBatchSize, stateSignatureTxnCallback);
            try {
                final var lastConsTime = streamMode == RECORDS
                        ? blockRecordManager.lastUsedConsensusTime()
                        : blockStreamManager.lastUsedConsensusTime();
                if (lastConsTime.isAfter(EPOCH)) {
                    transactionsDispatched |= nodeRewardManager.maybeRewardActiveNodes(
                            state, lastConsTime.plusNanos(1), systemTransactions);
                }
            } catch (Exception e) {
                logger.warn("Failed to reward active nodes", e);
            }
            // Inform the BlockRecordManager that the round is complete, so it can update running hashes in state
            // from results computed in background threads. The running hash has to be included in state, but we want
            // to synchronize with background threads as infrequently as possible; per round is the best we can do
            // from the perspective of the legacy record stream.
            if (transactionsDispatched && streamMode != BLOCKS) {
                blockRecordManager.endRound(state);
            }

            // Update the latest freeze round after everything is handled
            if (platformStateFacade.isFreezeRound(state, round)) {
                // If this is a freeze round, we need to update the freeze info state
                final var platformStateStore =
                        new WritablePlatformStateStore(state.getWritableStates(PlatformStateService.NAME));
                platformStateStore.setLatestFreezeRound(round.getRoundNum());
            }
        } finally {
            // Even if there is an exception somewhere, we need to commit the receipts of any handled transactions
            // to the state so these transactions cannot be replayed in future rounds
            recordCache.commitReceipts(
                    state, round.getConsensusTimestamp(), immediateStateChangeListener, blockStreamManager, streamMode);
        }
    }

    /**
     * Applies all effects of the events in the given round to the given state, writing stream items
     * that capture these effects in the process.
     *
     * @param state the state to apply the effects to
     * @param round the round to apply the effects of
     * @param receiptEntriesBatchSize The maximum number of receipts to accumulate in a batch before committing
     * @param stateSignatureTxnCallback A callback to be called when encountering a {@link StateSignatureTransaction}
     */
    private boolean handleEvents(
            @NonNull final State state,
            @NonNull final Round round,
            final int receiptEntriesBatchSize,
            @NonNull final Consumer<ScopedSystemTransaction<StateSignatureTransaction>> stateSignatureTxnCallback) {
        boolean transactionsDispatched = false;
        final var storeFactory = new ReadableStoreFactory(state);
        final var platformStateStore = storeFactory.getStore(ReadablePlatformStateStore.class);
        for (final var event : round) {
            if (streamMode != RECORDS) {
                writeEventHeader(event);
            }
            final var creator = networkInfo.nodeInfo(event.getCreatorId().id());
            if (creator == null) {
                if (event.getEventCore().birthRound() > platformStateStore.getLatestFreezeRound()) {
                    // We were given an event for a node that does not exist in the address book and was not from
                    // a strictly earlier birth round number prior to the last freeze round number. This will be logged
                    // as a warning, as this should never happen, and we will skip the event. The platform should
                    // guarantee that we never receive an event that isn't associated with the address book, and every
                    // node in the address book must have an account ID, since you cannot delete an account belonging
                    // to a node, and you cannot change the address book non-deterministically.
                    logger.warn(
                            "Received event with birth round {}, last freeze round is {}, from node {} "
                                    + "which is not in the address book",
                            event.getEventCore().birthRound(),
                            platformStateStore.getLatestFreezeRound(),
                            event.getCreatorId());
                }
                continue;
            }

            final Consumer<StateSignatureTransaction> simplifiedStateSignatureTxnCallback = txn -> {
                final var scopedTxn = new ScopedSystemTransaction<>(event.getCreatorId(), event.getBirthRound(), txn);
                stateSignatureTxnCallback.accept(scopedTxn);
            };

            // log start of event to transaction state log
            logStartEvent(event, creator);
            // handle each transaction of the event
            for (final var it = event.consensusTransactionIterator(); it.hasNext(); ) {
                final var platformTxn = it.next();
                try {
                    transactionsDispatched |= handlePlatformTransaction(
                            state,
                            creator,
                            platformTxn,
                            event.getEventCore().birthRound(),
                            simplifiedStateSignatureTxnCallback);
                } catch (final Exception e) {
                    logger.fatal(
                            "Possibly CATASTROPHIC failure while running the handle workflow. "
                                    + "While this node may not die right away, it is in a bad way, most likely fatally.",
                            e);
                }
            }
            recordCache.maybeCommitReceiptsBatch(
                    state,
                    round.getConsensusTimestamp(),
                    immediateStateChangeListener,
                    receiptEntriesBatchSize,
                    blockStreamManager,
                    streamMode);
        }
        final boolean isGenesis =
                switch (streamMode) {
                    case RECORDS ->
                        blockRecordManager.consTimeOfLastHandledTxn().equals(EPOCH);
                    case BLOCKS, BOTH -> blockStreamManager.pendingWork() == GENESIS_WORK;
                };
        if (isGenesis) {
            final var genesisEventTime = round.iterator().next().getConsensusTimestamp();
            logger.info("Doing genesis setup before {}", genesisEventTime);
            systemTransactions.doGenesisSetup(genesisEventTime, state);
            transactionsDispatched = true;
            if (streamMode != RECORDS) {
                blockStreamManager.confirmPendingWorkFinished();
            }
            logger.info(SYSTEM_ENTITIES_CREATED_MSG);
            requireNonNull(systemEntitiesCreatedFlag).set(true);
        }
        // Update all throttle metrics once per round
        throttleServiceManager.updateAllMetrics();
        return transactionsDispatched;
    }

    /**
     * Writes an event header to the block stream. The event header contains:
     * 1. The event core data
     * 2. References to parent events (either as event descriptors or indices)
     * 3. A boolean, which if true, the middle bit of the event's signature is set.
     * <p>
     * The method first tracks the event hash in the block stream manager, then builds a list of parent
     * event references. For each parent event, it either:
     * - Uses the full event descriptor if the parent is not in the current block
     * - Uses an index reference if the parent is in the current block
     *
     * @param event the consensus event to write the header for
     */
    private void writeEventHeader(ConsensusEvent event) {
        blockStreamManager.trackEventHash(event.getHash());
        List<ParentEventReference> parents = new ArrayList<>();
        final Iterator<EventDescriptorWrapper> iterator = event.allParentsIterator();
        while (iterator.hasNext()) {
            final EventDescriptorWrapper parent = iterator.next();
            Optional<Integer> parentHash = blockStreamManager.getEventIndex(parent.hash());
            if (parentHash.isEmpty()) {
                parents.add(ParentEventReference.newBuilder()
                        .eventDescriptor(parent.eventDescriptor())
                        .build());
            } else {
                parents.add(ParentEventReference.newBuilder()
                        .index(parentHash.get())
                        .build());
            }
        }
        final var headerItem = BlockItem.newBuilder()
                .eventHeader(new EventHeader(event.getEventCore(), parents))
                .build();
        blockStreamManager.writeItem(headerItem);
    }

    /**
     * Handles a platform transaction. This method is responsible for creating a {@link ParentTxn} and
     * executing the workflow for the transaction. This produces a stream of records that are then passed to the
     * {@link BlockRecordManager} to be externalized.
     *
     * @param state the writable {@link State} that this transaction will work on
     * @param creator the {@link NodeInfo} of the creator of the transaction
     * @param txn the {@link ConsensusTransaction} to be handled
     * @param eventBirthRound the birth round of the event that this transaction belongs to
     * @return {@code true} if the transaction was a user transaction, {@code false} if a system transaction
     */
    private boolean handlePlatformTransaction(
            @NonNull final State state,
            @NonNull final NodeInfo creator,
            @NonNull final ConsensusTransaction txn,
            final long eventBirthRound,
            @NonNull final Consumer<StateSignatureTransaction> stateSignatureTxnCallback) {
        final var handleStart = System.nanoTime();

        // Always use platform-assigned time for user transaction, c.f. https://hips.hedera.com/hip/hip-993
        final var consensusNow = txn.getConsensusTimestamp();
        var type = ORDINARY_TRANSACTION;
        stakePeriodManager.setCurrentStakePeriodFor(consensusNow);
        boolean startsNewRecordFile = false;
        if (streamMode != BLOCKS) {
            startsNewRecordFile = blockRecordManager.willOpenNewBlock(consensusNow, state);
            if (streamMode == RECORDS && startsNewRecordFile) {
                type = typeOfBoundary(state);
            }
        }
        if (streamMode != RECORDS) {
            type = switch (blockStreamManager.pendingWork()) {
                case POST_UPGRADE_WORK -> POST_UPGRADE_TRANSACTION;
                default -> ORDINARY_TRANSACTION;
            };
        }
        if (type == POST_UPGRADE_TRANSACTION) {
            logger.info("Doing post-upgrade setup @ {}", consensusNow);
            systemTransactions.doPostUpgradeSetup(consensusNow, state);
            if (streamMode != RECORDS) {
                blockStreamManager.confirmPendingWorkFinished();
            }
            // Since we track node stake metadata separately from the future address book (FAB),
            // we need to update that stake metadata from any node additions or deletions that
            // just took effect; it would be nice to unify the FAB and stake metadata in the future.
            final var writableTokenStates = state.getWritableStates(TokenService.NAME);
            final var writableEntityIdStates = state.getWritableStates(EntityIdService.NAME);
            doStreamingKVChanges(
                    writableTokenStates,
                    writableEntityIdStates,
                    () -> stakeInfoHelper.adjustPostUpgradeStakes(
                            networkInfo,
                            configProvider.getConfiguration(),
                            new WritableStakingInfoStore(
                                    writableTokenStates, new WritableEntityIdStore(writableEntityIdStates)),
                            new WritableNetworkStakingRewardsStore(writableTokenStates)));
            if (streamMode == RECORDS) {
                // Only update this if we are relying on RecordManager state for post-upgrade processing
                blockRecordManager.markMigrationRecordsStreamed();
            }
        } else {
            if (!systemAccountCleanupDone) {
                // Ensure the system account cleanup is finished post-upgrade
                systemAccountCleanupDone = systemTransactions.do066SystemAccountCleanup(consensusNow, state);
            }
        }
        final var userTxn =
                parentTxnFactory.createUserTxn(state, creator, txn, consensusNow, stateSignatureTxnCallback);
        if (userTxn == null) {
            return false;
        } else if (streamMode != BLOCKS && startsNewRecordFile) {
            blockRecordManager.startUserTransaction(consensusNow, state);
        }

        final var handleOutput = executeSubmittedParent(userTxn, eventBirthRound, state);
        if (streamMode != BLOCKS) {
            final var records = ((LegacyListRecordSource) handleOutput.recordSourceOrThrow()).precomputedRecords();
            blockRecordManager.endUserTransaction(records.stream(), state);
        }
        if (streamMode != RECORDS) {
            handleOutput.blockRecordSourceOrThrow().forEachItem(blockStreamManager::writeItem);
        } else if (handleOutput.lastAssignedConsensusTime().isAfter(consensusNow)) {
            blockRecordManager.setLastUsedConsensusTime(handleOutput.lastAssignedConsensusTime(), state);
        }

        opWorkflowMetrics.updateDuration(userTxn.functionality(), (int) (System.nanoTime() - handleStart));
        congestionMetrics.updateMultiplier(userTxn.txnInfo(), userTxn.readableStoreFactory());

        var executionStart = streamMode == RECORDS
                ? blockRecordManager.lastIntervalProcessTime()
                : blockStreamManager.lastIntervalProcessTime();
        if (executionStart.equals(EPOCH)) {
            executionStart = userTxn.consensusNow();
        }
        try {
            // We execute as many schedules expiring in [lastIntervalProcessTime, consensusNow]
            // as there are available consensus times and execution slots (ordinarily there will
            // be more than enough of both, but we must be prepared for the edge cases)
            executeAsManyScheduled(state, executionStart, userTxn.consensusNow(), userTxn.creatorInfo());
        } catch (Exception e) {
            logger.error(
                    "{} - unhandled exception while executing schedules between [{}, {}]",
                    ALERT_MESSAGE,
                    executionStart,
                    userTxn.consensusNow(),
                    e);
            // This should never happen, but if it does, we skip over everything in the interval to
            // avoid being stuck in a crash loop here
            if (streamMode != RECORDS) {
                blockStreamManager.setLastIntervalProcessTime(userTxn.consensusNow());
            } else {
                blockRecordManager.setLastIntervalProcessTime(userTxn.consensusNow(), state);
            }
        }
        return true;
    }

    /**
     * Executes as many transactions scheduled to expire in the interval {@code [executionStart, consensusNow]} as
     * possible from the given state, given some context of the triggering user transaction.
     * <p>
     * As a side effect on the workflow internal state, updates the {@link BlockStreamManager}'s last interval process
     * time to the latest time known to have been processed; and the {@link #lastExecutedSecond} value to the last
     * second of the interval for which all scheduled transactions were executed.
     *
     * @param state the state to execute scheduled transactions from
     * @param executionStart the start of the interval to execute transactions in
     * @param consensusNow the consensus time at which the user transaction triggering this execution was processed
     * @param creatorInfo the node info of the user transaction creator
     */
    private void executeAsManyScheduled(
            @NonNull final State state,
            @NonNull final Instant executionStart,
            @NonNull final Instant consensusNow,
            @NonNull final NodeInfo creatorInfo) {
        // Non-final right endpoint of the execution interval, in case we cannot do all the scheduled work
        var executionEnd = consensusNow;
        // We only construct an Iterator<ExecutableTxn> if this is not genesis, and we haven't already
        // created and exhausted iterators through the last second in the interval
        if (executionEnd.getEpochSecond() > lastExecutedSecond) {
            final var config = configProvider.getConfiguration();
            final var schedulingConfig = config.getConfigData(SchedulingConfig.class);
            final var consensusConfig = config.getConfigData(ConsensusConfig.class);
            // Since the next platform-assigned consensus time may be as early as (now + separationNanos),
            // we must ensure that even if the last scheduled execution time is followed by the maximum
            // number of child transactions, the last child's assigned time will be strictly before the
            // first of the next consensus time's possible preceding children; that is, strictly before
            // (now + separationNanos - reservedSystemTxnNanos) - (maxAfter + maxBefore + 1)
            final var lastUsableTime = consensusNow.plusNanos(schedulingConfig.consTimeSeparationNanos()
                    - schedulingConfig.reservedSystemTxnNanos()
                    - (consensusConfig.handleMaxFollowingRecords() + consensusConfig.handleMaxPrecedingRecords() + 1));
            // The first possible time for the next execution is strictly after the last execution time
            // consumed for the triggering user transaction; plus the maximum number of preceding children
            var lastTime = streamMode == RECORDS
                    ? blockRecordManager.lastUsedConsensusTime()
                    : blockStreamManager.lastUsedConsensusTime();
            var nextTime = lastTime.plusNanos(consensusConfig.handleMaxPrecedingRecords() + 1);
            final var entityIdWritableStates = state.getWritableStates(EntityIdService.NAME);
            final var writableEntityIdStore = new WritableEntityIdStore(entityIdWritableStates);
            // Now we construct the iterator and start executing transactions in this interval
            final var iter = scheduleService.executableTxns(
                    executionStart,
                    consensusNow,
                    StoreFactoryImpl.from(state, ScheduleService.NAME, config, writableEntityIdStore, apiProviders));

            final var writableStates = state.getWritableStates(ScheduleService.NAME);
            // Configuration sets a maximum number of execution slots per user transaction
            int n = schedulingConfig.maxExecutionsPerUserTxn();
            while (iter.hasNext() && !nextTime.isAfter(lastUsableTime) && n > 0) {
                final var executableTxn = iter.next();
                if (schedulingConfig.longTermEnabled()) {
                    stakePeriodManager.setCurrentStakePeriodFor(nextTime);
                    if (streamMode != BLOCKS) {
                        blockRecordManager.startUserTransaction(nextTime, state);
                    }
                    final var handleOutput = executeScheduled(state, nextTime, creatorInfo, executableTxn);
                    if (streamMode != RECORDS) {
                        handleOutput.blockRecordSourceOrThrow().forEachItem(blockStreamManager::writeItem);
                    } else if (handleOutput.lastAssignedConsensusTime().isAfter(consensusNow)) {
                        blockRecordManager.setLastUsedConsensusTime(handleOutput.lastAssignedConsensusTime(), state);
                    }
                    if (streamMode != BLOCKS) {
                        final var records =
                                ((LegacyListRecordSource) handleOutput.recordSourceOrThrow()).precomputedRecords();
                        blockRecordManager.endUserTransaction(records.stream(), state);
                    }
                }
                executionEnd = executableTxn.nbf();
                doStreamingKVChanges(writableStates, entityIdWritableStates, iter::remove);
                lastTime = streamMode == RECORDS
                        ? blockRecordManager.lastUsedConsensusTime()
                        : blockStreamManager.lastUsedConsensusTime();
                nextTime = lastTime.plusNanos(consensusConfig.handleMaxPrecedingRecords() + 1);
                n--;
            }
            // The purgeUntilNext() iterator extension purges any schedules with wait_until_expiry=false
            // that expire after the last schedule returned from next(), until either the next executable
            // schedule or the iterator boundary is reached
            doStreamingKVChanges(writableStates, entityIdWritableStates, iter::purgeUntilNext);
            // If the iterator is not exhausted, we can only mark the second _before_ the last-executed NBF time
            // as complete; if it is exhausted, we mark the rightmost second of the interval as complete
            if (iter.hasNext()) {
                lastExecutedSecond = executionEnd.getEpochSecond() - 1;
            } else {
                // We exhausted the iterator, so jump back ahead to the interval right endpoint
                executionEnd = consensusNow;
                lastExecutedSecond = consensusNow.getEpochSecond();
            }
        }
        // Update our last-processed time with where we ended
        if (streamMode != RECORDS) {
            blockStreamManager.setLastIntervalProcessTime(executionEnd);
        } else {
            blockRecordManager.setLastIntervalProcessTime(executionEnd, state);
        }
    }

    /**
     * Type inference helper to compute the base builder for a {@link ParentTxn} derived from a
     * {@link ExecutableTxn}.
     *
     * @param <T> the type of the stream builder
     * @param executableTxn the executable transaction to compute the base builder for
     * @param parentTxn the user transaction derived from the executable transaction
     * @return the base builder for the user transaction
     */
    private <T extends StreamBuilder> T baseBuilderFor(
            @NonNull final ExecutableTxn<T> executableTxn, @NonNull final ParentTxn parentTxn) {
        return parentTxn.initBaseBuilder(
                exchangeRateManager.exchangeRates(), executableTxn.builderType(), executableTxn.builderSpec());
    }

    /**
     * Executes the user transaction and returns the output that should be externalized in the
     * block stream. (And if still producing records, the precomputed records.)
     * <p>
     * Never throws an exception without a fundamental breakdown of the system invariants. If
     * there is an internal error when executing the transaction, returns stream output of
     * just the transaction with a {@link ResponseCodeEnum#FAIL_INVALID} transaction result,
     * and no other side effects.
     *
     * @param parentTxn the user transaction to execute
     * @param state the state to commit any direct changes against
     * @param eventBirthRound the round in which the event was born
     * @return the stream output from executing the transaction
     */
    private HandleOutput executeSubmittedParent(
            @NonNull final ParentTxn parentTxn, final long eventBirthRound, @NonNull final State state) {
        try {
            final var platformStateStore =
                    new ReadablePlatformStateStore(state.getReadableStates(PlatformStateService.NAME));
            if (this.initTrigger != EVENT_STREAM_RECOVERY
                    && eventBirthRound <= platformStateStore.getLatestFreezeRound()) {
                if (streamMode != RECORDS) {
                    blockStreamManager.setLastTopLevelTime(parentTxn.consensusNow());
                }
                if (streamMode != BLOCKS) {
                    blockRecordManager.setLastTopLevelTime(parentTxn.consensusNow(), parentTxn.state());
                }
                initializeBuilderInfo(parentTxn.baseBuilder(), parentTxn.txnInfo(), exchangeRateManager.exchangeRates())
                        .status(BUSY);
                // Flushes the BUSY builder to the stream, no other side effects
                parentTxn.stack().commitTransaction(parentTxn.baseBuilder());
            } else {
                final var dispatch = parentTxnFactory.createDispatch(parentTxn, exchangeRateManager.exchangeRates());
                stakePeriodChanges.advanceTimeTo(parentTxn, true);
                logPreDispatch(parentTxn);
                hollowAccountCompletions.completeHollowAccounts(parentTxn, dispatch);
                dispatchProcessor.processDispatch(dispatch);
                updateWorkflowMetrics(parentTxn);
            }
            final var handleOutput =
                    parentTxn.stack().buildHandleOutput(parentTxn.consensusNow(), exchangeRateManager.exchangeRates());
            recordCache.addRecordSource(
                    parentTxn.creatorInfo().nodeId(),
                    parentTxn.txnInfo().transactionID(),
                    parentTxn.preHandleResult().dueDiligenceFailure(),
                    handleOutput.preferringBlockRecordSource());
            return handleOutput;
        } catch (final Exception e) {
            logger.error("{} - exception thrown while handling user transaction", ALERT_MESSAGE, e);
            return HandleOutput.failInvalidStreamItems(
                    parentTxn, exchangeRateManager.exchangeRates(), streamMode, recordCache);
        }
    }

    /**
     * Executes the scheduled transaction against the given state at the given time and returns
     * the output that should be externalized in the block stream. (And if still producing records,
     * the precomputed records.)
     * <p>
     * Never throws an exception without a fundamental breakdown of the system invariants. If
     * there is an internal error when executing the transaction, returns stream output of just the
     * scheduled transaction with a {@link ResponseCodeEnum#FAIL_INVALID} transaction result, and
     * no other side effects.
     *
     * @param state the state to execute the transaction against
     * @param consensusNow the time to execute the transaction at
     * @return the stream output from executing the transaction
     */
    private HandleOutput executeScheduled(
            @NonNull final State state,
            @NonNull final Instant consensusNow,
            @NonNull final NodeInfo creatorInfo,
            @NonNull final ExecutableTxn<? extends StreamBuilder> executableTxn) {
        final var scheduledTxn = parentTxnFactory.createSystemTxn(
                state, creatorInfo, consensusNow, ORDINARY_TRANSACTION, executableTxn.payerId(), executableTxn.body());
        final var baseBuilder = baseBuilderFor(executableTxn, scheduledTxn);
        final var dispatch =
                parentTxnFactory.createDispatch(scheduledTxn, baseBuilder, executableTxn.keyVerifier(), SCHEDULED);
        stakePeriodChanges.advanceTimeTo(scheduledTxn, true);
        try {
            dispatchProcessor.processDispatch(dispatch);
            final var handleOutput = scheduledTxn
                    .stack()
                    .buildHandleOutput(scheduledTxn.consensusNow(), exchangeRateManager.exchangeRates());
            recordCache.addRecordSource(
                    scheduledTxn.creatorInfo().nodeId(),
                    scheduledTxn.txnInfo().transactionID(),
                    DueDiligenceFailure.NO,
                    handleOutput.preferringBlockRecordSource());
            return handleOutput;
        } catch (final Exception e) {
            logger.error("{} - exception thrown while handling scheduled transaction", ALERT_MESSAGE, e);
            return HandleOutput.failInvalidStreamItems(
                    scheduledTxn, exchangeRateManager.exchangeRates(), streamMode, recordCache);
        }
    }

    /**
     * Commits an action with side effects while capturing its key/value state changes and writing them to the
     * block stream.
     *
     * @param writableStates the writable states to commit the action to
     * @param entityIdWritableStates if not null, the writable states for the entity ID service
     * @param action the action to commit
     */
    private void doStreamingKVChanges(
            @NonNull final WritableStates writableStates,
            @Nullable final WritableStates entityIdWritableStates,
            @NonNull final Runnable action) {
        if (streamMode != RECORDS) {
            immediateStateChangeListener.resetKvStateChanges(null);
        }
        action.run();
        ((CommittableWritableStates) writableStates).commit();
        if (entityIdWritableStates != null) {
            ((CommittableWritableStates) entityIdWritableStates).commit();
        }
        if (streamMode != RECORDS) {
            final var changes = immediateStateChangeListener.getKvStateChanges();
            if (!changes.isEmpty()) {
                blockStreamManager.writeItem((now) -> BlockItem.newBuilder()
                        .stateChanges(new StateChanges(now, new ArrayList<>(changes)))
                        .build());
            }
        }
    }

    /**
     * Updates the metrics for the handle workflow.
     */
    private void updateWorkflowMetrics(@NonNull final ParentTxn parentTxn) {
        if (parentTxn.consensusNow().getEpochSecond() > lastMetricUpdateSecond) {
            opWorkflowMetrics.switchConsensusSecond();
            lastMetricUpdateSecond = parentTxn.consensusNow().getEpochSecond();
        }
    }

    /**
     * Initializes the base builder of the given user transaction initialized with its transaction information. The
     * record builder is initialized with the {@link SignedTransaction}, its original serialization, its transaction
     * id, and memo; as well as the exchange rate.
     *
     * @param builder the base builder
     * @param txnInfo the transaction information
     * @param exchangeRateSet the active exchange rate set
     * @return the initialized base builder
     */
    public static StreamBuilder initializeBuilderInfo(
            @NonNull final StreamBuilder builder,
            @NonNull final TransactionInfo txnInfo,
            @NonNull final ExchangeRateSet exchangeRateSet) {
        return builder.signedTx(txnInfo.signedTx())
                .functionality(txnInfo.functionality())
                .serializedSignedTx(txnInfo.serializedSignedTx())
                .transactionID(txnInfo.txBody().transactionIDOrThrow())
                .exchangeRate(exchangeRateSet)
                .memo(txnInfo.txBody().memo());
    }

    /**
     * Configure the TSS callbacks for the given state.
     *
     * @param state the latest state
     */
    private void configureTssCallbacks(@NonNull final State state) {
        final var tssConfig = configProvider.getConfiguration().getConfigData(TssConfig.class);
        if (tssConfig.hintsEnabled()) {
            hintsService.onFinishedConstruction((hintsStore, construction, context) -> {
                // On finishing the genesis construction, use it immediately no matter what
                if (hintsStore.getActiveConstruction().constructionId() == construction.constructionId()) {
                    context.setConstruction(construction);
                } else if (!tssConfig.historyEnabled()) {
                    // When not using history proofs, completing a weight rotation is also immediately actionable
                    final var rosterStore = new ReadableRosterStoreImpl(state.getReadableStates(RosterService.NAME));
                    if (rosterStore.candidateIsWeightRotation()) {
                        hintsService.manageRosterAdoption(
                                hintsStore,
                                requireNonNull(rosterStore.getActiveRoster()),
                                requireNonNull(rosterStore.getCandidateRoster()),
                                requireNonNull(rosterStore.getCandidateRosterHash()),
                                tssConfig.forceHandoffs());
                    }
                }
            });
        }
        if (tssConfig.historyEnabled()) {
            historyService.onFinishedConstruction((historyStore, construction) -> {
                if (historyStore.getActiveConstruction().constructionId() == construction.constructionId()) {
                    // History service has no other action to take on finishing the genesis construction
                    return;
                }
                final var rosterStore = new ReadableRosterStoreImpl(state.getReadableStates(RosterService.NAME));
                if (rosterStore.candidateIsWeightRotation()) {
                    historyStore.handoff(
                            requireNonNull(rosterStore.getActiveRoster()),
                            requireNonNull(rosterStore.getCandidateRoster()),
                            requireNonNull(rosterStore.getCandidateRosterHash()));
                    if (tssConfig.hintsEnabled()) {
                        final var writableHintsStates = state.getWritableStates(HintsService.NAME);
                        final var writableEntityStates = state.getWritableStates(EntityIdService.NAME);
                        final var entityCounters = new WritableEntityIdStore(writableEntityStates);
                        final var hintsStore = new WritableHintsStoreImpl(writableHintsStates, entityCounters);
                        hintsService.manageRosterAdoption(
                                hintsStore,
                                requireNonNull(rosterStore.getActiveRoster()),
                                requireNonNull(rosterStore.getCandidateRoster()),
                                requireNonNull(rosterStore.getCandidateRosterHash()),
                                tssConfig.forceHandoffs());
                    }
                }
            });
        }
    }

    /**
     * Reconciles the state of the TSS system with the active rosters in the given state at the given timestamps.
     * Notice that when TSS is enabled but the signer is not yet ready, <b>only</b> the round timestamp advances,
     * since we don't create block boundaries until we can sign them.
     *
     * @param state the state to use when reconciling the TSS system state with the active rosters
     * @param roundTimestamp the current round timestamp
     */
    private void reconcileTssState(@NonNull final State state, @NonNull final Instant roundTimestamp) {
        final var tssConfig = configProvider.getConfiguration().getConfigData(TssConfig.class);
        if (tssConfig.hintsEnabled() || tssConfig.historyEnabled()) {
            final var rosterStore = new ReadableRosterStoreImpl(state.getReadableStates(RosterService.NAME));
            final var entityCounters = new WritableEntityIdStore(state.getWritableStates(EntityIdService.NAME));
            final var activeRosters = ActiveRosters.from(rosterStore);
            final var isActive = currentPlatformStatus.get() == ACTIVE;
            if (tssConfig.hintsEnabled()) {
                final var crsWritableStates = state.getWritableStates(HintsService.NAME);
                final var workTime =
                        blockHashSigner.isReady() ? blockStreamManager.lastUsedConsensusTime() : roundTimestamp;
                doStreamingKVChanges(
                        crsWritableStates,
                        null,
                        () -> hintsService.executeCrsWork(
                                new WritableHintsStoreImpl(crsWritableStates, entityCounters), workTime, isActive));
                final var hintsWritableStates = state.getWritableStates(HintsService.NAME);
                doStreamingKVChanges(
                        hintsWritableStates,
                        null,
                        () -> hintsService.reconcile(
                                activeRosters,
                                new WritableHintsStoreImpl(hintsWritableStates, entityCounters),
                                roundTimestamp,
                                tssConfig,
                                isActive));
            }
            if (tssConfig.historyEnabled()) {
                final Bytes currentMetadata = tssConfig.hintsEnabled()
                        ? new ReadableHintsStoreImpl(state.getReadableStates(HintsService.NAME), entityCounters)
                                .getActiveVerificationKey()
                        : HintsService.DISABLED_HINTS_METADATA;
                final var historyWritableStates = state.getWritableStates(HistoryService.NAME);
                final var historyStore = new WritableHistoryStoreImpl(historyWritableStates);
                doStreamingKVChanges(
                        historyWritableStates,
                        null,
                        () -> historyService.reconcile(
                                activeRosters,
                                currentMetadata,
                                historyStore,
                                blockStreamManager.lastUsedConsensusTime(),
                                tssConfig,
                                isActive));
            }
        }
    }

    private static void logPreDispatch(@NonNull final ParentTxn parentTxn) {
        if (logger.isDebugEnabled()) {
            logStartUserTransaction(
                    parentTxn.consensusNow(),
                    parentTxn.txnInfo().txBody(),
                    requireNonNull(parentTxn.txnInfo().payerID()));
            logStartUserTransactionPreHandleResultP2(parentTxn.preHandleResult());
            logStartUserTransactionPreHandleResultP3(parentTxn.preHandleResult());
        }
    }

    /**
     * Returns the type of transaction encountering the given state at a block boundary.
     *
     * @param state the boundary state
     * @return the type of the boundary transaction
     */
    private TransactionType typeOfBoundary(@NonNull final State state) {
        final var blockInfo = state.getReadableStates(BlockRecordService.NAME)
                .<BlockInfo>getSingleton(BLOCK_INFO_STATE_KEY)
                .get();
        return !requireNonNull(blockInfo).migrationRecordsStreamed() ? POST_UPGRADE_TRANSACTION : ORDINARY_TRANSACTION;
    }
}<|MERGE_RESOLUTION|>--- conflicted
+++ resolved
@@ -55,12 +55,9 @@
 import com.hedera.node.app.service.token.impl.handlers.staking.StakeInfoHelper;
 import com.hedera.node.app.service.token.impl.handlers.staking.StakePeriodManager;
 import com.hedera.node.app.services.NodeRewardManager;
-<<<<<<< HEAD
 import com.hedera.node.app.spi.api.ServiceApiProvider;
-=======
 import com.hedera.node.app.spi.info.NetworkInfo;
 import com.hedera.node.app.spi.info.NodeInfo;
->>>>>>> d5c73589
 import com.hedera.node.app.spi.workflows.record.StreamBuilder;
 import com.hedera.node.app.state.HederaRecordCache;
 import com.hedera.node.app.state.HederaRecordCache.DueDiligenceFailure;
@@ -198,7 +195,7 @@
             @NonNull final NodeRewardManager nodeRewardManager,
             @NonNull final PlatformStateFacade platformStateFacade,
             @NonNull final BlockBufferService blockBufferService,
-            Map<Class<?>, ServiceApiProvider<?>> apiProviders) {
+            @NonNull final Map<Class<?>, ServiceApiProvider<?>> apiProviders) {
         this.networkInfo = requireNonNull(networkInfo);
         this.stakePeriodChanges = requireNonNull(stakePeriodChanges);
         this.dispatchProcessor = requireNonNull(dispatchProcessor);

// SPDX-License-Identifier: Apache-2.0
package com.hedera.node.app.workflows.handle;

import static com.hedera.hapi.node.base.ResponseCodeEnum.BUSY;
import static com.hedera.hapi.util.HapiUtils.asTimestamp;
import static com.hedera.node.app.blocks.BlockStreamManager.PendingWork.GENESIS_WORK;
import static com.hedera.node.app.records.schemas.V0490BlockRecordSchema.BLOCK_INFO_STATE_KEY;
import static com.hedera.node.app.spi.workflows.HandleContext.TransactionCategory.SCHEDULED;
import static com.hedera.node.app.state.logging.TransactionStateLogger.logStartEvent;
import static com.hedera.node.app.state.logging.TransactionStateLogger.logStartRound;
import static com.hedera.node.app.state.logging.TransactionStateLogger.logStartUserTransaction;
import static com.hedera.node.app.state.logging.TransactionStateLogger.logStartUserTransactionPreHandleResultP2;
import static com.hedera.node.app.state.logging.TransactionStateLogger.logStartUserTransactionPreHandleResultP3;
import static com.hedera.node.app.state.merkle.VersionUtils.isSoOrdered;
import static com.hedera.node.app.workflows.handle.TransactionType.ORDINARY_TRANSACTION;
import static com.hedera.node.app.workflows.handle.TransactionType.POST_UPGRADE_TRANSACTION;
import static com.hedera.node.config.types.StreamMode.BLOCKS;
import static com.hedera.node.config.types.StreamMode.BOTH;
import static com.hedera.node.config.types.StreamMode.RECORDS;
import static com.swirlds.platform.system.InitTrigger.EVENT_STREAM_RECOVERY;
import static com.swirlds.platform.system.status.PlatformStatus.ACTIVE;
import static com.swirlds.state.lifecycle.HapiUtils.SEMANTIC_VERSION_COMPARATOR;
import static java.util.Objects.requireNonNull;

import com.hedera.hapi.block.stream.BlockItem;
import com.hedera.hapi.block.stream.input.EventHeader;
import com.hedera.hapi.block.stream.input.RoundHeader;
import com.hedera.hapi.block.stream.output.StateChanges;
import com.hedera.hapi.node.base.ResponseCodeEnum;
import com.hedera.hapi.node.base.SemanticVersion;
import com.hedera.hapi.node.base.Transaction;
import com.hedera.hapi.node.state.blockrecords.BlockInfo;
import com.hedera.hapi.node.transaction.ExchangeRateSet;
import com.hedera.hapi.platform.event.StateSignatureTransaction;
import com.hedera.hapi.util.HapiUtils;
import com.hedera.node.app.blocks.BlockStreamManager;
import com.hedera.node.app.blocks.impl.BoundaryStateChangeListener;
import com.hedera.node.app.blocks.impl.KVStateChangeListener;
import com.hedera.node.app.fees.ExchangeRateManager;
import com.hedera.node.app.hints.HintsService;
import com.hedera.node.app.hints.impl.ReadableHintsStoreImpl;
import com.hedera.node.app.hints.impl.WritableHintsStoreImpl;
import com.hedera.node.app.history.HistoryService;
import com.hedera.node.app.history.impl.WritableHistoryStoreImpl;
import com.hedera.node.app.ids.EntityIdService;
import com.hedera.node.app.ids.WritableEntityIdStore;
import com.hedera.node.app.info.CurrentPlatformStatus;
import com.hedera.node.app.records.BlockRecordManager;
import com.hedera.node.app.records.BlockRecordService;
import com.hedera.node.app.roster.ActiveRosters;
import com.hedera.node.app.roster.RosterService;
import com.hedera.node.app.service.schedule.ExecutableTxn;
import com.hedera.node.app.service.schedule.ScheduleService;
import com.hedera.node.app.service.schedule.impl.WritableScheduleStoreImpl;
import com.hedera.node.app.service.token.TokenService;
import com.hedera.node.app.service.token.impl.WritableNetworkStakingRewardsStore;
import com.hedera.node.app.service.token.impl.WritableStakingInfoStore;
import com.hedera.node.app.service.token.impl.handlers.staking.StakeInfoHelper;
import com.hedera.node.app.service.token.impl.handlers.staking.StakePeriodManager;
import com.hedera.node.app.spi.workflows.record.StreamBuilder;
import com.hedera.node.app.state.HederaRecordCache;
import com.hedera.node.app.state.HederaRecordCache.DueDiligenceFailure;
import com.hedera.node.app.state.recordcache.LegacyListRecordSource;
import com.hedera.node.app.store.StoreFactoryImpl;
import com.hedera.node.app.throttle.CongestionMetrics;
import com.hedera.node.app.throttle.ThrottleServiceManager;
import com.hedera.node.app.workflows.OpWorkflowMetrics;
import com.hedera.node.app.workflows.TransactionInfo;
import com.hedera.node.app.workflows.handle.cache.CacheWarmer;
import com.hedera.node.app.workflows.handle.record.SystemTransactions;
import com.hedera.node.app.workflows.handle.steps.HollowAccountCompletions;
import com.hedera.node.app.workflows.handle.steps.ParentTxn;
import com.hedera.node.app.workflows.handle.steps.ParentTxnFactory;
import com.hedera.node.app.workflows.handle.steps.StakePeriodChanges;
import com.hedera.node.config.ConfigProvider;
import com.hedera.node.config.data.BlockStreamConfig;
import com.hedera.node.config.data.ConsensusConfig;
import com.hedera.node.config.data.SchedulingConfig;
import com.hedera.node.config.data.TssConfig;
import com.hedera.node.config.types.StreamMode;
import com.hedera.pbj.runtime.io.buffer.Bytes;
import com.swirlds.platform.components.transaction.system.ScopedSystemTransaction;
import com.swirlds.platform.state.service.ReadableRosterStoreImpl;
import com.swirlds.platform.system.InitTrigger;
import com.swirlds.platform.system.Round;
import com.swirlds.platform.system.SoftwareVersion;
import com.swirlds.platform.system.transaction.ConsensusTransaction;
import com.swirlds.state.State;
import com.swirlds.state.lifecycle.info.NetworkInfo;
import com.swirlds.state.lifecycle.info.NodeInfo;
import com.swirlds.state.spi.CommittableWritableStates;
import com.swirlds.state.spi.WritableStates;
import edu.umd.cs.findbugs.annotations.NonNull;
import edu.umd.cs.findbugs.annotations.Nullable;
import java.time.Instant;
import java.util.ArrayList;
import java.util.List;
import java.util.concurrent.atomic.AtomicBoolean;
import java.util.function.Consumer;
import java.util.function.Function;
import javax.inject.Inject;
import javax.inject.Singleton;
import org.apache.logging.log4j.LogManager;
import org.apache.logging.log4j.Logger;

/**
 * The handle workflow that is responsible for handling the next {@link Round} of transactions.
 */
@Singleton
public class HandleWorkflow {
    private static final Logger logger = LogManager.getLogger(HandleWorkflow.class);

    public static final String ALERT_MESSAGE = "Possibly CATASTROPHIC failure";
    public static final String SYSTEM_ENTITIES_CREATED_MSG = "System entities created";

    private final StreamMode streamMode;
    private final NetworkInfo networkInfo;
    private final StakePeriodChanges stakePeriodChanges;
    private final DispatchProcessor dispatchProcessor;
    private final BlockRecordManager blockRecordManager;
    private final BlockStreamManager blockStreamManager;
    private final CacheWarmer cacheWarmer;
    private final OpWorkflowMetrics opWorkflowMetrics;
    private final ThrottleServiceManager throttleServiceManager;
    private final SemanticVersion version;
    private final InitTrigger initTrigger;
    private final HollowAccountCompletions hollowAccountCompletions;
    private final SystemTransactions systemTransactions;
    private final StakeInfoHelper stakeInfoHelper;
    private final HederaRecordCache recordCache;
    private final ExchangeRateManager exchangeRateManager;
    private final StakePeriodManager stakePeriodManager;
    private final List<StateChanges.Builder> migrationStateChanges;
    private final ParentTxnFactory parentTxnFactory;
    private final HintsService hintsService;
    private final HistoryService historyService;
    private final ConfigProvider configProvider;
    private final KVStateChangeListener kvStateChangeListener;
    private final BoundaryStateChangeListener boundaryStateChangeListener;
    private final ScheduleService scheduleService;
    private final CongestionMetrics congestionMetrics;
    private final Function<SemanticVersion, SoftwareVersion> softwareVersionFactory;
    private final CurrentPlatformStatus currentPlatformStatus;

    @Nullable
    private final AtomicBoolean systemEntitiesCreatedFlag;

    // The last second since the epoch at which the metrics were updated; this does not affect transaction handling
    private long lastMetricUpdateSecond;
    // The last second for which this workflow has confirmed all scheduled transactions are executed
    private long lastExecutedSecond;

    @Inject
    public HandleWorkflow(
            @NonNull final NetworkInfo networkInfo,
            @NonNull final StakePeriodChanges stakePeriodChanges,
            @NonNull final DispatchProcessor dispatchProcessor,
            @NonNull final ConfigProvider configProvider,
            @NonNull final BlockRecordManager blockRecordManager,
            @NonNull final BlockStreamManager blockStreamManager,
            @NonNull final CacheWarmer cacheWarmer,
            @NonNull final OpWorkflowMetrics opWorkflowMetrics,
            @NonNull final ThrottleServiceManager throttleServiceManager,
            @NonNull final SemanticVersion version,
            @NonNull final InitTrigger initTrigger,
            @NonNull final HollowAccountCompletions hollowAccountCompletions,
            @NonNull final SystemTransactions systemTransactions,
            @NonNull final StakeInfoHelper stakeInfoHelper,
            @NonNull final HederaRecordCache recordCache,
            @NonNull final ExchangeRateManager exchangeRateManager,
            @NonNull final StakePeriodManager stakePeriodManager,
            @NonNull final List<StateChanges.Builder> migrationStateChanges,
            @NonNull final ParentTxnFactory parentTxnFactory,
            @NonNull final KVStateChangeListener kvStateChangeListener,
            @NonNull final BoundaryStateChangeListener boundaryStateChangeListener,
            @NonNull final ScheduleService scheduleService,
            @NonNull final HintsService hintsService,
            @NonNull final HistoryService historyService,
            @NonNull final CongestionMetrics congestionMetrics,
            @NonNull final Function<SemanticVersion, SoftwareVersion> softwareVersionFactory,
            @NonNull final CurrentPlatformStatus currentPlatformStatus,
            @Nullable final AtomicBoolean systemEntitiesCreatedFlag) {
        this.networkInfo = requireNonNull(networkInfo);
        this.stakePeriodChanges = requireNonNull(stakePeriodChanges);
        this.dispatchProcessor = requireNonNull(dispatchProcessor);
        this.blockRecordManager = requireNonNull(blockRecordManager);
        this.blockStreamManager = requireNonNull(blockStreamManager);
        this.cacheWarmer = requireNonNull(cacheWarmer);
        this.opWorkflowMetrics = requireNonNull(opWorkflowMetrics);
        this.throttleServiceManager = requireNonNull(throttleServiceManager);
        this.version = requireNonNull(version);
        this.initTrigger = requireNonNull(initTrigger);
        this.hollowAccountCompletions = requireNonNull(hollowAccountCompletions);
        this.systemTransactions = requireNonNull(systemTransactions);
        this.stakeInfoHelper = requireNonNull(stakeInfoHelper);
        this.recordCache = requireNonNull(recordCache);
        this.exchangeRateManager = requireNonNull(exchangeRateManager);
        this.stakePeriodManager = requireNonNull(stakePeriodManager);
        this.migrationStateChanges = new ArrayList<>(migrationStateChanges);
        this.parentTxnFactory = requireNonNull(parentTxnFactory);
        this.configProvider = requireNonNull(configProvider);
        this.kvStateChangeListener = requireNonNull(kvStateChangeListener);
        this.boundaryStateChangeListener = requireNonNull(boundaryStateChangeListener);
        this.scheduleService = requireNonNull(scheduleService);
        this.congestionMetrics = requireNonNull(congestionMetrics);
        this.streamMode = configProvider
                .getConfiguration()
                .getConfigData(BlockStreamConfig.class)
                .streamMode();
        this.hintsService = requireNonNull(hintsService);
        this.historyService = requireNonNull(historyService);
        this.softwareVersionFactory = requireNonNull(softwareVersionFactory);
        this.currentPlatformStatus = requireNonNull(currentPlatformStatus);
        this.systemEntitiesCreatedFlag = systemEntitiesCreatedFlag;
    }

    /**
     * Handles the next {@link Round}
     *
     * @param state the writable {@link State} that this round will work on
     * @param round the next {@link Round} that needs to be processed
     * @param stateSignatureTxnCallback A callback to be called when encountering a {@link StateSignatureTransaction}
     */
    public void handleRound(
            @NonNull final State state,
            @NonNull final Round round,
            @NonNull final Consumer<ScopedSystemTransaction<StateSignatureTransaction>> stateSignatureTxnCallback) {
        logStartRound(round);
        cacheWarmer.warm(state, round);
        if (streamMode != RECORDS) {
            blockStreamManager.startRound(round, state);
            blockStreamManager.writeItem(BlockItem.newBuilder()
                    .roundHeader(new RoundHeader(round.getRoundNum()))
                    .build());
            if (!migrationStateChanges.isEmpty()) {
                final var startupConsTime = systemTransactions.startupWorkConsTimeFor(
                        round.iterator().next().getConsensusTimestamp());
                migrationStateChanges.forEach(builder -> blockStreamManager.writeItem(BlockItem.newBuilder()
                        .stateChanges(builder.consensusTimestamp(asTimestamp(startupConsTime))
                                .build())
                        .build()));
                migrationStateChanges.clear();
            }
        }
        final boolean isGenesis =
                switch (streamMode) {
                    case RECORDS -> blockRecordManager
                            .consTimeOfLastHandledTxn()
                            .equals(Instant.EPOCH);
                    case BLOCKS, BOTH -> blockStreamManager.pendingWork() == GENESIS_WORK;
                };
        if (isGenesis) {
            final var genesisEventTime = round.iterator().next().getConsensusTimestamp();
            logger.info("Doing genesis setup before {}", genesisEventTime);
            systemTransactions.doGenesisSetup(genesisEventTime, state);
            if (streamMode != RECORDS) {
                blockStreamManager.confirmPendingWorkFinished();
            }
            logger.info(SYSTEM_ENTITIES_CREATED_MSG);
            requireNonNull(systemEntitiesCreatedFlag).set(true);
        }

        reconcileTssState(
                configProvider.getConfiguration().getConfigData(TssConfig.class), state, round.getConsensusTimestamp());
        recordCache.resetRoundReceipts();
        try {
            handleEvents(state, round, stateSignatureTxnCallback);
        } finally {
            // Even if there is an exception somewhere, we need to commit the receipts of any handled transactions
            // to the state so these transactions cannot be replayed in future rounds
            recordCache.commitRoundReceipts(state, round.getConsensusTimestamp());
        }
    }

    /**
     * Applies all effects of the events in the given round to the given state, writing stream items
     * that capture these effects in the process.
     *
     * @param state the state to apply the effects to
     * @param round the round to apply the effects of
     * @param stateSignatureTxnCallback A callback to be called when encountering a {@link StateSignatureTransaction}
     */
    private void handleEvents(
            @NonNull final State state,
            @NonNull final Round round,
            @NonNull final Consumer<ScopedSystemTransaction<StateSignatureTransaction>> stateSignatureTxnCallback) {
        boolean userTransactionsHandled = false;
        for (final var event : round) {
            if (streamMode != RECORDS) {
                final var headerItem = BlockItem.newBuilder()
                        .eventHeader(new EventHeader(event.getEventCore(), event.getSignature()))
                        .build();
                blockStreamManager.writeItem(headerItem);
            }
            final var creator = networkInfo.nodeInfo(event.getCreatorId().id());
            if (creator == null) {
                if (!isSoOrdered(event.getSoftwareVersion(), version)) {
                    // We were given an event for a node that does not exist in the address book and was not from
                    // a strictly earlier software upgrade. This will be logged as a warning, as this should never
                    // happen, and we will skip the event. The platform should guarantee that we never receive an event
                    // that isn't associated with the address book, and every node in the address book must have an
                    // account ID, since you cannot delete an account belonging to a node, and you cannot change the
                    // address book non-deterministically.
                    logger.warn(
                            "Received event (version {} vs current {}) from node {} which is not in the address book",
                            HapiUtils.toString(event.getSoftwareVersion()),
                            HapiUtils.toString(version),
                            event.getCreatorId());
                }
                continue;
            }

            final Consumer<StateSignatureTransaction> simplifiedStateSignatureTxnCallback = txn -> {
                final var scopedTxn =
                        new ScopedSystemTransaction<>(event.getCreatorId(), event.getSoftwareVersion(), txn);
                stateSignatureTxnCallback.accept(scopedTxn);
            };

            // log start of event to transaction state log
            logStartEvent(event, creator);
            // handle each transaction of the event
            for (final var it = event.consensusTransactionIterator(); it.hasNext(); ) {
                final var platformTxn = it.next();
                try {
                    userTransactionsHandled |= handlePlatformTransaction(
                            state,
                            creator,
                            platformTxn,
                            event.getSoftwareVersion(),
                            simplifiedStateSignatureTxnCallback,
                            userTransactionsHandled);
                } catch (final Exception e) {
                    logger.fatal(
                            "Possibly CATASTROPHIC failure while running the handle workflow. "
                                    + "While this node may not die right away, it is in a bad way, most likely fatally.",
                            e);
                }
            }
        }
        // Update all throttle metrics once per round
        throttleServiceManager.updateAllMetrics();
        // Inform the BlockRecordManager that the round is complete, so it can update running-hashes in state
        // that have been being computed in background threads. The running hash has to be included in
        // state, but we want to synchronize with background threads as infrequently as possible. So once per
        // round is the minimum we can do. Note the BlockStreamManager#endRound() method is called in Hedera's
        // implementation of ConsensusStateEventHandler#onSealConsensusRound(), since the BlockStreamManager cannot do
        // its
        // end-of-block work until the platform has finished all its state changes.
        if (userTransactionsHandled && streamMode != BLOCKS) {
            blockRecordManager.endRound(state);
        }
    }

    /**
     * Handles a platform transaction. This method is responsible for creating a {@link ParentTxn} and
     * executing the workflow for the transaction. This produces a stream of records that are then passed to the
     * {@link BlockRecordManager} to be externalized.
     *
     * @param state the writable {@link State} that this transaction will work on
     * @param creator the {@link NodeInfo} of the creator of the transaction
     * @param txn the {@link ConsensusTransaction} to be handled
     * @param txnVersion the software version for the event containing the transaction
     * @param userTxnHandled whether a user transaction has been handled in this round
     * @return {@code true} if the transaction was a user transaction, {@code false} if a system transaction
     */
    private boolean handlePlatformTransaction(
            @NonNull final State state,
            @NonNull final NodeInfo creator,
            @NonNull final ConsensusTransaction txn,
            @NonNull final SemanticVersion txnVersion,
            @NonNull final Consumer<StateSignatureTransaction> stateSignatureTxnCallback,
            final boolean userTxnHandled) {
        final var handleStart = System.nanoTime();

        // Always use platform-assigned time for user transaction, c.f. https://hips.hedera.com/hip/hip-993
        final var consensusNow = txn.getConsensusTimestamp();
        var type = ORDINARY_TRANSACTION;
        stakePeriodManager.setCurrentStakePeriodFor(consensusNow);
        boolean startsNewRecordFile = false;
        if (streamMode != BLOCKS) {
            startsNewRecordFile = blockRecordManager.willOpenNewBlock(consensusNow, state);
            if (streamMode == RECORDS && startsNewRecordFile) {
                type = typeOfBoundary(state);
            }
        }
        if (streamMode != RECORDS) {
            type = switch (blockStreamManager.pendingWork()) {
                case POST_UPGRADE_WORK -> POST_UPGRADE_TRANSACTION;
                default -> ORDINARY_TRANSACTION;};
        }
        final var userTxn =
                parentTxnFactory.createUserTxn(state, creator, txn, consensusNow, type, stateSignatureTxnCallback);
        if (userTxn == null) {
            return false;
        } else if (streamMode != BLOCKS && startsNewRecordFile) {
            blockRecordManager.startUserTransaction(consensusNow, state);
        }

        var lastRecordManagerTime = streamMode == RECORDS ? blockRecordManager.consTimeOfLastHandledTxn() : null;
        final var handleOutput = executeSubmittedParent(userTxn, txnVersion, state);
        if (streamMode != BLOCKS) {
            final var records = ((LegacyListRecordSource) handleOutput.recordSourceOrThrow()).precomputedRecords();
            blockRecordManager.endUserTransaction(records.stream(), state);
        }
        if (streamMode != RECORDS) {
            handleOutput.blockRecordSourceOrThrow().forEachItem(blockStreamManager::writeItem);
            if (!userTxnHandled) {
                blockStreamManager.setRoundFirstTransactionTime(handleOutput.firstAssignedConsensusTime());
            }
        }

        opWorkflowMetrics.updateDuration(userTxn.functionality(), (int) (System.nanoTime() - handleStart));
        congestionMetrics.updateMultiplier(userTxn.txnInfo(), userTxn.readableStoreFactory());

        if (streamMode == RECORDS) {
            // We don't support long-term scheduled transactions if only producing records
            // because that legacy state doesn't have an appropriate way to track the status
            // of triggered execution work; so we just purge all expired schedules without
            // further consideration here
            purgeScheduling(state, lastRecordManagerTime, userTxn.consensusNow());
        } else {
            var executionStart = blockStreamManager.lastIntervalProcessTime();
            if (executionStart.equals(Instant.EPOCH)) {
                executionStart = userTxn.consensusNow();
            }
            try {
                // We execute as many schedules expiring in [lastIntervalProcessTime, consensusNow]
                // as there are available consensus times and execution slots (ordinarily there will
                // be more than enough of both, but we must be prepared for the edge cases)
                executeAsManyScheduled(state, executionStart, userTxn.consensusNow(), userTxn.creatorInfo());
            } catch (Exception e) {
                logger.error(
                        "{} - unhandled exception while executing schedules between [{}, {}]",
                        ALERT_MESSAGE,
                        executionStart,
                        userTxn.consensusNow(),
                        e);
                // This should never happen, but if it does, we skip over everything in the interval to
                // avoid being stuck in a crash loop here
                blockStreamManager.setLastIntervalProcessTime(userTxn.consensusNow());
            }
        }
        return true;
    }

    /**
     * Executes as many transactions scheduled to expire in the interval {@code [executionStart, consensusNow]} as
     * possible from the given state, given some context of the triggering user transaction.
     * <p>
     * As a side effect on the workflow internal state, updates the {@link BlockStreamManager}'s last interval process
     * time to the latest time known to have been processed; and the {@link #lastExecutedSecond} value to the last
     * second of the interval for which all scheduled transactions were executed.
     *
     * @param state the state to execute scheduled transactions from
     * @param executionStart the start of the interval to execute transactions in
     * @param consensusNow the consensus time at which the user transaction triggering this execution was processed
     * @param creatorInfo the node info of the user transaction creator
     */
    private void executeAsManyScheduled(
            @NonNull final State state,
            @NonNull final Instant executionStart,
            @NonNull final Instant consensusNow,
            @NonNull final NodeInfo creatorInfo) {
        // Non-final right endpoint of the execution interval, in case we cannot do all the scheduled work
        var executionEnd = consensusNow;
        // We only construct an Iterator<ExecutableTxn> if this is not genesis, and we haven't already
        // created and exhausted iterators through the last second in the interval
        if (executionEnd.getEpochSecond() > lastExecutedSecond) {
            final var config = configProvider.getConfiguration();
            final var schedulingConfig = config.getConfigData(SchedulingConfig.class);
            final var consensusConfig = config.getConfigData(ConsensusConfig.class);
            // Since the next platform-assigned consensus time may be as early as (now + separationNanos),
            // we must ensure that even if the last scheduled execution time is followed by the maximum
            // number of child transactions, the last child's assigned time will be strictly before the
            // first of the next consensus time's possible preceding children; that is, strictly before
            // (now + separationNanos) - (maxAfter + maxBefore + 1)
            final var lastUsableTime = consensusNow.plusNanos(schedulingConfig.consTimeSeparationNanos()
                    - consensusConfig.handleMaxPrecedingRecords()
                    - (consensusConfig.handleMaxFollowingRecords() + 1));
            // The first possible time for the next execution is strictly after the last execution time
            // consumed for the triggering user transaction; plus the maximum number of preceding children
            var nextTime = boundaryStateChangeListener
                    .lastConsensusTimeOrThrow()
                    .plusNanos(consensusConfig.handleMaxPrecedingRecords() + 1);
            final var entityIdWritableStates = state.getWritableStates(EntityIdService.NAME);
            final var writableEntityIdStore = new WritableEntityIdStore(entityIdWritableStates);
            // Now we construct the iterator and start executing transactions in this interval
            final var iter = scheduleService.executableTxns(
                    executionStart,
                    consensusNow,
                    StoreFactoryImpl.from(
                            state, ScheduleService.NAME, config, writableEntityIdStore, softwareVersionFactory));

            final var writableStates = state.getWritableStates(ScheduleService.NAME);
            // Configuration sets a maximum number of execution slots per user transaction
            int n = schedulingConfig.maxExecutionsPerUserTxn();
            while (iter.hasNext() && !nextTime.isAfter(lastUsableTime) && n > 0) {
                final var executableTxn = iter.next();
                if (schedulingConfig.longTermEnabled()) {
                    stakePeriodManager.setCurrentStakePeriodFor(nextTime);
                    if (streamMode == BOTH) {
                        blockRecordManager.startUserTransaction(nextTime, state);
                    }
                    final var handleOutput = executeScheduled(state, nextTime, creatorInfo, executableTxn);
                    handleOutput.blockRecordSourceOrThrow().forEachItem(blockStreamManager::writeItem);
                    if (streamMode == BOTH) {
                        final var records =
                                ((LegacyListRecordSource) handleOutput.recordSourceOrThrow()).precomputedRecords();
                        blockRecordManager.endUserTransaction(records.stream(), state);
                    }
                }
                executionEnd = executableTxn.nbf();
                doStreamingKVChanges(
                        writableStates,
                        entityIdWritableStates,
                        boundaryStateChangeListener.lastConsensusTimeOrThrow(),
                        iter::remove);
                nextTime = boundaryStateChangeListener
                        .lastConsensusTimeOrThrow()
                        .plusNanos(consensusConfig.handleMaxPrecedingRecords() + 1);
                n--;
            }
            // The purgeUntilNext() iterator extension purges any schedules with wait_until_expiry=false
            // that expire after the last schedule returned from next(), until either the next executable
            // schedule or the iterator boundary is reached
            doStreamingKVChanges(
                    writableStates,
                    entityIdWritableStates,
                    boundaryStateChangeListener.lastConsensusTimeOrThrow(),
                    iter::purgeUntilNext);
            // If the iterator is not exhausted, we can only mark the second _before_ the last-executed NBF time
            // as complete; if it is exhausted, we mark the rightmost second of the interval as complete
            if (iter.hasNext()) {
                lastExecutedSecond = executionEnd.getEpochSecond() - 1;
            } else {
                // We exhausted the iterator, so jump back ahead to the interval right endpoint
                executionEnd = consensusNow;
                lastExecutedSecond = consensusNow.getEpochSecond();
            }
        }
        // Update our last-processed time with where we ended
        blockStreamManager.setLastIntervalProcessTime(executionEnd);
    }

    /**
     * Type inference helper to compute the base builder for a {@link ParentTxn} derived from a
     * {@link ExecutableTxn}.
     *
     * @param <T> the type of the stream builder
     * @param executableTxn the executable transaction to compute the base builder for
     * @param parentTxn the user transaction derived from the executable transaction
     * @return the base builder for the user transaction
     */
    private <T extends StreamBuilder> T baseBuilderFor(
            @NonNull final ExecutableTxn<T> executableTxn, @NonNull final ParentTxn parentTxn) {
        return parentTxn.initBaseBuilder(
                exchangeRateManager.exchangeRates(), executableTxn.builderType(), executableTxn.builderSpec());
    }

    /**
     * Purges all service state used for scheduling work that was expired by the last time the purge
     * was triggered; but is not expired at the current time. Returns true if the last purge time
     * should be set to the current time.
     *
     * @param state the state to purge
     * @param then the last time the purge was triggered
     * @param now the current time
     */
    private void purgeScheduling(@NonNull final State state, final Instant then, final Instant now) {
        if (!Instant.EPOCH.equals(then) && then.getEpochSecond() < now.getEpochSecond()) {
            final var writableStates = state.getWritableStates(ScheduleService.NAME);
            final var entityIdWritableStates = state.getWritableStates(EntityIdService.NAME);
            final var entityCounters = new WritableEntityIdStore(entityIdWritableStates);
            doStreamingKVChanges(writableStates, entityIdWritableStates, now, () -> {
                final var scheduleStore = new WritableScheduleStoreImpl(writableStates, entityCounters);
                scheduleStore.purgeExpiredRangeClosed(then.getEpochSecond(), now.getEpochSecond() - 1);
            });
        }
    }

    /**
     * Executes the user transaction and returns the output that should be externalized in the
     * block stream. (And if still producing records, the precomputed records.)
     * <p>
     * Never throws an exception without a fundamental breakdown of the system invariants. If
     * there is an internal error when executing the transaction, returns stream output of
     * just the transaction with a {@link ResponseCodeEnum#FAIL_INVALID} transaction result,
     * and no other side effects.
     *
     * @param parentTxn the user transaction to execute
     * @param txnVersion the software version for the event containing the transaction
     * @param state the state to commit any direct changes against
     * @return the stream output from executing the transaction
     */
    private HandleOutput executeSubmittedParent(
            @NonNull final ParentTxn parentTxn, @NonNull final SemanticVersion txnVersion, @NonNull final State state) {
        try {
            if (isOlderSoftwareEvent(txnVersion)) {
                if (streamMode != BLOCKS) {
                    // This updates consTimeOfLastHandledTxn as a side effect
                    blockRecordManager.advanceConsensusClock(parentTxn.consensusNow(), parentTxn.state());
                }
                blockStreamManager.setLastHandleTime(parentTxn.consensusNow());
                initializeBuilderInfo(parentTxn.baseBuilder(), parentTxn.txnInfo(), exchangeRateManager.exchangeRates())
                        .status(BUSY);
                // Flushes the BUSY builder to the stream, no other side effects
                parentTxn.stack().commitTransaction(parentTxn.baseBuilder());
            } else {
                if (parentTxn.type() == POST_UPGRADE_TRANSACTION) {
                    // Since we track node stake metadata separately from the future address book (FAB),
                    // we need to update that stake metadata from any node additions or deletions that
                    // just took effect; it would be nice to unify the FAB and stake metadata in the future.
                    // IMPORTANT:
                    //   (1) These K/V changes must be committed directly to the state instead of
                    //   being accumulated in the user stack in case it is rolled back.
                    //   (2) The K/V changes must also be written immediately in their own block item,
                    //   instead of being added to the base builder state changes, because if there is
                    //   a preceding NodeStakeUpdate added later in executeTopLevel(), *its* state changes
                    //   will come before the base builder's changes in the block stream
                    final var writableTokenStates = state.getWritableStates(TokenService.NAME);
                    final var writableEntityIdStates = state.getWritableStates(EntityIdService.NAME);
                    final int maxPrecedingRecords = parentTxn
                            .config()
                            .getConfigData(ConsensusConfig.class)
                            .handleMaxPrecedingRecords();
                    doStreamingKVChanges(
                            writableTokenStates,
                            // Ensure that even if the user txn has preceding children, these state changes still have
                            // an earlier consensus time; since in fact they are, in fact, committed first
                            writableEntityIdStates,
                            parentTxn.consensusNow().minusNanos(maxPrecedingRecords + 1),
                            () -> stakeInfoHelper.adjustPostUpgradeStakes(
                                    networkInfo,
                                    parentTxn.config(),
                                    new WritableStakingInfoStore(
                                            writableTokenStates, new WritableEntityIdStore(writableEntityIdStates)),
                                    new WritableNetworkStakingRewardsStore(writableTokenStates)));
                    if (streamMode == RECORDS) {
                        // Only update this if we are relying on RecordManager state for post-upgrade processing
                        blockRecordManager.markMigrationRecordsStreamed();
                        parentTxn.stack().commitSystemStateChanges();
                    }
                }

<<<<<<< HEAD
                final var dispatch = userTxnFactory.createDispatch(userTxn, exchangeRateManager.exchangeRates());
                advanceTimeFor(userTxn, dispatch);
                logPreDispatch(userTxn);
                if (userTxn.type() != ORDINARY_TRANSACTION) {
                    if (userTxn.type() == GENESIS_TRANSACTION) {
                        logger.info("Doing genesis setup @ {}", userTxn.consensusNow());
                        systemSetup.doGenesisSetup(dispatch);
                    } else if (userTxn.type() == POST_UPGRADE_TRANSACTION) {
                        logger.info("Doing post-upgrade setup @ {}", userTxn.consensusNow());
                        systemSetup.doPostUpgradeSetup(dispatch);
                    }
=======
                final var dispatch = parentTxnFactory.createDispatch(parentTxn, exchangeRateManager.exchangeRates());
                advanceTimeFor(parentTxn, dispatch);
                logPreDispatch(parentTxn);
                if (parentTxn.type() == POST_UPGRADE_TRANSACTION) {
                    logger.info("Doing post-upgrade setup @ {}", parentTxn.consensusNow());
                    systemTransactions.doPostUpgradeSetup(dispatch);
                    // Only for 0.59.0 we need to update the entity ID store entity counts
                    systemTransactions.initializeEntityCounts(dispatch);
>>>>>>> afa51b03
                    if (streamMode != RECORDS) {
                        blockStreamManager.confirmPendingWorkFinished();
                    }
                }
                hollowAccountCompletions.completeHollowAccounts(parentTxn, dispatch);
                dispatchProcessor.processDispatch(dispatch);
                updateWorkflowMetrics(parentTxn);
            }
            final var handleOutput =
                    parentTxn.stack().buildHandleOutput(parentTxn.consensusNow(), exchangeRateManager.exchangeRates());
            recordCache.addRecordSource(
                    parentTxn.creatorInfo().nodeId(),
                    parentTxn.txnInfo().transactionID(),
                    parentTxn.preHandleResult().dueDiligenceFailure(),
                    handleOutput.preferringBlockRecordSource());
            return handleOutput;
        } catch (final Exception e) {
            logger.error("{} - exception thrown while handling user transaction", ALERT_MESSAGE, e);
            return HandleOutput.failInvalidStreamItems(
                    parentTxn, exchangeRateManager.exchangeRates(), streamMode, recordCache);
        }
    }

    /**
     * Executes the scheduled transaction against the given state at the given time and returns
     * the output that should be externalized in the block stream. (And if still producing records,
     * the precomputed records.)
     * <p>
     * Never throws an exception without a fundamental breakdown of the system invariants. If
     * there is an internal error when executing the transaction, returns stream output of just the
     * scheduled transaction with a {@link ResponseCodeEnum#FAIL_INVALID} transaction result, and
     * no other side effects.
     *
     * @param state the state to execute the transaction against
     * @param consensusNow the time to execute the transaction at
     * @return the stream output from executing the transaction
     */
    private HandleOutput executeScheduled(
            @NonNull final State state,
            @NonNull final Instant consensusNow,
            @NonNull final NodeInfo creatorInfo,
            @NonNull final ExecutableTxn<? extends StreamBuilder> executableTxn) {
        final var scheduledTxn = parentTxnFactory.createSystemTxn(
                state, creatorInfo, consensusNow, ORDINARY_TRANSACTION, executableTxn.payerId(), executableTxn.body());
        final var baseBuilder = baseBuilderFor(executableTxn, scheduledTxn);
        final var dispatch =
                parentTxnFactory.createDispatch(scheduledTxn, baseBuilder, executableTxn.keyVerifier(), SCHEDULED);
        advanceTimeFor(scheduledTxn, dispatch);
        try {
            dispatchProcessor.processDispatch(dispatch);
            final var handleOutput = scheduledTxn
                    .stack()
                    .buildHandleOutput(scheduledTxn.consensusNow(), exchangeRateManager.exchangeRates());
            recordCache.addRecordSource(
                    scheduledTxn.creatorInfo().nodeId(),
                    scheduledTxn.txnInfo().transactionID(),
                    DueDiligenceFailure.NO,
                    handleOutput.preferringBlockRecordSource());
            return handleOutput;
        } catch (final Exception e) {
            logger.error("{} - exception thrown while handling scheduled transaction", ALERT_MESSAGE, e);
            return HandleOutput.failInvalidStreamItems(
                    scheduledTxn, exchangeRateManager.exchangeRates(), streamMode, recordCache);
        }
    }

    /**
     * Manages time-based side effects for the given user transaction and dispatch.
     *
     * @param parentTxn the user transaction to manage time for
     * @param dispatch the dispatch to manage time for
     */
    private void advanceTimeFor(@NonNull final ParentTxn parentTxn, @NonNull final Dispatch dispatch) {
        // WARNING: The check below relies on the BlockStreamManager's last-handled time not being updated yet,
        // so we must not call setLastHandleTime() until after them
        processStakePeriodChanges(parentTxn, dispatch);
        blockStreamManager.setLastHandleTime(parentTxn.consensusNow());
        if (streamMode != BLOCKS) {
            // This updates consTimeOfLastHandledTxn as a side effect
            blockRecordManager.advanceConsensusClock(parentTxn.consensusNow(), parentTxn.state());
        }
    }

    /**
     * Commits an action with side effects while capturing its key/value state changes and writing them to the
     * block stream.
     *
     * @param writableStates the writable states to commit the action to
     * @param entityIdWritableStates if not null, the writable states for the entity ID service
     * @param now the consensus timestamp of the action
     * @param action the action to commit
     */
    private void doStreamingKVChanges(
            @NonNull final WritableStates writableStates,
            @Nullable final WritableStates entityIdWritableStates,
            @NonNull final Instant now,
            @NonNull final Runnable action) {
        if (streamMode != RECORDS) {
            kvStateChangeListener.reset();
        }
        action.run();
        ((CommittableWritableStates) writableStates).commit();
        if (entityIdWritableStates != null) {
            ((CommittableWritableStates) entityIdWritableStates).commit();
        }
        if (streamMode != RECORDS) {
            final var changes = kvStateChangeListener.getStateChanges();
            if (!changes.isEmpty()) {
                final var stateChangesItem = BlockItem.newBuilder()
                        .stateChanges(new StateChanges(asTimestamp(now), new ArrayList<>(changes)))
                        .build();
                blockStreamManager.writeItem(stateChangesItem);
            }
        }
    }

    /**
     * Returns true if the software event is older than the current software version.
     *
     * @return true if the software event is older than the current software version
     */
    private boolean isOlderSoftwareEvent(@NonNull final SemanticVersion txnVersion) {
        return this.initTrigger != EVENT_STREAM_RECOVERY
                && SEMANTIC_VERSION_COMPARATOR.compare(version, txnVersion) > 0;
    }

    /**
     * Updates the metrics for the handle workflow.
     */
    private void updateWorkflowMetrics(@NonNull final ParentTxn parentTxn) {
        if (parentTxn.consensusNow().getEpochSecond() > lastMetricUpdateSecond) {
            opWorkflowMetrics.switchConsensusSecond();
            lastMetricUpdateSecond = parentTxn.consensusNow().getEpochSecond();
        }
    }

    /**
     * Initializes the base builder of the given user transaction initialized with its transaction
     * information. The record builder is initialized with the transaction, transaction bytes, transaction ID,
     * exchange rate, and memo.
     *
     * @param builder the base builder
     * @param txnInfo the transaction information
     * @param exchangeRateSet the active exchange rate set
     * @return the initialized base builder
     */
    public static StreamBuilder initializeBuilderInfo(
            @NonNull final StreamBuilder builder,
            @NonNull final TransactionInfo txnInfo,
            @NonNull final ExchangeRateSet exchangeRateSet) {
        final var transaction = txnInfo.transaction();
        // If the transaction uses the legacy body bytes field instead of explicitly
        // setting its signed bytes, the record will have the hash of its bytes as
        // serialized by PBJ
        final Bytes transactionBytes;
        if (transaction.signedTransactionBytes().length() > 0) {
            transactionBytes = transaction.signedTransactionBytes();
        } else {
            transactionBytes = Transaction.PROTOBUF.toBytes(transaction);
        }
        return builder.transaction(txnInfo.transaction())
                .functionality(txnInfo.functionality())
                .serializedTransaction(txnInfo.serializedTransaction())
                .transactionBytes(transactionBytes)
                .transactionID(txnInfo.txBody().transactionIDOrThrow())
                .exchangeRate(exchangeRateSet)
                .memo(txnInfo.txBody().memo());
    }

    /**
     * Processes any side effects of crossing a stake period boundary.
     *
     * @param parentTxn the user transaction that crossed the boundary
     * @param dispatch the dispatch for the user transaction that crossed the boundary
     */
    private void processStakePeriodChanges(@NonNull final ParentTxn parentTxn, @NonNull final Dispatch dispatch) {
        try {
            stakePeriodChanges.process(
                    dispatch,
                    parentTxn.stack(),
                    parentTxn.tokenContextImpl(),
                    streamMode,
                    blockStreamManager.lastHandleTime());
        } catch (final Exception e) {
            // We don't propagate a failure here to avoid a catastrophic scenario
            // where we are "stuck" trying to process node stake updates and never
            // get back to user transactions
            logger.error("Failed to process stake period changes", e);
        }
    }

    /**
     * Reconciles the state of the TSS system with the active rosters in the given state at the current time.
     *
     * @param tssConfig the TSS configuration
     * @param state the state to use when reconciling the TSS system state with the active rosters
     * @param now the current consensus time
     */
    private void reconcileTssState(
            @NonNull final TssConfig tssConfig, @NonNull final State state, @NonNull final Instant now) {
        if (tssConfig.hintsEnabled() || tssConfig.historyEnabled()) {
            final var rosterStore = new ReadableRosterStoreImpl(state.getReadableStates(RosterService.NAME));
            final var activeRosters = ActiveRosters.from(rosterStore);
            final var isActive = currentPlatformStatus.get() == ACTIVE;
            if (tssConfig.hintsEnabled()) {
                final var hintsWritableStates = state.getWritableStates(HintsService.NAME);
                final var hintsStore = new WritableHintsStoreImpl(hintsWritableStates);
                doStreamingKVChanges(
                        hintsWritableStates, null, now, () -> hintsService.executeCrsWork(hintsStore, now, isActive));
                doStreamingKVChanges(
                        hintsWritableStates,
                        null,
                        now,
                        () -> hintsService.reconcile(activeRosters, hintsStore, now, tssConfig, isActive));
            }
            if (tssConfig.historyEnabled()) {
                final Bytes currentMetadata = tssConfig.hintsEnabled()
                        ? new ReadableHintsStoreImpl(state.getReadableStates(HintsService.NAME))
                                .getActiveVerificationKey()
                        : HintsService.DISABLED_HINTS_METADATA;
                final var historyWritableStates = state.getWritableStates(HistoryService.NAME);
                final var historyStore = new WritableHistoryStoreImpl(historyWritableStates);
                doStreamingKVChanges(
                        historyWritableStates,
                        null,
                        now,
                        () -> historyService.reconcile(
                                activeRosters, currentMetadata, historyStore, now, tssConfig, isActive));
            }
        }
    }

    private static void logPreDispatch(@NonNull final ParentTxn parentTxn) {
        if (logger.isDebugEnabled()) {
            logStartUserTransaction(
                    parentTxn.consensusNow(),
                    parentTxn.txnInfo().txBody(),
                    requireNonNull(parentTxn.txnInfo().payerID()));
            logStartUserTransactionPreHandleResultP2(parentTxn.preHandleResult());
            logStartUserTransactionPreHandleResultP3(parentTxn.preHandleResult());
        }
    }

    /**
     * Returns the type of transaction encountering the given state at a block boundary.
     *
     * @param state the boundary state
     * @return the type of the boundary transaction
     */
    private TransactionType typeOfBoundary(@NonNull final State state) {
        final var blockInfo = state.getReadableStates(BlockRecordService.NAME)
                .<BlockInfo>getSingleton(BLOCK_INFO_STATE_KEY)
                .get();
        return !requireNonNull(blockInfo).migrationRecordsStreamed() ? POST_UPGRADE_TRANSACTION : ORDINARY_TRANSACTION;
    }
}<|MERGE_RESOLUTION|>--- conflicted
+++ resolved
@@ -642,19 +642,6 @@
                     }
                 }
 
-<<<<<<< HEAD
-                final var dispatch = userTxnFactory.createDispatch(userTxn, exchangeRateManager.exchangeRates());
-                advanceTimeFor(userTxn, dispatch);
-                logPreDispatch(userTxn);
-                if (userTxn.type() != ORDINARY_TRANSACTION) {
-                    if (userTxn.type() == GENESIS_TRANSACTION) {
-                        logger.info("Doing genesis setup @ {}", userTxn.consensusNow());
-                        systemSetup.doGenesisSetup(dispatch);
-                    } else if (userTxn.type() == POST_UPGRADE_TRANSACTION) {
-                        logger.info("Doing post-upgrade setup @ {}", userTxn.consensusNow());
-                        systemSetup.doPostUpgradeSetup(dispatch);
-                    }
-=======
                 final var dispatch = parentTxnFactory.createDispatch(parentTxn, exchangeRateManager.exchangeRates());
                 advanceTimeFor(parentTxn, dispatch);
                 logPreDispatch(parentTxn);
@@ -663,7 +650,6 @@
                     systemTransactions.doPostUpgradeSetup(dispatch);
                     // Only for 0.59.0 we need to update the entity ID store entity counts
                     systemTransactions.initializeEntityCounts(dispatch);
->>>>>>> afa51b03
                     if (streamMode != RECORDS) {
                         blockStreamManager.confirmPendingWorkFinished();
                     }

--- conflicted
+++ resolved
@@ -176,13 +176,9 @@
             @NonNull final StakePeriodManager stakePeriodManager,
             @NonNull final List<StateChanges.Builder> migrationStateChanges,
             @NonNull final UserTxnFactory userTxnFactory,
-<<<<<<< HEAD
             @NonNull final AddressBookHelper addressBookHelper,
+            @NonNull final TssBaseService tssBaseService,
             @NonNull final ScheduleService scheduleService) {
-=======
-            final AddressBookHelper addressBookHelper,
-            @NonNull final TssBaseService tssBaseService) {
->>>>>>> 65af0d10
         this.networkInfo = requireNonNull(networkInfo);
         this.stakePeriodChanges = requireNonNull(stakePeriodChanges);
         this.dispatchProcessor = requireNonNull(dispatchProcessor);
@@ -208,11 +204,8 @@
                 .getConfigData(BlockStreamConfig.class)
                 .streamMode();
         this.addressBookHelper = requireNonNull(addressBookHelper);
-<<<<<<< HEAD
         this.scheduleService = requireNonNull(scheduleService);
-=======
         this.tssBaseService = requireNonNull(tssBaseService);
->>>>>>> 65af0d10
     }
 
     /**
@@ -630,10 +623,6 @@
     /**
      * Process all time-based events that are due since the last processing time.
      *
-<<<<<<< HEAD
-=======
-     * @param userTxn         the user transaction
->>>>>>> 65af0d10
      * @param lastProcessTime an upper bound on the last time that time-based events were processed
      * @param consensusNow the current consensus time
      * @return true if the interval was processed

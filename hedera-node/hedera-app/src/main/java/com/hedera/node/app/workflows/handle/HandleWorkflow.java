--- conflicted
+++ resolved
@@ -287,22 +287,8 @@
             // Even if there is an exception somewhere, we need to commit the receipts of any handled transactions
             // to the state so these transactions cannot be replayed in future rounds
             recordCache.commitRoundReceipts(state, round.getConsensusTimestamp());
-<<<<<<< HEAD
-
-            // write to blockstream after commit
-            final var queueChanges = queueStateChangeListener.getStateChanges();
-            if (!queueChanges.isEmpty()) {
-                final var stateChangesItem = BlockItem.newBuilder()
-                        .stateChanges(new StateChanges(
-                                boundaryStateChangeListener.boundaryTimestampOrThrow(), new ArrayList<>(queueChanges)))
-                        .build();
-                queueStateChangeListener.reset();
-                blockStreamManager.writeItem(stateChangesItem);
-            }
-=======
             // flush queue state changes to the block stream right after the commit
             flushQueueStateChanges();
->>>>>>> d06c2ee3
         }
         try {
             reconcileTssState(state, round.getConsensusTimestamp());
@@ -364,24 +350,9 @@
                             platformTxn,
                             event.getSoftwareVersion(),
                             simplifiedStateSignatureTxnCallback);
-<<<<<<< HEAD
-                    // write queue changes to the block stream
-                    // currently, this code captures operations / platform transactions with the upgrade file
-                    final var queueChanges = queueStateChangeListener.getStateChanges();
-                    if (!queueChanges.isEmpty()) {
-                        final var stateChangesItem = BlockItem.newBuilder()
-                                .stateChanges(new StateChanges(
-                                        boundaryStateChangeListener.boundaryTimestampOrThrow(),
-                                        new ArrayList<>(queueChanges)))
-                                .build();
-                        queueStateChangeListener.reset();
-                        blockStreamManager.writeItem(stateChangesItem);
-                    }
-=======
 
                     // currently, to capture operations with the upgrade file
                     flushQueueStateChanges();
->>>>>>> d06c2ee3
                 } catch (final Exception e) {
                     logger.fatal(
                             "Possibly CATASTROPHIC failure while running the handle workflow. "
@@ -595,7 +566,6 @@
                     }
                     final var handleOutput = executeScheduled(state, nextTime, creatorInfo, executableTxn);
                     handleOutput.blockRecordSourceOrThrow().forEachItem(blockStreamManager::writeItem);
-
                     if (streamMode == BOTH) {
                         final var records =
                                 ((LegacyListRecordSource) handleOutput.recordSourceOrThrow()).precomputedRecords();
@@ -844,10 +814,10 @@
             ((CommittableWritableStates) entityIdWritableStates).commit();
         }
         if (streamMode != RECORDS) {
-            final var kvChanges = kvStateChangeListener.getStateChanges();
-            if (!kvChanges.isEmpty()) {
+            final var changes = kvStateChangeListener.getStateChanges();
+            if (!changes.isEmpty()) {
                 final var stateChangesItem = BlockItem.newBuilder()
-                        .stateChanges(new StateChanges(asTimestamp(now), new ArrayList<>(kvChanges)))
+                        .stateChanges(new StateChanges(asTimestamp(now), new ArrayList<>(changes)))
                         .build();
                 blockStreamManager.writeItem(stateChangesItem);
             }

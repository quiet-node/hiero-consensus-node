--- conflicted
+++ resolved
@@ -245,26 +245,6 @@
             }
         }
         systemTransactions.resetNextDispatchNonce();
-<<<<<<< HEAD
-        final boolean isGenesis =
-                switch (streamMode) {
-                    case RECORDS -> blockRecordManager
-                            .consTimeOfLastHandledTxn()
-                            .equals(Instant.EPOCH);
-                    case BLOCKS, BOTH -> !systemEntitiesCreatedFlag.get();
-                };
-        boolean transactionsDispatched = false;
-        if (isGenesis) {
-            final var genesisEventTime = round.iterator().next().getConsensusTimestamp();
-            logger.info("Doing genesis setup before {}", genesisEventTime);
-            systemTransactions.doGenesisSetup(genesisEventTime, state);
-            transactionsDispatched = true;
-            logger.info(SYSTEM_ENTITIES_CREATED_MSG);
-            requireNonNull(systemEntitiesCreatedFlag).set(true);
-        }
-
-=======
->>>>>>> b59e5d67
         recordCache.resetRoundReceipts();
         boolean transactionsDispatched = false;
         try {
@@ -366,16 +346,13 @@
                     case RECORDS -> blockRecordManager
                             .consTimeOfLastHandledTxn()
                             .equals(Instant.EPOCH);
-                    case BLOCKS, BOTH -> blockStreamManager.pendingWork() == GENESIS_WORK;
+                    case BLOCKS, BOTH -> !systemEntitiesCreatedFlag.get();
                 };
         if (isGenesis) {
             final var genesisEventTime = round.iterator().next().getConsensusTimestamp();
             logger.info("Doing genesis setup before {}", genesisEventTime);
             systemTransactions.doGenesisSetup(genesisEventTime, state);
             transactionsDispatched = true;
-            if (streamMode != RECORDS) {
-                blockStreamManager.confirmPendingWorkFinished();
-            }
             logger.info(SYSTEM_ENTITIES_CREATED_MSG);
             requireNonNull(systemEntitiesCreatedFlag).set(true);
         }

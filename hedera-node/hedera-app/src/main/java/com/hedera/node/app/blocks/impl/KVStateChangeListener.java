/*
 * Copyright (C) 2024 Hedera Hashgraph, LLC
 *
 * Licensed under the Apache License, Version 2.0 (the "License");
 * you may not use this file except in compliance with the License.
 * You may obtain a copy of the License at
 *
 *      http://www.apache.org/licenses/LICENSE-2.0
 *
 * Unless required by applicable law or agreed to in writing, software
 * distributed under the License is distributed on an "AS IS" BASIS,
 * WITHOUT WARRANTIES OR CONDITIONS OF ANY KIND, either express or implied.
 * See the License for the specific language governing permissions and
 * limitations under the License.
 */

package com.hedera.node.app.blocks.impl;

import static com.swirlds.state.StateChangeListener.StateType.MAP;

import com.hedera.hapi.block.stream.output.MapChangeKey;
import com.hedera.hapi.block.stream.output.MapChangeValue;
import com.hedera.hapi.block.stream.output.MapDeleteChange;
import com.hedera.hapi.block.stream.output.MapUpdateChange;
import com.hedera.hapi.block.stream.output.StateChange;
import com.hedera.hapi.node.base.AccountID;
import com.hedera.hapi.node.base.ContractID;
import com.hedera.hapi.node.base.FileID;
import com.hedera.hapi.node.base.NftID;
import com.hedera.hapi.node.base.PendingAirdropId;
import com.hedera.hapi.node.base.ScheduleID;
import com.hedera.hapi.node.base.TimestampSeconds;
import com.hedera.hapi.node.base.TokenAssociation;
import com.hedera.hapi.node.base.TokenID;
import com.hedera.hapi.node.base.TopicID;
import com.hedera.hapi.node.state.addressbook.Node;
import com.hedera.hapi.node.state.common.EntityIDPair;
import com.hedera.hapi.node.state.common.EntityNumber;
import com.hedera.hapi.node.state.consensus.Topic;
import com.hedera.hapi.node.state.contract.Bytecode;
import com.hedera.hapi.node.state.contract.SlotKey;
import com.hedera.hapi.node.state.contract.SlotValue;
import com.hedera.hapi.node.state.file.File;
import com.hedera.hapi.node.state.primitives.ProtoBytes;
import com.hedera.hapi.node.state.primitives.ProtoLong;
import com.hedera.hapi.node.state.primitives.ProtoString;
import com.hedera.hapi.node.state.roster.Roster;
import com.hedera.hapi.node.state.schedule.Schedule;
import com.hedera.hapi.node.state.schedule.ScheduleList;
import com.hedera.hapi.node.state.schedule.ScheduledCounts;
import com.hedera.hapi.node.state.schedule.ScheduledOrder;
import com.hedera.hapi.node.state.throttles.ThrottleUsageSnapshots;
import com.hedera.hapi.node.state.token.Account;
import com.hedera.hapi.node.state.token.AccountPendingAirdrop;
import com.hedera.hapi.node.state.token.Nft;
import com.hedera.hapi.node.state.token.StakingNodeInfo;
import com.hedera.hapi.node.state.token.Token;
import com.hedera.hapi.node.state.token.TokenRelation;
import com.hedera.hapi.services.auxiliary.tss.TssEncryptionKeyTransactionBody;
import com.swirlds.state.StateChangeListener;
import edu.umd.cs.findbugs.annotations.NonNull;
import java.util.ArrayList;
import java.util.EnumSet;
import java.util.List;
import java.util.Objects;
import java.util.Set;

/**
 * A state change listener that tracks an entire sequence of changes, even if this sequence
 * repeats changes to the same key multiple times in a block boundary.
 */
public class KVStateChangeListener implements StateChangeListener {
    private static final Set<StateType> TARGET_DATA_TYPES = EnumSet.of(MAP);

    private final List<StateChange> stateChanges = new ArrayList<>();

    /**
     * Resets the state changes.
     */
    public void reset() {
        stateChanges.clear();
    }

    @Override
    public Set<StateType> stateTypes() {
        return TARGET_DATA_TYPES;
    }

    @Override
    public int stateIdFor(@NonNull final String serviceName, @NonNull final String stateKey) {
        Objects.requireNonNull(serviceName, "serviceName must not be null");
        Objects.requireNonNull(stateKey, "stateKey must not be null");

        return BlockImplUtils.stateIdFor(serviceName, stateKey);
    }

    @Override
    public <K, V> void mapUpdateChange(final int stateId, @NonNull final K key, @NonNull final V value) {
        Objects.requireNonNull(key, "key must not be null");
        Objects.requireNonNull(value, "value must not be null");

        final var change = MapUpdateChange.newBuilder()
                .key(mapChangeKeyFor(key))
                .value(mapChangeValueFor(value))
                .build();
        final var stateChange =
                StateChange.newBuilder().stateId(stateId).mapUpdate(change).build();
        stateChanges.add(stateChange);
    }

    @Override
    public <K> void mapDeleteChange(final int stateId, @NonNull final K key) {
        Objects.requireNonNull(key, "key must not be null");
        final var change =
                MapDeleteChange.newBuilder().key(mapChangeKeyFor(key)).build();
        stateChanges.add(
                StateChange.newBuilder().stateId(stateId).mapDelete(change).build());
    }

    /**
     * Returns the list of state changes.
     * @return the list of state changes
     */
    public List<StateChange> getStateChanges() {
        return stateChanges;
    }

    private static <K> MapChangeKey mapChangeKeyFor(@NonNull final K key) {
        return switch (key) {
            case AccountID accountID -> MapChangeKey.newBuilder()
                    .accountIdKey(accountID)
                    .build();
            case EntityIDPair entityIDPair -> MapChangeKey.newBuilder()
                    .tokenRelationshipKey(new TokenAssociation(entityIDPair.tokenId(), entityIDPair.accountId()))
                    .build();
            case EntityNumber entityNumber -> MapChangeKey.newBuilder()
                    .entityNumberKey(entityNumber.number())
                    .build();
            case FileID fileID -> MapChangeKey.newBuilder().fileIdKey(fileID).build();
            case NftID nftID -> MapChangeKey.newBuilder().nftIdKey(nftID).build();
            case ProtoBytes protoBytes -> MapChangeKey.newBuilder()
                    .protoBytesKey(protoBytes.value())
                    .build();
            case ProtoLong protoLong -> MapChangeKey.newBuilder()
                    .protoLongKey(protoLong.value())
                    .build();
            case ProtoString protoString -> MapChangeKey.newBuilder()
                    .protoStringKey(protoString.value())
                    .build();
            case ScheduleID scheduleID -> MapChangeKey.newBuilder()
                    .scheduleIdKey(scheduleID)
                    .build();
            case SlotKey slotKey -> MapChangeKey.newBuilder()
                    .slotKeyKey(slotKey)
                    .build();
            case TokenID tokenID -> MapChangeKey.newBuilder()
                    .tokenIdKey(tokenID)
                    .build();
            case TopicID topicID -> MapChangeKey.newBuilder()
                    .topicIdKey(topicID)
                    .build();
            case ContractID contractID -> MapChangeKey.newBuilder()
                    .contractIdKey(contractID)
                    .build();
            case PendingAirdropId pendingAirdropId -> MapChangeKey.newBuilder()
                    .pendingAirdropIdKey(pendingAirdropId)
                    .build();
            case TimestampSeconds timestampSeconds -> MapChangeKey.newBuilder()
                    .timestampSecondsKey(timestampSeconds)
                    .build();
            case ScheduledOrder scheduledOrder -> MapChangeKey.newBuilder()
                    .scheduledOrderKey(scheduledOrder)
                    .build();
            default -> throw new IllegalStateException(
                    "Unrecognized key type " + key.getClass().getSimpleName());
        };
    }

    private static <V> MapChangeValue mapChangeValueFor(@NonNull final V value) {
        return switch (value) {
            case Node node -> MapChangeValue.newBuilder().nodeValue(node).build();
            case Account account -> MapChangeValue.newBuilder()
                    .accountValue(account)
                    .build();
            case AccountID accountID -> MapChangeValue.newBuilder()
                    .accountIdValue(accountID)
                    .build();
            case Bytecode bytecode -> MapChangeValue.newBuilder()
                    .bytecodeValue(bytecode)
                    .build();
            case File file -> MapChangeValue.newBuilder().fileValue(file).build();
            case Nft nft -> MapChangeValue.newBuilder().nftValue(nft).build();
            case ProtoString protoString -> MapChangeValue.newBuilder()
                    .protoStringValue(protoString.value())
                    .build();
            case Roster roster -> MapChangeValue.newBuilder()
                    .rosterValue(roster)
                    .build();
            case Schedule schedule -> MapChangeValue.newBuilder()
                    .scheduleValue(schedule)
                    .build();
            case ScheduleID scheduleID -> MapChangeValue.newBuilder()
                    .scheduleIdValue(scheduleID)
                    .build();
            case ScheduleList scheduleList -> MapChangeValue.newBuilder()
                    .scheduleListValue(scheduleList)
                    .build();
            case SlotValue slotValue -> MapChangeValue.newBuilder()
                    .slotValueValue(slotValue)
                    .build();
            case StakingNodeInfo stakingNodeInfo -> MapChangeValue.newBuilder()
                    .stakingNodeInfoValue(stakingNodeInfo)
                    .build();
            case Token token -> MapChangeValue.newBuilder().tokenValue(token).build();
            case TokenRelation tokenRelation -> MapChangeValue.newBuilder()
                    .tokenRelationValue(tokenRelation)
                    .build();
            case Topic topic -> MapChangeValue.newBuilder().topicValue(topic).build();
            case AccountPendingAirdrop accountPendingAirdrop -> MapChangeValue.newBuilder()
                    .accountPendingAirdropValue(accountPendingAirdrop)
                    .build();
<<<<<<< HEAD
            case TssEncryptionKeyTransactionBody tssEncryptionKeyTransactionBody -> MapChangeValue.newBuilder()
                    .tssEncryptionKeyValue(tssEncryptionKeyTransactionBody)
=======
            case ScheduledCounts scheduledCounts -> MapChangeValue.newBuilder()
                    .scheduledCountsValue(scheduledCounts)
                    .build();
            case ThrottleUsageSnapshots throttleUsageSnapshots -> MapChangeValue.newBuilder()
                    .throttleUsageSnapshotsValue(throttleUsageSnapshots)
>>>>>>> 186b8393
                    .build();
            default -> throw new IllegalStateException(
                    "Unexpected value: " + value.getClass().getSimpleName());
        };
    }
}<|MERGE_RESOLUTION|>--- conflicted
+++ resolved
@@ -219,16 +219,14 @@
             case AccountPendingAirdrop accountPendingAirdrop -> MapChangeValue.newBuilder()
                     .accountPendingAirdropValue(accountPendingAirdrop)
                     .build();
-<<<<<<< HEAD
             case TssEncryptionKeyTransactionBody tssEncryptionKeyTransactionBody -> MapChangeValue.newBuilder()
                     .tssEncryptionKeyValue(tssEncryptionKeyTransactionBody)
-=======
+                    .build();
             case ScheduledCounts scheduledCounts -> MapChangeValue.newBuilder()
                     .scheduledCountsValue(scheduledCounts)
                     .build();
             case ThrottleUsageSnapshots throttleUsageSnapshots -> MapChangeValue.newBuilder()
                     .throttleUsageSnapshotsValue(throttleUsageSnapshots)
->>>>>>> 186b8393
                     .build();
             default -> throw new IllegalStateException(
                     "Unexpected value: " + value.getClass().getSimpleName());

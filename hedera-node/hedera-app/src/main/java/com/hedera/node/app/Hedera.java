--- conflicted
+++ resolved
@@ -1,23 +1,4 @@
-<<<<<<< HEAD
 // SPDX-License-Identifier: Apache-2.0
-=======
-/*
- * Copyright (C) 2025 Hedera Hashgraph, LLC
- *
- * Licensed under the Apache License, Version 2.0 (the "License");
- * you may not use this file except in compliance with the License.
- * You may obtain a copy of the License at
- *
- *      http://www.apache.org/licenses/LICENSE-2.0
- *
- * Unless required by applicable law or agreed to in writing, software
- * distributed under the License is distributed on an "AS IS" BASIS,
- * WITHOUT WARRANTIES OR CONDITIONS OF ANY KIND, either express or implied.
- * See the License for the specific language governing permissions and
- * limitations under the License.
- */
-
->>>>>>> 9ff48751
 package com.hedera.node.app;
 
 import static com.hedera.hapi.block.stream.output.StateIdentifier.STATE_ID_BLOCK_STREAM_INFO;
@@ -151,7 +132,6 @@
 import com.swirlds.platform.state.service.PlatformStateService;
 import com.swirlds.platform.state.service.ReadablePlatformStateStore;
 import com.swirlds.platform.state.service.ReadableRosterStore;
-import com.swirlds.platform.state.service.schemas.V0540PlatformStateSchema;
 import com.swirlds.platform.system.InitTrigger;
 import com.swirlds.platform.system.Platform;
 import com.swirlds.platform.system.Round;
@@ -165,11 +145,9 @@
 import com.swirlds.state.State;
 import com.swirlds.state.StateChangeListener;
 import com.swirlds.state.lifecycle.StartupNetworks;
-import com.swirlds.state.lifecycle.StateDefinition;
-import com.swirlds.state.lifecycle.StateMetadata;
 import com.swirlds.state.lifecycle.info.NetworkInfo;
+import com.swirlds.state.merkle.NewStateRoot;
 import com.swirlds.state.spi.WritableSingletonStateBase;
-import com.swirlds.virtualmap.VirtualMap;
 import edu.umd.cs.findbugs.annotations.NonNull;
 import edu.umd.cs.findbugs.annotations.Nullable;
 import java.nio.charset.Charset;
@@ -177,7 +155,6 @@
 import java.security.NoSuchAlgorithmException;
 import java.time.InstantSource;
 import java.util.ArrayList;
-import java.util.Comparator;
 import java.util.List;
 import java.util.Locale;
 import java.util.Optional;
@@ -185,7 +162,6 @@
 import java.util.concurrent.CompletableFuture;
 import java.util.function.BiPredicate;
 import java.util.function.Consumer;
-import java.util.function.Function;
 import java.util.function.Supplier;
 import org.apache.logging.log4j.LogManager;
 import org.apache.logging.log4j.Logger;
@@ -540,23 +516,15 @@
                         PLATFORM_STATE_SERVICE)
                 .forEach(servicesRegistry::register);
         try {
-<<<<<<< HEAD
             consensusStateEventHandler = new ConsensusStateEventHandlerImpl(this);
-            final Supplier<MerkleNodeState> baseSupplier = HederaStateRoot::new;
-=======
-            stateLifecycles = new StateLifecyclesImpl(this);
             final Supplier<MerkleNodeState> baseSupplier = () -> new NewStateRoot(platformConfig);
->>>>>>> 9ff48751
             final var blockStreamsEnabled = isBlockStreamEnabled();
             stateRootSupplier = blockStreamsEnabled ? () -> withListeners(baseSupplier.get()) : baseSupplier;
             onSealConsensusRound = blockStreamsEnabled ? this::manageBlockEndRound : (round, state) -> true;
             // And the factory for the MerkleStateRoot class id must be our constructor
+            // TODO: revisit
             constructableRegistry.registerConstructable(new ClassConstructorPair(
-<<<<<<< HEAD
-                    HederaStateRoot.class, () -> stateRootSupplier.get().getRoot()));
-=======
                     HederaStateRoot.class, () -> new HederaStateRoot()));
->>>>>>> 9ff48751
         } catch (final ConstructableRegistryException e) {
             logger.error("Failed to register " + HederaStateRoot.class + " factory with ConstructableRegistry", e);
             throw new IllegalStateException(e);
@@ -666,12 +634,6 @@
             @NonNull final Configuration platformConfig) {
         requireNonNull(state);
         requireNonNull(platformConfig);
-
-        if (trigger != GENESIS) {
-            // FIXME: remove?
-            registerPlatformService(state);
-        }
-
         this.configProvider = new ConfigProviderImpl(trigger == GENESIS, metrics);
         final var deserializedVersion = platformStateFacade.creationSemanticVersionOf(state);
         logger.info(
@@ -707,16 +669,6 @@
                 "Platform state includes freeze time={} and last frozen={}",
                 platformStateFacade.freezeTimeOf(state),
                 platformStateFacade.lastFrozenTimeOf(state));
-    }
-
-    public static void registerPlatformService(@NonNull final MerkleNodeState state) {
-        V0540PlatformStateSchema schema = new V0540PlatformStateSchema();
-        schema.statesToCreate().stream()
-                .sorted(Comparator.comparing(StateDefinition::stateKey))
-                .forEach(def -> {
-                    final var md = new StateMetadata<>(PlatformStateService.NAME, schema, def);
-                    state.initializeState(md);
-                });
     }
 
     /**

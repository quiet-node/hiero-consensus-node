// SPDX-License-Identifier: Apache-2.0
package com.hedera.node.app;

import static com.hedera.hapi.block.stream.output.StateIdentifier.STATE_ID_BLOCK_STREAM_INFO;
import static com.hedera.hapi.node.base.ResponseCodeEnum.DUPLICATE_TRANSACTION;
import static com.hedera.hapi.node.base.ResponseCodeEnum.NOT_SUPPORTED;
import static com.hedera.hapi.node.base.ResponseCodeEnum.PLATFORM_NOT_ACTIVE;
import static com.hedera.hapi.node.base.ResponseCodeEnum.UNKNOWN;
import static com.hedera.hapi.util.HapiUtils.functionOf;
import static com.hedera.node.app.blocks.BlockStreamManager.ZERO_BLOCK_HASH;
import static com.hedera.node.app.blocks.impl.BlockImplUtils.combine;
import static com.hedera.node.app.blocks.impl.ConcurrentStreamingTreeHasher.rootHashFrom;
import static com.hedera.node.app.blocks.schemas.V0560BlockStreamSchema.BLOCK_STREAM_INFO_KEY;
import static com.hedera.node.app.hapi.utils.CommonUtils.noThrowSha384HashOf;
import static com.hedera.node.app.records.impl.BlockRecordInfoUtils.blockHashByBlockNumber;
import static com.hedera.node.app.records.schemas.V0490BlockRecordSchema.BLOCK_INFO_STATE_KEY;
import static com.hedera.node.app.spi.workflows.record.StreamBuilder.nodeTransactionWith;
import static com.hedera.node.app.state.merkle.VersionUtils.isSoOrdered;
import static com.hedera.node.app.util.HederaAsciiArt.HEDERA;
import static com.hedera.node.config.types.StreamMode.BLOCKS;
import static com.hedera.node.config.types.StreamMode.RECORDS;
import static com.swirlds.platform.state.service.PlatformStateService.PLATFORM_STATE_SERVICE;
import static com.swirlds.platform.state.service.schemas.V0540PlatformStateSchema.PLATFORM_STATE_KEY;
import static com.swirlds.platform.system.InitTrigger.GENESIS;
import static com.swirlds.platform.system.InitTrigger.RECONNECT;
import static com.swirlds.platform.system.status.PlatformStatus.ACTIVE;
import static com.swirlds.platform.system.status.PlatformStatus.STARTING_UP;
import static java.nio.charset.StandardCharsets.UTF_8;
import static java.util.Objects.requireNonNull;
import static java.util.concurrent.CompletableFuture.completedFuture;

import com.hedera.hapi.block.stream.BlockItem;
import com.hedera.hapi.block.stream.output.SingletonUpdateChange;
import com.hedera.hapi.block.stream.output.StateChange;
import com.hedera.hapi.block.stream.output.StateChanges;
import com.hedera.hapi.node.base.Duration;
import com.hedera.hapi.node.base.HederaFunctionality;
import com.hedera.hapi.node.base.SemanticVersion;
import com.hedera.hapi.node.base.SignatureMap;
import com.hedera.hapi.node.base.Timestamp;
import com.hedera.hapi.node.base.TransactionID;
import com.hedera.hapi.node.state.blockrecords.BlockInfo;
import com.hedera.hapi.node.state.blockstream.BlockStreamInfo;
import com.hedera.hapi.node.state.roster.Roster;
import com.hedera.hapi.node.transaction.ThrottleDefinitions;
import com.hedera.hapi.node.transaction.TransactionBody;
import com.hedera.hapi.platform.event.StateSignatureTransaction;
import com.hedera.hapi.platform.state.PlatformState;
import com.hedera.hapi.util.HapiUtils;
import com.hedera.hapi.util.UnknownHederaFunctionality;
import com.hedera.node.app.blocks.BlockHashSigner;
import com.hedera.node.app.blocks.BlockStreamManager;
import com.hedera.node.app.blocks.BlockStreamService;
import com.hedera.node.app.blocks.InitialStateHash;
import com.hedera.node.app.blocks.StreamingTreeHasher;
import com.hedera.node.app.blocks.impl.BlockStreamManagerImpl;
import com.hedera.node.app.blocks.impl.BoundaryStateChangeListener;
import com.hedera.node.app.blocks.impl.KVStateChangeListener;
import com.hedera.node.app.config.BootstrapConfigProviderImpl;
import com.hedera.node.app.config.ConfigProviderImpl;
import com.hedera.node.app.fees.FeeService;
import com.hedera.node.app.hints.HintsService;
import com.hedera.node.app.hints.impl.ReadableHintsStoreImpl;
import com.hedera.node.app.history.HistoryService;
import com.hedera.node.app.history.impl.ReadableHistoryStoreImpl;
import com.hedera.node.app.ids.AppEntityIdFactory;
import com.hedera.node.app.ids.EntityIdService;
import com.hedera.node.app.info.CurrentPlatformStatusImpl;
import com.hedera.node.app.info.StateNetworkInfo;
import com.hedera.node.app.metrics.StoreMetricsServiceImpl;
import com.hedera.node.app.records.BlockRecordService;
import com.hedera.node.app.roster.RosterService;
import com.hedera.node.app.service.addressbook.impl.AddressBookServiceImpl;
import com.hedera.node.app.service.consensus.impl.ConsensusServiceImpl;
import com.hedera.node.app.service.contract.impl.ContractServiceImpl;
import com.hedera.node.app.service.file.impl.FileServiceImpl;
import com.hedera.node.app.service.networkadmin.impl.FreezeServiceImpl;
import com.hedera.node.app.service.networkadmin.impl.NetworkServiceImpl;
import com.hedera.node.app.service.schedule.impl.ScheduleServiceImpl;
import com.hedera.node.app.service.token.impl.TokenServiceImpl;
import com.hedera.node.app.service.util.impl.UtilServiceImpl;
import com.hedera.node.app.services.AppContextImpl;
import com.hedera.node.app.services.ServiceMigrator;
import com.hedera.node.app.services.ServicesRegistry;
import com.hedera.node.app.signature.AppSignatureVerifier;
import com.hedera.node.app.signature.impl.SignatureExpanderImpl;
import com.hedera.node.app.signature.impl.SignatureVerifierImpl;
import com.hedera.node.app.spi.AppContext;
import com.hedera.node.app.spi.workflows.PreCheckException;
import com.hedera.node.app.state.ConsensusStateEventHandlerImpl;
import com.hedera.node.app.state.recordcache.RecordCacheService;
import com.hedera.node.app.store.ReadableStoreFactory;
import com.hedera.node.app.throttle.AppThrottleFactory;
import com.hedera.node.app.throttle.CongestionThrottleService;
import com.hedera.node.app.throttle.ThrottleAccumulator;
import com.hedera.node.app.tss.TssBaseServiceImpl;
import com.hedera.node.app.version.ServicesSoftwareVersion;
import com.hedera.node.app.workflows.handle.HandleWorkflow;
import com.hedera.node.app.workflows.ingest.IngestWorkflow;
import com.hedera.node.app.workflows.query.QueryWorkflow;
import com.hedera.node.config.ConfigProvider;
import com.hedera.node.config.Utils;
import com.hedera.node.config.data.BlockStreamConfig;
import com.hedera.node.config.data.HederaConfig;
import com.hedera.node.config.data.NetworkAdminConfig;
import com.hedera.node.config.data.TssConfig;
import com.hedera.node.config.data.VersionConfig;
import com.hedera.node.config.types.StreamMode;
import com.hedera.node.internal.network.Network;
import com.hedera.pbj.runtime.io.buffer.Bytes;
import com.swirlds.common.constructable.ClassConstructorPair;
import com.swirlds.common.constructable.ConstructableRegistry;
import com.swirlds.common.constructable.ConstructableRegistryException;
import com.swirlds.common.constructable.RuntimeConstructable;
import com.swirlds.common.crypto.Hash;
import com.swirlds.common.crypto.Signature;
import com.swirlds.common.notification.NotificationEngine;
import com.swirlds.common.platform.NodeId;
import com.swirlds.config.api.Configuration;
import com.swirlds.metrics.api.Metrics;
import com.swirlds.platform.components.transaction.system.ScopedSystemTransaction;
import com.swirlds.platform.listeners.PlatformStatusChangeListener;
import com.swirlds.platform.listeners.PlatformStatusChangeNotification;
import com.swirlds.platform.listeners.ReconnectCompleteListener;
import com.swirlds.platform.listeners.ReconnectCompleteNotification;
import com.swirlds.platform.listeners.StateWriteToDiskCompleteListener;
import com.swirlds.platform.roster.RosterUtils;
import com.swirlds.platform.state.ConsensusStateEventHandler;
import com.swirlds.platform.state.MerkleNodeState;
import com.swirlds.platform.state.service.PlatformStateFacade;
import com.swirlds.platform.state.service.PlatformStateService;
import com.swirlds.platform.state.service.ReadableRosterStore;
import com.swirlds.platform.system.InitTrigger;
import com.swirlds.platform.system.Platform;
import com.swirlds.platform.system.Round;
import com.swirlds.platform.system.SoftwareVersion;
import com.swirlds.platform.system.SwirldMain;
import com.swirlds.platform.system.events.Event;
import com.swirlds.platform.system.state.notifications.AsyncFatalIssListener;
import com.swirlds.platform.system.state.notifications.StateHashedListener;
import com.swirlds.platform.system.status.PlatformStatus;
import com.swirlds.platform.system.transaction.Transaction;
import com.swirlds.state.State;
import com.swirlds.state.StateChangeListener;
import com.swirlds.state.lifecycle.StartupNetworks;
import com.swirlds.state.spi.WritableSingletonStateBase;
import com.swirlds.virtualmap.VirtualMap;
import edu.umd.cs.findbugs.annotations.NonNull;
import edu.umd.cs.findbugs.annotations.Nullable;
import java.nio.charset.Charset;
import java.security.MessageDigest;
import java.security.NoSuchAlgorithmException;
import java.time.InstantSource;
import java.util.ArrayList;
import java.util.List;
import java.util.Locale;
import java.util.Optional;
import java.util.Set;
import java.util.concurrent.CompletableFuture;
import java.util.concurrent.atomic.AtomicBoolean;
import java.util.function.BiPredicate;
import java.util.function.Consumer;
import java.util.function.Function;
import java.util.function.Supplier;
import org.apache.logging.log4j.LogManager;
import org.apache.logging.log4j.Logger;

/*
 ****************        ****************************************************************************************
 ************                ************                                                                       *
 *********                      *********                                                                       *
 ******                            ******                                                                       *
 ****                                ****      ___           ___           ___           ___           ___      *
 ***        ĦĦĦĦ          ĦĦĦĦ        ***     /\  \         /\  \         /\  \         /\  \         /\  \     *
 **         ĦĦĦĦ          ĦĦĦĦ         **    /::\  \       /::\  \       /::\  \       /::\  \       /::\  \    *
 *          ĦĦĦĦĦĦĦĦĦĦĦĦĦĦĦĦĦĦ          *   /:/\:\  \     /:/\:\  \     /:/\:\  \     /:/\:\  \     /:/\:\  \   *
            ĦĦĦĦĦĦĦĦĦĦĦĦĦĦĦĦĦĦ             /::\~\:\  \   /:/  \:\__\   /::\~\:\  \   /::\~\:\  \   /::\~\:\  \  *
            ĦĦĦĦ          ĦĦĦĦ            /:/\:\ \:\__\ /:/__/ \:|__| /:/\:\ \:\__\ /:/\:\ \:\__\ /:/\:\ \:\__\ *
            ĦĦĦĦĦĦĦĦĦĦĦĦĦĦĦĦĦĦ            \:\~\:\ \/__/ \:\  \ /:/  / \:\~\:\ \/__/ \/_|::\/:/  / \/__\:\/:/  / *
 *          ĦĦĦĦĦĦĦĦĦĦĦĦĦĦĦĦĦĦ          *  \:\ \:\__\    \:\  /:/  /   \:\ \:\__\      |:|::/  /       \::/  /  *
 **         ĦĦĦĦ          ĦĦĦĦ         **   \:\ \/__/     \:\/:/  /     \:\ \/__/      |:|\/__/        /:/  /   *
 ***        ĦĦĦĦ          ĦĦĦĦ        ***    \:\__\        \::/__/       \:\__\        |:|  |         /:/  /    *
 ****                                ****     \/__/         ~~            \/__/         \|__|         \/__/     *
 ******                            ******                                                                       *
 *********                      *********                                                                       *
 ************                ************                                                                       *
 ****************        ****************************************************************************************
*/

/**
 * Represents the Hedera Consensus Node.
 *
 * <p>This is the main entry point for the Hedera Consensus Node. It contains initialization logic for the node,
 * including its state. It constructs the Dagger dependency tree, and manages the gRPC server, and in all other ways,
 * controls execution of the node. If you want to understand our system, this is a great place to start!
 */
public final class Hedera implements SwirldMain<MerkleNodeState>, PlatformStatusChangeListener, AppContext.Gossip {
    private static final Logger logger = LogManager.getLogger(Hedera.class);

    private static final java.time.Duration SHUTDOWN_TIMEOUT = java.time.Duration.ofSeconds(10);

    /**
     * The application name from the platform's perspective. This is currently locked in at the old main class name and
     * requires data migration to change.
     */
    public static final String APP_NAME = "com.hedera.services.ServicesMain";

    /**
     * The swirld name. Currently, there is only one swirld.
     */
    public static final String SWIRLD_NAME = "123";
    /**
     * The registry to use.
     */
    private final ServicesRegistry servicesRegistry;
    /**
     * The services migrator to use.
     */
    private final ServiceMigrator serviceMigrator;
    /**
     * The current version of the software; it is not possible for a node's version to change
     * without restarting the process, so final.
     */
    private final ServicesSoftwareVersion version;
    /**
     * The current version of the HAPI protobufs.
     */
    private final SemanticVersion hapiVersion;

    /**
     * The application context for the node.
     */
    private final AppContext appContext;

    /**
     * The contract service singleton, kept as a field here to avoid constructing twice
     * (once in constructor to register schemas, again inside Dagger component).
     */
    private final ContractServiceImpl contractServiceImpl;

    /**
     * The schedule service singleton, kept as a field here to avoid constructing twice
     * (once in constructor to register schemas, again inside Dagger component).
     */
    private final ScheduleServiceImpl scheduleServiceImpl;

    /**
     * The hinTS service singleton, kept as a field here to avoid constructing twice
     * (once in constructor to register schemas, again inside Dagger component).
     */
    private final HintsService hintsService;

    /**
     * The history service singleton, kept as a field here to avoid constructing twice
     * (once in constructor to register schemas, again inside Dagger component).
     */
    private final HistoryService historyService;

    /**
     * The file service singleton, kept as a field here to avoid constructing twice
     * (once in constructor to register schemas, again inside Dagger component).
     */
    private final FileServiceImpl fileServiceImpl;

    /**
     * The block stream service singleton, kept as a field here to reuse information learned
     * during the state migration phase in the later initialization phase.
     */
    private final BlockStreamService blockStreamService;

    /**
     * The platform state facade singleton, kept as a field here to avoid constructing twice`
     * (once in constructor to register schemas, again inside Dagger component).
     */
    private final PlatformStateFacade platformStateFacade;

    /**
     * The block hash signer factory.
     */
    private final BlockHashSignerFactory blockHashSignerFactory;

    /**
     * The bootstrap configuration provider for the network.
     */
    private final BootstrapConfigProviderImpl bootstrapConfigProvider;

    /**
     * The stream mode the node is operating in.
     */
    private final StreamMode streamMode;

    /**
     * The factory for the startup networks.
     */
    private final StartupNetworksFactory startupNetworksFactory;

    private final ConsensusStateEventHandler<MerkleNodeState> consensusStateEventHandler;

    /**
     * The Hashgraph Platform. This is set during state initialization.
     */
    private Platform platform;
    /**
     * The current status of the platform.
     */
    private PlatformStatus platformStatus = STARTING_UP;
    /**
     * The configuration for this node; non-final because its sources depend on whether
     * we are initializing the first consensus state from genesis or a saved state.
     */
    private ConfigProviderImpl configProvider;
    /**
     * DI for all objects needed to implement Hedera node lifecycles; non-final because
     * it is completely recreated every time the platform initializes a new state as the
     * basis for applying consensus transactions.
     */
    private HederaInjectionComponent daggerApp;

    /**
     * When initializing the State API, the state being initialized.
     */
    @Nullable
    private MerkleNodeState initState;

    /**
     * The metrics object being used for reporting.
     */
    private final Metrics metrics;

    /**
     * A {@link StateChangeListener} that accumulates state changes that are only reported once per block; in the
     * current system, these are the singleton and queue updates. Every {@link MerkleNodeState} will have this
     * listener registered.
     */
    private final BoundaryStateChangeListener boundaryStateChangeListener;

    /**
     * A {@link StateChangeListener} that accumulates state changes that must be immediately reported as they occur,
     * because the exact order of mutations---not just the final values---determines the Merkle root hash.
     */
    private final KVStateChangeListener kvStateChangeListener = new KVStateChangeListener();

    /**
     * The state root supplier to use for creating a new state root.
     */
    private final Supplier<MerkleNodeState> stateRootSupplier;

    /**
     * The action to take, if any, when a consensus round is sealed.
     */
    private final BiPredicate<Round, State> onSealConsensusRound;
    /**
     * Once set, a future that resolves to the hash of the state used to initialize the application. This is known
     * immediately at genesis or on restart from a saved state; during reconnect, it is known when reconnect
     * completes. Used to inject the start-of-state hash to the {@link BlockStreamManagerImpl}.
     */
    @Nullable
    private CompletableFuture<Bytes> initialStateHashFuture;

    @Nullable
    private List<StateChanges.Builder> migrationStateChanges;

    @Nullable
    private StartupNetworks startupNetworks;

    @Nullable
    private Supplier<Network> genesisNetworkSupplier;

    @NonNull
    private StoreMetricsServiceImpl storeMetricsService;

    private boolean onceOnlyServiceInitializationPostDaggerHasHappened = false;

    @FunctionalInterface
    public interface StartupNetworksFactory {
        @NonNull
        StartupNetworks apply(@NonNull ConfigProvider configProvider);
    }

    @FunctionalInterface
    public interface HintsServiceFactory {
        @NonNull
        HintsService apply(@NonNull AppContext appContext, @NonNull Configuration bootstrapConfig);
    }

    @FunctionalInterface
    public interface HistoryServiceFactory {
        @NonNull
        HistoryService apply(@NonNull AppContext appContext, @NonNull Configuration bootstrapConfig);
    }

    @FunctionalInterface
    public interface BlockHashSignerFactory {
        @NonNull
        BlockHashSigner apply(
                @NonNull HintsService hintsService,
                @NonNull HistoryService historyService,
                @NonNull ConfigProvider configProvider);
    }

    /*==================================================================================================================
    *
    * Hedera Object Construction.
    *
    =================================================================================================================*/

    /**
     * Creates a Hedera node and registers its own and its services' {@link RuntimeConstructable} factories
     * with the given {@link ConstructableRegistry}.
     *
     * <p>This registration is a critical side effect that must happen called before any Platform initialization
     * steps that try to create or deserialize a {@link MerkleNodeState}.
     *
     * @param constructableRegistry  the registry to register {@link RuntimeConstructable} factories with
     * @param registryFactory        the factory to use for creating the services registry
     * @param migrator               the migrator to use with the services
     * @param startupNetworksFactory the factory for the startup networks
     * @param hintsServiceFactory    the factory for the hinTS service
     * @param historyServiceFactory  the factory for the history service
     * @param blockHashSignerFactory the factory for the block hash signer
     * @param metrics                the metrics object to use for reporting
     * @param platformStateFacade    the facade object to access platform state
     * @param platformConfig         the platform config
     */
    public Hedera(
            @NonNull final ConstructableRegistry constructableRegistry,
            @NonNull final ServicesRegistry.Factory registryFactory,
            @NonNull final ServiceMigrator migrator,
            @NonNull final InstantSource instantSource,
            @NonNull final StartupNetworksFactory startupNetworksFactory,
            @NonNull final HintsServiceFactory hintsServiceFactory,
            @NonNull final HistoryServiceFactory historyServiceFactory,
            @NonNull final BlockHashSignerFactory blockHashSignerFactory,
            @NonNull final Metrics metrics,
            @NonNull final PlatformStateFacade platformStateFacade,
            @NonNull final Configuration platformConfig) {
        requireNonNull(registryFactory);
        requireNonNull(constructableRegistry);
        requireNonNull(hintsServiceFactory);
        requireNonNull(historyServiceFactory);
        this.metrics = requireNonNull(metrics);
        this.serviceMigrator = requireNonNull(migrator);
        this.startupNetworksFactory = requireNonNull(startupNetworksFactory);
        this.blockHashSignerFactory = requireNonNull(blockHashSignerFactory);
        this.storeMetricsService = new StoreMetricsServiceImpl(metrics);
        this.platformStateFacade = requireNonNull(platformStateFacade);
        logger.info(
                """

                        {}

                        Welcome to Hedera! Developed with ❤\uFE0F by the Open Source Community.
                        https://github.com/hashgraph/hedera-services

                        """,
                HEDERA);
        bootstrapConfigProvider = new BootstrapConfigProviderImpl();
        final var bootstrapConfig = bootstrapConfigProvider.getConfiguration();
        hapiVersion = bootstrapConfig.getConfigData(VersionConfig.class).hapiVersion();
        version = ServicesSoftwareVersion.from(bootstrapConfig);
        streamMode = bootstrapConfig.getConfigData(BlockStreamConfig.class).streamMode();
        servicesRegistry = registryFactory.create(constructableRegistry, bootstrapConfig);
        logger.info(
                "Creating Hedera Consensus Node {} with HAPI {}",
                () -> HapiUtils.toString(version.getPbjSemanticVersion()),
                () -> HapiUtils.toString(hapiVersion));
        fileServiceImpl = new FileServiceImpl();

        final Supplier<Configuration> configSupplier = () -> configProvider.getConfiguration();
        this.appContext = new AppContextImpl(
                instantSource,
                new AppSignatureVerifier(
                        bootstrapConfig.getConfigData(HederaConfig.class),
                        new SignatureExpanderImpl(),
                        new SignatureVerifierImpl()),
                this,
                configSupplier,
                () -> daggerApp.networkInfo().selfNodeInfo(),
                () -> this.metrics,
                new AppThrottleFactory(
                        configSupplier,
                        () -> daggerApp.workingStateAccessor().getState(),
                        () -> daggerApp.throttleServiceManager().activeThrottleDefinitionsOrThrow(),
                        ThrottleAccumulator::new,
                        ignore -> version),
                () -> daggerApp.appFeeCharging(),
                new AppEntityIdFactory(bootstrapConfig));
        boundaryStateChangeListener = new BoundaryStateChangeListener(storeMetricsService, configSupplier);
        hintsService = hintsServiceFactory.apply(appContext, bootstrapConfig);
        historyService = historyServiceFactory.apply(appContext, bootstrapConfig);
        contractServiceImpl = new ContractServiceImpl(appContext, metrics);
        scheduleServiceImpl = new ScheduleServiceImpl(appContext);
        blockStreamService = new BlockStreamService();

        // Register all service schema RuntimeConstructable factories before platform init
        Set.of(
                        new EntityIdService(),
                        new ConsensusServiceImpl(),
                        contractServiceImpl,
                        fileServiceImpl,
                        hintsService,
                        historyService,
                        new TssBaseServiceImpl(),
                        new FreezeServiceImpl(),
                        scheduleServiceImpl,
                        new TokenServiceImpl(appContext),
                        new UtilServiceImpl(),
                        new RecordCacheService(),
                        new BlockRecordService(),
                        blockStreamService,
                        new FeeService(),
                        new CongestionThrottleService(),
                        new NetworkServiceImpl(),
                        new AddressBookServiceImpl(),
                        new RosterService(
                                this::canAdoptRoster,
                                this::onAdoptRoster,
                                () -> requireNonNull(initState),
                                platformStateFacade),
                        PLATFORM_STATE_SERVICE)
                .forEach(servicesRegistry::register);
        try {
            consensusStateEventHandler = new ConsensusStateEventHandlerImpl(this);
            final Supplier<MerkleNodeState> baseSupplier = () -> new NewStateRoot(platformConfig);
            final var blockStreamsEnabled = isBlockStreamEnabled();
            stateRootSupplier = blockStreamsEnabled ? () -> withListeners(baseSupplier.get()) : baseSupplier;
            onSealConsensusRound = blockStreamsEnabled ? this::manageBlockEndRound : (round, state) -> true;
            // And the factory for the MerkleStateRoot class id must be our constructor
            constructableRegistry.registerConstructable(
                    new ClassConstructorPair(HederaStateRoot.class, () -> new HederaStateRoot()));
        } catch (final ConstructableRegistryException e) {
            logger.error("Failed to register " + HederaStateRoot.class + " factory with ConstructableRegistry", e);
            throw new IllegalStateException(e);
        }
    }

    /**
     * {@inheritDoc}
     *
     * <p>Called immediately after the constructor to get the version of this software. In an upgrade scenario, this
     * version will be greater than the one in the saved state.
     *
     * @return The software version.
     */
    @Override
    @NonNull
    public SoftwareVersion getSoftwareVersion() {
        return version;
    }

    /*==================================================================================================================
    *
    * Initialization Step 1: Create a new state (either genesis or restart, once per node).
    *
    =================================================================================================================*/

    /**
     * {@inheritDoc}
     *
     * <p>Called by the platform to build a genesis state.
     *
     * @return a Services state object
     */
    @Override
    @NonNull
    public MerkleNodeState newStateRoot() {
        return stateRootSupplier.get();
    }

    @Override
    public Function<VirtualMap, MerkleNodeState> stateRootFromVirtualMap() {
        return NewStateRoot::new;
    }

    /**
     * {@inheritDoc}
     */
    @Override
    public ConsensusStateEventHandler<MerkleNodeState> newConsensusStateEvenHandler() {
        return consensusStateEventHandler;
    }

    @Override
    public void notify(@NonNull final PlatformStatusChangeNotification notification) {
        this.platformStatus = notification.getNewStatus();
        logger.info("HederaNode#{} is {}", platform.getSelfId(), platformStatus.name());
        final var streamToBlockNodes = configProvider
                .getConfiguration()
                .getConfigData(BlockStreamConfig.class)
                .streamToBlockNodes();
        switch (platformStatus) {
            case ACTIVE -> {
                startGrpcServer();
            }
            case FREEZE_COMPLETE -> {
                logger.info("Platform status is now FREEZE_COMPLETE");
                shutdownGrpcServer();
                closeRecordStreams();
                if (streamToBlockNodes && isNotEmbedded()) {
                    logger.info("FREEZE_COMPLETE - Shutting down connections to Block Nodes");
                    daggerApp.blockNodeConnectionManager().shutdown();
                }
            }
            case CATASTROPHIC_FAILURE -> {
                logger.error("Platform status is now CATASTROPHIC_FAILURE");
                shutdownGrpcServer();
                if (streamToBlockNodes && isNotEmbedded()) {
                    logger.info("CATASTROPHIC_FAILURE - Shutting down connections to Block Nodes");
                    daggerApp.blockNodeConnectionManager().shutdown();
                }

                // Wait for the block stream to close any pending or current blocks–-we may need them for triage
                blockStreamManager().awaitFatalShutdown(SHUTDOWN_TIMEOUT);
            }
            case REPLAYING_EVENTS, STARTING_UP, OBSERVING, RECONNECT_COMPLETE, CHECKING, FREEZING, BEHIND -> {
                // Nothing to do here, just enumerate for completeness
            }
        }
    }

    /*==================================================================================================================
    *
    * Initialization Step 2: Initialize the state. Either genesis or restart or reconnect or some other trigger.
    * Includes migration when needed.
    *
    =================================================================================================================*/

    /**
     * Initializes the States API in the given state based on the given startup conditions.
     *
     * @param state the state to initialize
     * @param trigger the trigger that is calling migration
     * @param platformConfig the platform configuration
     */
    public void initializeStatesApi(
            @NonNull final MerkleNodeState state,
            @NonNull final InitTrigger trigger,
            @NonNull final Configuration platformConfig) {
        requireNonNull(state);
        requireNonNull(platformConfig);
        withListeners(state);
        this.configProvider = new ConfigProviderImpl(trigger == GENESIS, metrics);
        this.genesisNetworkSupplier = () -> startupNetworks().genesisNetworkOrThrow(platformConfig);
        final var deserializedVersion = platformStateFacade.creationSemanticVersionOf(state);
        logger.info(
                "Initializing Hedera state version {} in {} mode with trigger {} and previous version {}",
                version,
                configProvider
                        .getConfiguration()
                        .getConfigData(HederaConfig.class)
                        .activeProfile(),
                trigger,
                deserializedVersion == null ? "<NONE>" : deserializedVersion);
        if (trigger != GENESIS) {
            requireNonNull(deserializedVersion, "Deserialized version cannot be null for trigger " + trigger);
        }
        final var savedStateVersion =
                deserializedVersion == null ? null : new ServicesSoftwareVersion(deserializedVersion);
        if (version.compareTo(savedStateVersion) < 0) {
            logger.fatal(
                    "Fatal error, state source version {} is higher than node software version {}",
                    savedStateVersion,
                    version);
            throw new IllegalStateException("Cannot downgrade from " + savedStateVersion + " to " + version);
        }
        try {
<<<<<<< HEAD
            migrateSchemas(state, savedStateVersion, trigger, genesisNetwork, platformConfig);
=======
            migrateSchemas(state, savedStateVersion, trigger, metrics, platformConfig);
>>>>>>> afa51b03
            logConfiguration();
        } catch (final Throwable t) {
            logger.fatal("Critical failure during schema migration", t);
            throw new IllegalStateException("Critical failure during migration", t);
        }
        logger.info(
                "Platform state includes freeze time={} and last frozen={}",
                platformStateFacade.freezeTimeOf(state),
                platformStateFacade.lastFrozenTimeOf(state));
    }

    /**
     * Invoked by the platform when the state should be initialized. This happens <b>BEFORE</b>
     * {@link SwirldMain#init(Platform, NodeId)} and after {@link #newStateRoot()}.
     */
    @SuppressWarnings("java:S1181") // catching Throwable instead of Exception when we do a direct System.exit()
    public void onStateInitialized(
            @NonNull final MerkleNodeState state,
            @NonNull final Platform platform,
            @NonNull final InitTrigger trigger) {
        // A Hedera object can receive multiple onStateInitialized() calls throughout its lifetime if
        // the platform needs to initialize a learned state after reconnect; however, it cannot be
        // used by multiple platform instances
        if (this.platform != null && this.platform != platform) {
            logger.fatal("Fatal error, platform should never change once set");
            throw new IllegalStateException("Platform should never change once set");
        }
        this.platform = requireNonNull(platform);
        if (state.getReadableStates(EntityIdService.NAME).isEmpty()) {
            initializeStatesApi(state, trigger, platform.getContext().getConfiguration());
        }
        // With the States API grounded in the working state, we can create the object graph from it
        initializeDagger(state, trigger);

        // Perform any service initialization that has to be postponed until Dagger is available
        // (simple boolean is usable since we're still single-threaded when `onStateInitialized` is called)
        if (!onceOnlyServiceInitializationPostDaggerHasHappened) {
            contractServiceImpl.createMetrics();
            onceOnlyServiceInitializationPostDaggerHasHappened = true;
        }
    }

    /**
     * Called by this class when we detect it is time to do migration. The {@code deserializedVersion} must not be newer
     * than the current software version. If it is prior to the current version, then each migration between the
     * {@code deserializedVersion} and the current version, including the current version, will be executed, thus
     * bringing the state up to date.
     *
     * <p>If the {@code deserializedVersion} is {@code null}, then this is the first time the node has been started,
     * and thus all schemas will be executed.
     *
     * @param state current state
     * @param deserializedVersion version deserialized
     * @param trigger trigger that is calling migration
     * @param platformConfig platform configuration
     */
    private void migrateSchemas(
            @NonNull final MerkleNodeState state,
            @Nullable final ServicesSoftwareVersion deserializedVersion,
            @NonNull final InitTrigger trigger,
<<<<<<< HEAD
            @Nullable final Network genesisNetwork,
=======
            @NonNull final Metrics metrics,
>>>>>>> afa51b03
            @NonNull final Configuration platformConfig) {
        final var previousVersion = deserializedVersion == null ? null : deserializedVersion.getPbjSemanticVersion();
        final var isUpgrade = version.compareTo(deserializedVersion) > 0;
        logger.info(
                "{} from Services version {} @ current {} with trigger {}",
                () -> isUpgrade ? "Upgrading" : (previousVersion == null ? "Starting" : "Restarting"),
                () -> HapiUtils.toString(Optional.ofNullable(deserializedVersion)
                        .map(ServicesSoftwareVersion::getPbjSemanticVersion)
                        .orElse(null)),
                () -> HapiUtils.toString(version.getPbjSemanticVersion()),
                () -> trigger);
        blockStreamService.resetMigratedLastBlockHash();
        startupNetworks = startupNetworksFactory.apply(configProvider);
        PLATFORM_STATE_SERVICE.setAppVersionFn(ServicesSoftwareVersion::from);
        this.initState = state;
        final var migrationChanges = serviceMigrator.doMigrations(
                state,
                servicesRegistry,
                deserializedVersion,
                version,
                // (FUTURE) In principle, the FileService could change the active configuration during a
                // migration, implying we should pass a config provider; but we don't need this yet
                configProvider.getConfiguration(),
                platformConfig,
<<<<<<< HEAD
                genesisNetworkInfo,
=======
                metrics,
>>>>>>> afa51b03
                startupNetworks,
                storeMetricsService,
                configProvider,
                platformStateFacade);
        this.initState = null;
        migrationStateChanges = new ArrayList<>(migrationChanges);
        kvStateChangeListener.reset();
        boundaryStateChangeListener.reset();
        // If still using BlockRecordManager state, then for specifically a non-genesis upgrade,
        // set in state that post-upgrade work is pending
        if (streamMode != BLOCKS && isUpgrade && trigger != RECONNECT && trigger != GENESIS) {
            unmarkMigrationRecordsStreamed(state);
            migrationStateChanges.add(
                    StateChanges.newBuilder().stateChanges(boundaryStateChangeListener.allStateChanges()));
            boundaryStateChangeListener.reset();
        }
        logger.info("Migration complete");
    }

    /*==================================================================================================================
    *
    * Initialization Step 3: Initialize the app. Happens once at startup.
    *
    =================================================================================================================*/

    /**
     * {@inheritDoc}
     *
     * <p>Called <b>AFTER</b> init and migrate have been called on the state (either the new state created from
     * {@link #newStateRoot()} or an instance of {@link MerkleNodeState} created by the platform and
     * loaded from the saved state).
     *
     * <p>(FUTURE) Consider moving this initialization into {@link #onStateInitialized(MerkleNodeState, Platform, InitTrigger)}
     * instead, as there is no special significance to having it here instead.
     */
    @SuppressWarnings("java:S1181") // catching Throwable instead of Exception when we do a direct System.exit()
    @Override
    public void init(@NonNull final Platform platform, @NonNull final NodeId nodeId) {
        if (this.platform != platform) {
            throw new IllegalArgumentException("Platform must be the same instance");
        }
        assertEnvSanityChecks(nodeId);
        logger.info("Initializing Hedera app with HederaNode#{}", nodeId);
        Locale.setDefault(Locale.US);
        logger.info("Locale to set to US en");
    }

    @Override
    public void submit(@NonNull final TransactionBody body) {
        requireNonNull(body);
        if (platformStatus != ACTIVE) {
            throw new IllegalStateException("" + PLATFORM_NOT_ACTIVE);
        }
        final HederaFunctionality function;
        try {
            function = functionOf(body);
        } catch (UnknownHederaFunctionality e) {
            throw new IllegalArgumentException("" + UNKNOWN);
        }
        try {
            final var config = configProvider.getConfiguration();
            final var adminConfig = config.getConfigData(NetworkAdminConfig.class);
            final var allowList = adminConfig.nodeTransactionsAllowList().functionalitySet();
            if (!allowList.contains(function)) {
                throw new IllegalArgumentException("" + NOT_SUPPORTED);
            }
            final var payload = com.hedera.hapi.node.base.Transaction.PROTOBUF.toBytes(nodeTransactionWith(body));
            requireNonNull(daggerApp).submissionManager().submit(body, payload);
        } catch (PreCheckException e) {
            final var reason = e.responseCode();
            if (reason == DUPLICATE_TRANSACTION) {
                // In this case the client must not retry with the same transaction, but
                // could retry with a different transaction id if desired.
                throw new IllegalArgumentException("" + DUPLICATE_TRANSACTION);
            }
            throw new IllegalStateException("" + reason);
        }
    }

    @Override
    public Signature sign(final byte[] ledgerId) {
        return platform.sign(ledgerId);
    }

    @Override
    public boolean isAvailable() {
        return daggerApp != null && daggerApp.currentPlatformStatus().get() == ACTIVE;
    }

    /**
     * Called to perform orderly close record streams.
     */
    private void closeRecordStreams() {
        daggerApp.blockRecordManager().close();
    }

    /**
     * Gets whether the default charset is UTF-8.
     */
    private boolean isUTF8(@NonNull final Charset defaultCharset) {
        if (!UTF_8.equals(defaultCharset)) {
            logger.error("Default charset is {}, not UTF-8", defaultCharset);
            return false;
        }
        return true;
    }

    /**
     * Gets whether the sha384 digest is available
     */
    private boolean sha384DigestIsAvailable() {
        try {
            MessageDigest.getInstance("SHA-384");
            return true;
        } catch (final NoSuchAlgorithmException e) {
            logger.error(e);
            return false;
        }
    }

    /*==================================================================================================================
    *
    * Other app lifecycle methods
    *
    =================================================================================================================*/

    /**
     * {@inheritDoc}
     *
     * <p>Called by the platform after <b>ALL</b> initialization to start the gRPC servers and begin operation, or by
     * the notification listener when it is time to restart the gRPC server after it had been stopped (such as during
     * reconnect).
     */
    @Override
    public void run() {
        logger.info("Starting the Hedera node");
    }

    /**
     * Called for an orderly shutdown.
     */
    public void shutdown() {
        logger.info("Shutting down Hedera node");
        shutdownGrpcServer();

        if (daggerApp != null) {
            logger.debug("Shutting down the Block Node Connection Manager");
            daggerApp.blockNodeConnectionManager().shutdown();

            logger.debug("Shutting down the state");
            final var state = daggerApp.workingStateAccessor().getState();
            if (state instanceof NewStateRoot msr) {
                msr.close();
            }

            logger.debug("Shutting down the block manager");
            daggerApp.blockRecordManager().close();
        }

        platform = null;
        daggerApp = null;
    }

    /**
     * Invoked by the platform to handle pre-consensus events. This only happens after {@link #run()} has been called.
     */
    public void onPreHandle(
            @NonNull final Event event,
            @NonNull final State state,
            @NonNull final Consumer<ScopedSystemTransaction<StateSignatureTransaction>> stateSignatureTxnCallback) {
        final var readableStoreFactory = new ReadableStoreFactory(state, ignore -> getSoftwareVersion());
        final var creatorInfo =
                daggerApp.networkInfo().nodeInfo(event.getCreatorId().id());
        if (creatorInfo == null) {
            // It's normal immediately post-upgrade to still see events from a node removed from the address book
            if (!isSoOrdered(event.getSoftwareVersion(), version.getPbjSemanticVersion())) {
                logger.warn(
                        "Received event (version {} vs current {}) from node {} which is not in the address book",
                        com.hedera.hapi.util.HapiUtils.toString(event.getSoftwareVersion()),
                        com.hedera.hapi.util.HapiUtils.toString(version.getPbjSemanticVersion()),
                        event.getCreatorId());
            }
            return;
        }

        final Consumer<StateSignatureTransaction> simplifiedStateSignatureTxnCallback = txn -> {
            final var scopedTxn = new ScopedSystemTransaction<>(event.getCreatorId(), event.getSoftwareVersion(), txn);
            stateSignatureTxnCallback.accept(scopedTxn);
        };

        final var transactions = new ArrayList<Transaction>(1000);
        event.forEachTransaction(transactions::add);
        daggerApp
                .preHandleWorkflow()
                .preHandle(
                        readableStoreFactory, creatorInfo, transactions.stream(), simplifiedStateSignatureTxnCallback);
    }

    public void onNewRecoveredState() {
        // Always close the block manager so replay will end with a complete record file
        daggerApp.blockRecordManager().close();
    }

    /**
     * Invoked by the platform to handle a round of consensus events.  This only happens after {@link #run()} has been
     * called.
     */
    public void onHandleConsensusRound(
            @NonNull final Round round,
            @NonNull final MerkleNodeState state,
            @NonNull final Consumer<ScopedSystemTransaction<StateSignatureTransaction>> stateSignatureTxnCallback) {
        daggerApp.workingStateAccessor().setState(state);
        daggerApp.handleWorkflow().handleRound(state, round, stateSignatureTxnCallback);
    }

    /**
     * Called by the platform after it has made all its changes to this state for the given round.
     *
     * @param round the round whose platform state changes are completed
     * @param state the state after the platform has made all its changes
     * @return true if a block has closed, signaling a safe time to sign the state without risking loss
     * of transactions in the event of an incident
     */
    public boolean onSealConsensusRound(@NonNull final Round round, @NonNull final State state) {
        requireNonNull(state);
        requireNonNull(round);
        return onSealConsensusRound.test(round, state);
    }

    /*==================================================================================================================
    *
    * gRPC Server Lifecycle
    *
    =================================================================================================================*/

    /**
     * Start the gRPC Server if it is not already running.
     */
    void startGrpcServer() {
        if (isNotEmbedded() && !daggerApp.grpcServerManager().isRunning()) {
            daggerApp.grpcServerManager().start();
        }
    }

    /**
     * Called to perform orderly shutdown of the gRPC servers.
     */
    public void shutdownGrpcServer() {
        if (isNotEmbedded()) {
            daggerApp.grpcServerManager().stop();
        }
    }

    /**
     * Called to set the starting state hash after genesis or restart.
     *
     * @param stateHash the starting state hash
     */
    public void setInitialStateHash(@NonNull final Hash stateHash) {
        requireNonNull(stateHash);
        initialStateHashFuture = completedFuture(stateHash.getBytes());
    }

    /**
     * Returns the startup networks.
     */
    public @NonNull StartupNetworks startupNetworks() {
        return requireNonNull(startupNetworks);
    }

    /*==================================================================================================================
    *
    * Exposed for use by embedded Hedera
    *
    =================================================================================================================*/
    public IngestWorkflow ingestWorkflow() {
        return daggerApp.ingestWorkflow();
    }

    public QueryWorkflow queryWorkflow() {
        return daggerApp.queryWorkflow();
    }

    public QueryWorkflow operatorQueryWorkflow() {
        return daggerApp.operatorQueryWorkflow();
    }

    public HandleWorkflow handleWorkflow() {
        return daggerApp.handleWorkflow();
    }

    public ConfigProvider configProvider() {
        return configProvider;
    }

    public BlockStreamManager blockStreamManager() {
        return daggerApp.blockStreamManager();
    }

    public ThrottleDefinitions activeThrottleDefinitions() {
        return daggerApp.throttleServiceManager().activeThrottleDefinitionsOrThrow();
    }

    public boolean isBlockStreamEnabled() {
        return streamMode != RECORDS;
    }

    public KVStateChangeListener kvStateChangeListener() {
        return kvStateChangeListener;
    }

    public BoundaryStateChangeListener boundaryStateChangeListener() {
        return boundaryStateChangeListener;
    }

    public boolean systemEntitiesCreated() {
        return Optional.ofNullable(daggerApp.systemEntitiesCreationFlag())
                .map(AtomicBoolean::get)
                .orElse(true);
    }

    public @NonNull Supplier<Network> genesisNetworkSupplierOrThrow() {
        return requireNonNull(genesisNetworkSupplier);
    }

    @Override
    public Bytes encodeSystemTransaction(@NonNull StateSignatureTransaction stateSignatureTransaction) {
        final var nodeAccountID = appContext.selfNodeInfoSupplier().get().accountId();

        final var transactionID = TransactionID.newBuilder()
                .transactionValidStart(Timestamp.DEFAULT)
                .accountID(nodeAccountID);

        final var transactionBody = TransactionBody.newBuilder()
                .transactionID(transactionID)
                .nodeAccountID(nodeAccountID)
                .transactionValidDuration(Duration.DEFAULT)
                .stateSignatureTransaction(stateSignatureTransaction);

        final var transaction = com.hedera.hapi.node.base.Transaction.newBuilder()
                .bodyBytes(TransactionBody.PROTOBUF.toBytes(transactionBody.build()))
                .sigMap(SignatureMap.DEFAULT)
                .build();

        return com.hedera.hapi.node.base.Transaction.PROTOBUF.toBytes(transaction);
    }

    /*==================================================================================================================
    *
    * Random private helper methods
    *
    =================================================================================================================*/

    private void initializeDagger(@NonNull final State state, @NonNull final InitTrigger trigger) {
        final var notifications = platform.getNotificationEngine();
        final var blockStreamEnabled = isBlockStreamEnabled();
        // The Dagger component should be constructed every time we reach this point, even if
        // it exists (this avoids any problems with mutable singleton state by reconstructing
        // everything); but we must ensure the gRPC server in the old component is fully stopped,
        // as well as unregister listeners from the last time this method ran
        if (daggerApp != null) {
            shutdownGrpcServer();
            notifications.unregister(PlatformStatusChangeListener.class, this);
            notifications.unregister(ReconnectCompleteListener.class, daggerApp.reconnectListener());
            notifications.unregister(StateWriteToDiskCompleteListener.class, daggerApp.stateWriteToDiskListener());
            notifications.unregister(AsyncFatalIssListener.class, daggerApp.fatalIssListener());
            if (blockStreamEnabled) {
                notifications.unregister(StateHashedListener.class, daggerApp.blockStreamManager());
            }
        }
        if (trigger == RECONNECT) {
            // During a reconnect, we wait for reconnect to complete successfully and then set the initial hash
            // from the immutable state in the ReconnectCompleteNotification
            initialStateHashFuture = new CompletableFuture<>();
            notifications.register(ReconnectCompleteListener.class, new ReadReconnectStartingStateHash(notifications));
        }
        // For other triggers the initial state hash must have been set already
        requireNonNull(initialStateHashFuture);
        final var roundNum = requireNonNull(state.getReadableStates(PlatformStateService.NAME)
                        .<PlatformState>getSingleton(PLATFORM_STATE_KEY)
                        .get())
                .consensusSnapshotOrThrow()
                .round();
        final var initialStateHash = new InitialStateHash(initialStateHashFuture, roundNum);

        final var rosterStore =
                new ReadableStoreFactory(state, ignore -> getSoftwareVersion()).getStore(ReadableRosterStore.class);
        final var networkInfo = new StateNetworkInfo(
                platform.getSelfId().id(),
                state,
                requireNonNull(rosterStore.getActiveRoster()),
                configProvider,
                () -> requireNonNull(genesisNetworkSupplier).get());
        final var blockHashSigner = blockHashSignerFactory.apply(hintsService, historyService, configProvider);
        final int maxSignedTxnSize = configProvider
                .getConfiguration()
                .getConfigData(HederaConfig.class)
                .transactionMaxBytes();
        // Fully qualified so as to not confuse javadoc
        daggerApp = DaggerHederaInjectionComponent.builder()
                .configProviderImpl(configProvider)
                .bootstrapConfigProviderImpl(bootstrapConfigProvider)
                .fileServiceImpl(fileServiceImpl)
                .contractServiceImpl(contractServiceImpl)
                .scheduleService(scheduleServiceImpl)
                .initTrigger(trigger)
                .softwareVersion(version.getPbjSemanticVersion())
                .self(networkInfo.selfNodeInfo())
                .platform(platform)
                .maxSignedTxnSize(maxSignedTxnSize)
                .currentPlatformStatus(new CurrentPlatformStatusImpl(platform))
                .servicesRegistry(servicesRegistry)
                .instantSource(appContext.instantSource())
                .throttleFactory(appContext.throttleFactory())
                .metrics(metrics)
                .kvStateChangeListener(kvStateChangeListener)
                .boundaryStateChangeListener(boundaryStateChangeListener)
                .migrationStateChanges(migrationStateChanges != null ? migrationStateChanges : new ArrayList<>())
                .initialStateHash(initialStateHash)
                .networkInfo(networkInfo)
                .startupNetworks(startupNetworks)
                .hintsService(hintsService)
                .historyService(historyService)
                .blockHashSigner(blockHashSigner)
                .appContext(appContext)
                .platformStateFacade(platformStateFacade)
                .build();
        // Initialize infrastructure for fees, exchange rates, and throttles from the working state
        daggerApp.initializer().accept(state);
        notifications.register(PlatformStatusChangeListener.class, this);
        notifications.register(ReconnectCompleteListener.class, daggerApp.reconnectListener());
        notifications.register(StateWriteToDiskCompleteListener.class, daggerApp.stateWriteToDiskListener());
        notifications.register(AsyncFatalIssListener.class, daggerApp.fatalIssListener());
        if (blockStreamEnabled) {
            notifications.register(StateHashedListener.class, daggerApp.blockStreamManager());
            daggerApp
                    .blockStreamManager()
                    .initLastBlockHash(
                            switch (trigger) {
                                case GENESIS -> ZERO_BLOCK_HASH;
                                default -> blockStreamService
                                        .migratedLastBlockHash()
                                        .orElseGet(() -> startBlockHashFrom(state));
                            });
            migrationStateChanges = null;
        }
    }

    /**
     * Given the {@link BlockStreamInfo} context from a {@link State}, infers the block hash of the
     * last block that was incorporated in this state.
     *
     * @param state the state to use
     * @return the inferred block hash
     */
    private Bytes startBlockHashFrom(@NonNull final State state) {
        final var blockStreamInfo = state.getReadableStates(BlockStreamService.NAME)
                .<BlockStreamInfo>getSingleton(BLOCK_STREAM_INFO_KEY)
                .get();
        requireNonNull(blockStreamInfo);
        // Three of the four ingredients in the block hash are directly in the BlockStreamInfo; that is,
        // the previous block hash, the input tree root hash, and the start of block state hash
        final var prevBlockHash = blockStreamInfo.blockNumber() == 0L
                ? ZERO_BLOCK_HASH
                : blockHashByBlockNumber(
                        blockStreamInfo.trailingBlockHashes(),
                        blockStreamInfo.blockNumber() - 1,
                        blockStreamInfo.blockNumber() - 1);
        requireNonNull(prevBlockHash);
        final var leftParent = combine(prevBlockHash, blockStreamInfo.inputTreeRootHash());
        // The fourth ingredient, the output tree root hash, is not directly in the BlockStreamInfo, but
        // we can recompute it based on the tree hash information and the fact the last output item in
        // the block was devoted to putting the BlockStreamInfo itself into the state
        final var outputTreeRootHash = outputTreeRootHashFrom(blockStreamInfo);
        final var rightParent = combine(outputTreeRootHash, blockStreamInfo.startOfBlockStateHash());
        return combine(leftParent, rightParent);
    }

    /**
     * Given a {@link BlockStreamInfo} context, computes the output tree root hash that must have been
     * computed at the end of the block that the context describes, assuming the final output block item
     * was the state change that put the context into the state.
     *
     * @param blockStreamInfo the context to use
     * @return the inferred output tree root hash
     */
    private @NonNull Bytes outputTreeRootHashFrom(@NonNull final BlockStreamInfo blockStreamInfo) {
        // This was the last state change in the block
        final var blockStreamInfoChange = StateChange.newBuilder()
                .stateId(STATE_ID_BLOCK_STREAM_INFO.protoOrdinal())
                .singletonUpdate(SingletonUpdateChange.newBuilder()
                        .blockStreamInfoValue(blockStreamInfo)
                        .build())
                .build();
        // And this was the last output block item
        final var lastStateChanges = BlockItem.newBuilder()
                .stateChanges(new StateChanges(blockStreamInfo.blockEndTime(), List.of(blockStreamInfoChange)))
                .build();
        // So we can combine this last leaf's has with the size and rightmost hashes
        // store from the pending output tree to recompute its final root hash
        final var penultimateOutputTreeStatus = new StreamingTreeHasher.Status(
                blockStreamInfo.numPrecedingOutputItems(), blockStreamInfo.rightmostPrecedingOutputTreeHashes());
        final var lastLeafHash = noThrowSha384HashOf(BlockItem.PROTOBUF.toBytes(lastStateChanges));
        return rootHashFrom(penultimateOutputTreeStatus, lastLeafHash);
    }

    private void logConfiguration() {
        if (logger.isInfoEnabled()) {
            final var config = configProvider.getConfiguration();
            final var lines = new ArrayList<String>();
            lines.add("Active Configuration:");
            Utils.allProperties(config).forEach((key, value) -> lines.add(key + " = " + value));
            logger.info(String.join("\n", lines));
        }
    }

    private void unmarkMigrationRecordsStreamed(@NonNull final State state) {
        final var blockServiceState = state.getWritableStates(BlockRecordService.NAME);
        final var blockInfoState = blockServiceState.<BlockInfo>getSingleton(BLOCK_INFO_STATE_KEY);
        final var currentBlockInfo = requireNonNull(blockInfoState.get());
        final var nextBlockInfo =
                currentBlockInfo.copyBuilder().migrationRecordsStreamed(false).build();
        blockInfoState.put(nextBlockInfo);
        logger.info("Unmarked post-upgrade work as done");
        ((WritableSingletonStateBase<BlockInfo>) blockInfoState).commit();
    }

    private void assertEnvSanityChecks(@NonNull final NodeId nodeId) {
        // Check that UTF-8 is in use. Otherwise, the node will be subject to subtle bugs in string handling that will
        // lead to ISS.
        final var defaultCharset = daggerApp.nativeCharset().get();
        if (!isUTF8(defaultCharset)) {
            logger.error(
                    """
                            Fatal precondition violation in HederaNode#{}: default charset is {} and not UTF-8
                            LC_ALL={}
                            LANG={}
                            file.encoding={}
                            """,
                    nodeId,
                    defaultCharset,
                    System.getenv("LC_ALL"),
                    System.getenv("LANG"),
                    System.getProperty("file.encoding"));
            System.exit(1);
        }

        // Check that the digest factory supports SHA-384.
        if (!sha384DigestIsAvailable()) {
            logger.error(
                    "Fatal precondition violation in HederaNode#{}: digest factory does not support SHA-384", nodeId);
            System.exit(1);
        }
    }

    private MerkleNodeState withListeners(@NonNull final MerkleNodeState root) {
        root.registerCommitListener(boundaryStateChangeListener);
        root.registerCommitListener(kvStateChangeListener);
        return root;
    }

    private boolean manageBlockEndRound(@NonNull final Round round, @NonNull final State state) {
        return daggerApp.blockStreamManager().endRound(state, round.getRoundNum());
    }

    /**
     * Returns true if the source of time is the system time. Always true for live networks.
     *
     * @return true if the source of time is the system time
     */
    private boolean isNotEmbedded() {
        return appContext.instantSource() == InstantSource.system();
    }

    private class ReadReconnectStartingStateHash implements ReconnectCompleteListener {
        private final NotificationEngine notifications;

        private ReadReconnectStartingStateHash(@NonNull final NotificationEngine notifications) {
            this.notifications = requireNonNull(notifications);
        }

        @Override
        public void notify(@NonNull final ReconnectCompleteNotification notification) {
            requireNonNull(notification);
            requireNonNull(initialStateHashFuture)
                    .complete(requireNonNull(notification.getState().getHash()).getBytes());
            notifications.unregister(ReconnectCompleteListener.class, this);
        }
    }

    private boolean canAdoptRoster(@NonNull final Roster roster) {
        requireNonNull(initState);
        final var rosterHash = RosterUtils.hash(roster).getBytes();
        final var tssConfig = configProvider.getConfiguration().getConfigData(TssConfig.class);
        return (!tssConfig.hintsEnabled()
                        || new ReadableHintsStoreImpl(initState.getReadableStates(HintsService.NAME))
                                .isReadyToAdopt(rosterHash))
                && (!tssConfig.historyEnabled()
                        || new ReadableHistoryStoreImpl(initState.getReadableStates(HistoryService.NAME))
                                .isReadyToAdopt(rosterHash));
    }

    private void onAdoptRoster() {
        requireNonNull(initState);
        final var tssConfig = configProvider.getConfiguration().getConfigData(TssConfig.class);
        if (tssConfig.hintsEnabled()) {
            hintsService.initSigningForNextScheme(
                    new ReadableHintsStoreImpl(initState.getReadableStates(HintsService.NAME)));
        }
    }

    /**
     * Initializes block node connections and waits for at least one connection to be established.
     * This should be called before platform.start() to ensure we don't miss any blocks.
     *
     * @param timeout maximum time to wait for a connection
     */
    public void initializeBlockNodeConnections(java.time.Duration timeout) {
        final var blockStreamConfig = configProvider.getConfiguration().getConfigData(BlockStreamConfig.class);
        if (!blockStreamConfig.streamToBlockNodes()) {
            logger.info("Block stream to Block Nodes is disabled, skipping block node connection initialization");
            return;
        }

        logger.info("Initializing block node connections with timeout {}", timeout);
        boolean connected = daggerApp.blockNodeConnectionManager().waitForConnection(timeout);
        if (blockStreamConfig.shutdownNodeOnNoBlockNodes() && !connected) {
            logger.error("No block node connections established within timeout, shutting down");
            this.shutdown();
            System.exit(1);
        }
    }
}<|MERGE_RESOLUTION|>--- conflicted
+++ resolved
@@ -664,11 +664,7 @@
             throw new IllegalStateException("Cannot downgrade from " + savedStateVersion + " to " + version);
         }
         try {
-<<<<<<< HEAD
-            migrateSchemas(state, savedStateVersion, trigger, genesisNetwork, platformConfig);
-=======
-            migrateSchemas(state, savedStateVersion, trigger, metrics, platformConfig);
->>>>>>> afa51b03
+            migrateSchemas(state, savedStateVersion, trigger, platformConfig);
             logConfiguration();
         } catch (final Throwable t) {
             logger.fatal("Critical failure during schema migration", t);
@@ -729,11 +725,6 @@
             @NonNull final MerkleNodeState state,
             @Nullable final ServicesSoftwareVersion deserializedVersion,
             @NonNull final InitTrigger trigger,
-<<<<<<< HEAD
-            @Nullable final Network genesisNetwork,
-=======
-            @NonNull final Metrics metrics,
->>>>>>> afa51b03
             @NonNull final Configuration platformConfig) {
         final var previousVersion = deserializedVersion == null ? null : deserializedVersion.getPbjSemanticVersion();
         final var isUpgrade = version.compareTo(deserializedVersion) > 0;
@@ -758,11 +749,6 @@
                 // migration, implying we should pass a config provider; but we don't need this yet
                 configProvider.getConfiguration(),
                 platformConfig,
-<<<<<<< HEAD
-                genesisNetworkInfo,
-=======
-                metrics,
->>>>>>> afa51b03
                 startupNetworks,
                 storeMetricsService,
                 configProvider,

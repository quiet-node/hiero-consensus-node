--- conflicted
+++ resolved
@@ -137,11 +137,8 @@
 import com.swirlds.platform.state.PlatformMerkleStateRoot;
 import com.swirlds.platform.state.service.PlatformStateService;
 import com.swirlds.platform.state.service.ReadablePlatformStateStore;
-<<<<<<< HEAD
 import com.swirlds.platform.state.service.ReadableRosterStore;
 import com.swirlds.platform.state.service.ReadableRosterStoreImpl;
-=======
->>>>>>> 753d1be0
 import com.swirlds.platform.system.InitTrigger;
 import com.swirlds.platform.system.Platform;
 import com.swirlds.platform.system.Round;
@@ -311,10 +308,7 @@
     /**
      * When applying and migrating schemas to a target state, it is set here to support
      * giving the {@link RosterService} schemas access to a {@link ReadablePlatformStateStore}
-<<<<<<< HEAD
      * and {@link TssBaseService} schemas access to a {@link ReadableRosterStore}
-=======
->>>>>>> 753d1be0
      * before the roster lifecycle is adopted.
      */
     @Nullable
@@ -663,12 +657,6 @@
             genesisNetworkInfo = new GenesisNetworkInfo(requireNonNull(genesisNetwork), ledgerConfig.id());
         }
         blockStreamService.resetMigratedLastBlockHash();
-<<<<<<< HEAD
-        startupNetworks = startupNetworksFactory.apply(selfNodeId.id(), configProvider, tssBaseService);
-        PLATFORM_STATE_SERVICE.setAppVersionFn(() -> version);
-        PLATFORM_STATE_SERVICE.setActiveRosterFn(
-                () -> new ReadableRosterStoreImpl(state.getReadableStates(RosterService.NAME)).getActiveRoster());
-=======
         startupNetworks = startupNetworksFactory.apply(configProvider, tssBaseService);
         PLATFORM_STATE_SERVICE.setAppVersionFn(ServicesSoftwareVersion::from);
         // If the client code did not provide a disk address book, we are reconnecting; and
@@ -676,7 +664,6 @@
         if (diskAddressBook != null) {
             PLATFORM_STATE_SERVICE.setDiskAddressBook(diskAddressBook);
         }
->>>>>>> 753d1be0
         this.initState = state;
         final var migrationChanges = serviceMigrator.doMigrations(
                 state,
@@ -691,11 +678,7 @@
                 metrics,
                 startupNetworks);
         this.initState = null;
-<<<<<<< HEAD
-        PLATFORM_STATE_SERVICE.clearActiveRosterFn();
-=======
         PLATFORM_STATE_SERVICE.clearDiskAddressBook();
->>>>>>> 753d1be0
         migrationStateChanges = new ArrayList<>(migrationChanges);
         kvStateChangeListener.reset();
         boundaryStateChangeListener.reset();

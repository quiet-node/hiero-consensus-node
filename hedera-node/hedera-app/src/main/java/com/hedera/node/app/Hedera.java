--- conflicted
+++ resolved
@@ -133,11 +133,8 @@
 import com.swirlds.state.State;
 import com.swirlds.state.StateChangeListener;
 import com.swirlds.state.lifecycle.StartupNetworks;
-<<<<<<< HEAD
 import com.swirlds.state.lifecycle.StateLifecycleManager;
 import com.swirlds.state.merkle.StateLifecycleManagerImpl;
-=======
->>>>>>> b4b97530
 import com.swirlds.state.merkle.MerkleStateRoot;
 import com.swirlds.state.merkle.NewStateRoot;
 import com.swirlds.state.spi.CommittableWritableStates;
@@ -548,11 +545,7 @@
                 .forEach(servicesRegistry::register);
         try {
             consensusStateEventHandler = new ConsensusStateEventHandlerImpl(this);
-<<<<<<< HEAD
             final Supplier<HederaStateRoot> baseSupplier = () -> new HederaNewStateRoot(platformConfig, metrics);
-=======
-            final Supplier<MerkleNodeState> baseSupplier = () -> new HederaNewStateRoot(platformConfig, metrics);
->>>>>>> b4b97530
             final var blockStreamsEnabled = isBlockStreamEnabled();
             stateRootSupplier = blockStreamsEnabled ? () -> withListeners(baseSupplier.get()) : baseSupplier;
             onSealConsensusRound = blockStreamsEnabled ? this::manageBlockEndRound : (round, state) -> true;
@@ -604,11 +597,7 @@
      * {@inheritDoc}
      */
     @Override
-<<<<<<< HEAD
     public ConsensusStateEventHandler<HederaStateRoot> newConsensusStateEvenHandler() {
-=======
-    public ConsensusStateEventHandler<MerkleNodeState> newConsensusStateEvenHandler() {
->>>>>>> b4b97530
         return consensusStateEventHandler;
     }
 

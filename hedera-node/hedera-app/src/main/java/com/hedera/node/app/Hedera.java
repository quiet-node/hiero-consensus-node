--- conflicted
+++ resolved
@@ -39,11 +39,7 @@
 
     public Hedera() {}
 
-<<<<<<< HEAD
-    public void start(final ServicesApp app, final int port) {
-=======
     public void start(@NonNull final HederaApp app, int port) {
->>>>>>> 76f2065c
         final var metrics = createMetrics(app.nodeId());
 
         // Create the Ingest workflow. While we are in transition, some required facilities come
@@ -62,24 +58,6 @@
         // yet what that API would look like, so for now we do it this way. Maybe we should have
         // a set of annotations that generate the metadata, or maybe we have some code. Whatever
         // we do should work also with workflows.
-<<<<<<< HEAD
-        final var grpcServer =
-                GrpcServer.create(
-                        GrpcServerConfiguration.builder().port(port).build(),
-                        GrpcRouting.builder()
-                                .register(
-                                        new GrpcServiceBuilder(
-                                                "proto.ConsensusService",
-                                                ingestWorkflow,
-                                                queryWorkflow)
-                                                .transaction("createTopic")
-                                                .transaction("updateTopic")
-                                                .transaction("deleteTopic")
-                                                .query("getTopicInfo")
-                                                .transaction("submitMessage")
-                                                .build(metrics))
-                                .build());
-=======
         final var grpcServer = GrpcServer.create(
                 GrpcServerConfiguration.builder().port(port).build(),
                 GrpcRouting.builder()
@@ -91,14 +69,13 @@
                                 .transaction("submitMessage")
                                 .build(metrics))
                         .build());
->>>>>>> 76f2065c
         grpcServer.whenShutdown().thenAccept(server -> shutdownLatch.countDown());
         grpcServer.start();
 
         // Block this main thread until the server terminates.
         try {
             shutdownLatch.await();
-        } catch (final InterruptedException ignored) {
+        } catch (InterruptedException ignored) {
             // An interrupt on this thread means we want to shut down the server.
             shutdown();
             Thread.currentThread().interrupt();
@@ -109,7 +86,7 @@
         shutdownLatch.countDown();
     }
 
-    private static Metrics createMetrics(final NodeId nodeId) {
+    private static Metrics createMetrics(NodeId nodeId) {
         // This is a stub implementation, to be replaced by a real implementation in #4293
         final var metricService = Executors.newSingleThreadScheduledExecutor(
                 getStaticThreadManager().createThreadFactory("metrics", "MetricsWriter"));

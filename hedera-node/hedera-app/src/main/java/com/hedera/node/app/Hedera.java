--- conflicted
+++ resolved
@@ -673,11 +673,7 @@
             throw new IllegalStateException("Cannot downgrade from " + deserializedVersion + " to " + version);
         }
         try {
-<<<<<<< HEAD
-            migrateSchemas(state, savedStateVersion, trigger, platformConfig);
-=======
-            migrateSchemas(state, deserializedVersion, trigger, metrics, platformConfig);
->>>>>>> 29247294
+            migrateSchemas(state, deserializedVersion, trigger, platformConfig);
             logConfiguration();
         } catch (final Throwable t) {
             logger.fatal("Critical failure during schema migration", t);

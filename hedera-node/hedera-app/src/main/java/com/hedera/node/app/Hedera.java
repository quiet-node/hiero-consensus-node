--- conflicted
+++ resolved
@@ -131,7 +131,6 @@
 import java.security.NoSuchAlgorithmException;
 import java.time.InstantSource;
 import java.util.ArrayList;
-import java.util.HashSet;
 import java.util.List;
 import java.util.Locale;
 import java.util.Set;
@@ -199,7 +198,7 @@
      * of the rest of the system (and particularly the modular implementation) uses it directly. Rather, it is created
      * and used to initialize the system, and more concrete dependencies are used from there.
      */
-    public HederaInjectionComponent daggerApp;
+    private HederaInjectionComponent daggerApp;
     /**
      * Indicates whether the platform is active
      */
@@ -226,8 +225,6 @@
     private static RecordCacheService RECORD_SERVICE;
     private static BlockRecordService BLOCK_SERVICE;
     private static FeeService FEE_SERVICE;
-
-    public static final Set<Hedera> ALL_INSTANCES = new HashSet<>();
 
     /*==================================================================================================================
     *
@@ -320,7 +317,6 @@
             logger.error("Failed to register MerkleHederaState with ConstructableRegistry", e);
             throw new RuntimeException(e);
         }
-        ALL_INSTANCES.add(this);
     }
 
     /**
@@ -777,13 +773,6 @@
             // that we reconnected with. In that case, we need to save the file to disk. Similar to how we have to hook
             // for all the other special files on restart / genesis / reconnect.
             notifications.register(ReconnectCompleteListener.class, daggerApp.reconnectListener());
-<<<<<<< HEAD
-            // It looks like this notification is handled by
-            // com.hedera.node.app.service.mono.state.logic.StateWriteToDiskListener
-            // which looks like it is related to freeze / upgrade.
-            // see issue #8660
-            notifications.register(StateWriteToDiskCompleteListener.class, daggerApp.stateWriteToDiskListener());
-=======
             // This notifaction is needed for freeze / upgrade.
             notifications.register(StateWriteToDiskCompleteListener.class, daggerApp.stateWriteToDiskListener());
 
@@ -791,7 +780,6 @@
             // com.hedera.node.app.service.mono.state.exports.NewSignedStateListener
             // Has some relationship to freeze/upgrade, but also with balance exports. This was the trigger that
             // caused us to export balance files on a certain schedule.
->>>>>>> d95b0c41
         } catch (final Throwable th) {
             logger.error("Fatal precondition violation in HederaNode#{}", daggerApp.nodeId(), th);
             daggerApp.systemExits().fail(1); // TBD: Better exit code?
@@ -939,11 +927,7 @@
     /**
      * Implements the code flow for initializing the state of a new Hedera node with NO SAVED STATE.
      */
-<<<<<<< HEAD
-    private void genesis(@NonNull final MerkleHederaState state, final PlatformState platformState) {
-=======
     private void genesis(@NonNull final MerkleHederaState state, @NonNull final PlatformState platformState) {
->>>>>>> d95b0c41
         logger.debug("Genesis Initialization");
         // Create all the nodes in the merkle tree for all the services
         onMigrate(state, null, GENESIS);

// SPDX-License-Identifier: Apache-2.0
package com.hedera.node.app;

import static com.hedera.hapi.block.stream.output.StateIdentifier.STATE_ID_BLOCK_STREAM_INFO;
import static com.hedera.hapi.node.base.ResponseCodeEnum.DUPLICATE_TRANSACTION;
import static com.hedera.hapi.node.base.ResponseCodeEnum.NOT_SUPPORTED;
import static com.hedera.hapi.node.base.ResponseCodeEnum.PLATFORM_NOT_ACTIVE;
import static com.hedera.hapi.node.base.ResponseCodeEnum.UNKNOWN;
import static com.hedera.hapi.util.HapiUtils.functionOf;
import static com.hedera.node.app.blocks.BlockStreamManager.ZERO_BLOCK_HASH;
import static com.hedera.node.app.blocks.impl.BlockImplUtils.combine;
import static com.hedera.node.app.blocks.impl.BlockStreamManagerImpl.NULL_HASH;
import static com.hedera.node.app.blocks.impl.ConcurrentStreamingTreeHasher.rootHashFrom;
import static com.hedera.node.app.blocks.schemas.V0560BlockStreamSchema.BLOCK_STREAM_INFO_KEY;
import static com.hedera.node.app.hapi.utils.CommonUtils.noThrowSha384HashOf;
import static com.hedera.node.app.records.impl.BlockRecordInfoUtils.blockHashByBlockNumber;
import static com.hedera.node.app.records.schemas.V0490BlockRecordSchema.BLOCK_INFO_STATE_KEY;
import static com.hedera.node.app.spi.workflows.record.StreamBuilder.nodeTransactionWith;
import static com.hedera.node.app.util.HederaAsciiArt.HEDERA;
import static com.hedera.node.config.types.StreamMode.BLOCKS;
import static com.hedera.node.config.types.StreamMode.RECORDS;
import static com.swirlds.platform.state.service.PlatformStateService.PLATFORM_STATE_SERVICE;
import static com.swirlds.platform.state.service.schemas.V0540PlatformStateSchema.PLATFORM_STATE_KEY;
import static com.swirlds.platform.system.InitTrigger.GENESIS;
import static com.swirlds.platform.system.InitTrigger.RECONNECT;
import static com.swirlds.state.lifecycle.HapiUtils.SEMANTIC_VERSION_COMPARATOR;
import static java.nio.charset.StandardCharsets.UTF_8;
import static java.util.Objects.requireNonNull;
import static java.util.concurrent.CompletableFuture.completedFuture;
import static org.hiero.consensus.model.status.PlatformStatus.ACTIVE;
import static org.hiero.consensus.model.status.PlatformStatus.STARTING_UP;

import com.hedera.hapi.block.stream.BlockItem;
import com.hedera.hapi.block.stream.output.SingletonUpdateChange;
import com.hedera.hapi.block.stream.output.StateChange;
import com.hedera.hapi.block.stream.output.StateChanges;
import com.hedera.hapi.node.base.Duration;
import com.hedera.hapi.node.base.HederaFunctionality;
import com.hedera.hapi.node.base.SemanticVersion;
import com.hedera.hapi.node.base.SignatureMap;
import com.hedera.hapi.node.base.Timestamp;
import com.hedera.hapi.node.base.TransactionID;
import com.hedera.hapi.node.state.blockrecords.BlockInfo;
import com.hedera.hapi.node.state.blockstream.BlockStreamInfo;
import com.hedera.hapi.node.state.roster.Roster;
import com.hedera.hapi.node.transaction.ThrottleDefinitions;
import com.hedera.hapi.node.transaction.TransactionBody;
import com.hedera.hapi.platform.event.StateSignatureTransaction;
import com.hedera.hapi.platform.state.PlatformState;
import com.hedera.hapi.util.HapiUtils;
import com.hedera.hapi.util.UnknownHederaFunctionality;
import com.hedera.node.app.blocks.BlockHashSigner;
import com.hedera.node.app.blocks.BlockStreamManager;
import com.hedera.node.app.blocks.BlockStreamService;
import com.hedera.node.app.blocks.InitialStateHash;
import com.hedera.node.app.blocks.StreamingTreeHasher;
import com.hedera.node.app.blocks.impl.BlockStreamManagerImpl;
import com.hedera.node.app.blocks.impl.BoundaryStateChangeListener;
import com.hedera.node.app.blocks.impl.ImmediateStateChangeListener;
import com.hedera.node.app.blocks.impl.streaming.NoBlockNodesAvailableException;
import com.hedera.node.app.config.BootstrapConfigProviderImpl;
import com.hedera.node.app.config.ConfigProviderImpl;
import com.hedera.node.app.fees.FeeService;
import com.hedera.node.app.hints.HintsService;
import com.hedera.node.app.hints.impl.ReadableHintsStoreImpl;
import com.hedera.node.app.hints.impl.WritableHintsStoreImpl;
import com.hedera.node.app.history.HistoryService;
import com.hedera.node.app.history.impl.ReadableHistoryStoreImpl;
import com.hedera.node.app.history.impl.WritableHistoryStoreImpl;
import com.hedera.node.app.ids.AppEntityIdFactory;
import com.hedera.node.app.ids.EntityIdService;
import com.hedera.node.app.ids.ReadableEntityIdStoreImpl;
import com.hedera.node.app.ids.WritableEntityIdStore;
import com.hedera.node.app.info.CurrentPlatformStatusImpl;
import com.hedera.node.app.info.StateNetworkInfo;
import com.hedera.node.app.metrics.StoreMetricsServiceImpl;
import com.hedera.node.app.records.BlockRecordService;
import com.hedera.node.app.roster.RosterService;
import com.hedera.node.app.service.addressbook.impl.AddressBookServiceImpl;
import com.hedera.node.app.service.consensus.impl.ConsensusServiceImpl;
import com.hedera.node.app.service.contract.impl.ContractServiceImpl;
import com.hedera.node.app.service.file.impl.FileServiceImpl;
import com.hedera.node.app.service.networkadmin.impl.FreezeServiceImpl;
import com.hedera.node.app.service.networkadmin.impl.NetworkServiceImpl;
import com.hedera.node.app.service.schedule.impl.ScheduleServiceImpl;
import com.hedera.node.app.service.token.impl.TokenServiceImpl;
import com.hedera.node.app.service.util.impl.UtilServiceImpl;
import com.hedera.node.app.services.AppContextImpl;
import com.hedera.node.app.services.ServiceMigrator;
import com.hedera.node.app.services.ServicesRegistry;
import com.hedera.node.app.signature.AppSignatureVerifier;
import com.hedera.node.app.signature.impl.SignatureExpanderImpl;
import com.hedera.node.app.signature.impl.SignatureVerifierImpl;
import com.hedera.node.app.spi.AppContext;
import com.hedera.node.app.spi.workflows.PreCheckException;
import com.hedera.node.app.state.ConsensusStateEventHandlerImpl;
import com.hedera.node.app.state.recordcache.RecordCacheService;
import com.hedera.node.app.store.ReadableStoreFactory;
import com.hedera.node.app.throttle.AppThrottleFactory;
import com.hedera.node.app.throttle.CongestionThrottleService;
import com.hedera.node.app.throttle.ThrottleAccumulator;
import com.hedera.node.app.tss.TssBaseServiceImpl;
import com.hedera.node.app.workflows.handle.HandleWorkflow;
import com.hedera.node.app.workflows.ingest.IngestWorkflow;
import com.hedera.node.app.workflows.query.QueryWorkflow;
import com.hedera.node.config.ConfigProvider;
import com.hedera.node.config.Utils;
import com.hedera.node.config.data.BlockNodeConnectionConfig;
import com.hedera.node.config.data.BlockStreamConfig;
import com.hedera.node.config.data.HederaConfig;
import com.hedera.node.config.data.NetworkAdminConfig;
import com.hedera.node.config.data.TssConfig;
import com.hedera.node.config.data.VersionConfig;
import com.hedera.node.config.types.StreamMode;
import com.hedera.node.internal.network.Network;
import com.hedera.pbj.runtime.io.buffer.Bytes;
import com.swirlds.common.notification.NotificationEngine;
import com.swirlds.config.api.Configuration;
import com.swirlds.metrics.api.Metrics;
import com.swirlds.platform.listeners.PlatformStatusChangeListener;
import com.swirlds.platform.listeners.PlatformStatusChangeNotification;
import com.swirlds.platform.listeners.ReconnectCompleteListener;
import com.swirlds.platform.listeners.ReconnectCompleteNotification;
import com.swirlds.platform.listeners.StateWriteToDiskCompleteListener;
import com.swirlds.platform.state.ConsensusStateEventHandler;
import com.swirlds.platform.state.MerkleNodeState;
import com.swirlds.platform.state.service.PlatformStateFacade;
import com.swirlds.platform.state.service.PlatformStateService;
import com.swirlds.platform.state.service.ReadablePlatformStateStore;
import com.swirlds.platform.system.InitTrigger;
import com.swirlds.platform.system.Platform;
import com.swirlds.platform.system.SwirldMain;
import com.swirlds.platform.system.state.notifications.AsyncFatalIssListener;
import com.swirlds.platform.system.state.notifications.StateHashedListener;
import com.swirlds.state.State;
import com.swirlds.state.StateChangeListener;
import com.swirlds.state.lifecycle.StartupNetworks;
import com.swirlds.state.merkle.MerkleStateRoot;
import com.swirlds.state.merkle.VirtualMapState;
import com.swirlds.state.spi.CommittableWritableStates;
import com.swirlds.state.spi.WritableSingletonStateBase;
import com.swirlds.virtualmap.VirtualMap;
import edu.umd.cs.findbugs.annotations.NonNull;
import edu.umd.cs.findbugs.annotations.Nullable;
import java.nio.charset.Charset;
import java.security.MessageDigest;
import java.security.NoSuchAlgorithmException;
import java.time.InstantSource;
import java.util.ArrayList;
import java.util.List;
import java.util.Locale;
import java.util.Optional;
import java.util.Set;
import java.util.concurrent.CompletableFuture;
import java.util.concurrent.atomic.AtomicBoolean;
import java.util.function.BiPredicate;
import java.util.function.Consumer;
import java.util.function.Function;
import java.util.function.Supplier;
import org.apache.logging.log4j.LogManager;
import org.apache.logging.log4j.Logger;
import org.hiero.base.constructable.ClassConstructorPair;
import org.hiero.base.constructable.ConstructableRegistry;
import org.hiero.base.constructable.ConstructableRegistryException;
import org.hiero.base.constructable.RuntimeConstructable;
import org.hiero.base.crypto.Hash;
import org.hiero.base.crypto.Signature;
import org.hiero.consensus.model.event.Event;
import org.hiero.consensus.model.hashgraph.Round;
import org.hiero.consensus.model.node.NodeId;
import org.hiero.consensus.model.status.PlatformStatus;
import org.hiero.consensus.model.transaction.ScopedSystemTransaction;
import org.hiero.consensus.model.transaction.Transaction;
import org.hiero.consensus.roster.ReadableRosterStore;
import org.hiero.consensus.roster.RosterUtils;

/*
 ****************        ****************************************************************************************
 ************                ************                                                                       *
 *********                      *********                                                                       *
 ******                            ******                                                                       *
 ****                                ****      ___           ___           ___           ___           ___      *
 ***        ĦĦĦĦ          ĦĦĦĦ        ***     /\  \         /\  \         /\  \         /\  \         /\  \     *
 **         ĦĦĦĦ          ĦĦĦĦ         **    /::\  \       /::\  \       /::\  \       /::\  \       /::\  \    *
 *          ĦĦĦĦĦĦĦĦĦĦĦĦĦĦĦĦĦĦ          *   /:/\:\  \     /:/\:\  \     /:/\:\  \     /:/\:\  \     /:/\:\  \   *
            ĦĦĦĦĦĦĦĦĦĦĦĦĦĦĦĦĦĦ             /::\~\:\  \   /:/  \:\__\   /::\~\:\  \   /::\~\:\  \   /::\~\:\  \  *
            ĦĦĦĦ          ĦĦĦĦ            /:/\:\ \:\__\ /:/__/ \:|__| /:/\:\ \:\__\ /:/\:\ \:\__\ /:/\:\ \:\__\ *
            ĦĦĦĦĦĦĦĦĦĦĦĦĦĦĦĦĦĦ            \:\~\:\ \/__/ \:\  \ /:/  / \:\~\:\ \/__/ \/_|::\/:/  / \/__\:\/:/  / *
 *          ĦĦĦĦĦĦĦĦĦĦĦĦĦĦĦĦĦĦ          *  \:\ \:\__\    \:\  /:/  /   \:\ \:\__\      |:|::/  /       \::/  /  *
 **         ĦĦĦĦ          ĦĦĦĦ         **   \:\ \/__/     \:\/:/  /     \:\ \/__/      |:|\/__/        /:/  /   *
 ***        ĦĦĦĦ          ĦĦĦĦ        ***    \:\__\        \::/__/       \:\__\        |:|  |         /:/  /    *
 ****                                ****     \/__/         ~~            \/__/         \|__|         \/__/     *
 ******                            ******                                                                       *
 *********                      *********                                                                       *
 ************                ************                                                                       *
 ****************        ****************************************************************************************
*/

/**
 * Represents the Hedera Consensus Node.
 *
 * <p>This is the main entry point for the Hedera Consensus Node. It contains initialization logic for the node,
 * including its state. It constructs the Dagger dependency tree, and manages the gRPC server, and in all other ways,
 * controls execution of the node. If you want to understand our system, this is a great place to start!
 */
public final class Hedera implements SwirldMain<MerkleNodeState>, PlatformStatusChangeListener, AppContext.Gossip {
    private static final Logger logger = LogManager.getLogger(Hedera.class);

    private static final java.time.Duration SHUTDOWN_TIMEOUT = java.time.Duration.ofSeconds(10);

    /**
     * The application name from the platform's perspective. This is currently locked in at the old main class name and
     * requires data migration to change.
     */
    public static final String APP_NAME = "com.hedera.services.ServicesMain";

    /**
     * The swirld name. Currently, there is only one swirld.
     */
    public static final String SWIRLD_NAME = "123";
    /**
     * The registry to use.
     */
    private final ServicesRegistry servicesRegistry;
    /**
     * The services migrator to use.
     */
    private final ServiceMigrator serviceMigrator;
    /**
     * The current version of the software; it is not possible for a node's version to change
     * without restarting the process, so final.
     */
    private final SemanticVersion version;
    /**
     * The current version of the HAPI protobufs.
     */
    private final SemanticVersion hapiVersion;

    /**
     * The application context for the node.
     */
    private final AppContext appContext;

    /**
     * The contract service singleton, kept as a field here to avoid constructing twice
     * (once in constructor to register schemas, again inside Dagger component).
     */
    private final ContractServiceImpl contractServiceImpl;

    /**
     * The schedule service singleton, kept as a field here to avoid constructing twice
     * (once in constructor to register schemas, again inside Dagger component).
     */
    private final ScheduleServiceImpl scheduleServiceImpl;

    /**
     * The hinTS service singleton, kept as a field here to avoid constructing twice
     * (once in constructor to register schemas, again inside Dagger component).
     */
    private final HintsService hintsService;

    /**
     * The history service singleton, kept as a field here to avoid constructing twice
     * (once in constructor to register schemas, again inside Dagger component).
     */
    private final HistoryService historyService;

    /**
     * The util service singleton, kept as a field here to avoid constructing twice
     * (once in constructor to register schemas, again inside Dagger component).
     */
    private final UtilServiceImpl utilServiceImpl;

    /**
     * The file service singleton, kept as a field here to avoid constructing twice
     * (once in constructor to register schemas, again inside Dagger component).
     */
    private final FileServiceImpl fileServiceImpl;

    /**
     * The block stream service singleton, kept as a field here to reuse information learned
     * during the state migration phase in the later initialization phase.
     */
    private final BlockStreamService blockStreamService;

    /**
     * The platform state facade singleton, kept as a field here to avoid constructing twice`
     * (once in constructor to register schemas, again inside Dagger component).
     */
    private final PlatformStateFacade platformStateFacade;

    /**
     * The block hash signer factory.
     */
    private final BlockHashSignerFactory blockHashSignerFactory;

    /**
     * The bootstrap configuration provider for the network.
     */
    private final BootstrapConfigProviderImpl bootstrapConfigProvider;

    /**
     * The stream mode the node is operating in.
     */
    private final StreamMode streamMode;

    /**
     * The factory for the startup networks.
     */
    private final StartupNetworksFactory startupNetworksFactory;

    private final ConsensusStateEventHandler<MerkleNodeState> consensusStateEventHandler;

    /**
     * The Hashgraph Platform. This is set during state initialization.
     */
    private Platform platform;
    /**
     * The current status of the platform.
     */
    private PlatformStatus platformStatus = STARTING_UP;
    /**
     * The configuration for this node; non-final because its sources depend on whether
     * we are initializing the first consensus state from genesis or a saved state.
     */
    private ConfigProviderImpl configProvider;
    /**
     * DI for all objects needed to implement Hedera node lifecycles; non-final because
     * it is completely recreated every time the platform initializes a new state as the
     * basis for applying consensus transactions.
     */
    private HederaInjectionComponent daggerApp;

    /**
     * When initializing the State API, the state being initialized.
     */
    @Nullable
    private MerkleNodeState initState;

    /**
     * The metrics object being used for reporting.
     */
    private final Metrics metrics;

    /**
     * A {@link StateChangeListener} that accumulates state changes that are only reported once per block; in the
     * current system, these are the singleton and queue updates. Every {@link MerkleNodeState} will have this
     * listener registered.
     */
    private final BoundaryStateChangeListener boundaryStateChangeListener;

    /**
     * A {@link StateChangeListener} that accumulates k/v and queue state changes that must be immediately reported as they occur,
     * because the exact order of mutations---not just the final values---determines the Merkle root hash.
     */
    private final ImmediateStateChangeListener immediateStateChangeListener = new ImmediateStateChangeListener();

    /**
     * The state root supplier to use for creating a new state root.
     */
    private final Supplier<MerkleNodeState> stateRootSupplier;

    /**
     * The action to take, if any, when a consensus round is sealed.
     */
    private final BiPredicate<Round, State> onSealConsensusRound;
    /**
     * Once set, a future that resolves to the hash of the state used to initialize the application. This is known
     * immediately at genesis or on restart from a saved state; during reconnect, it is known when reconnect
     * completes. Used to inject the start-of-state hash to the {@link BlockStreamManagerImpl}.
     */
    @Nullable
    private CompletableFuture<Bytes> initialStateHashFuture;

    @Nullable
    private List<StateChanges.Builder> migrationStateChanges;

    @Nullable
    private StartupNetworks startupNetworks;

    @Nullable
    private Supplier<Network> genesisNetworkSupplier;

    @NonNull
    private StoreMetricsServiceImpl storeMetricsService;

    private boolean onceOnlyServiceInitializationPostDaggerHasHappened = false;

    @FunctionalInterface
    public interface StartupNetworksFactory {
        @NonNull
        StartupNetworks apply(@NonNull ConfigProvider configProvider);
    }

    @FunctionalInterface
    public interface HintsServiceFactory {
        @NonNull
        HintsService apply(@NonNull AppContext appContext, @NonNull Configuration bootstrapConfig);
    }

    @FunctionalInterface
    public interface HistoryServiceFactory {
        @NonNull
        HistoryService apply(@NonNull AppContext appContext, @NonNull Configuration bootstrapConfig);
    }

    @FunctionalInterface
    public interface BlockHashSignerFactory {
        @NonNull
        BlockHashSigner apply(
                @NonNull HintsService hintsService,
                @NonNull HistoryService historyService,
                @NonNull ConfigProvider configProvider);
    }

    /*==================================================================================================================
    *
    * Hedera Object Construction.
    *
    =================================================================================================================*/

    /**
     * Creates a Hedera node and registers its own and its services' {@link RuntimeConstructable} factories
     * with the given {@link ConstructableRegistry}.
     *
     * <p>This registration is a critical side effect that must happen called before any Platform initialization
     * steps that try to create or deserialize a {@link MerkleNodeState}.
     *
     * @param constructableRegistry the registry to register {@link RuntimeConstructable} factories with
     * @param registryFactory the factory to use for creating the services registry
     * @param migrator the migrator to use with the services
     * @param startupNetworksFactory the factory for the startup networks
     * @param hintsServiceFactory the factory for the hinTS service
     * @param historyServiceFactory the factory for the history service
     * @param blockHashSignerFactory the factory for the block hash signer
<<<<<<< HEAD
     * @param metrics                the metrics object to use for reporting
     * @param platformStateFacade    the facade object to access platform state
     * @param platformConfig         the platform config
=======
     * @param metrics the metrics object to use for reporting
     * @param platformStateFacade the facade object to access platform state
     * @param baseSupplier the base supplier to create a new state with
>>>>>>> 9bae6de6
     */
    public Hedera(
            @NonNull final ConstructableRegistry constructableRegistry,
            @NonNull final ServicesRegistry.Factory registryFactory,
            @NonNull final ServiceMigrator migrator,
            @NonNull final InstantSource instantSource,
            @NonNull final StartupNetworksFactory startupNetworksFactory,
            @NonNull final HintsServiceFactory hintsServiceFactory,
            @NonNull final HistoryServiceFactory historyServiceFactory,
            @NonNull final BlockHashSignerFactory blockHashSignerFactory,
            @NonNull final Metrics metrics,
            @NonNull final PlatformStateFacade platformStateFacade,
<<<<<<< HEAD
            @NonNull final Configuration platformConfig) {
=======
            @NonNull final Supplier<MerkleNodeState> baseSupplier) {
>>>>>>> 9bae6de6
        requireNonNull(registryFactory);
        requireNonNull(constructableRegistry);
        requireNonNull(hintsServiceFactory);
        requireNonNull(historyServiceFactory);
        this.metrics = requireNonNull(metrics);
        this.serviceMigrator = requireNonNull(migrator);
        this.startupNetworksFactory = requireNonNull(startupNetworksFactory);
        this.blockHashSignerFactory = requireNonNull(blockHashSignerFactory);
        this.storeMetricsService = new StoreMetricsServiceImpl(metrics);
        this.platformStateFacade = requireNonNull(platformStateFacade);
        logger.info(
                """

                        {}

                        Welcome to Hedera! Developed with ❤\uFE0F by the Open Source Community.
                        https://github.com/hashgraph/hedera-services

                        """,
                HEDERA);
        bootstrapConfigProvider = new BootstrapConfigProviderImpl();
        final var bootstrapConfig = bootstrapConfigProvider.getConfiguration();
        hapiVersion = bootstrapConfig.getConfigData(VersionConfig.class).hapiVersion();
        final var versionConfig = bootstrapConfig.getConfigData(VersionConfig.class);
        version = versionConfig
                .servicesVersion()
                .copyBuilder()
                .build("" + bootstrapConfig.getConfigData(HederaConfig.class).configVersion())
                .build();
        streamMode = bootstrapConfig.getConfigData(BlockStreamConfig.class).streamMode();
        servicesRegistry = registryFactory.create(constructableRegistry, bootstrapConfig);
        logger.info(
                "Creating Hedera Consensus Node {} with HAPI {}",
                () -> HapiUtils.toString(version),
                () -> HapiUtils.toString(hapiVersion));
        fileServiceImpl = new FileServiceImpl();

        final Supplier<Configuration> configSupplier = () -> configProvider.getConfiguration();
        this.appContext = new AppContextImpl(
                instantSource,
                new AppSignatureVerifier(
                        bootstrapConfig.getConfigData(HederaConfig.class),
                        new SignatureExpanderImpl(),
                        new SignatureVerifierImpl()),
                this,
                configSupplier,
                () -> daggerApp.networkInfo().selfNodeInfo(),
                () -> this.metrics,
                new AppThrottleFactory(
                        configSupplier,
                        () -> daggerApp.workingStateAccessor().getState(),
                        () -> daggerApp.throttleServiceManager().activeThrottleDefinitionsOrThrow(),
                        ThrottleAccumulator::new),
                () -> daggerApp.appFeeCharging(),
                new AppEntityIdFactory(bootstrapConfig));
        boundaryStateChangeListener = new BoundaryStateChangeListener(storeMetricsService, configSupplier);
        hintsService = hintsServiceFactory.apply(appContext, bootstrapConfig);
        historyService = historyServiceFactory.apply(appContext, bootstrapConfig);
        utilServiceImpl = new UtilServiceImpl(appContext, (txnBytes, config) -> daggerApp
                .transactionChecker()
                .parseSignedAndCheck(
                        txnBytes, config.getConfigData(HederaConfig.class).transactionMaxBytes())
                .txBody());
        contractServiceImpl = new ContractServiceImpl(appContext, metrics);
        scheduleServiceImpl = new ScheduleServiceImpl(appContext);
        blockStreamService = new BlockStreamService();

        // Register all service schema RuntimeConstructable factories before platform init
        Set.of(
                        new EntityIdService(),
                        new ConsensusServiceImpl(),
                        contractServiceImpl,
                        fileServiceImpl,
                        hintsService,
                        historyService,
                        new TssBaseServiceImpl(),
                        new FreezeServiceImpl(),
                        scheduleServiceImpl,
                        new TokenServiceImpl(appContext),
                        utilServiceImpl,
                        new RecordCacheService(),
                        new BlockRecordService(),
                        blockStreamService,
                        new FeeService(),
                        new CongestionThrottleService(),
                        new NetworkServiceImpl(),
                        new AddressBookServiceImpl(),
                        new RosterService(
                                this::canAdoptRoster,
                                this::onAdoptRoster,
                                () -> requireNonNull(initState),
                                platformStateFacade),
                        PLATFORM_STATE_SERVICE)
                .forEach(servicesRegistry::register);
        try {
            consensusStateEventHandler = new ConsensusStateEventHandlerImpl(this);
<<<<<<< HEAD
            final Supplier<MerkleNodeState> baseSupplier = () -> new HederaVirtualMapState(platformConfig, metrics);
            final var blockStreamsEnabled = isBlockStreamEnabled();
            stateRootSupplier = blockStreamsEnabled ? () -> withListeners(baseSupplier.get()) : baseSupplier;
            onSealConsensusRound = blockStreamsEnabled ? this::manageBlockEndRound : (round, state) -> true;
            // And the factory for the MerkleStateRoot class id must be our constructor
            constructableRegistry.registerConstructable(
                    new ClassConstructorPair(HederaStateRoot.class, () -> new HederaStateRoot()));
=======
            final var blockStreamsEnabled = isBlockStreamEnabled();
            stateRootSupplier = blockStreamsEnabled ? () -> withListeners(baseSupplier.get()) : baseSupplier;
            onSealConsensusRound = blockStreamsEnabled ? this::manageBlockEndRound : (round, state) -> true;
            // And the factory for the MerkleStateRoot class id must be ours
            constructableRegistry.registerConstructable(new ClassConstructorPair(
                    HederaStateRoot.class, () -> stateRootSupplier.get().getRoot()));
>>>>>>> 9bae6de6
        } catch (final ConstructableRegistryException e) {
            logger.error("Failed to register " + HederaStateRoot.class + " factory with ConstructableRegistry", e);
            throw new IllegalStateException(e);
        }
    }

    /**
     * {@inheritDoc}
     */
    @Override
    public SemanticVersion getSemanticVersion() {
        return version;
    }

    /*==================================================================================================================
    *
    * Initialization Step 1: Create a new state (either genesis or restart, once per node).
    *
    =================================================================================================================*/

    /**
     * {@inheritDoc}
     *
     * <p>Called by the platform to build a genesis state.
     *
     * @return a Services state object
     */
    @Override
    @NonNull
    public MerkleNodeState newStateRoot() {
        return stateRootSupplier.get();
    }

    /**
     * {@inheritDoc}
     */
    @Override
    public Function<VirtualMap, MerkleNodeState> stateRootFromVirtualMap() {
        return HederaVirtualMapState::new;
    }

    /**
     * {@inheritDoc}
     */
    @Override
    public ConsensusStateEventHandler<MerkleNodeState> newConsensusStateEvenHandler() {
        return consensusStateEventHandler;
    }

    @Override
    public void notify(@NonNull final PlatformStatusChangeNotification notification) {
        this.platformStatus = notification.getNewStatus();
        logger.info("HederaNode#{} is {}", platform.getSelfId(), platformStatus.name());
        final var streamToBlockNodes = configProvider
                .getConfiguration()
                .getConfigData(BlockStreamConfig.class)
                .streamToBlockNodes();
        switch (platformStatus) {
            case ACTIVE -> {
                startGrpcServer();
                if (initState != null) {
                    // Disabling start up mode, so since now singletons will be commited only on block close
                    if (initState instanceof VirtualMapState<?> virtualMapState) {
                        virtualMapState.disableStartupMode();
                    } else if (initState instanceof MerkleStateRoot<?> merkleStateRoot) {
                        // Non production case (testing tools)
                        // Otherwise assume it is a MerkleStateRoot
                        // This branch should be removed once the MerkleStateRoot is removed
                        merkleStateRoot.disableStartupMode();
                    }
                }
            }
            case FREEZE_COMPLETE -> {
                logger.info("Platform status is now FREEZE_COMPLETE");
                shutdownGrpcServer();
                closeRecordStreams();
                if (streamToBlockNodes && isNotEmbedded()) {
                    logger.info("FREEZE_COMPLETE - Shutting down connections to Block Nodes");
                    daggerApp.blockNodeConnectionManager().shutdown();
                }
            }
            case CATASTROPHIC_FAILURE -> {
                logger.error("Platform status is now CATASTROPHIC_FAILURE");
                shutdownGrpcServer();
                if (streamToBlockNodes && isNotEmbedded()) {
                    logger.info("CATASTROPHIC_FAILURE - Shutting down connections to Block Nodes");
                    daggerApp.blockNodeConnectionManager().shutdown();
                }

                // Wait for the block stream to close any pending or current blocks–-we may need them for triage
                blockStreamManager().awaitFatalShutdown(SHUTDOWN_TIMEOUT);
            }
            case REPLAYING_EVENTS, STARTING_UP, OBSERVING, RECONNECT_COMPLETE, CHECKING, FREEZING, BEHIND -> {
                // Nothing to do here, just enumerate for completeness
            }
        }
    }

    /*==================================================================================================================
    *
    * Initialization Step 2: Initialize the state. Either genesis or restart or reconnect or some other trigger.
    * Includes migration when needed.
    *
    =================================================================================================================*/

    /**
     * Initializes the States API in the given state based on the given startup conditions.
     *
     * @param state the state to initialize
     * @param trigger the trigger that is calling migration
     * @param platformConfig the platform configuration
     */
    public void initializeStatesApi(
            @NonNull final MerkleNodeState state,
            @NonNull final InitTrigger trigger,
            @NonNull final Configuration platformConfig) {
        requireNonNull(state);
        requireNonNull(platformConfig);
        this.configProvider = new ConfigProviderImpl(trigger == GENESIS, metrics);
        this.genesisNetworkSupplier = () -> startupNetworks().genesisNetworkOrThrow(platformConfig);
        final var deserializedVersion = platformStateFacade.creationSemanticVersionOf(state);
        logger.info(
                "Initializing Hedera state version {} in {} mode with trigger {} and previous version {}",
                version,
                configProvider
                        .getConfiguration()
                        .getConfigData(HederaConfig.class)
                        .activeProfile(),
                trigger,
                deserializedVersion == null ? "<NONE>" : deserializedVersion);
        if (trigger != GENESIS) {
            requireNonNull(deserializedVersion, "Deserialized version cannot be null for trigger " + trigger);
            withListeners(state);
        }
        if (SEMANTIC_VERSION_COMPARATOR.compare(version, deserializedVersion) < 0) {
            logger.fatal(
                    "Fatal error, state source version {} is higher than node software version {}",
                    deserializedVersion,
                    version);
            throw new IllegalStateException("Cannot downgrade from " + deserializedVersion + " to " + version);
        }
        try {
            migrateSchemas(state, deserializedVersion, trigger, platformConfig);
            logConfiguration();
        } catch (final Throwable t) {
            logger.fatal("Critical failure during schema migration", t);
            throw new IllegalStateException("Critical failure during migration", t);
        }
        logger.info(
                "Platform state includes freeze time={} and last frozen={}",
                platformStateFacade.freezeTimeOf(state),
                platformStateFacade.lastFrozenTimeOf(state));
    }

    /**
     * Invoked by the platform when the state should be initialized. This happens <b>BEFORE</b>
     * {@link SwirldMain#init(Platform, NodeId)} and after {@link #newStateRoot()}.
     */
    @SuppressWarnings("java:S1181") // catching Throwable instead of Exception when we do a direct System.exit()
    public void onStateInitialized(
            @NonNull final MerkleNodeState state,
            @NonNull final Platform platform,
            @NonNull final InitTrigger trigger) {
        // A Hedera object can receive multiple onStateInitialized() calls throughout its lifetime if
        // the platform needs to initialize a learned state after reconnect; however, it cannot be
        // used by multiple platform instances
        if (this.platform != null && this.platform != platform) {
            logger.fatal("Fatal error, platform should never change once set");
            throw new IllegalStateException("Platform should never change once set");
        }
        this.platform = requireNonNull(platform);
        if (state.getReadableStates(EntityIdService.NAME).isEmpty()) {
            initializeStatesApi(state, trigger, platform.getContext().getConfiguration());
        }
        // With the States API grounded in the working state, we can create the object graph from it
        initializeDagger(state, trigger);

        // Perform any service initialization that has to be postponed until Dagger is available
        // (simple boolean is usable since we're still single-threaded when `onStateInitialized` is called)
        if (!onceOnlyServiceInitializationPostDaggerHasHappened) {
            contractServiceImpl.createMetrics();
            onceOnlyServiceInitializationPostDaggerHasHappened = true;
        }
    }

    /**
     * Called by this class when we detect it is time to do migration. The {@code deserializedVersion} must not be newer
     * than the current software version. If it is prior to the current version, then each migration between the
     * {@code deserializedVersion} and the current version, including the current version, will be executed, thus
     * bringing the state up to date.
     *
     * <p>If the {@code deserializedVersion} is {@code null}, then this is the first time the node has been started,
     * and thus all schemas will be executed.
     *
     * @param state current state
     * @param deserializedVersion version deserialized
     * @param trigger trigger that is calling migration
     * @param platformConfig platform configuration
     */
    private void migrateSchemas(
            @NonNull final MerkleNodeState state,
            @Nullable final SemanticVersion deserializedVersion,
            @NonNull final InitTrigger trigger,
            @NonNull final Configuration platformConfig) {
        final var isUpgrade = SEMANTIC_VERSION_COMPARATOR.compare(version, deserializedVersion) > 0;
        logger.info(
                "{} from Services version {} @ current {} with trigger {}",
                () -> isUpgrade ? "Upgrading" : (deserializedVersion == null ? "Starting" : "Restarting"),
                () -> HapiUtils.toString(deserializedVersion),
                () -> HapiUtils.toString(version),
                () -> trigger);
        blockStreamService.resetMigratedLastBlockHash();
        startupNetworks = startupNetworksFactory.apply(configProvider);
        PLATFORM_STATE_SERVICE.setAppVersionFn(
                config -> platformConfig.getConfigData(VersionConfig.class).servicesVersion());
        this.initState = state;
        final var migrationChanges = serviceMigrator.doMigrations(
                state,
                servicesRegistry,
                deserializedVersion,
                version,
                // (FUTURE) In principle, the FileService could change the active configuration during a
                // migration, implying we should pass a config provider; but we don't need this yet
                configProvider.getConfiguration(),
                platformConfig,
                startupNetworks,
                storeMetricsService,
                configProvider,
                platformStateFacade);
        this.initState = null;
        migrationStateChanges = new ArrayList<>(migrationChanges);
        immediateStateChangeListener.reset();
        boundaryStateChangeListener.reset();
        // If still using BlockRecordManager state, then for specifically a non-genesis upgrade,
        // set in state that post-upgrade work is pending
        if (streamMode != BLOCKS && isUpgrade && trigger != RECONNECT && trigger != GENESIS) {
            unmarkMigrationRecordsStreamed(state);
            migrationStateChanges.add(
                    StateChanges.newBuilder().stateChanges(boundaryStateChangeListener.allStateChanges()));
            boundaryStateChangeListener.reset();
        }
        logger.info("Migration complete");
    }

    /*==================================================================================================================
    *
    * Initialization Step 3: Initialize the app. Happens once at startup.
    *
    =================================================================================================================*/

    /**
     * {@inheritDoc}
     *
     * <p>Called <b>AFTER</b> init and migrate have been called on the state (either the new state created from
     * {@link #newStateRoot()} or an instance of {@link MerkleNodeState} created by the platform and
     * loaded from the saved state).
     *
     * <p>(FUTURE) Consider moving this initialization into {@link #onStateInitialized(MerkleNodeState, Platform, InitTrigger)}
     * instead, as there is no special significance to having it here instead.
     */
    @SuppressWarnings("java:S1181") // catching Throwable instead of Exception when we do a direct System.exit()
    @Override
    public void init(@NonNull final Platform platform, @NonNull final NodeId nodeId) {
        if (this.platform != platform) {
            throw new IllegalArgumentException("Platform must be the same instance");
        }
        assertEnvSanityChecks(nodeId);
        logger.info("Initializing Hedera app with HederaNode#{}", nodeId);
        Locale.setDefault(Locale.US);
        logger.info("Locale to set to US en");
    }

    @Override
    public void submit(@NonNull final TransactionBody body) {
        requireNonNull(body);
        if (platformStatus != ACTIVE) {
            throw new IllegalStateException("" + PLATFORM_NOT_ACTIVE);
        }
        final HederaFunctionality function;
        try {
            function = functionOf(body);
        } catch (UnknownHederaFunctionality e) {
            throw new IllegalArgumentException("" + UNKNOWN);
        }
        try {
            final var config = configProvider.getConfiguration();
            final var adminConfig = config.getConfigData(NetworkAdminConfig.class);
            final var allowList = adminConfig.nodeTransactionsAllowList().functionalitySet();
            if (!allowList.contains(function)) {
                throw new IllegalArgumentException("" + NOT_SUPPORTED);
            }
            final var payload = com.hedera.hapi.node.base.Transaction.PROTOBUF.toBytes(nodeTransactionWith(body));
            requireNonNull(daggerApp).submissionManager().submit(body, payload);
        } catch (PreCheckException e) {
            final var reason = e.responseCode();
            if (reason == DUPLICATE_TRANSACTION) {
                // In this case the client must not retry with the same transaction, but
                // could retry with a different transaction id if desired.
                throw new IllegalArgumentException("" + DUPLICATE_TRANSACTION);
            }
            throw new IllegalStateException("" + reason);
        }
    }

    @Override
    public Signature sign(final byte[] ledgerId) {
        return platform.sign(ledgerId);
    }

    @Override
    public boolean isAvailable() {
        return daggerApp != null && daggerApp.currentPlatformStatus().get() == ACTIVE;
    }

    /**
     * Called to perform orderly close record streams.
     */
    private void closeRecordStreams() {
        daggerApp.blockRecordManager().close();
    }

    /**
     * Gets whether the default charset is UTF-8.
     */
    private boolean isUTF8(@NonNull final Charset defaultCharset) {
        if (!UTF_8.equals(defaultCharset)) {
            logger.error("Default charset is {}, not UTF-8", defaultCharset);
            return false;
        }
        return true;
    }

    /**
     * Gets whether the sha384 digest is available
     */
    private boolean sha384DigestIsAvailable() {
        try {
            MessageDigest.getInstance("SHA-384");
            return true;
        } catch (final NoSuchAlgorithmException e) {
            logger.error(e);
            return false;
        }
    }

    /*==================================================================================================================
    *
    * Other app lifecycle methods
    *
    =================================================================================================================*/

    /**
     * {@inheritDoc}
     *
     * <p>Called by the platform after <b>ALL</b> initialization to start the gRPC servers and begin operation, or by
     * the notification listener when it is time to restart the gRPC server after it had been stopped (such as during
     * reconnect).
     */
    @Override
    public void run() {
        logger.info("Starting the Hedera node");
    }

    /**
     * Called for an orderly shutdown.
     */
    public void shutdown() {
        logger.info("Shutting down Hedera node");
        shutdownGrpcServer();

        if (daggerApp != null) {
            logger.debug("Shutting down the Block Node Connection Manager");
            daggerApp.blockNodeConnectionManager().shutdown();

            logger.debug("Shutting down the state");
            final var state = daggerApp.workingStateAccessor().getState();
            if (state instanceof HederaVirtualMapState msr) {
                msr.close();
            }

            logger.debug("Shutting down the block manager");
            daggerApp.blockRecordManager().close();
        }

        platform = null;
        daggerApp = null;
    }

    /**
     * Invoked by the platform to handle pre-consensus events. This only happens after {@link #run()} has been called.
     */
    public void onPreHandle(
            @NonNull final Event event,
            @NonNull final State state,
            @NonNull final Consumer<ScopedSystemTransaction<StateSignatureTransaction>> stateSignatureTxnCallback) {
        final var readableStoreFactory = new ReadableStoreFactory(state);
        final var creatorInfo =
                daggerApp.networkInfo().nodeInfo(event.getCreatorId().id());
        if (creatorInfo == null) {
            // It's normal immediately post-upgrade to still see events from a node removed from the address book
            final var platformStateStore = readableStoreFactory.getStore(ReadablePlatformStateStore.class);
            if (event.getEventCore().birthRound() > platformStateStore.getLatestFreezeRound()) {
                logger.warn(
                        "Received event with birth round {}, last freeze round is {}, from node {} "
                                + "which is not in the address book",
                        event.getEventCore().birthRound(),
                        platformStateStore.getLatestFreezeRound(),
                        event.getCreatorId());
            }
            return;
        }

        final Consumer<StateSignatureTransaction> simplifiedStateSignatureTxnCallback = txn -> {
            final var scopedTxn = new ScopedSystemTransaction<>(event.getCreatorId(), event.getBirthRound(), txn);
            stateSignatureTxnCallback.accept(scopedTxn);
        };

        final var transactions = new ArrayList<Transaction>(1000);
        event.forEachTransaction(transactions::add);
        daggerApp
                .preHandleWorkflow()
                .preHandle(
                        readableStoreFactory, creatorInfo, transactions.stream(), simplifiedStateSignatureTxnCallback);
    }

    public void onNewRecoveredState() {
        // Always close the block manager so replay will end with a complete record file
        daggerApp.blockRecordManager().close();
    }

    /**
     * Invoked by the platform to handle a round of consensus events.  This only happens after {@link #run()} has been
     * called.
     */
    public void onHandleConsensusRound(
            @NonNull final Round round,
            @NonNull final MerkleNodeState state,
            @NonNull final Consumer<ScopedSystemTransaction<StateSignatureTransaction>> stateSignatureTxnCallback) {
        daggerApp.workingStateAccessor().setState(state);
        daggerApp.handleWorkflow().handleRound(state, round, stateSignatureTxnCallback);
    }

    /**
     * Called by the platform after it has made all its changes to this state for the given round.
     *
     * @param round the round whose platform state changes are completed
     * @param state the state after the platform has made all its changes
     * @return true if a block has closed, signaling a safe time to sign the state without risking loss
     * of transactions in the event of an incident
     */
    public boolean onSealConsensusRound(@NonNull final Round round, @NonNull final State state) {
        requireNonNull(state);
        requireNonNull(round);
        return onSealConsensusRound.test(round, state);
    }

    /*==================================================================================================================
    *
    * gRPC Server Lifecycle
    *
    =================================================================================================================*/

    /**
     * Start the gRPC Server if it is not already running.
     */
    void startGrpcServer() {
        if (isNotEmbedded() && !daggerApp.grpcServerManager().isRunning()) {
            daggerApp.grpcServerManager().start();
        }
    }

    /**
     * Called to perform orderly shutdown of the gRPC servers.
     */
    public void shutdownGrpcServer() {
        if (isNotEmbedded()) {
            daggerApp.grpcServerManager().stop();
        }
    }

    /**
     * Called to set the starting state hash after genesis or restart.
     *
     * @param stateHash the starting state hash
     */
    public void setInitialStateHash(@NonNull final Hash stateHash) {
        requireNonNull(stateHash);
        initialStateHashFuture = completedFuture(stateHash.getBytes());
    }

    /**
     * Returns the startup networks.
     */
    public @NonNull StartupNetworks startupNetworks() {
        return requireNonNull(startupNetworks);
    }

    /*==================================================================================================================
    *
    * Exposed for use by embedded Hedera
    *
    =================================================================================================================*/
    public IngestWorkflow ingestWorkflow() {
        return daggerApp.ingestWorkflow();
    }

    public QueryWorkflow queryWorkflow() {
        return daggerApp.queryWorkflow();
    }

    public QueryWorkflow operatorQueryWorkflow() {
        return daggerApp.operatorQueryWorkflow();
    }

    public HandleWorkflow handleWorkflow() {
        return daggerApp.handleWorkflow();
    }

    public ConfigProvider configProvider() {
        return configProvider;
    }

    public BootstrapConfigProviderImpl bootstrapConfigProvider() {
        return bootstrapConfigProvider;
    }

    public BlockStreamManager blockStreamManager() {
        return daggerApp.blockStreamManager();
    }

    public ThrottleDefinitions activeThrottleDefinitions() {
        return daggerApp.throttleServiceManager().activeThrottleDefinitionsOrThrow();
    }

    public boolean isBlockStreamEnabled() {
        return streamMode != RECORDS;
    }

    public ImmediateStateChangeListener immediateStateChangeListener() {
        return immediateStateChangeListener;
    }

    public BoundaryStateChangeListener boundaryStateChangeListener() {
        return boundaryStateChangeListener;
    }

    public boolean systemEntitiesCreated() {
        return Optional.ofNullable(daggerApp.systemEntitiesCreationFlag())
                .map(AtomicBoolean::get)
                .orElse(true);
    }

    public @NonNull Supplier<Network> genesisNetworkSupplierOrThrow() {
        return requireNonNull(genesisNetworkSupplier);
    }

    @Override
    public Bytes encodeSystemTransaction(@NonNull StateSignatureTransaction stateSignatureTransaction) {
        final var nodeAccountID = appContext.selfNodeInfoSupplier().get().accountId();

        final var transactionID = TransactionID.newBuilder()
                .transactionValidStart(Timestamp.DEFAULT)
                .accountID(nodeAccountID);

        final var transactionBody = TransactionBody.newBuilder()
                .transactionID(transactionID)
                .nodeAccountID(nodeAccountID)
                .transactionValidDuration(Duration.DEFAULT)
                .stateSignatureTransaction(stateSignatureTransaction);

        final var transaction = com.hedera.hapi.node.base.Transaction.newBuilder()
                .bodyBytes(TransactionBody.PROTOBUF.toBytes(transactionBody.build()))
                .sigMap(SignatureMap.DEFAULT)
                .build();

        return com.hedera.hapi.node.base.Transaction.PROTOBUF.toBytes(transaction);
    }

    /*==================================================================================================================
    *
    * Random private helper methods
    *
    =================================================================================================================*/

    private void initializeDagger(@NonNull final State state, @NonNull final InitTrigger trigger) {
        final var notifications = platform.getNotificationEngine();
        final var blockStreamEnabled = isBlockStreamEnabled();
        // The Dagger component should be constructed every time we reach this point, even if
        // it exists (this avoids any problems with mutable singleton state by reconstructing
        // everything); but we must ensure the gRPC server in the old component is fully stopped,
        // as well as unregister listeners from the last time this method ran
        if (daggerApp != null) {
            shutdownGrpcServer();
            notifications.unregister(PlatformStatusChangeListener.class, this);
            notifications.unregister(ReconnectCompleteListener.class, daggerApp.reconnectListener());
            notifications.unregister(StateWriteToDiskCompleteListener.class, daggerApp.stateWriteToDiskListener());
            notifications.unregister(AsyncFatalIssListener.class, daggerApp.fatalIssListener());
            if (blockStreamEnabled) {
                notifications.unregister(StateHashedListener.class, daggerApp.blockStreamManager());
            }
        }
        if (trigger == RECONNECT) {
            // During a reconnect, we wait for reconnect to complete successfully and then set the initial hash
            // from the immutable state in the ReconnectCompleteNotification
            initialStateHashFuture = new CompletableFuture<>();
            notifications.register(ReconnectCompleteListener.class, new ReadReconnectStartingStateHash(notifications));
        }
        // For other triggers the initial state hash must have been set already
        requireNonNull(initialStateHashFuture);
        final var roundNum = requireNonNull(state.getReadableStates(PlatformStateService.NAME)
                        .<PlatformState>getSingleton(PLATFORM_STATE_KEY)
                        .get())
                .consensusSnapshotOrThrow()
                .round();
        final var initialStateHash = new InitialStateHash(initialStateHashFuture, roundNum);

        final var rosterStore = new ReadableStoreFactory(state).getStore(ReadableRosterStore.class);
        final var currentRoster = requireNonNull(rosterStore.getActiveRoster());
        final var networkInfo = new StateNetworkInfo(
                platform.getSelfId().id(), state, currentRoster, configProvider, () -> requireNonNull(
                                genesisNetworkSupplier)
                        .get());
        hintsService.initCurrentRoster(currentRoster);
        final var blockHashSigner = blockHashSignerFactory.apply(hintsService, historyService, configProvider);
        // Fully qualified so as to not confuse javadoc
        daggerApp = DaggerHederaInjectionComponent.builder()
                .configProviderImpl(configProvider)
                .bootstrapConfigProviderImpl(bootstrapConfigProvider)
                .fileServiceImpl(fileServiceImpl)
                .contractServiceImpl(contractServiceImpl)
                .utilServiceImpl(utilServiceImpl)
                .scheduleService(scheduleServiceImpl)
                .initTrigger(trigger)
                .softwareVersion(version)
                .self(networkInfo.selfNodeInfo())
                .platform(platform)
                .currentPlatformStatus(new CurrentPlatformStatusImpl(platform))
                .servicesRegistry(servicesRegistry)
                .instantSource(appContext.instantSource())
                .throttleFactory(appContext.throttleFactory())
                .metrics(metrics)
                .immediateStateChangeListener(immediateStateChangeListener)
                .boundaryStateChangeListener(boundaryStateChangeListener)
                .migrationStateChanges(migrationStateChanges != null ? migrationStateChanges : new ArrayList<>())
                .initialStateHash(initialStateHash)
                .networkInfo(networkInfo)
                .startupNetworks(startupNetworks)
                .hintsService(hintsService)
                .historyService(historyService)
                .blockHashSigner(blockHashSigner)
                .appContext(appContext)
                .platformStateFacade(platformStateFacade)
                .build();
        // Initialize infrastructure for fees, exchange rates, and throttles from the working state
        daggerApp.initializer().initialize(state, streamMode);
        logConfiguration();
        notifications.register(PlatformStatusChangeListener.class, this);
        notifications.register(ReconnectCompleteListener.class, daggerApp.reconnectListener());
        notifications.register(StateWriteToDiskCompleteListener.class, daggerApp.stateWriteToDiskListener());
        notifications.register(AsyncFatalIssListener.class, daggerApp.fatalIssListener());
        if (blockStreamEnabled) {
            notifications.register(StateHashedListener.class, daggerApp.blockStreamManager());
            daggerApp
                    .blockStreamManager()
                    .initLastBlockHash(
                            switch (trigger) {
                                case GENESIS -> ZERO_BLOCK_HASH;
                                default ->
                                    blockStreamService
                                            .migratedLastBlockHash()
                                            .orElseGet(() -> startBlockHashFrom(state));
                            });
            migrationStateChanges = null;
        }
    }

    /**
     * Given the {@link BlockStreamInfo} context from a {@link State}, infers the block hash of the
     * last block that was incorporated in this state.
     *
     * @param state the state to use
     * @return the inferred block hash
     */
    private Bytes startBlockHashFrom(@NonNull final State state) {
        final var blockStreamInfo = state.getReadableStates(BlockStreamService.NAME)
                .<BlockStreamInfo>getSingleton(BLOCK_STREAM_INFO_KEY)
                .get();
        requireNonNull(blockStreamInfo);
        // Three of the four ingredients in the block hash are directly in the BlockStreamInfo; that is,
        // the previous block hash, the input tree root hash, and the start of block state hash
        final var prevBlockHash = blockStreamInfo.blockNumber() == 0L
                ? ZERO_BLOCK_HASH
                : blockHashByBlockNumber(
                        blockStreamInfo.trailingBlockHashes(),
                        blockStreamInfo.blockNumber() - 1,
                        blockStreamInfo.blockNumber() - 1);
        requireNonNull(prevBlockHash);

        // The fourth ingredient, the state changes tree root hash, is not directly in the BlockStreamInfo, but
        // we can recompute it based on the tree hash information and the fact the last state changes item in
        // the block was devoted to putting the BlockStreamInfo itself into the state
        final var stateChangesHash = stateChangesTreeRootHashFrom(blockStreamInfo);

        final var level1A = combine(prevBlockHash, blockStreamInfo.startOfBlockStateHash());
        final var level1B = combine(blockStreamInfo.consensusHeaderTreeRootHash(), blockStreamInfo.inputTreeRootHash());
        final var level1C = combine(blockStreamInfo.outputTreeRootHash(), stateChangesHash);
        final var level1D = combine(blockStreamInfo.traceDataTreeRootHash(), NULL_HASH);
        final var leftParent = combine(level1A, level1B);
        final var rightParent = combine(level1C, level1D);
        return combine(leftParent, rightParent);
    }

    /**
     * Given a {@link BlockStreamInfo} context, computes the state changes tree root hash that must have been
     * computed at the end of the block that the context describes, assuming the final state change block item
     * was the state change that put the context into the state.
     *
     * @param info the context to use
     * @return the inferred output tree root hash
     */
    private @NonNull Bytes stateChangesTreeRootHashFrom(@NonNull final BlockStreamInfo info) {
        // This was the last state change in the block
        final var blockStreamInfoChange = StateChange.newBuilder()
                .stateId(STATE_ID_BLOCK_STREAM_INFO.protoOrdinal())
                .singletonUpdate(SingletonUpdateChange.newBuilder()
                        .blockStreamInfoValue(info)
                        .build())
                .build();
        // And this was the last output block item
        final var lastStateChanges = BlockItem.newBuilder()
                .stateChanges(new StateChanges(info.blockEndTime(), List.of(blockStreamInfoChange)))
                .build();
        // So we can combine this last leaf's has with the size and rightmost hashes
        // store from the pending state changes tree to recompute its final root hash
        final var penultimateStateChangesTreeStatus = new StreamingTreeHasher.Status(
                info.numPrecedingStateChangesItems(), info.rightmostPrecedingStateChangesTreeHashes());
        final var lastLeafHash = noThrowSha384HashOf(BlockItem.PROTOBUF.toBytes(lastStateChanges));
        return rootHashFrom(penultimateStateChangesTreeStatus, lastLeafHash);
    }

    private void logConfiguration() {
        if (logger.isInfoEnabled()) {
            final var config = configProvider.getConfiguration();
            final var lines = new ArrayList<String>();
            lines.add("Active Configuration:");
            Utils.allProperties(config).forEach((key, value) -> lines.add(key + " = " + value));
            logger.info(String.join("\n", lines));
        }
    }

    private void unmarkMigrationRecordsStreamed(@NonNull final State state) {
        final var blockServiceState = state.getWritableStates(BlockRecordService.NAME);
        final var blockInfoState = blockServiceState.<BlockInfo>getSingleton(BLOCK_INFO_STATE_KEY);
        final var currentBlockInfo = requireNonNull(blockInfoState.get());
        final var nextBlockInfo =
                currentBlockInfo.copyBuilder().migrationRecordsStreamed(false).build();
        blockInfoState.put(nextBlockInfo);
        logger.info("Unmarked post-upgrade work as done");
        ((WritableSingletonStateBase<BlockInfo>) blockInfoState).commit();
    }

    private void assertEnvSanityChecks(@NonNull final NodeId nodeId) {
        // Check that UTF-8 is in use. Otherwise, the node will be subject to subtle bugs in string handling that will
        // lead to ISS.
        final var defaultCharset = daggerApp.nativeCharset().get();
        if (!isUTF8(defaultCharset)) {
            logger.error(
                    """
                            Fatal precondition violation in HederaNode#{}: default charset is {} and not UTF-8
                            LC_ALL={}
                            LANG={}
                            file.encoding={}
                            """,
                    nodeId,
                    defaultCharset,
                    System.getenv("LC_ALL"),
                    System.getenv("LANG"),
                    System.getProperty("file.encoding"));
            System.exit(1);
        }

        // Check that the digest factory supports SHA-384.
        if (!sha384DigestIsAvailable()) {
            logger.error(
                    "Fatal precondition violation in HederaNode#{}: digest factory does not support SHA-384", nodeId);
            System.exit(1);
        }
    }

    private MerkleNodeState withListeners(@NonNull final MerkleNodeState root) {
        root.registerCommitListener(boundaryStateChangeListener);
        root.registerCommitListener(immediateStateChangeListener);
        return root;
    }

    private boolean manageBlockEndRound(@NonNull final Round round, @NonNull final State state) {
        daggerApp.nodeRewardManager().updateJudgesOnEndRound(state);
        return daggerApp.blockStreamManager().endRound(state, round.getRoundNum());
    }

    /**
     * Returns true if the source of time is the system time. Always true for live networks.
     *
     * @return true if the source of time is the system time
     */
    private boolean isNotEmbedded() {
        return appContext.instantSource() == InstantSource.system();
    }

    private class ReadReconnectStartingStateHash implements ReconnectCompleteListener {
        private final NotificationEngine notifications;

        private ReadReconnectStartingStateHash(@NonNull final NotificationEngine notifications) {
            this.notifications = requireNonNull(notifications);
        }

        @Override
        public void notify(@NonNull final ReconnectCompleteNotification notification) {
            requireNonNull(notification);
            requireNonNull(initialStateHashFuture)
                    .complete(requireNonNull(notification.getState().getHash()).getBytes());
            notifications.unregister(ReconnectCompleteListener.class, this);
        }
    }

    private boolean canAdoptRoster(@NonNull final Roster roster) {
        requireNonNull(initState);
        final var rosterHash = RosterUtils.hash(roster).getBytes();
        final var tssConfig = configProvider.getConfiguration().getConfigData(TssConfig.class);
        final var entityCounters = new ReadableEntityIdStoreImpl(initState.getWritableStates(EntityIdService.NAME));
        return (!tssConfig.hintsEnabled()
                        || new ReadableHintsStoreImpl(initState.getReadableStates(HintsService.NAME), entityCounters)
                                .isReadyToAdopt(rosterHash))
                && (!tssConfig.historyEnabled()
                        || new ReadableHistoryStoreImpl(initState.getReadableStates(HistoryService.NAME))
                                .isReadyToAdopt(rosterHash));
    }

    private void onAdoptRoster(@NonNull final Roster previousRoster, @NonNull final Roster adoptedRoster) {
        requireNonNull(initState);
        final var tssConfig = configProvider.getConfiguration().getConfigData(TssConfig.class);
        if (tssConfig.historyEnabled()) {
            final var adoptedRosterHash = RosterUtils.hash(adoptedRoster).getBytes();
            final var writableHistoryStates = initState.getWritableStates(HistoryService.NAME);
            final var store = new WritableHistoryStoreImpl(writableHistoryStates);
            store.handoff(previousRoster, adoptedRoster, adoptedRosterHash);
            ((CommittableWritableStates) writableHistoryStates).commit();
        }
        if (tssConfig.hintsEnabled()) {
            final var adoptedRosterHash = RosterUtils.hash(adoptedRoster).getBytes();
            final var writableHintsStates = initState.getWritableStates(HintsService.NAME);
            final var writableEntityStates = initState.getWritableStates(EntityIdService.NAME);
            final var entityCounters = new WritableEntityIdStore(writableEntityStates);
            final var store = new WritableHintsStoreImpl(writableHintsStates, entityCounters);
            hintsService.manageRosterAdoption(
                    store, previousRoster, adoptedRoster, adoptedRosterHash, tssConfig.forceHandoffs());
            ((CommittableWritableStates) writableHintsStates).commit();
        }
    }

    /**
     * Initializes block node connections and waits for at least one connection to be established.
     * This should be called before platform.start() to ensure we don't miss any blocks.
     */
    public void initializeBlockNodeConnections() {
        final BlockStreamConfig blockStreamConfig =
                configProvider.getConfiguration().getConfigData(BlockStreamConfig.class);

        if (!blockStreamConfig.streamToBlockNodes()) {
            logger.info("Block stream to Block Nodes is disabled, skipping block node connection initialization");
            return;
        }

        final BlockNodeConnectionConfig blockNodeConnectionConfig =
                configProvider.getConfiguration().getConfigData(BlockNodeConnectionConfig.class);

        try {
            daggerApp.blockNodeConnectionManager().start();
        } catch (final NoBlockNodesAvailableException e) {
            if (blockNodeConnectionConfig.shutdownNodeOnNoBlockNodes()) {
                logger.fatal("No block nodes available to connect to; shutting down");
                shutdown();
                System.exit(1);
            } else {
                logger.warn("No block nodes available to connect to");
            }
        }
    }
}<|MERGE_RESOLUTION|>--- conflicted
+++ resolved
@@ -433,15 +433,9 @@
      * @param hintsServiceFactory the factory for the hinTS service
      * @param historyServiceFactory the factory for the history service
      * @param blockHashSignerFactory the factory for the block hash signer
-<<<<<<< HEAD
-     * @param metrics                the metrics object to use for reporting
-     * @param platformStateFacade    the facade object to access platform state
-     * @param platformConfig         the platform config
-=======
      * @param metrics the metrics object to use for reporting
      * @param platformStateFacade the facade object to access platform state
      * @param baseSupplier the base supplier to create a new state with
->>>>>>> 9bae6de6
      */
     public Hedera(
             @NonNull final ConstructableRegistry constructableRegistry,
@@ -454,11 +448,7 @@
             @NonNull final BlockHashSignerFactory blockHashSignerFactory,
             @NonNull final Metrics metrics,
             @NonNull final PlatformStateFacade platformStateFacade,
-<<<<<<< HEAD
-            @NonNull final Configuration platformConfig) {
-=======
             @NonNull final Supplier<MerkleNodeState> baseSupplier) {
->>>>>>> 9bae6de6
         requireNonNull(registryFactory);
         requireNonNull(constructableRegistry);
         requireNonNull(hintsServiceFactory);
@@ -555,22 +545,12 @@
                 .forEach(servicesRegistry::register);
         try {
             consensusStateEventHandler = new ConsensusStateEventHandlerImpl(this);
-<<<<<<< HEAD
-            final Supplier<MerkleNodeState> baseSupplier = () -> new HederaVirtualMapState(platformConfig, metrics);
-            final var blockStreamsEnabled = isBlockStreamEnabled();
-            stateRootSupplier = blockStreamsEnabled ? () -> withListeners(baseSupplier.get()) : baseSupplier;
-            onSealConsensusRound = blockStreamsEnabled ? this::manageBlockEndRound : (round, state) -> true;
-            // And the factory for the MerkleStateRoot class id must be our constructor
-            constructableRegistry.registerConstructable(
-                    new ClassConstructorPair(HederaStateRoot.class, () -> new HederaStateRoot()));
-=======
             final var blockStreamsEnabled = isBlockStreamEnabled();
             stateRootSupplier = blockStreamsEnabled ? () -> withListeners(baseSupplier.get()) : baseSupplier;
             onSealConsensusRound = blockStreamsEnabled ? this::manageBlockEndRound : (round, state) -> true;
             // And the factory for the MerkleStateRoot class id must be ours
-            constructableRegistry.registerConstructable(new ClassConstructorPair(
-                    HederaStateRoot.class, () -> stateRootSupplier.get().getRoot()));
->>>>>>> 9bae6de6
+            constructableRegistry.registerConstructable(
+                    new ClassConstructorPair(HederaStateRoot.class, () -> new HederaStateRoot()));
         } catch (final ConstructableRegistryException e) {
             logger.error("Failed to register " + HederaStateRoot.class + " factory with ConstructableRegistry", e);
             throw new IllegalStateException(e);

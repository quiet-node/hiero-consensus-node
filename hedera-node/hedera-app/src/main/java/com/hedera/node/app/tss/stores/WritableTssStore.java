/*
 * Copyright (C) 2024 Hedera Hashgraph, LLC
 *
 * Licensed under the Apache License, Version 2.0 (the "License");
 * you may not use this file except in compliance with the License.
 * You may obtain a copy of the License at
 *
 *      http://www.apache.org/licenses/LICENSE-2.0
 *
 * Unless required by applicable law or agreed to in writing, software
 * distributed under the License is distributed on an "AS IS" BASIS,
 * WITHOUT WARRANTIES OR CONDITIONS OF ANY KIND, either express or implied.
 * See the License for the specific language governing permissions and
 * limitations under the License.
 */

package com.hedera.node.app.tss.stores;

import static com.hedera.node.app.tss.schemas.V0560TssBaseSchema.TSS_MESSAGE_MAP_KEY;
import static com.hedera.node.app.tss.schemas.V0560TssBaseSchema.TSS_VOTE_MAP_KEY;
import static com.hedera.node.app.tss.schemas.V0580TssBaseSchema.TSS_ENCRYPTION_KEYS_KEY;
import static java.util.Objects.requireNonNull;

import com.hedera.hapi.node.state.common.EntityNumber;
import com.hedera.hapi.node.state.roster.RosterEntry;
import com.hedera.hapi.node.state.tss.TssMessageMapKey;
import com.hedera.hapi.node.state.tss.TssVoteMapKey;
import com.hedera.hapi.services.auxiliary.tss.TssEncryptionKeyTransactionBody;
import com.hedera.hapi.services.auxiliary.tss.TssMessageTransactionBody;
import com.hedera.hapi.services.auxiliary.tss.TssVoteTransactionBody;
import com.swirlds.state.spi.WritableKVState;
import com.swirlds.state.spi.WritableStates;
import edu.umd.cs.findbugs.annotations.NonNull;
import java.util.Set;

/**
 * Extends the {@link ReadableTssStoreImpl} with write access to the TSS base store.
 */
public class WritableTssStore extends ReadableTssStoreImpl {
    /**
     * The underlying data storage class that holds the TssMessageTransaction data.
     */
    private final WritableKVState<TssMessageMapKey, TssMessageTransactionBody> tssMessageState;
    /**
     * The underlying data storage class that holds the TssVoteTransaction data.
     */
    private final WritableKVState<TssVoteMapKey, TssVoteTransactionBody> tssVoteState;
    /**
     * The underlying data storage class that holds the Node ID to TssEncryptionKeyTransaction data.
     */
    private final WritableKVState<EntityNumber, TssEncryptionKeyTransactionBody> tssEncryptionKeyState;

<<<<<<< HEAD
    /**
     * The singleton data storage that holds the current Tss state as a single status.
     */
    private final WritableSingletonState<TssStatus> tssStatusState;

    /**
     * Constructs a new {@link WritableTssStore} instance.
     *
     * @param states the writable states
     */
=======
>>>>>>> 753d1be0
    public WritableTssStore(@NonNull final WritableStates states) {
        super(states);
        this.tssMessageState = states.get(TSS_MESSAGE_MAP_KEY);
        this.tssVoteState = states.get(TSS_VOTE_MAP_KEY);
        this.tssEncryptionKeyState = states.get(TSS_ENCRYPTION_KEYS_KEY);
    }

    /**
     * Persists a new {@link TssMessageMapKey} with given {@link TssMessageTransactionBody} into the state.
     *
     * @param tssMessageMapKey  the {@link TssMessageMapKey} containing a target roster to be persisted
     * @param txBody            the body of {@link TssMessageTransactionBody} for the given roster to be persisted
     */
    public void put(@NonNull final TssMessageMapKey tssMessageMapKey, @NonNull final TssMessageTransactionBody txBody) {
        requireNonNull(tssMessageMapKey);
        requireNonNull(txBody);
        tssMessageState.put(tssMessageMapKey, txBody);
    }

    /**
     * Persists a new {@link TssVoteMapKey} with given {@link TssVoteTransactionBody} into the state.
     *
     * @param tssVoteMapKey     the {@link TssVoteMapKey} containing a target roster to be persisted
     * @param txBody            the {@link TssVoteTransactionBody} for the given roster to be persisted
     */
    public void put(@NonNull final TssVoteMapKey tssVoteMapKey, @NonNull final TssVoteTransactionBody txBody) {
        requireNonNull(tssVoteMapKey);
        requireNonNull(txBody);
        tssVoteState.put(tssVoteMapKey, txBody);
    }

    /**
     * Persists a new {@link EntityNumber} with given {@link TssEncryptionKeyTransactionBody} into the state.
     *
     * @param entityNumber      the corresponding Node ID to the {@link TssEncryptionKeyTransactionBody} to be persisted
     * @param txBody            the {@link TssEncryptionKeyTransactionBody} for the given node to be persisted
     */
    public void put(@NonNull final EntityNumber entityNumber, @NonNull final TssEncryptionKeyTransactionBody txBody) {
        requireNonNull(entityNumber);
        requireNonNull(txBody);
        tssEncryptionKeyState.put(entityNumber, txBody);
    }

<<<<<<< HEAD
    /**
     * Persists a new {@link TssStatus} for the current Tss state.
     *
     * @param tssStatus the {@link TssStatus} to be persisted
     */
    public void put(@NonNull final TssStatus tssStatus) {
        requireNonNull(tssStatus);
        tssStatusState.put(tssStatus);
    }

    /**
     * Removes a {@link TssMessageTransactionBody} from the state.
     *
     * @param tssMessageMapKey for which the {@link TssMessageTransactionBody} to be removed.
     */
=======
>>>>>>> 753d1be0
    public void remove(@NonNull final TssMessageMapKey tssMessageMapKey) {
        requireNonNull(tssMessageMapKey);
        tssMessageState.remove(tssMessageMapKey);
    }

    /**
     * Removes a {@link TssVoteTransactionBody} from the state.
     *
     * @param tssVoteMapKey for which the {@link TssVoteTransactionBody} to be removed.
     */
    public void remove(@NonNull final TssVoteMapKey tssVoteMapKey) {
        requireNonNull(tssVoteMapKey);
        tssVoteState.remove(tssVoteMapKey);
    }

    /**
     * Removes a {@link TssEncryptionKeyTransactionBody} from the state.
     *
     * @param entityNumber the Node for which the {@link TssEncryptionKeyTransactionBody} to be removed.
     */
    public void remove(@NonNull final EntityNumber entityNumber) {
        requireNonNull(entityNumber);
        tssEncryptionKeyState.remove(entityNumber);
    }

    /**
     * Removes EntityNumber (Node ID) from the {@link TssEncryptionKeyTransactionBody} map, but only if
     * the Node ID is present in neither the active roster's and the candidate roster's entries. {@link RosterEntry}
     *
     * @param rostersEntriesNodeIds contains the non-duplicate Node IDs of current active and candidate rosters entries
     */
    public void removeIfNotPresent(@NonNull final Set<EntityNumber> rostersEntriesNodeIds) {
        requireNonNull(rostersEntriesNodeIds);
        tssEncryptionKeyState.keys().forEachRemaining(entityNumber -> {
            if (!rostersEntriesNodeIds.contains(entityNumber)) {
                remove(entityNumber);
            }
        });
    }

    /**
     * Remove all TSS transaction bodies from the state.
     */
    public void clear() {
        tssVoteState.keys().forEachRemaining(tssVoteState::remove);
        tssMessageState.keys().forEachRemaining(tssMessageState::remove);
        tssEncryptionKeyState.keys().forEachRemaining(tssEncryptionKeyState::remove);
    }
}<|MERGE_RESOLUTION|>--- conflicted
+++ resolved
@@ -50,19 +50,11 @@
      */
     private final WritableKVState<EntityNumber, TssEncryptionKeyTransactionBody> tssEncryptionKeyState;
 
-<<<<<<< HEAD
-    /**
-     * The singleton data storage that holds the current Tss state as a single status.
-     */
-    private final WritableSingletonState<TssStatus> tssStatusState;
-
     /**
      * Constructs a new {@link WritableTssStore} instance.
      *
      * @param states the writable states
      */
-=======
->>>>>>> 753d1be0
     public WritableTssStore(@NonNull final WritableStates states) {
         super(states);
         this.tssMessageState = states.get(TSS_MESSAGE_MAP_KEY);
@@ -106,24 +98,11 @@
         tssEncryptionKeyState.put(entityNumber, txBody);
     }
 
-<<<<<<< HEAD
-    /**
-     * Persists a new {@link TssStatus} for the current Tss state.
-     *
-     * @param tssStatus the {@link TssStatus} to be persisted
-     */
-    public void put(@NonNull final TssStatus tssStatus) {
-        requireNonNull(tssStatus);
-        tssStatusState.put(tssStatus);
-    }
-
     /**
      * Removes a {@link TssMessageTransactionBody} from the state.
      *
      * @param tssMessageMapKey for which the {@link TssMessageTransactionBody} to be removed.
      */
-=======
->>>>>>> 753d1be0
     public void remove(@NonNull final TssMessageMapKey tssMessageMapKey) {
         requireNonNull(tssMessageMapKey);
         tssMessageState.remove(tssMessageMapKey);

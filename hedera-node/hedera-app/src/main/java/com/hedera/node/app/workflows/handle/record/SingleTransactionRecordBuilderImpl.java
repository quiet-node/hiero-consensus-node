/*
 * Copyright (C) 2023-2024 Hedera Hashgraph, LLC
 *
 * Licensed under the Apache License, Version 2.0 (the "License");
 * you may not use this file except in compliance with the License.
 * You may obtain a copy of the License at
 *
 *      http://www.apache.org/licenses/LICENSE-2.0
 *
 * Unless required by applicable law or agreed to in writing, software
 * distributed under the License is distributed on an "AS IS" BASIS,
 * WITHOUT WARRANTIES OR CONDITIONS OF ANY KIND, either express or implied.
 * See the License for the specific language governing permissions and
 * limitations under the License.
 */

package com.hedera.node.app.workflows.handle.record;

import static com.hedera.node.app.spi.workflows.record.ExternalizedRecordCustomizer.NOOP_EXTERNALIZED_RECORD_CUSTOMIZER;
import static com.hedera.node.app.state.logging.TransactionStateLogger.logEndTransactionRecord;
import static java.util.Collections.emptySet;
import static java.util.Objects.requireNonNull;

import com.hedera.hapi.node.base.AccountAmount;
import com.hedera.hapi.node.base.AccountID;
import com.hedera.hapi.node.base.ContractID;
import com.hedera.hapi.node.base.FileID;
import com.hedera.hapi.node.base.ResponseCodeEnum;
import com.hedera.hapi.node.base.ScheduleID;
import com.hedera.hapi.node.base.Timestamp;
import com.hedera.hapi.node.base.TokenAssociation;
import com.hedera.hapi.node.base.TokenID;
import com.hedera.hapi.node.base.TokenTransferList;
import com.hedera.hapi.node.base.TokenType;
import com.hedera.hapi.node.base.TopicID;
import com.hedera.hapi.node.base.Transaction;
import com.hedera.hapi.node.base.TransactionID;
import com.hedera.hapi.node.base.TransferList;
import com.hedera.hapi.node.contract.ContractFunctionResult;
import com.hedera.hapi.node.transaction.AssessedCustomFee;
import com.hedera.hapi.node.transaction.ExchangeRateSet;
import com.hedera.hapi.node.transaction.SignedTransaction;
import com.hedera.hapi.node.transaction.TransactionBody;
import com.hedera.hapi.node.transaction.TransactionReceipt;
import com.hedera.hapi.node.transaction.TransactionRecord;
import com.hedera.hapi.streams.ContractActions;
import com.hedera.hapi.streams.ContractBytecode;
import com.hedera.hapi.streams.ContractStateChanges;
import com.hedera.hapi.streams.TransactionSidecarRecord;
import com.hedera.hapi.util.HapiUtils;
import com.hedera.node.app.service.addressbook.impl.records.NodeCreateRecordBuilder;
import com.hedera.node.app.service.consensus.impl.records.ConsensusCreateTopicRecordBuilder;
import com.hedera.node.app.service.consensus.impl.records.ConsensusSubmitMessageRecordBuilder;
import com.hedera.node.app.service.contract.impl.records.ContractCallRecordBuilder;
import com.hedera.node.app.service.contract.impl.records.ContractCreateRecordBuilder;
import com.hedera.node.app.service.contract.impl.records.ContractDeleteRecordBuilder;
import com.hedera.node.app.service.contract.impl.records.ContractOperationRecordBuilder;
import com.hedera.node.app.service.contract.impl.records.ContractUpdateRecordBuilder;
import com.hedera.node.app.service.contract.impl.records.EthereumTransactionRecordBuilder;
import com.hedera.node.app.service.file.impl.records.CreateFileRecordBuilder;
import com.hedera.node.app.service.schedule.ScheduleRecordBuilder;
import com.hedera.node.app.service.token.api.FeeRecordBuilder;
import com.hedera.node.app.service.token.records.ChildRecordBuilder;
import com.hedera.node.app.service.token.records.CryptoCreateRecordBuilder;
import com.hedera.node.app.service.token.records.CryptoDeleteRecordBuilder;
import com.hedera.node.app.service.token.records.CryptoTransferRecordBuilder;
import com.hedera.node.app.service.token.records.CryptoUpdateRecordBuilder;
import com.hedera.node.app.service.token.records.GenesisAccountRecordBuilder;
import com.hedera.node.app.service.token.records.NodeStakeUpdateRecordBuilder;
import com.hedera.node.app.service.token.records.TokenAccountWipeRecordBuilder;
import com.hedera.node.app.service.token.records.TokenBurnRecordBuilder;
import com.hedera.node.app.service.token.records.TokenCreateRecordBuilder;
import com.hedera.node.app.service.token.records.TokenMintRecordBuilder;
import com.hedera.node.app.service.token.records.TokenUpdateRecordBuilder;
import com.hedera.node.app.service.util.impl.records.PrngRecordBuilder;
import com.hedera.node.app.spi.workflows.record.ExternalizedRecordCustomizer;
import com.hedera.node.app.spi.workflows.record.SingleTransactionRecordBuilder;
import com.hedera.node.app.state.SingleTransactionRecord;
import com.hedera.node.app.state.SingleTransactionRecord.TransactionOutputs;
import com.hedera.pbj.runtime.OneOf;
import com.hedera.pbj.runtime.ParseException;
import com.hedera.pbj.runtime.io.buffer.Bytes;
import com.swirlds.common.crypto.DigestType;
import edu.umd.cs.findbugs.annotations.NonNull;
import edu.umd.cs.findbugs.annotations.Nullable;
import java.security.MessageDigest;
import java.security.NoSuchAlgorithmException;
import java.time.Instant;
import java.util.AbstractMap;
import java.util.ArrayList;
import java.util.Comparator;
import java.util.HashMap;
import java.util.LinkedHashSet;
import java.util.LinkedList;
import java.util.List;
import java.util.Map;
import java.util.Set;

/**
 * A custom builder for create a {@link SingleTransactionRecord}.
 *
 * <p>The protobuf definition for the record files is defined such that a single protobuf object intermixes the
 * possible fields for all different types of transaction in a single object definition. We wanted to provide something
 * nicer and more modular for service authors, so we broke out each logical grouping of state in the record file into
 * different interfaces, such as {@link ConsensusSubmitMessageRecordBuilder} and {@link CreateFileRecordBuilder}, and
 * so forth. Services interact with these builder interfaces, and are thus isolated from details that don't pertain to
 * their service type.
 *
 * <p>This class is an ugly superset of all fields for all transaction types. It is masked down to a sensible subset by
 * the interfaces for specific transaction types.
 */
@SuppressWarnings({"unused", "UnusedReturnValue"})
public class SingleTransactionRecordBuilderImpl
        implements SingleTransactionRecordBuilder,
                ConsensusCreateTopicRecordBuilder,
                ConsensusSubmitMessageRecordBuilder,
                CreateFileRecordBuilder,
                CryptoCreateRecordBuilder,
                CryptoTransferRecordBuilder,
                ChildRecordBuilder,
                PrngRecordBuilder,
                ScheduleRecordBuilder,
                TokenMintRecordBuilder,
                TokenBurnRecordBuilder,
                TokenCreateRecordBuilder,
                ContractCreateRecordBuilder,
                ContractCallRecordBuilder,
                ContractUpdateRecordBuilder,
                EthereumTransactionRecordBuilder,
                CryptoDeleteRecordBuilder,
                TokenUpdateRecordBuilder,
                NodeStakeUpdateRecordBuilder,
                FeeRecordBuilder,
                ContractDeleteRecordBuilder,
                GenesisAccountRecordBuilder,
                ContractOperationRecordBuilder,
                TokenAccountWipeRecordBuilder,
                CryptoUpdateRecordBuilder,
                NodeCreateRecordBuilder {
    private static final Comparator<TokenAssociation> TOKEN_ASSOCIATION_COMPARATOR =
            Comparator.<TokenAssociation>comparingLong(a -> a.tokenId().tokenNum())
                    .thenComparingLong(a -> a.accountIdOrThrow().accountNum());
    // base transaction data
    private Transaction transaction;
    private Bytes transactionBytes = Bytes.EMPTY;
    // fields needed for TransactionRecord
    // Mutable because the provisional consensus timestamp assigned on dispatch could
    // change when removable records appear "between" this record and the parent record
    private Instant consensusNow;
    private Instant parentConsensus;
    private TransactionID transactionID;
    private List<TokenTransferList> tokenTransferLists = new LinkedList<>();
    private List<AssessedCustomFee> assessedCustomFees = new LinkedList<>();
    private List<TokenAssociation> automaticTokenAssociations = new LinkedList<>();

    private List<AccountAmount> paidStakingRewards = new LinkedList<>();
    private final TransactionRecord.Builder transactionRecordBuilder = TransactionRecord.newBuilder();
    private TransferList transferList = TransferList.DEFAULT;

    // fields needed for TransactionReceipt
    private ResponseCodeEnum status = ResponseCodeEnum.OK;
    private ExchangeRateSet exchangeRate = ExchangeRateSet.DEFAULT;
    private List<Long> serialNumbers = new LinkedList<>();
    private long newTotalSupply = 0L;
    private final TransactionReceipt.Builder transactionReceiptBuilder = TransactionReceipt.newBuilder();
    // Sidecar data, booleans are the migration flag
    private List<AbstractMap.SimpleEntry<ContractStateChanges, Boolean>> contractStateChanges = new LinkedList<>();
    private List<AbstractMap.SimpleEntry<ContractActions, Boolean>> contractActions = new LinkedList<>();
    private List<AbstractMap.SimpleEntry<ContractBytecode, Boolean>> contractBytecodes = new LinkedList<>();

    // Fields that are not in TransactionRecord, but are needed for computing staking rewards
    // These are not persisted to the record file
    private final Map<AccountID, AccountID> deletedAccountBeneficiaries = new HashMap<>();

    // A set of ids that should be explicitly considered as in a "reward situation",
    // despite the canonical definition of a reward situation; needed for mono-service
    // fidelity only
    @Nullable
    private Set<AccountID> explicitRewardReceiverIds;

    // While the fee is sent to the underlying builder all the time, it is also cached here because, as of today,
    // there is no way to get the transaction fee from the PBJ object.
    private long transactionFee;
    private ContractFunctionResult contractFunctionResult;

    // Used for some child records builders.
    private final ReversingBehavior reversingBehavior;

    // Used to customize the externalized form of a dispatched child transaction, right before
    // its record stream item is built; lets the contract service externalize certain dispatched
    // CryptoCreate transactions as ContractCreate synthetic transactions
    private final ExternalizedRecordCustomizer customizer;

    private TokenID tokenID;
    private TokenType tokenType;
    private TransactionBody.DataOneOfType transactionBodyType;

    /**
     * Possible behavior of a {@link SingleTransactionRecord} when a parent transaction fails,
     * and it is asked to be reverted
     */
    public enum ReversingBehavior {
        /**
         * Changes are not committed. The record is kept in the record stream,
         * but the status is set to {@link ResponseCodeEnum#REVERTED_SUCCESS}
         */
        REVERSIBLE,

        /**
         * Changes are not committed and the record is removed from the record stream.
         */
        REMOVABLE,

        /**
         * Changes are committed independent of the user and parent transactions.
         */
        IRREVERSIBLE
    }

    /**
     * Creates new transaction record builder where reversion will leave its record in the stream
     * with either a failure status or {@link ResponseCodeEnum#REVERTED_SUCCESS}.
     *
     * @param consensusNow the consensus timestamp for the transaction
     */
    public SingleTransactionRecordBuilderImpl(@NonNull final Instant consensusNow) {
        this(consensusNow, ReversingBehavior.REVERSIBLE);
    }

    /**
     * Creates new transaction record builder.
     *
     * @param consensusNow the consensus timestamp for the transaction
     * @param reversingBehavior the reversing behavior (see {@link RecordListBuilder}
     */
    public SingleTransactionRecordBuilderImpl(
            @NonNull final Instant consensusNow, final ReversingBehavior reversingBehavior) {
        this(consensusNow, reversingBehavior, NOOP_EXTERNALIZED_RECORD_CUSTOMIZER);
    }

    /**
     * Creates new transaction record builder with both explicit reversing behavior and
     * transaction construction finishing.
     *
     * @param consensusNow the consensus timestamp for the transaction
     * @param reversingBehavior the reversing behavior (see {@link RecordListBuilder}
     */
    public SingleTransactionRecordBuilderImpl(
            @NonNull final Instant consensusNow,
            @NonNull final ReversingBehavior reversingBehavior,
            @NonNull final ExternalizedRecordCustomizer customizer) {
        this.consensusNow = requireNonNull(consensusNow, "consensusNow must not be null");
        this.reversingBehavior = requireNonNull(reversingBehavior, "reversingBehavior must not be null");
        this.customizer = requireNonNull(customizer, "customizer must not be null");
    }

    /**
     * Builds single transaction record.
     *
     * @return the transaction record
     */
    public SingleTransactionRecord build() {
        if (customizer != NOOP_EXTERNALIZED_RECORD_CUSTOMIZER) {
            transaction = customizer.apply(transaction);
            transactionBytes = transaction.signedTransactionBytes();
        }
        final var builder = transactionReceiptBuilder.serialNumbers(serialNumbers);
        // FUTURE : In mono-service exchange rate is not set in preceding child records.
        // This should be changed after differential testing
        if (exchangeRate != null && exchangeRate.hasCurrentRate() && exchangeRate.hasNextRate()) {
            builder.exchangeRate(exchangeRate);
        }
        final var transactionReceipt = builder.build();

        final Bytes transactionHash;
        try {
            final MessageDigest digest = MessageDigest.getInstance(DigestType.SHA_384.algorithmName());
            transactionHash = Bytes.wrap(digest.digest(transactionBytes.toByteArray()));
        } catch (NoSuchAlgorithmException e) {
            throw new RuntimeException(e);
        }

        final Timestamp consensusTimestamp = HapiUtils.asTimestamp(consensusNow);
        final Timestamp parentConsensusTimestamp =
                parentConsensus != null ? HapiUtils.asTimestamp(parentConsensus) : null;

        // sort the automatic associations to match the order of mono-service records
        final var newAutomaticTokenAssociations = new ArrayList<>(automaticTokenAssociations);
        if (!automaticTokenAssociations.isEmpty()) {
            newAutomaticTokenAssociations.sort(TOKEN_ASSOCIATION_COMPARATOR);
        }

        final var transactionRecord = transactionRecordBuilder
                .transactionID(transactionID)
                .receipt(transactionReceipt)
                .transactionHash(transactionHash)
                .consensusTimestamp(consensusTimestamp)
                .parentConsensusTimestamp(parentConsensusTimestamp)
                .transferList(transferList)
                .tokenTransferLists(tokenTransferLists)
                .assessedCustomFees(assessedCustomFees)
                .automaticTokenAssociations(newAutomaticTokenAssociations)
                .paidStakingRewards(paidStakingRewards)
                .build();

        // create list of sidecar records
        List<TransactionSidecarRecord> transactionSidecarRecords = new ArrayList<>();
        contractStateChanges.stream()
                .map(pair -> new TransactionSidecarRecord(
                        transactionRecord.consensusTimestamp(),
                        pair.getValue(),
                        new OneOf<>(TransactionSidecarRecord.SidecarRecordsOneOfType.STATE_CHANGES, pair.getKey())))
                .forEach(transactionSidecarRecords::add);
        contractActions.stream()
                .map(pair -> new TransactionSidecarRecord(
                        transactionRecord.consensusTimestamp(),
                        pair.getValue(),
                        new OneOf<>(TransactionSidecarRecord.SidecarRecordsOneOfType.ACTIONS, pair.getKey())))
                .forEach(transactionSidecarRecords::add);
        contractBytecodes.stream()
                .map(pair -> new TransactionSidecarRecord(
                        transactionRecord.consensusTimestamp(),
                        pair.getValue(),
                        new OneOf<>(TransactionSidecarRecord.SidecarRecordsOneOfType.BYTECODE, pair.getKey())))
                .forEach(transactionSidecarRecords::add);

        // Log end of user transaction to transaction state log
        logEndTransactionRecord(transactionID, transactionRecord);

        return new SingleTransactionRecord(
                transaction,
                transactionRecord,
                transactionSidecarRecords,
<<<<<<< HEAD
                new TransactionOutputs(tokenType, getTransactionBodyType()));
    }

    @Override
    @NonNull
    public SingleTransactionRecordBuilderImpl transactionBodyType(
            @NonNull final TransactionBody.DataOneOfType transactionBodyType) {
        this.transactionBodyType = transactionBodyType;
        return this;
    }

    private TransactionBody.DataOneOfType getTransactionBodyType() {
        // Try to get it from our property.
        if (this.transactionBodyType != null && this.transactionBodyType != TransactionBody.DataOneOfType.UNSET) {
            return this.transactionBodyType;
        }

        // Otherwise we have to extract it.
        this.transactionBodyType = extractTransactionBody(transaction).data().kind();
        return this.transactionBodyType;
    }

    @NonNull
    public static TransactionBody extractTransactionBody(Transaction transaction) {
        // FUTURE: This is nasty, but we have to get the type of transaction and we don't always have it in the form we
        // want because records are injected for genesis.
        try {
            final var signedTxn = SignedTransaction.PROTOBUF.parse(transaction.signedTransactionBytes());
            return TransactionBody.PROTOBUF.parse(signedTxn.bodyBytes());
        } catch (ParseException e) {
            throw new RuntimeException(e);
        }
=======
                new TransactionOutputs(tokenType, transaction.body().data().kind()));
>>>>>>> 2e5f9b2f
    }

    public void nullOutSideEffectFields() {
        serialNumbers.clear();
        tokenTransferLists.clear();
        automaticTokenAssociations.clear();
        transferList = TransferList.DEFAULT;
        paidStakingRewards.clear();
        assessedCustomFees.clear();

        newTotalSupply = 0L;
        contractFunctionResult = null;

        transactionReceiptBuilder.accountID((AccountID) null);
        transactionReceiptBuilder.contractID((ContractID) null);
        transactionReceiptBuilder.fileID((FileID) null);
        transactionReceiptBuilder.tokenID((TokenID) null);
        transactionReceiptBuilder.scheduleID((ScheduleID) null);
        transactionReceiptBuilder.scheduledTransactionID((TransactionID) null);
        transactionReceiptBuilder.topicRunningHash(Bytes.EMPTY);
        transactionReceiptBuilder.newTotalSupply(0L);
        transactionReceiptBuilder.topicRunningHashVersion(0L);
        transactionReceiptBuilder.topicSequenceNumber(0L);
        // Note that internal contract creations are removed instead of reversed
        transactionRecordBuilder.scheduleRef((ScheduleID) null);
        transactionRecordBuilder.alias(Bytes.EMPTY);
        transactionRecordBuilder.ethereumHash(Bytes.EMPTY);
        transactionRecordBuilder.evmAddress(Bytes.EMPTY);
    }

    public ReversingBehavior reversingBehavior() {
        return reversingBehavior;
    }

    // ------------------------------------------------------------------------------------------------------------------------
    // base transaction data

    public SingleTransactionRecordBuilderImpl parentConsensus(@NonNull final Instant parentConsensus) {
        this.parentConsensus = requireNonNull(parentConsensus, "parentConsensus must not be null");
        return this;
    }

    public SingleTransactionRecordBuilderImpl consensusTimestamp(@NonNull final Instant now) {
        this.consensusNow = requireNonNull(now, "consensus time must not be null");
        return this;
    }

    /**
     * Sets the transaction.
     *
     * @param transaction the transaction
     * @return the builder
     */
    @Override
    @NonNull
    public SingleTransactionRecordBuilderImpl transaction(@NonNull final Transaction transaction) {
        this.transaction = requireNonNull(transaction, "transaction must not be null");
        return this;
    }

    /**
     * Sets the transaction bytes that will be used to compute the transaction hash.
     *
     * @param transactionBytes the transaction bytes
     * @return the builder
     */
    @NonNull
    public SingleTransactionRecordBuilderImpl transactionBytes(@NonNull final Bytes transactionBytes) {
        this.transactionBytes = requireNonNull(transactionBytes, "transactionBytes must not be null");
        return this;
    }

    /**
     * Gets the {@link TransactionID} that is currently set.
     *
     * @return the {@link TransactionID}
     */
    public TransactionID transactionID() {
        return transactionID;
    }

    /**
     * Sets the transaction ID.
     *
     * @param transactionID the transaction ID
     * @return the builder
     */
    @NonNull
    public SingleTransactionRecordBuilderImpl transactionID(@NonNull final TransactionID transactionID) {
        this.transactionID = requireNonNull(transactionID, "transactionID must not be null");
        return this;
    }

    /**
     * When we update nonce on the record, we need to update the body as well with the same transactionID.
     *
     * @return the builder
     */
    @NonNull
    public SingleTransactionRecordBuilderImpl syncBodyIdFromRecordId() {
        final var newTransactionID = transactionID;
        final var body =
                inProgressBody().copyBuilder().transactionID(newTransactionID).build();
        this.transaction = SingleTransactionRecordBuilder.transactionWith(body);
        this.transactionBytes = transaction.signedTransactionBytes();
        return this;
    }

    /**
     * Sets the memo.
     *
     * @param memo the memo
     * @return the builder
     */
    @NonNull
    public SingleTransactionRecordBuilderImpl memo(@NonNull final String memo) {
        requireNonNull(memo, "memo must not be null");
        transactionRecordBuilder.memo(memo);
        return this;
    }

    // ------------------------------------------------------------------------------------------------------------------------
    // fields needed for TransactionRecord

    /**
     * Gets the transaction object.
     *
     * @return the transaction object
     */
    @NonNull
    public Transaction transaction() {
        return transaction;
    }

    /**
     * Gets the consensus instant.
     *
     * @return the consensus instant
     */
    @NonNull
    public Instant consensusNow() {
        return consensusNow;
    }

    /**
     * Gets the parent consensus instant.
     *
     * @return the parent consensus instant
     */
    @Nullable
    public Instant parentConsensusTimestamp() {
        return parentConsensus;
    }

    @Override
    public long transactionFee() {
        return transactionFee;
    }

    /**
     * Sets the consensus transaction fee.
     *
     * @param transactionFee the transaction fee
     * @return the builder
     */
    @NonNull
    @Override
    public SingleTransactionRecordBuilderImpl transactionFee(final long transactionFee) {
        this.transactionFee = transactionFee;
        this.transactionRecordBuilder.transactionFee(transactionFee);
        return this;
    }

    @Override
    public void trackExplicitRewardSituation(@NonNull final AccountID accountId) {
        if (explicitRewardReceiverIds == null) {
            explicitRewardReceiverIds = new LinkedHashSet<>();
        }
        explicitRewardReceiverIds.add(accountId);
    }

    @Override
    public Set<AccountID> explicitRewardSituationIds() {
        return explicitRewardReceiverIds != null ? explicitRewardReceiverIds : emptySet();
    }

    /**
     * Sets the body to contractCall result.
     *
     * @param contractCallResult the contractCall result
     * @return the builder
     */
    @Override
    @NonNull
    public SingleTransactionRecordBuilderImpl contractCallResult(
            @Nullable final ContractFunctionResult contractCallResult) {
        transactionRecordBuilder.contractCallResult(contractCallResult);
        this.contractFunctionResult = contractCallResult;
        return this;
    }

    /**
     * Sets the body to contractCreateResult result.
     *
     * @param contractCreateResult the contractCreate result
     * @return the builder
     */
    @Override
    @NonNull
    public SingleTransactionRecordBuilderImpl contractCreateResult(
            @Nullable ContractFunctionResult contractCreateResult) {
        transactionRecordBuilder.contractCreateResult(contractCreateResult);
        this.contractFunctionResult = contractCreateResult;
        return this;
    }

    /**
     * Gets the transferList.
     *
     * @return transferList
     */
    @Override
    @NonNull
    public TransferList transferList() {
        return transferList;
    }

    /**
     * Sets the transferList.
     *
     * @param transferList the transferList
     * @return the builder
     */
    @Override
    @NonNull
    public SingleTransactionRecordBuilderImpl transferList(@Nullable final TransferList transferList) {
        this.transferList = transferList;
        return this;
    }

    /**
     * Sets the tokenTransferLists.
     *
     * @param tokenTransferLists the tokenTransferLists
     * @return the builder
     */
    @Override
    @NonNull
    public SingleTransactionRecordBuilderImpl tokenTransferLists(
            @NonNull final List<TokenTransferList> tokenTransferLists) {
        requireNonNull(tokenTransferLists, "tokenTransferLists must not be null");
        this.tokenTransferLists = tokenTransferLists;
        return this;
    }

    @Override
    public List<TokenTransferList> tokenTransferLists() {
        return tokenTransferLists;
    }

    /**
     * Adds a tokenTransferList.
     *
     * @param tokenTransferList the tokenTransferList
     * @return the builder
     */
    @NonNull
    public SingleTransactionRecordBuilderImpl addTokenTransferList(@NonNull final TokenTransferList tokenTransferList) {
        requireNonNull(tokenTransferList, "tokenTransferList must not be null");
        tokenTransferLists.add(tokenTransferList);
        return this;
    }

    @Override
    @NonNull
    public SingleTransactionRecordBuilderImpl tokenType(final @NonNull TokenType tokenType) {
        this.tokenType = requireNonNull(tokenType);
        return this;
    }

    /**
     * Sets the scheduleRef.
     *
     * @param scheduleRef the scheduleRef
     * @return the builder
     */
    @Override
    @NonNull
    public SingleTransactionRecordBuilderImpl scheduleRef(@NonNull final ScheduleID scheduleRef) {
        requireNonNull(scheduleRef, "scheduleRef must not be null");
        transactionRecordBuilder.scheduleRef(scheduleRef);
        return this;
    }

    /**
     * Sets the assessedCustomFees.
     *
     * @param assessedCustomFees the assessedCustomFees
     * @return the builder
     */
    @Override
    @NonNull
    public SingleTransactionRecordBuilderImpl assessedCustomFees(
            @NonNull final List<AssessedCustomFee> assessedCustomFees) {
        requireNonNull(assessedCustomFees, "assessedCustomFees must not be null");
        this.assessedCustomFees = assessedCustomFees;
        return this;
    }

    /**
     * Adds an assessedCustomFee.
     *
     * @param assessedCustomFee the assessedCustomFee
     * @return the builder
     */
    @NonNull
    public SingleTransactionRecordBuilderImpl addAssessedCustomFee(@NonNull final AssessedCustomFee assessedCustomFee) {
        requireNonNull(assessedCustomFee, "assessedCustomFee must not be null");
        assessedCustomFees.add(assessedCustomFee);
        return this;
    }

    /**
     * Sets the automaticTokenAssociations.
     *
     * @param automaticTokenAssociations the automaticTokenAssociations
     * @return the builder
     */
    @NonNull
    public SingleTransactionRecordBuilderImpl automaticTokenAssociations(
            @NonNull final List<TokenAssociation> automaticTokenAssociations) {
        requireNonNull(automaticTokenAssociations, "automaticTokenAssociations must not be null");
        this.automaticTokenAssociations = automaticTokenAssociations;
        return this;
    }

    /**
     * Adds an automaticTokenAssociation.
     *
     * @param automaticTokenAssociation the automaticTokenAssociation
     * @return the builder
     */
    @NonNull
    public SingleTransactionRecordBuilderImpl addAutomaticTokenAssociation(
            @NonNull final TokenAssociation automaticTokenAssociation) {
        requireNonNull(automaticTokenAssociation, "automaticTokenAssociation must not be null");
        automaticTokenAssociations.add(automaticTokenAssociation);
        return this;
    }

    /**
     * Sets the alias.
     *
     * @param alias the alias
     * @return the builder
     */
    @NonNull
    public SingleTransactionRecordBuilderImpl alias(@NonNull final Bytes alias) {
        requireNonNull(alias, "alias must not be null");
        transactionRecordBuilder.alias(alias);
        return this;
    }

    /**
     * Sets the ethereum hash.
     *
     * @param ethereumHash the ethereum hash
     * @return the builder
     */
    @NonNull
    public SingleTransactionRecordBuilderImpl ethereumHash(@NonNull final Bytes ethereumHash) {
        requireNonNull(ethereumHash, "ethereumHash must not be null");
        transactionRecordBuilder.ethereumHash(ethereumHash);
        return this;
    }

    /**
     * Sets the paidStakingRewards.
     *
     * @param paidStakingRewards the paidStakingRewards
     * @return the builder
     */
    @NonNull
    public SingleTransactionRecordBuilderImpl paidStakingRewards(
            @NonNull final List<AccountAmount> paidStakingRewards) {
        requireNonNull(paidStakingRewards, "paidStakingRewards must not be null");
        this.paidStakingRewards = paidStakingRewards;
        return this;
    }

    /**
     * Adds a paidStakingReward.
     *
     * @param paidStakingReward the paidStakingReward
     * @return the builder
     */
    @NonNull
    public SingleTransactionRecordBuilderImpl addPaidStakingReward(@NonNull final AccountAmount paidStakingReward) {
        requireNonNull(paidStakingReward, "paidStakingReward must not be null");
        paidStakingRewards.add(paidStakingReward);
        return this;
    }

    /**
     * Sets the entropy to a given number.
     *
     * @param num number to use for entropy
     * @return the builder
     */
    @Override
    @NonNull
    public SingleTransactionRecordBuilderImpl entropyNumber(final int num) {
        transactionRecordBuilder.prngNumber(num);
        return this;
    }

    /**
     * Sets the entropy to given bytes.
     *
     * @param prngBytes bytes to use for entropy
     * @return the builder
     */
    @Override
    @NonNull
    public SingleTransactionRecordBuilderImpl entropyBytes(@NonNull final Bytes prngBytes) {
        requireNonNull(prngBytes, "The argument 'prngBytes' must not be null");
        transactionRecordBuilder.prngBytes(prngBytes);
        return this;
    }

    /**
     * Sets the EVM address.
     *
     * @param evmAddress the EVM address
     * @return the builder
     */
    @Override
    @NonNull
    public SingleTransactionRecordBuilderImpl evmAddress(@NonNull final Bytes evmAddress) {
        requireNonNull(evmAddress, "evmAddress must not be null");
        transactionRecordBuilder.evmAddress(evmAddress);
        return this;
    }

    @Override
    public @NonNull List<AssessedCustomFee> getAssessedCustomFees() {
        return assessedCustomFees;
    }

    // ------------------------------------------------------------------------------------------------------------------------
    // fields needed for TransactionReceipt

    /**
     * Sets the receipt status.
     *
     * @param status the receipt status
     * @return the builder
     */
    @Override
    @NonNull
    public SingleTransactionRecordBuilderImpl status(@NonNull final ResponseCodeEnum status) {
        this.status = requireNonNull(status, "status must not be null");
        transactionReceiptBuilder.status(status);
        return this;
    }

    /**
     * Gets the receipt status.
     *
     * @return the receipt status
     */
    @Override
    @NonNull
    public ResponseCodeEnum status() {
        return status;
    }

    /**
     * Returns if the builder has a ContractFunctionResult set.
     *
     * @return the receipt status
     */
    public boolean hasContractResult() {
        return this.contractFunctionResult != null;
    }

    public long getGasUsedForContractTxn() {
        return this.contractFunctionResult.gasUsed();
    }

    /**
     * Sets the receipt accountID.
     *
     * @param accountID the {@link AccountID} for the receipt
     * @return the builder
     */
    @Override
    @NonNull
    public SingleTransactionRecordBuilderImpl accountID(@NonNull final AccountID accountID) {
        requireNonNull(accountID, "accountID must not be null");
        transactionReceiptBuilder.accountID(accountID);
        return this;
    }

    /**
     * Sets the receipt fileID.
     *
     * @param fileID the {@link FileID} for the receipt
     * @return the builder
     */
    @Override
    @NonNull
    public SingleTransactionRecordBuilderImpl fileID(@NonNull final FileID fileID) {
        requireNonNull(fileID, "fileID must not be null");
        transactionReceiptBuilder.fileID(fileID);
        return this;
    }

    /**
     * Sets the receipt contractID; if the contractID is null, this is a no-op. (We allow a null id here
     * for convenience when chaining builder calls.)
     *
     * @param contractID the {@link ContractID} for the receipt
     * @return the builder
     */
    @Override
    @NonNull
    public SingleTransactionRecordBuilderImpl contractID(@Nullable final ContractID contractID) {
        // Ensure we don't externalize as an account creation too
        transactionReceiptBuilder.accountID((AccountID) null);
        transactionReceiptBuilder.contractID(contractID);
        return this;
    }

    /**
     * Gets the {@link ExchangeRateSet} that is currently set for the receipt.
     *
     * @return the {@link ExchangeRateSet}
     */
    @NonNull
    public ExchangeRateSet exchangeRate() {
        return exchangeRate;
    }

    /**
     * Sets the receipt exchange rate.
     *
     * @param exchangeRate the {@link ExchangeRateSet} for the receipt
     * @return the builder
     */
    @NonNull
    public SingleTransactionRecordBuilderImpl exchangeRate(@NonNull final ExchangeRateSet exchangeRate) {
        requireNonNull(exchangeRate, "exchangeRate must not be null");
        this.exchangeRate = exchangeRate;
        return this;
    }

    /**
     * Sets the receipt topicID.
     *
     * @param topicID the {@link TopicID} for the receipt
     * @return the builder
     */
    @Override
    @NonNull
    public SingleTransactionRecordBuilderImpl topicID(@NonNull final TopicID topicID) {
        requireNonNull(topicID, "topicID must not be null");
        transactionReceiptBuilder.topicID(topicID);
        return this;
    }

    /**
     * Sets the receipt topicSequenceNumber.
     *
     * @param topicSequenceNumber the topicSequenceNumber for the receipt
     * @return the builder
     */
    @Override
    @NonNull
    public SingleTransactionRecordBuilderImpl topicSequenceNumber(final long topicSequenceNumber) {
        transactionReceiptBuilder.topicSequenceNumber(topicSequenceNumber);
        return this;
    }

    /**
     * Sets the receipt topicRunningHash.
     *
     * @param topicRunningHash the topicRunningHash for the receipt
     * @return the builder
     */
    @Override
    @NonNull
    public SingleTransactionRecordBuilderImpl topicRunningHash(@NonNull final Bytes topicRunningHash) {
        requireNonNull(topicRunningHash, "topicRunningHash must not be null");
        transactionReceiptBuilder.topicRunningHash(topicRunningHash);
        return this;
    }

    /**
     * Sets the receipt topicRunningHashVersion.
     *
     * @param topicRunningHashVersion the topicRunningHashVersion for the receipt
     * @return the builder
     */
    @Override
    @NonNull
    public SingleTransactionRecordBuilderImpl topicRunningHashVersion(final long topicRunningHashVersion) {
        transactionReceiptBuilder.topicRunningHashVersion(topicRunningHashVersion);
        return this;
    }

    /**
     * Sets the receipt tokenID.
     *
     * @param tokenID the {@link TokenID} for the receipt
     * @return the builder
     */
    @Override
    @NonNull
    public SingleTransactionRecordBuilderImpl tokenID(@NonNull final TokenID tokenID) {
        requireNonNull(tokenID, "tokenID must not be null");
        this.tokenID = tokenID;
        transactionReceiptBuilder.tokenID(tokenID);
        return this;
    }

    public TokenID tokenID() {
        return tokenID;
    }

    /**
     * Sets the receipt nodeID.
     *
     * @param nodeId the nodeId for the receipt
     * @return the builder
     */
    @Override
    @NonNull
    public SingleTransactionRecordBuilderImpl nodeID(long nodeId) {
        transactionReceiptBuilder.nodeId(nodeId);
        return this;
    }

    /**
     * Sets the receipt newTotalSupply.
     *
     * @param newTotalSupply the newTotalSupply for the receipt
     * @return the builder
     */
    @NonNull
    public SingleTransactionRecordBuilderImpl newTotalSupply(final long newTotalSupply) {
        this.newTotalSupply = newTotalSupply;
        transactionReceiptBuilder.newTotalSupply(newTotalSupply);
        return this;
    }

    public long getNewTotalSupply() {
        return newTotalSupply;
    }

    /**
     * Sets the receipt scheduleID.
     *
     * @param scheduleID the {@link ScheduleID} for the receipt
     * @return the builder
     */
    @Override
    @NonNull
    public SingleTransactionRecordBuilderImpl scheduleID(@NonNull final ScheduleID scheduleID) {
        requireNonNull(scheduleID, "scheduleID must not be null");
        transactionReceiptBuilder.scheduleID(scheduleID);
        return this;
    }

    /**
     * Sets the transaction ID of the scheduled child transaction that was executed
     *
     * @param scheduledTransactionID the {@link TransactionID} of the scheduled transaction for the receipt
     * @return the builder
     */
    @Override
    @NonNull
    public SingleTransactionRecordBuilderImpl scheduledTransactionID(
            @NonNull final TransactionID scheduledTransactionID) {
        transactionReceiptBuilder.scheduledTransactionID(scheduledTransactionID);
        return this;
    }

    /**
     * Sets the receipt serialNumbers.
     *
     * @param serialNumbers the serialNumbers for the receipt
     * @return the builder
     */
    @Override
    @NonNull
    public SingleTransactionRecordBuilderImpl serialNumbers(@NonNull final List<Long> serialNumbers) {
        requireNonNull(serialNumbers, "serialNumbers must not be null");
        this.serialNumbers = serialNumbers;
        return this;
    }

    @Override
    public List<Long> serialNumbers() {
        return serialNumbers;
    }

    /**
     * Adds a serialNumber to the receipt.
     *
     * @param serialNumber the serialNumber to add
     * @return the builder
     */
    @NonNull
    public SingleTransactionRecordBuilderImpl addSerialNumber(final long serialNumber) {
        serialNumbers.add(serialNumber);
        return this;
    }

    // ------------------------------------------------------------------------------------------------------------------------
    // Sidecar data, booleans are the migration flag

    /**
     * Sets the contractStateChanges which are part of sidecar records.
     *
     * @param contractStateChanges the contractStateChanges
     * @return the builder
     */
    @NonNull
    public SingleTransactionRecordBuilderImpl contractStateChanges(
            @NonNull final List<AbstractMap.SimpleEntry<ContractStateChanges, Boolean>> contractStateChanges) {
        requireNonNull(contractStateChanges, "contractStateChanges must not be null");
        this.contractStateChanges = contractStateChanges;
        return this;
    }

    /**
     * Adds contractStateChanges to sidecar records.
     *
     * @param contractStateChanges the contractStateChanges to add
     * @param isMigration flag indicating whether sidecar is from migration
     * @return the builder
     */
    @NonNull
    public SingleTransactionRecordBuilderImpl addContractStateChanges(
            @NonNull final ContractStateChanges contractStateChanges, final boolean isMigration) {
        requireNonNull(contractStateChanges, "contractStateChanges must not be null");
        this.contractStateChanges.add(new AbstractMap.SimpleEntry<>(contractStateChanges, isMigration));
        return this;
    }

    /**
     * Sets the contractActions which are part of sidecar records.
     *
     * @param contractActions the contractActions
     * @return the builder
     */
    @NonNull
    public SingleTransactionRecordBuilderImpl contractActions(
            @NonNull final List<AbstractMap.SimpleEntry<ContractActions, Boolean>> contractActions) {
        requireNonNull(contractActions, "contractActions must not be null");
        this.contractActions = contractActions;
        return this;
    }

    /**
     * Adds contractActions to sidecar records.
     *
     * @param contractActions the contractActions to add
     * @param isMigration flag indicating whether sidecar is from migration
     * @return the builder
     */
    @NonNull
    public SingleTransactionRecordBuilderImpl addContractActions(
            @NonNull final ContractActions contractActions, final boolean isMigration) {
        requireNonNull(contractActions, "contractActions must not be null");
        this.contractActions.add(new AbstractMap.SimpleEntry<>(contractActions, isMigration));
        return this;
    }

    /**
     * Sets the contractBytecodes which are part of sidecar records.
     *
     * @param contractBytecodes the contractBytecodes
     * @return the builder
     */
    @NonNull
    public SingleTransactionRecordBuilderImpl contractBytecodes(
            @NonNull final List<AbstractMap.SimpleEntry<ContractBytecode, Boolean>> contractBytecodes) {
        requireNonNull(contractBytecodes, "contractBytecodes must not be null");
        this.contractBytecodes = contractBytecodes;
        return this;
    }

    /**
     * Adds contractBytecodes to sidecar records.
     *
     * @param contractBytecode the contractBytecode to add
     * @param isMigration flag indicating whether sidecar is from migration
     * @return the builder
     */
    @NonNull
    public SingleTransactionRecordBuilderImpl addContractBytecode(
            @NonNull final ContractBytecode contractBytecode, final boolean isMigration) {
        requireNonNull(contractBytecode, "contractBytecode must not be null");
        contractBytecodes.add(new AbstractMap.SimpleEntry<>(contractBytecode, isMigration));
        return this;
    }

    // ------------- Information needed by token service for redirecting staking rewards to appropriate accounts

    /**
     * Adds a beneficiary for a deleted account into the map. This is needed while computing staking rewards.
     * If the deleted account receives staking reward, it is transferred to the beneficiary.
     *
     * @param deletedAccountID the deleted account ID
     * @param beneficiaryForDeletedAccount the beneficiary account ID
     */
    @Override
    @NonNull
    public void addBeneficiaryForDeletedAccount(
            @NonNull final AccountID deletedAccountID, @NonNull final AccountID beneficiaryForDeletedAccount) {
        requireNonNull(deletedAccountID, "deletedAccountID must not be null");
        requireNonNull(beneficiaryForDeletedAccount, "beneficiaryForDeletedAccount must not be null");
        deletedAccountBeneficiaries.put(deletedAccountID, beneficiaryForDeletedAccount);
    }

    /**
     * Gets number of deleted accounts in this transaction.
     *
     * @return number of deleted accounts in this transaction
     */
    @Override
    public int getNumberOfDeletedAccounts() {
        return deletedAccountBeneficiaries.size();
    }

    /**
     * Gets the beneficiary account ID for deleted account ID.
     *
     * @return the beneficiary account ID of deleted account ID
     */
    @Override
    @Nullable
    public AccountID getDeletedAccountBeneficiaryFor(@NonNull final AccountID deletedAccountID) {
        return deletedAccountBeneficiaries.get(deletedAccountID);
    }

    /**
     * Returns the in-progress {@link ContractFunctionResult}.
     *
     * @return the in-progress {@link ContractFunctionResult}
     */
    public ContractFunctionResult contractFunctionResult() {
        return contractFunctionResult;
    }

    @Override
    public @NonNull TransactionBody transactionBody() {
        return inProgressBody();
    }

    /**
     * Returns the in-progress {@link TransactionBody}.
     *
     * @return the in-progress {@link TransactionBody}
     */
    private TransactionBody inProgressBody() {
        try {
            final var signedTransaction = SignedTransaction.PROTOBUF.parseStrict(
                    transaction.signedTransactionBytes().toReadableSequentialData());
            return TransactionBody.PROTOBUF.parse(signedTransaction.bodyBytes().toReadableSequentialData());
        } catch (Exception e) {
            throw new IllegalStateException("Record being built for unparseable transaction", e);
        }
    }

    public EthereumTransactionRecordBuilder feeChargedToPayer(@NonNull long amount) {
        transactionRecordBuilder.transactionFee(transactionFee + amount);
        return this;
    }

    /**
     * Returns the staking rewards paid in this transaction.
     *
     * @return the staking rewards paid in this transaction
     */
    public List<AccountAmount> getPaidStakingRewards() {
        return paidStakingRewards;
    }

    @Override
    public String toString() {
        return "SingleTransactionRecordBuilderImpl{" + "transaction="
                + transaction + ", transactionBytes="
                + transactionBytes + ", consensusNow="
                + consensusNow + ", parentConsensus="
                + parentConsensus + ", transactionID="
                + transactionID + ", tokenTransferLists="
                + tokenTransferLists + ", assessedCustomFees="
                + assessedCustomFees + ", automaticTokenAssociations="
                + automaticTokenAssociations + ", paidStakingRewards="
                + paidStakingRewards + ", transactionRecordBuilder="
                + transactionRecordBuilder + ", transferList="
                + transferList + ", status="
                + status + ", exchangeRate="
                + exchangeRate + ", serialNumbers="
                + serialNumbers + ", newTotalSupply="
                + newTotalSupply + ", transactionReceiptBuilder="
                + transactionReceiptBuilder + ", contractStateChanges="
                + contractStateChanges + ", contractActions="
                + contractActions + ", contractBytecodes="
                + contractBytecodes + ", deletedAccountBeneficiaries="
                + deletedAccountBeneficiaries + ", explicitRewardReceiverIds="
                + explicitRewardReceiverIds + ", transactionFee="
                + transactionFee + ", contractFunctionResult="
                + contractFunctionResult + ", reversingBehavior="
                + reversingBehavior + ", customizer="
                + customizer + ", tokenID="
                + tokenID + ", tokenType="
                + tokenType + ", inProgressBody="
                + inProgressBody() + '}';
    }
}<|MERGE_RESOLUTION|>--- conflicted
+++ resolved
@@ -78,7 +78,6 @@
 import com.hedera.node.app.state.SingleTransactionRecord;
 import com.hedera.node.app.state.SingleTransactionRecord.TransactionOutputs;
 import com.hedera.pbj.runtime.OneOf;
-import com.hedera.pbj.runtime.ParseException;
 import com.hedera.pbj.runtime.io.buffer.Bytes;
 import com.swirlds.common.crypto.DigestType;
 import edu.umd.cs.findbugs.annotations.NonNull;
@@ -193,7 +192,6 @@
 
     private TokenID tokenID;
     private TokenType tokenType;
-    private TransactionBody.DataOneOfType transactionBodyType;
 
     /**
      * Possible behavior of a {@link SingleTransactionRecord} when a parent transaction fails,
@@ -331,42 +329,7 @@
                 transaction,
                 transactionRecord,
                 transactionSidecarRecords,
-<<<<<<< HEAD
-                new TransactionOutputs(tokenType, getTransactionBodyType()));
-    }
-
-    @Override
-    @NonNull
-    public SingleTransactionRecordBuilderImpl transactionBodyType(
-            @NonNull final TransactionBody.DataOneOfType transactionBodyType) {
-        this.transactionBodyType = transactionBodyType;
-        return this;
-    }
-
-    private TransactionBody.DataOneOfType getTransactionBodyType() {
-        // Try to get it from our property.
-        if (this.transactionBodyType != null && this.transactionBodyType != TransactionBody.DataOneOfType.UNSET) {
-            return this.transactionBodyType;
-        }
-
-        // Otherwise we have to extract it.
-        this.transactionBodyType = extractTransactionBody(transaction).data().kind();
-        return this.transactionBodyType;
-    }
-
-    @NonNull
-    public static TransactionBody extractTransactionBody(Transaction transaction) {
-        // FUTURE: This is nasty, but we have to get the type of transaction and we don't always have it in the form we
-        // want because records are injected for genesis.
-        try {
-            final var signedTxn = SignedTransaction.PROTOBUF.parse(transaction.signedTransactionBytes());
-            return TransactionBody.PROTOBUF.parse(signedTxn.bodyBytes());
-        } catch (ParseException e) {
-            throw new RuntimeException(e);
-        }
-=======
                 new TransactionOutputs(tokenType, transaction.body().data().kind()));
->>>>>>> 2e5f9b2f
     }
 
     public void nullOutSideEffectFields() {

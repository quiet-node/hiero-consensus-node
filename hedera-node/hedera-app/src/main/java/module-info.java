import com.hedera.node.app.config.ServicesConfigExtension;
import com.swirlds.config.api.ConfigurationExtension;

module com.hedera.node.app {
    requires transitive com.hedera.node.app.hapi.utils;
    requires transitive com.hedera.node.app.service.addressbook.impl;
    requires transitive com.hedera.node.app.service.addressbook;
    requires transitive com.hedera.node.app.service.consensus.impl;
    requires transitive com.hedera.node.app.service.contract.impl;
    requires transitive com.hedera.node.app.service.file.impl;
    requires transitive com.hedera.node.app.service.network.admin.impl;
    requires transitive com.hedera.node.app.service.schedule.impl;
    requires transitive com.hedera.node.app.service.schedule;
    requires transitive com.hedera.node.app.service.token.impl;
    requires transitive com.hedera.node.app.service.token;
    requires transitive com.hedera.node.app.service.util.impl;
    requires transitive com.hedera.node.app.spi;
    requires transitive com.hedera.node.config;
    requires transitive com.hedera.node.hapi;
    requires transitive com.swirlds.common;
    requires transitive com.swirlds.config.api;
    requires transitive com.swirlds.metrics.api;
    requires transitive com.swirlds.platform.core;
    requires transitive com.swirlds.state.api;
<<<<<<< HEAD
    requires transitive com.swirlds.virtualmap;
=======
    requires transitive com.swirlds.state.impl;
    requires transitive com.hedera.cryptography.bls;
    requires transitive com.hedera.cryptography.pairings.api;
    requires transitive com.hedera.cryptography.tss;
>>>>>>> cae5cc24
    requires transitive com.hedera.pbj.runtime;
    requires transitive dagger;
    requires transitive io.grpc.stub;
    requires transitive javax.inject;
    requires transitive org.apache.logging.log4j;
    requires transitive org.hyperledger.besu.datatypes;
    requires transitive org.hyperledger.besu.evm;
    requires com.hedera.node.app.hapi.fees;
    requires com.hedera.node.app.service.consensus;
    requires com.hedera.node.app.service.contract;
    requires com.hedera.node.app.service.file;
    requires com.hedera.node.app.service.network.admin;
    requires com.hedera.node.app.service.util;
    requires com.swirlds.base;
    requires com.swirlds.config.extensions;
    requires com.swirlds.logging;
    requires com.swirlds.merkle;
    requires com.swirlds.merkledb;
<<<<<<< HEAD
    requires com.swirlds.state.impl;
=======
    requires com.swirlds.virtualmap;
>>>>>>> cae5cc24
    requires com.google.common;
    requires com.google.protobuf;
    requires io.grpc.netty;
    requires io.grpc;
    requires io.helidon.common.tls;
    requires io.helidon.webclient.api;
    requires io.helidon.webclient.grpc;
    requires io.netty.handler;
    requires io.netty.transport.classes.epoll;
    requires io.netty.transport;
    requires java.annotation;
    requires org.apache.commons.lang3;
    requires static com.github.spotbugs.annotations;
    requires static com.google.auto.service;
    requires static java.compiler; // javax.annotation.processing.Generated

    exports com.hedera.node.app;
    exports com.hedera.node.app.state;
    exports com.hedera.node.app.workflows.ingest;
    exports com.hedera.node.app.workflows.query;
    exports com.hedera.node.app.workflows;
    exports com.hedera.node.app.state.merkle to
            com.hedera.node.app.test.fixtures,
            com.hedera.node.test.clients;
    exports com.hedera.node.app.workflows.dispatcher;
    exports com.hedera.node.app.workflows.standalone;
    exports com.hedera.node.app.config;
    exports com.hedera.node.app.workflows.handle.validation;
    exports com.hedera.node.app.signature;
    exports com.hedera.node.app.info;
    exports com.hedera.node.app.grpc;
    exports com.hedera.node.app.metrics;
    exports com.hedera.node.app.authorization;
    exports com.hedera.node.app.platform;
    exports com.hedera.node.app.components;
    exports com.hedera.node.app.workflows.handle;
    exports com.hedera.node.app.workflows.prehandle;
    exports com.hedera.node.app.version;
    exports com.hedera.node.app.validation;
    exports com.hedera.node.app.state.listeners;
    exports com.hedera.node.app.services;
    exports com.hedera.node.app.store;
    exports com.hedera.node.app.workflows.handle.steps;
    exports com.hedera.node.app.workflows.handle.record;
    exports com.hedera.node.app.workflows.handle.throttle;
    exports com.hedera.node.app.workflows.handle.dispatch;
    exports com.hedera.node.app.workflows.handle.cache;
    exports com.hedera.node.app.ids;
    exports com.hedera.node.app.state.recordcache;
    exports com.hedera.node.app.records;
    exports com.hedera.node.app.blocks;
    exports com.hedera.node.app.fees;
    exports com.hedera.node.app.throttle;
    exports com.hedera.node.app.blocks.impl;
    exports com.hedera.node.app.workflows.handle.metric;
    exports com.hedera.node.app.roster;
    exports com.hedera.node.app.tss;
    exports com.hedera.node.app.tss.api;
    exports com.hedera.node.app.tss.handlers;
    exports com.hedera.node.app.tss.stores;
    exports com.hedera.node.app.statedumpers;
    exports com.hedera.node.app.workflows.handle.stack;
    exports com.hedera.node.app.fees.congestion;
    exports com.hedera.node.app.throttle.annotations;
    exports com.hedera.node.app.workflows.query.annotations;
    exports com.hedera.node.app.signature.impl;
    exports com.hedera.node.app.workflows.standalone.impl;
    exports com.hedera.node.app.records.impl;
    exports com.hedera.node.app.records.impl.producers;
    exports com.hedera.node.app.records.impl.producers.formats;
    exports com.hedera.node.app.grpc.impl.netty;
    exports com.hedera.node.app.tss.schemas;
    exports com.hedera.node.app.blocks.schemas;
    exports com.hedera.node.app.roster.schemas;

    provides ConfigurationExtension with
            ServicesConfigExtension;
}<|MERGE_RESOLUTION|>--- conflicted
+++ resolved
@@ -22,14 +22,11 @@
     requires transitive com.swirlds.metrics.api;
     requires transitive com.swirlds.platform.core;
     requires transitive com.swirlds.state.api;
-<<<<<<< HEAD
+    requires transitive com.swirlds.state.impl;
     requires transitive com.swirlds.virtualmap;
-=======
-    requires transitive com.swirlds.state.impl;
     requires transitive com.hedera.cryptography.bls;
     requires transitive com.hedera.cryptography.pairings.api;
     requires transitive com.hedera.cryptography.tss;
->>>>>>> cae5cc24
     requires transitive com.hedera.pbj.runtime;
     requires transitive dagger;
     requires transitive io.grpc.stub;
@@ -48,11 +45,6 @@
     requires com.swirlds.logging;
     requires com.swirlds.merkle;
     requires com.swirlds.merkledb;
-<<<<<<< HEAD
-    requires com.swirlds.state.impl;
-=======
-    requires com.swirlds.virtualmap;
->>>>>>> cae5cc24
     requires com.google.common;
     requires com.google.protobuf;
     requires io.grpc.netty;

import com.hedera.node.app.config.ServicesConfigExtension;
import com.swirlds.config.api.ConfigurationExtension;

module com.hedera.node.app {
    requires transitive com.hedera.node.app.hapi.utils;
    requires transitive com.hedera.node.app.service.consensus.impl;
    requires transitive com.hedera.node.app.service.contract.impl;
    requires transitive com.hedera.node.app.service.file.impl;
    requires transitive com.hedera.node.app.service.mono;
    requires transitive com.hedera.node.app.service.network.admin.impl;
    requires transitive com.hedera.node.app.service.schedule.impl;
    requires transitive com.hedera.node.app.service.schedule;
    requires transitive com.hedera.node.app.service.token.impl;
    requires transitive com.hedera.node.app.service.token;
    requires transitive com.hedera.node.app.service.util.impl;
    requires transitive com.hedera.node.app.spi;
    requires transitive com.hedera.node.config;
    requires transitive com.hedera.node.hapi;
    requires transitive com.hedera.pbj.runtime;
    requires transitive com.swirlds.common;
    requires transitive com.swirlds.config.api;
    requires transitive com.swirlds.metrics.api;
    requires transitive com.swirlds.platform.core;
    requires transitive com.swirlds.state.api;
    requires transitive dagger;
    requires transitive grpc.stub;
    requires transitive javax.inject;
    requires com.hedera.node.app.hapi.fees;
    requires com.hedera.node.app.service.consensus;
    requires com.hedera.node.app.service.contract;
    requires com.hedera.node.app.service.file;
    requires com.hedera.node.app.service.network.admin;
    requires com.hedera.node.app.service.util;
    requires com.google.common;
    requires com.google.protobuf;
    requires com.hedera.evm;
    requires com.swirlds.base;
    requires com.swirlds.config.extensions;
    requires com.swirlds.fcqueue;
    requires com.swirlds.logging;
    requires com.swirlds.merkle;
    requires com.swirlds.merkledb;
    requires com.swirlds.virtualmap;
    requires grpc.netty;
    requires io.grpc;
    requires io.netty.handler;
    requires io.netty.transport.classes.epoll;
    requires io.netty.transport;
    requires org.apache.commons.lang3;
    requires org.apache.logging.log4j;
    requires static com.github.spotbugs.annotations;
    requires static com.google.auto.service;
    requires static java.compiler; // javax.annotation.processing.Generated

    exports com.hedera.node.app to
            com.hedera.node.test.clients;
    exports com.hedera.node.app.state to
            com.hedera.node.app.test.fixtures;
    exports com.hedera.node.app.workflows to
            com.hedera.node.app.test.fixtures;
    exports com.hedera.node.app.state.merkle to
<<<<<<< HEAD
            com.hedera.node.services.cli,
            com.hedera.node.test.clients;
    exports com.hedera.node.app.state.merkle.disk to
            com.hedera.node.services.cli,
            com.hedera.node.test.clients;
    exports com.hedera.node.app.state.merkle.memory to
=======
>>>>>>> 989abbae
            com.hedera.node.services.cli;
    exports com.hedera.node.app.workflows.dispatcher;
    exports com.hedera.node.app.config;
    exports com.hedera.node.app.workflows.handle.validation;
    exports com.hedera.node.app.signature to
            com.hedera.node.app.test.fixtures;
    exports com.hedera.node.app.info to
            com.hedera.node.app.test.fixtures;
    exports com.hedera.node.app.workflows.handle to
            com.hedera.node.app.test.fixtures;
    exports com.hedera.node.app.workflows.handle.record to
            com.hedera.node.app.test.fixtures;
    exports com.hedera.node.app.version to
            com.hedera.node.app.test.fixtures,
            com.swirlds.platform;
    exports com.hedera.node.app.validation;
    exports com.hedera.node.app.state.listeners to
            com.hedera.node.app.test.fixtures;
    exports com.hedera.node.app.statedumpers.accounts;

    provides ConfigurationExtension with
            ServicesConfigExtension;
}<|MERGE_RESOLUTION|>--- conflicted
+++ resolved
@@ -59,16 +59,8 @@
     exports com.hedera.node.app.workflows to
             com.hedera.node.app.test.fixtures;
     exports com.hedera.node.app.state.merkle to
-<<<<<<< HEAD
             com.hedera.node.services.cli,
             com.hedera.node.test.clients;
-    exports com.hedera.node.app.state.merkle.disk to
-            com.hedera.node.services.cli,
-            com.hedera.node.test.clients;
-    exports com.hedera.node.app.state.merkle.memory to
-=======
->>>>>>> 989abbae
-            com.hedera.node.services.cli;
     exports com.hedera.node.app.workflows.dispatcher;
     exports com.hedera.node.app.config;
     exports com.hedera.node.app.workflows.handle.validation;

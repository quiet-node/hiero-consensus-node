--- conflicted
+++ resolved
@@ -16,11 +16,8 @@
 
 package com.hedera.node.app.spi.fixtures.ids;
 
-<<<<<<< HEAD
+import com.hedera.hapi.node.base.AccountID;
 import com.hedera.hapi.node.base.FileID;
-=======
-import com.hedera.hapi.node.base.AccountID;
->>>>>>> bac350cb
 import com.hedera.hapi.node.base.ScheduleID;
 import com.hedera.hapi.node.base.TokenID;
 import com.hedera.hapi.node.base.TopicID;
@@ -54,16 +51,16 @@
     }
 
     @Override
-<<<<<<< HEAD
     public FileID newFileId(final long number) {
         return new FileID(shard, realm, number);
-=======
+    }
+
+    @Override
     public AccountID newAccountId(long number) {
         return AccountID.newBuilder()
                 .shardNum(shard)
                 .realmNum(realm)
                 .accountNum(number)
                 .build();
->>>>>>> bac350cb
     }
 }
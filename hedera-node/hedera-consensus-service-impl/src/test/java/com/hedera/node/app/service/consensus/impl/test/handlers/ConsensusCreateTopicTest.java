/*
 * Copyright (C) 2023-2024 Hedera Hashgraph, LLC
 *
 * Licensed under the Apache License, Version 2.0 (the "License");
 * you may not use this file except in compliance with the License.
 * You may obtain a copy of the License at
 *
 *      http://www.apache.org/licenses/LICENSE-2.0
 *
 * Unless required by applicable law or agreed to in writing, software
 * distributed under the License is distributed on an "AS IS" BASIS,
 * WITHOUT WARRANTIES OR CONDITIONS OF ANY KIND, either express or implied.
 * See the License for the specific language governing permissions and
 * limitations under the License.
 */

package com.hedera.node.app.service.consensus.impl.test.handlers;

import static com.hedera.hapi.node.base.ResponseCodeEnum.INVALID_AUTORENEW_ACCOUNT;
import static com.hedera.hapi.node.base.ResponseCodeEnum.OK;
import static com.hedera.node.app.service.consensus.impl.ConsensusServiceImpl.TOPICS_KEY;
import static com.hedera.node.app.service.consensus.impl.test.handlers.ConsensusTestUtils.SIMPLE_KEY_A;
import static com.hedera.node.app.service.consensus.impl.test.handlers.ConsensusTestUtils.SIMPLE_KEY_B;
import static com.hedera.node.app.spi.fixtures.Assertions.assertThrowsPreCheck;
import static org.assertj.core.api.Assertions.assertThat;
import static org.junit.jupiter.api.Assertions.assertEquals;
import static org.junit.jupiter.api.Assertions.assertNotNull;
import static org.junit.jupiter.api.Assertions.assertNull;
import static org.junit.jupiter.api.Assertions.assertThrows;
import static org.mockito.ArgumentMatchers.any;
import static org.mockito.ArgumentMatchers.anyBoolean;
import static org.mockito.ArgumentMatchers.anyLong;
import static org.mockito.BDDMockito.given;
import static org.mockito.Mock.Strictness.LENIENT;
import static org.mockito.Mockito.doThrow;
import static org.mockito.Mockito.lenient;
import static org.mockito.Mockito.mock;
import static org.mockito.Mockito.verify;

import com.hedera.hapi.node.base.AccountID;
import com.hedera.hapi.node.base.Key;
import com.hedera.hapi.node.base.ResponseCodeEnum;
import com.hedera.hapi.node.base.TopicID;
import com.hedera.hapi.node.base.TransactionID;
import com.hedera.hapi.node.consensus.ConsensusCreateTopicTransactionBody;
import com.hedera.hapi.node.state.consensus.Topic;
import com.hedera.hapi.node.state.token.Account;
import com.hedera.hapi.node.transaction.ConsensusCustomFee;
import com.hedera.hapi.node.transaction.FixedFee;
import com.hedera.hapi.node.transaction.TransactionBody;
import com.hedera.node.app.service.consensus.ReadableTopicStore;
import com.hedera.node.app.service.consensus.impl.WritableTopicStore;
import com.hedera.node.app.service.consensus.impl.handlers.ConsensusCreateTopicHandler;
import com.hedera.node.app.service.consensus.impl.records.ConsensusCreateTopicStreamBuilder;
import com.hedera.node.app.service.consensus.impl.validators.ConsensusCustomFeesValidator;
import com.hedera.node.app.service.token.ReadableAccountStore;
import com.hedera.node.app.service.token.ReadableTokenRelationStore;
import com.hedera.node.app.service.token.ReadableTokenStore;
import com.hedera.node.app.spi.fixtures.workflows.FakePreHandleContext;
import com.hedera.node.app.spi.ids.EntityNumGenerator;
import com.hedera.node.app.spi.metrics.StoreMetricsService;
import com.hedera.node.app.spi.validation.AttributeValidator;
import com.hedera.node.app.spi.validation.ExpiryMeta;
import com.hedera.node.app.spi.validation.ExpiryValidator;
import com.hedera.node.app.spi.workflows.HandleContext;
import com.hedera.node.app.spi.workflows.HandleException;
import com.hedera.node.app.spi.workflows.PreCheckException;
import com.hedera.node.config.testfixtures.HederaTestConfigBuilder;
import com.hedera.pbj.runtime.io.buffer.Bytes;
import com.swirlds.config.api.Configuration;
import java.time.Instant;
import java.util.ArrayList;
import java.util.List;
import java.util.Set;
import org.junit.jupiter.api.BeforeEach;
import org.junit.jupiter.api.DisplayName;
import org.junit.jupiter.api.Test;
import org.junit.jupiter.api.extension.ExtendWith;
import org.mockito.Mock;
import org.mockito.junit.jupiter.MockitoExtension;

@ExtendWith(MockitoExtension.class)
class ConsensusCreateTopicTest extends ConsensusTestBase {

    @Mock
    private ReadableAccountStore accountStore;

    @Mock
    private ReadableTokenStore tokenStore;

    @Mock
    private ReadableTokenRelationStore tokenRelationStore;

    @Mock
    private AttributeValidator validator;

    @Mock
    private ExpiryValidator expiryValidator;

    @Mock
    private ConsensusCreateTopicStreamBuilder recordBuilder;

    @Mock(strictness = LENIENT)
    private HandleContext.SavepointStack stack;

    @Mock
    private StoreMetricsService storeMetricsService;

    @Mock
    private EntityNumGenerator entityNumGenerator;

    private WritableTopicStore topicStore;
    private Configuration config;
    private ConsensusCreateTopicHandler subject;

    private TransactionBody newCreateTxn(Key adminKey, Key submitKey, boolean hasAutoRenewAccount) {
        return newCreateTxn(adminKey, submitKey, hasAutoRenewAccount, null, null);
    }

    private TransactionBody newCreateTxn(
            Key adminKey,
            Key submitKey,
            boolean hasAutoRenewAccount,
            List<ConsensusCustomFee> customFees,
            List<Key> feeExemptKeyList) {
        final var txnId = TransactionID.newBuilder().accountID(payerId).build();
        final var createTopicBuilder = ConsensusCreateTopicTransactionBody.newBuilder();
        if (adminKey != null) {
            createTopicBuilder.adminKey(adminKey);
        }
        if (submitKey != null) {
            createTopicBuilder.submitKey(submitKey);
        }
        createTopicBuilder.autoRenewPeriod(WELL_KNOWN_AUTO_RENEW_PERIOD);
        createTopicBuilder.memo(memo);
        if (hasAutoRenewAccount) {
            createTopicBuilder.autoRenewAccount(autoRenewId);
        }
        if (customFees != null) {
            createTopicBuilder.customFees(customFees);
        }
        if (feeExemptKeyList != null) {
            createTopicBuilder.feeExemptKeyList(feeExemptKeyList);
        }
        return TransactionBody.newBuilder()
                .transactionID(txnId)
                .consensusCreateTopic(createTopicBuilder.build())
                .build();
    }

    @BeforeEach
    void setUp() {
        subject = new ConsensusCreateTopicHandler(new ConsensusCustomFeesValidator());
        config = HederaTestConfigBuilder.create()
                .withValue("topics.maxNumber", 10L)
                .getOrCreateConfig();
        topicStore = new WritableTopicStore(writableStates, config, storeMetricsService);
        given(handleContext.configuration()).willReturn(config);
<<<<<<< HEAD

=======
>>>>>>> dea8af1f
        given(handleContext.storeFactory().readableStore(ReadableTopicStore.class))
                .willReturn(topicStore);
        given(storeFactory.writableStore(WritableTopicStore.class)).willReturn(topicStore);
        given(handleContext.storeFactory().readableStore(ReadableAccountStore.class))
                .willReturn(accountStore);
        given(handleContext.storeFactory().readableStore(ReadableTokenStore.class))
                .willReturn(tokenStore);
        given(handleContext.storeFactory().readableStore(ReadableTokenRelationStore.class))
                .willReturn(tokenRelationStore);

        given(handleContext.savepointStack()).willReturn(stack);
        given(stack.getBaseBuilder(ConsensusCreateTopicStreamBuilder.class)).willReturn(recordBuilder);
        lenient().when(handleContext.entityNumGenerator()).thenReturn(entityNumGenerator);
    }

    @Test
    @DisplayName("All non-null key inputs required")
    void nonNullKeyInputsRequired() throws PreCheckException {
        // given:
        final var payerKey = mockPayerLookup(key);
        final var adminKey = SIMPLE_KEY_A;
        final var submitKey = SIMPLE_KEY_B;

        // when:
        final var context = new FakePreHandleContext(accountStore, newCreateTxn(adminKey, submitKey, false));
        subject.preHandle(context);

        // then:
        assertThat(context.payerKey()).isEqualTo(payerKey);
        assertThat(context.requiredNonPayerKeys()).containsExactlyInAnyOrder(adminKey);
    }

    @Test
    @DisplayName("Non-payer admin key is added")
    void differentAdminKey() throws PreCheckException {
        // given:
        final var payerKey = mockPayerLookup(key);
        final var adminKey = SIMPLE_KEY_A;

        // when:
        final var context = new FakePreHandleContext(accountStore, newCreateTxn(adminKey, null, false));
        subject.preHandle(context);

        // then:
        assertThat(context.payerKey()).isEqualTo(payerKey);
        assertThat(context.requiredNonPayerKeys()).isEqualTo(Set.of(adminKey));
    }

    @Test
    @DisplayName("Non-payer submit key is added")
    void createAddsDifferentSubmitKey() throws PreCheckException {
        // given:
        final var payerKey = mockPayerLookup(key);
        final var submitKey = SIMPLE_KEY_B;

        // when:
        final var context = new FakePreHandleContext(accountStore, newCreateTxn(null, submitKey, false));
        subject.preHandle(context);

        // then:
        assertThat(context.payerKey()).isEqualTo(payerKey);
        assertThat(context.requiredNonPayerKeys()).isEmpty();
    }

    @Test
    @DisplayName("Payer key can be added as admin")
    void createAddsPayerAsAdmin() throws PreCheckException {
        // given:
        final var protoPayerKey = SIMPLE_KEY_A;
        final var payerKey = mockPayerLookup(protoPayerKey);

        // when:
        final var context = new FakePreHandleContext(accountStore, newCreateTxn(protoPayerKey, null, false));
        subject.preHandle(context);

        // then:
        assertThat(context.payerKey()).isEqualTo(payerKey);
        assertThat(context.requiredNonPayerKeys()).isEmpty();
    }

    @Test
    @DisplayName("Payer key can be added as submitter")
    void createAddsPayerAsSubmitter() throws PreCheckException {
        // given:
        final var protoPayerKey = SIMPLE_KEY_B;
        final var payerKey = mockPayerLookup(protoPayerKey);

        // when:
        final var context = new FakePreHandleContext(accountStore, newCreateTxn(null, protoPayerKey, false));
        subject.preHandle(context);

        // then:
        assertThat(context.payerKey()).isEqualTo(payerKey);
        assertThat(context.requiredNonPayerKeys()).isEmpty();
    }

    @Test
    @DisplayName("Fails if auto account is returned with a null key")
    void autoRenewAccountKeyIsNull() throws PreCheckException {
        // given:
        mockPayerLookup(key);
        given(accountStore.getAccountById(autoRenewId)).willReturn(null);
        final var inputTxn = TransactionBody.newBuilder()
                .transactionID(TransactionID.newBuilder().accountID(payerId).build())
                .consensusCreateTopic(ConsensusCreateTopicTransactionBody.newBuilder()
                        .autoRenewAccount(autoRenewId)
                        .build())
                .build();

        // when:
        final var context = new FakePreHandleContext(accountStore, inputTxn);
        assertThrowsPreCheck(() -> subject.preHandle(context), INVALID_AUTORENEW_ACCOUNT);
    }

    @Test
    @DisplayName("Only payer key is always required")
    void requiresPayerKey() throws PreCheckException {
        // given:
        final var payerKey = mockPayerLookup(key);
        final var context = new FakePreHandleContext(accountStore, newCreateTxn(null, null, false));

        // when:
        subject.preHandle(context);

        // then:
        assertThat(context.payerKey()).isEqualTo(payerKey);
        assertThat(context.requiredNonPayerKeys()).isEmpty();
    }

    @Test
    @DisplayName("Handle works as expected")
    void handleWorksAsExpected() {
        final var adminKey = SIMPLE_KEY_A;
        final var submitKey = SIMPLE_KEY_B;
        final var txnBody = newCreateTxn(adminKey, submitKey, true);
        final var op = txnBody.consensusCreateTopic();
        given(handleContext.body()).willReturn(txnBody);

        given(handleContext.consensusNow()).willReturn(Instant.ofEpochSecond(1_234_567L));
        given(handleContext.attributeValidator()).willReturn(validator);
        given(handleContext.expiryValidator()).willReturn(expiryValidator);
        given(expiryValidator.resolveCreationAttempt(anyBoolean(), any(), any()))
                .willReturn(new ExpiryMeta(
                        1_234_567L + op.autoRenewPeriod().seconds(),
                        op.autoRenewPeriod().seconds(),
                        op.autoRenewAccount()));
        given(entityNumGenerator.newEntityNum()).willReturn(1_234L);

        subject.handle(handleContext);

        final var createdTopic =
                topicStore.getTopic(TopicID.newBuilder().topicNum(1_234L).build());
        assertNotNull(createdTopic);

        final var actualTopic = createdTopic;
        assertEquals(0L, actualTopic.sequenceNumber());
        assertEquals(memo, actualTopic.memo());
        assertEquals(adminKey, actualTopic.adminKey());
        assertEquals(submitKey, actualTopic.submitKey());
        assertEquals(1234667, actualTopic.expirationSecond());
        assertEquals(op.autoRenewPeriod().seconds(), actualTopic.autoRenewPeriod());
        assertEquals(autoRenewId, actualTopic.autoRenewAccountId());
        final var topicID = TopicID.newBuilder().topicNum(1_234L).build();
        verify(recordBuilder).topicID(topicID);
        assertNotNull(topicStore.getTopic(TopicID.newBuilder().topicNum(1_234L).build()));
    }

    @Test
    @DisplayName("Handle works as expected without keys")
    void handleDoesntRequireKeys() {
        final var txnBody = newCreateTxn(SIMPLE_KEY_A, null, true);
        final var op = txnBody.consensusCreateTopic();
        given(handleContext.body()).willReturn(txnBody);

        given(handleContext.consensusNow()).willReturn(Instant.ofEpochSecond(1_234_567L));
        given(handleContext.attributeValidator()).willReturn(validator);
        given(handleContext.expiryValidator()).willReturn(expiryValidator);
        given(expiryValidator.resolveCreationAttempt(anyBoolean(), any(), any()))
                .willReturn(new ExpiryMeta(
                        1_234_567L + op.autoRenewPeriod().seconds(),
                        op.autoRenewPeriod().seconds(),
                        op.autoRenewAccount()));
        given(entityNumGenerator.newEntityNum()).willReturn(1_234L);

        subject.handle(handleContext);

        final var createdTopic =
                topicStore.getTopic(TopicID.newBuilder().topicNum(1_234L).build());
        assertNotNull(createdTopic);

        final var actualTopic = createdTopic;
        assertEquals(0L, actualTopic.sequenceNumber());
        assertEquals(memo, actualTopic.memo());
        assertEquals(SIMPLE_KEY_A, actualTopic.adminKey());
        assertNull(actualTopic.submitKey());
        assertEquals(1_234_567L + op.autoRenewPeriod().seconds(), actualTopic.expirationSecond());
        assertEquals(op.autoRenewPeriod().seconds(), actualTopic.autoRenewPeriod());
        assertEquals(autoRenewId, actualTopic.autoRenewAccountId());
        final var topicID = TopicID.newBuilder().topicNum(1_234L).build();
        verify(recordBuilder).topicID(topicID);
        assertNotNull(topicStore.getTopic(TopicID.newBuilder().topicNum(1_234L).build()));
    }

    @Test
    @DisplayName("Translates INVALID_EXPIRATION_TIME to AUTO_RENEW_DURATION_NOT_IN_RANGE")
    void translatesInvalidExpiryException() {
        final var txnBody = newCreateTxn(SIMPLE_KEY_A, null, true);
        given(handleContext.body()).willReturn(txnBody);

        given(handleContext.consensusNow()).willReturn(Instant.ofEpochSecond(1_234_567L));

        given(handleContext.attributeValidator()).willReturn(validator);
        given(handleContext.expiryValidator()).willReturn(expiryValidator);
        given(expiryValidator.resolveCreationAttempt(anyBoolean(), any(), any()))
                .willThrow(new HandleException(ResponseCodeEnum.INVALID_EXPIRATION_TIME));
        final var msg = assertThrows(HandleException.class, () -> subject.handle(handleContext));
        assertEquals(ResponseCodeEnum.AUTORENEW_DURATION_NOT_IN_RANGE, msg.getStatus());
    }

    @Test
    @DisplayName("Doesnt translate INVALID_AUTORENEW_ACCOUNT")
    void doesntTranslateInvalidAutoRenewNum() {
        final var txnBody = newCreateTxn(SIMPLE_KEY_A, null, true);
        given(handleContext.body()).willReturn(txnBody);

        given(handleContext.consensusNow()).willReturn(Instant.ofEpochSecond(1_234_567L));

        given(handleContext.attributeValidator()).willReturn(validator);
        given(handleContext.expiryValidator()).willReturn(expiryValidator);
        given(expiryValidator.resolveCreationAttempt(anyBoolean(), any(), any()))
                .willThrow(new HandleException(INVALID_AUTORENEW_ACCOUNT));

        final var msg = assertThrows(HandleException.class, () -> subject.handle(handleContext));
        assertEquals(INVALID_AUTORENEW_ACCOUNT, msg.getStatus());
    }

    @Test
    @DisplayName("Memo Validation Failure will throw")
    void handleThrowsIfAttributeValidatorFails() {
        final var txnBody = newCreateTxn(SIMPLE_KEY_A, SIMPLE_KEY_B, true);
        given(handleContext.body()).willReturn(txnBody);

        given(handleContext.attributeValidator()).willReturn(validator);
        given(handleContext.expiryValidator()).willReturn(expiryValidator);

        doThrow(new HandleException(ResponseCodeEnum.MEMO_TOO_LONG))
                .when(validator)
                .validateMemo(txnBody.consensusCreateTopicOrThrow().memo());

        assertThrows(HandleException.class, () -> subject.handle(handleContext));
        assertEquals(0, topicStore.sizeOfState());
    }

    @Test
    @DisplayName("Key Validation Failure will throw")
    void handleThrowsIfKeyValidatorFails() {
        final var adminKey = SIMPLE_KEY_A;
        final var submitKey = SIMPLE_KEY_B;
        final var txnBody = newCreateTxn(adminKey, submitKey, true);
        given(handleContext.body()).willReturn(txnBody);

        given(handleContext.attributeValidator()).willReturn(validator);

        doThrow(new HandleException(ResponseCodeEnum.BAD_ENCODING))
                .when(validator)
                .validateKey(adminKey);
        assertThrows(HandleException.class, () -> subject.handle(handleContext));
        assertEquals(0, topicStore.sizeOfState());
    }

    @Test
    @DisplayName("Fails when the allowed topics are already created")
    void failsWhenMaxRegimeExceeds() {
        final var adminKey = SIMPLE_KEY_A;
        final var submitKey = SIMPLE_KEY_B;
        final var txnBody = newCreateTxn(adminKey, submitKey, true);
        final var op = txnBody.consensusCreateTopic();
        given(handleContext.body()).willReturn(txnBody);
        final var writableState = writableTopicStateWithOneKey();

        given(writableStates.<TopicID, Topic>get(TOPICS_KEY)).willReturn(writableState);
        final var topicStore = new WritableTopicStore(writableStates, config, storeMetricsService);
        assertEquals(1, topicStore.sizeOfState());
        given(storeFactory.writableStore(WritableTopicStore.class)).willReturn(topicStore);
        given(storeFactory.readableStore(ReadableTopicStore.class)).willReturn(topicStore);
        given(handleContext.expiryValidator()).willReturn(expiryValidator);
        given(handleContext.attributeValidator()).willReturn(validator);
        final var config = HederaTestConfigBuilder.create()
                .withValue("topics.maxNumber", 1L)
                .getOrCreateConfig();
        given(handleContext.configuration()).willReturn(config);

        given(handleContext.consensusNow()).willReturn(Instant.ofEpochSecond(1_234_567L));

        final var msg = assertThrows(HandleException.class, () -> subject.handle(handleContext));
        assertEquals(ResponseCodeEnum.MAX_ENTITIES_IN_PRICE_REGIME_HAVE_BEEN_CREATED, msg.getStatus());
        assertEquals(0, topicStore.modifiedTopics().size());
    }

    @Test
    @DisplayName("Validates AutoRenewAccount")
    void validatedAutoRenewAccount() {
        final var adminKey = SIMPLE_KEY_A;
        final var submitKey = SIMPLE_KEY_B;
        final var txnBody = newCreateTxn(adminKey, submitKey, true);
        given(handleContext.body()).willReturn(txnBody);
        final var writableState = writableTopicStateWithOneKey();

        given(handleContext.consensusNow()).willReturn(Instant.ofEpochSecond(1_234_567L));
        given(writableStates.<TopicID, Topic>get(TOPICS_KEY)).willReturn(writableState);
        final var topicStore = new WritableTopicStore(writableStates, config, storeMetricsService);
        assertEquals(1, topicStore.sizeOfState());

        given(handleContext.attributeValidator()).willReturn(validator);
        given(handleContext.expiryValidator()).willReturn(expiryValidator);
        doThrow(HandleException.class).when(expiryValidator).resolveCreationAttempt(anyBoolean(), any(), any());

        final var failure = assertThrows(HandleException.class, () -> subject.handle(handleContext));
        assertEquals(0, topicStore.modifiedTopics().size());
    }

    @Test
    @DisplayName("Handle works as expected wit custom fees and FEKL")
    void validatedCustomFees() {
        final var customFees = List.of(ConsensusCustomFee.newBuilder()
                .fixedFee(FixedFee.newBuilder().amount(1).build())
                .feeCollectorAccountId(AccountID.DEFAULT)
                .build());
        final var feeExemptKeyList = List.of(SIMPLE_KEY_A, SIMPLE_KEY_B);
        final var txnBody = newCreateTxn(adminKey, null, true, customFees, feeExemptKeyList);
        given(handleContext.body()).willReturn(txnBody);

        given(accountStore.getAliasedAccountById(any())).willReturn(Account.DEFAULT);

        // mock validators
        given(handleContext.consensusNow()).willReturn(Instant.ofEpochSecond(1_234_567L));
        given(handleContext.attributeValidator()).willReturn(validator);
        given(handleContext.expiryValidator()).willReturn(expiryValidator);
        given(entityNumGenerator.newEntityNum()).willReturn(1_234L);
        given(expiryValidator.expirationStatus(any(), anyBoolean(), anyLong())).willReturn(OK);
        final var op = txnBody.consensusCreateTopic();
        given(expiryValidator.resolveCreationAttempt(anyBoolean(), any(), any()))
                .willReturn(new ExpiryMeta(
                        1_234_567L + op.autoRenewPeriod().seconds(),
                        op.autoRenewPeriod().seconds(),
                        op.autoRenewAccount()));

        subject.handle(handleContext);

        final var createdTopic =
                topicStore.getTopic(TopicID.newBuilder().topicNum(1_234L).build());
        assertNotNull(createdTopic);

        final var actualTopic = createdTopic;
        assertEquals(0L, actualTopic.sequenceNumber());
        assertEquals(memo, actualTopic.memo());
        assertEquals(adminKey, actualTopic.adminKey());
        assertEquals(1_234_567L + op.autoRenewPeriod().seconds(), actualTopic.expirationSecond());
        assertEquals(op.autoRenewPeriod().seconds(), actualTopic.autoRenewPeriod());
        assertEquals(autoRenewId, actualTopic.autoRenewAccountId());
        final var topicID = TopicID.newBuilder().topicNum(1_234L).build();
        verify(recordBuilder).topicID(topicID);
        assertNotNull(topicStore.getTopic(TopicID.newBuilder().topicNum(1_234L).build()));
    }

    @Test
    @DisplayName("Handle fail with toо many fee exempt keys")
    void failWithTooManyFeeExemptKeys() {
        final var feeExemptKeyList = buildFEKL(100);
        final var txnBody = newCreateTxn(adminKey, null, true, null, feeExemptKeyList);
        given(handleContext.body()).willReturn(txnBody);

        // mock validators
        given(handleContext.consensusNow()).willReturn(Instant.ofEpochSecond(1_234_567L));
        given(handleContext.attributeValidator()).willReturn(validator);
        given(handleContext.expiryValidator()).willReturn(expiryValidator);

        final var msg = assertThrows(HandleException.class, () -> subject.handle(handleContext));
        assertEquals(ResponseCodeEnum.MAX_ENTRIES_FOR_FEE_EXEMPT_KEY_LIST_EXCEEDED, msg.getStatus());
        assertEquals(0, topicStore.modifiedTopics().size());
    }

    @Test
    @DisplayName("Handle fail with invalid custom fee amount")
    void failWithInvalidFeeAmount() {
        final var customFees = List.of(ConsensusCustomFee.newBuilder()
                .fixedFee(FixedFee.newBuilder().amount(-1).build())
                .feeCollectorAccountId(AccountID.DEFAULT)
                .build());
        final var txnBody = newCreateTxn(adminKey, null, true, customFees, null);
        given(handleContext.body()).willReturn(txnBody);

        given(accountStore.getAliasedAccountById(any())).willReturn(Account.DEFAULT);

        // mock validators
        given(handleContext.consensusNow()).willReturn(Instant.ofEpochSecond(1_234_567L));
        given(handleContext.attributeValidator()).willReturn(validator);
        given(handleContext.expiryValidator()).willReturn(expiryValidator);
        given(expiryValidator.expirationStatus(any(), anyBoolean(), anyLong())).willReturn(OK);

        final var msg = assertThrows(HandleException.class, () -> subject.handle(handleContext));
        assertEquals(ResponseCodeEnum.CUSTOM_FEE_MUST_BE_POSITIVE, msg.getStatus());
        assertEquals(0, topicStore.modifiedTopics().size());
    }

    @Test
    @DisplayName("Handle fail with invalid collector")
    void failWithInvalidCollector() {
        final var customFees = List.of(ConsensusCustomFee.newBuilder()
                .fixedFee(FixedFee.newBuilder().amount(1).build())
                .feeCollectorAccountId(AccountID.DEFAULT)
                .build());
        final var txnBody = newCreateTxn(adminKey, null, true, customFees, null);
        given(handleContext.body()).willReturn(txnBody);

        given(accountStore.getAliasedAccountById(any())).willReturn(null);

        // mock
        given(handleContext.consensusNow()).willReturn(Instant.ofEpochSecond(1_234_567L));

        given(handleContext.attributeValidator()).willReturn(validator);
        given(handleContext.expiryValidator()).willReturn(expiryValidator);

        final var msg = assertThrows(HandleException.class, () -> subject.handle(handleContext));
        assertEquals(ResponseCodeEnum.INVALID_CUSTOM_FEE_COLLECTOR, msg.getStatus());
        assertEquals(0, topicStore.modifiedTopics().size());
    }

    // Note: there are more tests in ConsensusCreateTopicHandlerParityTest.java

    private Key mockPayerLookup(Key key) {
        final var account = mock(Account.class);
        given(account.key()).willReturn(key);
        given(accountStore.getAccountById(payerId)).willReturn(account);
        return key;
    }

    private List<Key> buildFEKL(int count) {
        final var list = new ArrayList<Key>();
        for (int i = 0; i < count; i++) {
            final var value = "aaaaaaaaaaaaaaaaaaaaaaaaaaaaaaa" + i;
            list.add(Key.newBuilder().ed25519(Bytes.wrap(value.getBytes())).build());
        }
        return list;
    }
}<|MERGE_RESOLUTION|>--- conflicted
+++ resolved
@@ -17,7 +17,6 @@
 package com.hedera.node.app.service.consensus.impl.test.handlers;
 
 import static com.hedera.hapi.node.base.ResponseCodeEnum.INVALID_AUTORENEW_ACCOUNT;
-import static com.hedera.hapi.node.base.ResponseCodeEnum.OK;
 import static com.hedera.node.app.service.consensus.impl.ConsensusServiceImpl.TOPICS_KEY;
 import static com.hedera.node.app.service.consensus.impl.test.handlers.ConsensusTestUtils.SIMPLE_KEY_A;
 import static com.hedera.node.app.service.consensus.impl.test.handlers.ConsensusTestUtils.SIMPLE_KEY_B;
@@ -29,7 +28,6 @@
 import static org.junit.jupiter.api.Assertions.assertThrows;
 import static org.mockito.ArgumentMatchers.any;
 import static org.mockito.ArgumentMatchers.anyBoolean;
-import static org.mockito.ArgumentMatchers.anyLong;
 import static org.mockito.BDDMockito.given;
 import static org.mockito.Mock.Strictness.LENIENT;
 import static org.mockito.Mockito.doThrow;
@@ -37,7 +35,6 @@
 import static org.mockito.Mockito.mock;
 import static org.mockito.Mockito.verify;
 
-import com.hedera.hapi.node.base.AccountID;
 import com.hedera.hapi.node.base.Key;
 import com.hedera.hapi.node.base.ResponseCodeEnum;
 import com.hedera.hapi.node.base.TopicID;
@@ -45,8 +42,6 @@
 import com.hedera.hapi.node.consensus.ConsensusCreateTopicTransactionBody;
 import com.hedera.hapi.node.state.consensus.Topic;
 import com.hedera.hapi.node.state.token.Account;
-import com.hedera.hapi.node.transaction.ConsensusCustomFee;
-import com.hedera.hapi.node.transaction.FixedFee;
 import com.hedera.hapi.node.transaction.TransactionBody;
 import com.hedera.node.app.service.consensus.ReadableTopicStore;
 import com.hedera.node.app.service.consensus.impl.WritableTopicStore;
@@ -54,8 +49,6 @@
 import com.hedera.node.app.service.consensus.impl.records.ConsensusCreateTopicStreamBuilder;
 import com.hedera.node.app.service.consensus.impl.validators.ConsensusCustomFeesValidator;
 import com.hedera.node.app.service.token.ReadableAccountStore;
-import com.hedera.node.app.service.token.ReadableTokenRelationStore;
-import com.hedera.node.app.service.token.ReadableTokenStore;
 import com.hedera.node.app.spi.fixtures.workflows.FakePreHandleContext;
 import com.hedera.node.app.spi.ids.EntityNumGenerator;
 import com.hedera.node.app.spi.metrics.StoreMetricsService;
@@ -66,11 +59,8 @@
 import com.hedera.node.app.spi.workflows.HandleException;
 import com.hedera.node.app.spi.workflows.PreCheckException;
 import com.hedera.node.config.testfixtures.HederaTestConfigBuilder;
-import com.hedera.pbj.runtime.io.buffer.Bytes;
 import com.swirlds.config.api.Configuration;
 import java.time.Instant;
-import java.util.ArrayList;
-import java.util.List;
 import java.util.Set;
 import org.junit.jupiter.api.BeforeEach;
 import org.junit.jupiter.api.DisplayName;
@@ -86,12 +76,6 @@
     private ReadableAccountStore accountStore;
 
     @Mock
-    private ReadableTokenStore tokenStore;
-
-    @Mock
-    private ReadableTokenRelationStore tokenRelationStore;
-
-    @Mock
     private AttributeValidator validator;
 
     @Mock
@@ -114,15 +98,6 @@
     private ConsensusCreateTopicHandler subject;
 
     private TransactionBody newCreateTxn(Key adminKey, Key submitKey, boolean hasAutoRenewAccount) {
-        return newCreateTxn(adminKey, submitKey, hasAutoRenewAccount, null, null);
-    }
-
-    private TransactionBody newCreateTxn(
-            Key adminKey,
-            Key submitKey,
-            boolean hasAutoRenewAccount,
-            List<ConsensusCustomFee> customFees,
-            List<Key> feeExemptKeyList) {
         final var txnId = TransactionID.newBuilder().accountID(payerId).build();
         final var createTopicBuilder = ConsensusCreateTopicTransactionBody.newBuilder();
         if (adminKey != null) {
@@ -136,12 +111,6 @@
         if (hasAutoRenewAccount) {
             createTopicBuilder.autoRenewAccount(autoRenewId);
         }
-        if (customFees != null) {
-            createTopicBuilder.customFees(customFees);
-        }
-        if (feeExemptKeyList != null) {
-            createTopicBuilder.feeExemptKeyList(feeExemptKeyList);
-        }
         return TransactionBody.newBuilder()
                 .transactionID(txnId)
                 .consensusCreateTopic(createTopicBuilder.build())
@@ -156,20 +125,9 @@
                 .getOrCreateConfig();
         topicStore = new WritableTopicStore(writableStates, config, storeMetricsService);
         given(handleContext.configuration()).willReturn(config);
-<<<<<<< HEAD
-
-=======
->>>>>>> dea8af1f
         given(handleContext.storeFactory().readableStore(ReadableTopicStore.class))
                 .willReturn(topicStore);
         given(storeFactory.writableStore(WritableTopicStore.class)).willReturn(topicStore);
-        given(handleContext.storeFactory().readableStore(ReadableAccountStore.class))
-                .willReturn(accountStore);
-        given(handleContext.storeFactory().readableStore(ReadableTokenStore.class))
-                .willReturn(tokenStore);
-        given(handleContext.storeFactory().readableStore(ReadableTokenRelationStore.class))
-                .willReturn(tokenRelationStore);
-
         given(handleContext.savepointStack()).willReturn(stack);
         given(stack.getBaseBuilder(ConsensusCreateTopicStreamBuilder.class)).willReturn(recordBuilder);
         lenient().when(handleContext.entityNumGenerator()).thenReturn(entityNumGenerator);
@@ -375,6 +333,7 @@
         given(handleContext.expiryValidator()).willReturn(expiryValidator);
         given(expiryValidator.resolveCreationAttempt(anyBoolean(), any(), any()))
                 .willThrow(new HandleException(ResponseCodeEnum.INVALID_EXPIRATION_TIME));
+
         final var msg = assertThrows(HandleException.class, () -> subject.handle(handleContext));
         assertEquals(ResponseCodeEnum.AUTORENEW_DURATION_NOT_IN_RANGE, msg.getStatus());
     }
@@ -399,11 +358,12 @@
     @Test
     @DisplayName("Memo Validation Failure will throw")
     void handleThrowsIfAttributeValidatorFails() {
-        final var txnBody = newCreateTxn(SIMPLE_KEY_A, SIMPLE_KEY_B, true);
-        given(handleContext.body()).willReturn(txnBody);
-
-        given(handleContext.attributeValidator()).willReturn(validator);
-        given(handleContext.expiryValidator()).willReturn(expiryValidator);
+        final var adminKey = SIMPLE_KEY_A;
+        final var submitKey = SIMPLE_KEY_B;
+        final var txnBody = newCreateTxn(adminKey, submitKey, true);
+        given(handleContext.body()).willReturn(txnBody);
+
+        given(handleContext.attributeValidator()).willReturn(validator);
 
         doThrow(new HandleException(ResponseCodeEnum.MEMO_TOO_LONG))
                 .when(validator)
@@ -481,113 +441,6 @@
         assertEquals(0, topicStore.modifiedTopics().size());
     }
 
-    @Test
-    @DisplayName("Handle works as expected wit custom fees and FEKL")
-    void validatedCustomFees() {
-        final var customFees = List.of(ConsensusCustomFee.newBuilder()
-                .fixedFee(FixedFee.newBuilder().amount(1).build())
-                .feeCollectorAccountId(AccountID.DEFAULT)
-                .build());
-        final var feeExemptKeyList = List.of(SIMPLE_KEY_A, SIMPLE_KEY_B);
-        final var txnBody = newCreateTxn(adminKey, null, true, customFees, feeExemptKeyList);
-        given(handleContext.body()).willReturn(txnBody);
-
-        given(accountStore.getAliasedAccountById(any())).willReturn(Account.DEFAULT);
-
-        // mock validators
-        given(handleContext.consensusNow()).willReturn(Instant.ofEpochSecond(1_234_567L));
-        given(handleContext.attributeValidator()).willReturn(validator);
-        given(handleContext.expiryValidator()).willReturn(expiryValidator);
-        given(entityNumGenerator.newEntityNum()).willReturn(1_234L);
-        given(expiryValidator.expirationStatus(any(), anyBoolean(), anyLong())).willReturn(OK);
-        final var op = txnBody.consensusCreateTopic();
-        given(expiryValidator.resolveCreationAttempt(anyBoolean(), any(), any()))
-                .willReturn(new ExpiryMeta(
-                        1_234_567L + op.autoRenewPeriod().seconds(),
-                        op.autoRenewPeriod().seconds(),
-                        op.autoRenewAccount()));
-
-        subject.handle(handleContext);
-
-        final var createdTopic =
-                topicStore.getTopic(TopicID.newBuilder().topicNum(1_234L).build());
-        assertNotNull(createdTopic);
-
-        final var actualTopic = createdTopic;
-        assertEquals(0L, actualTopic.sequenceNumber());
-        assertEquals(memo, actualTopic.memo());
-        assertEquals(adminKey, actualTopic.adminKey());
-        assertEquals(1_234_567L + op.autoRenewPeriod().seconds(), actualTopic.expirationSecond());
-        assertEquals(op.autoRenewPeriod().seconds(), actualTopic.autoRenewPeriod());
-        assertEquals(autoRenewId, actualTopic.autoRenewAccountId());
-        final var topicID = TopicID.newBuilder().topicNum(1_234L).build();
-        verify(recordBuilder).topicID(topicID);
-        assertNotNull(topicStore.getTopic(TopicID.newBuilder().topicNum(1_234L).build()));
-    }
-
-    @Test
-    @DisplayName("Handle fail with toо many fee exempt keys")
-    void failWithTooManyFeeExemptKeys() {
-        final var feeExemptKeyList = buildFEKL(100);
-        final var txnBody = newCreateTxn(adminKey, null, true, null, feeExemptKeyList);
-        given(handleContext.body()).willReturn(txnBody);
-
-        // mock validators
-        given(handleContext.consensusNow()).willReturn(Instant.ofEpochSecond(1_234_567L));
-        given(handleContext.attributeValidator()).willReturn(validator);
-        given(handleContext.expiryValidator()).willReturn(expiryValidator);
-
-        final var msg = assertThrows(HandleException.class, () -> subject.handle(handleContext));
-        assertEquals(ResponseCodeEnum.MAX_ENTRIES_FOR_FEE_EXEMPT_KEY_LIST_EXCEEDED, msg.getStatus());
-        assertEquals(0, topicStore.modifiedTopics().size());
-    }
-
-    @Test
-    @DisplayName("Handle fail with invalid custom fee amount")
-    void failWithInvalidFeeAmount() {
-        final var customFees = List.of(ConsensusCustomFee.newBuilder()
-                .fixedFee(FixedFee.newBuilder().amount(-1).build())
-                .feeCollectorAccountId(AccountID.DEFAULT)
-                .build());
-        final var txnBody = newCreateTxn(adminKey, null, true, customFees, null);
-        given(handleContext.body()).willReturn(txnBody);
-
-        given(accountStore.getAliasedAccountById(any())).willReturn(Account.DEFAULT);
-
-        // mock validators
-        given(handleContext.consensusNow()).willReturn(Instant.ofEpochSecond(1_234_567L));
-        given(handleContext.attributeValidator()).willReturn(validator);
-        given(handleContext.expiryValidator()).willReturn(expiryValidator);
-        given(expiryValidator.expirationStatus(any(), anyBoolean(), anyLong())).willReturn(OK);
-
-        final var msg = assertThrows(HandleException.class, () -> subject.handle(handleContext));
-        assertEquals(ResponseCodeEnum.CUSTOM_FEE_MUST_BE_POSITIVE, msg.getStatus());
-        assertEquals(0, topicStore.modifiedTopics().size());
-    }
-
-    @Test
-    @DisplayName("Handle fail with invalid collector")
-    void failWithInvalidCollector() {
-        final var customFees = List.of(ConsensusCustomFee.newBuilder()
-                .fixedFee(FixedFee.newBuilder().amount(1).build())
-                .feeCollectorAccountId(AccountID.DEFAULT)
-                .build());
-        final var txnBody = newCreateTxn(adminKey, null, true, customFees, null);
-        given(handleContext.body()).willReturn(txnBody);
-
-        given(accountStore.getAliasedAccountById(any())).willReturn(null);
-
-        // mock
-        given(handleContext.consensusNow()).willReturn(Instant.ofEpochSecond(1_234_567L));
-
-        given(handleContext.attributeValidator()).willReturn(validator);
-        given(handleContext.expiryValidator()).willReturn(expiryValidator);
-
-        final var msg = assertThrows(HandleException.class, () -> subject.handle(handleContext));
-        assertEquals(ResponseCodeEnum.INVALID_CUSTOM_FEE_COLLECTOR, msg.getStatus());
-        assertEquals(0, topicStore.modifiedTopics().size());
-    }
-
     // Note: there are more tests in ConsensusCreateTopicHandlerParityTest.java
 
     private Key mockPayerLookup(Key key) {
@@ -596,13 +449,4 @@
         given(accountStore.getAccountById(payerId)).willReturn(account);
         return key;
     }
-
-    private List<Key> buildFEKL(int count) {
-        final var list = new ArrayList<Key>();
-        for (int i = 0; i < count; i++) {
-            final var value = "aaaaaaaaaaaaaaaaaaaaaaaaaaaaaaa" + i;
-            list.add(Key.newBuilder().ed25519(Bytes.wrap(value.getBytes())).build());
-        }
-        return list;
-    }
 }
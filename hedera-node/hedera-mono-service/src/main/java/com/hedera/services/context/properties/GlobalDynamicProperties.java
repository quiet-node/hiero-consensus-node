/*
 * Copyright (C) 2020-2022 Hedera Hashgraph, LLC
 *
 * Licensed under the Apache License, Version 2.0 (the "License");
 * you may not use this file except in compliance with the License.
 * You may obtain a copy of the License at
 *
 *      http://www.apache.org/licenses/LICENSE-2.0
 *
 * Unless required by applicable law or agreed to in writing, software
 * distributed under the License is distributed on an "AS IS" BASIS,
 * WITHOUT WARRANTIES OR CONDITIONS OF ANY KIND, either express or implied.
 * See the License for the specific language governing permissions and
 * limitations under the License.
 */
package com.hedera.services.context.properties;

import static com.hedera.services.context.properties.EntityType.ACCOUNT;
import static com.hedera.services.context.properties.EntityType.CONTRACT;
import static com.hedera.services.context.properties.PropertyNames.*;

import com.esaulpaugh.headlong.util.Integers;
import com.hedera.services.config.HederaNumbers;
import com.hedera.services.context.annotations.CompositeProps;
import com.hedera.services.evm.contracts.execution.EvmProperties;
import com.hedera.services.fees.calculation.CongestionMultipliers;
import com.hedera.services.fees.calculation.EntityScaleFactors;
import com.hedera.services.fees.charging.ContractStoragePriceTiers;
import com.hedera.services.keys.LegacyContractIdActivations;
import com.hedera.services.stream.proto.SidecarType;
import com.hedera.services.sysfiles.domain.KnownBlockValues;
import com.hedera.services.sysfiles.domain.throttling.ScaleFactor;
import com.hedera.services.utils.EntityIdUtils;
import com.hederahashgraph.api.proto.java.AccountID;
import com.hederahashgraph.api.proto.java.Duration;
import com.hederahashgraph.api.proto.java.HederaFunctionality;
import java.util.Map;
import java.util.Set;
import javax.inject.Inject;
import javax.inject.Singleton;
import org.apache.tuweni.bytes.Bytes;
import org.apache.tuweni.bytes.Bytes32;
import org.hyperledger.besu.datatypes.Address;

@Singleton
public class GlobalDynamicProperties implements EvmProperties {
    private final HederaNumbers hederaNums;
    private final PropertySource properties;

    private int maxNftMetadataBytes;
    private int maxBatchSizeBurn;
    private int maxBatchSizeMint;
    private int maxNftTransfersLen;
    private int maxBatchSizeWipe;
    private long maxNftQueryRange;
    private boolean allowTreasuryToOwnNfts;
    private int maxTokensPerAccount;
    private int maxTokenRelsPerInfoQuery;
    private int maxCustomFeesAllowed;
    private int maxTokenSymbolUtf8Bytes;
    private int maxTokenNameUtf8Bytes;
    private int maxFileSizeKb;
    private int cacheRecordsTtl;
    private int balancesExportPeriodSecs;
    private int ratesIntradayChangeLimitPercent;
    private long nodeBalanceWarningThreshold;
    private String pathToBalancesExportDir;
    private boolean shouldExportBalances;
    private boolean shouldExportTokenBalances;
    private AccountID fundingAccount;
    private Address fundingAccountAddress;
    private int maxTransfersLen;
    private int maxTokenTransfersLen;
    private int maxMemoUtf8Bytes;
    private long maxTxnDuration;
    private long minTxnDuration;
    private int minValidityBuffer;
    private long maxGasPerSec;
    private byte[] chainIdBytes;
    private Bytes32 chainIdBytes32;
    private long defaultContractLifetime;
    private String evmVersion;
    private boolean dynamicEvmVersion;
    private int feesTokenTransferUsageMultiplier;
    private boolean atLeastOneAutoRenewTargetType;
    private boolean expireAccounts;
    private boolean expireContracts;
    private int autoRenewNumberOfEntitiesToScan;
    private int autoRenewMaxNumberOfEntitiesToRenewOrDelete;
    private long autoRenewGracePeriod;
    private long maxAutoRenewDuration;
    private long minAutoRenewDuration;
    private Duration grpcMinAutoRenewDuration;
    private int localCallEstRetBytes;
    private boolean schedulingLongTermEnabled;
    private long schedulingMaxTxnPerSecond;
    private long schedulingMaxExpirationFutureSeconds;
    private int scheduledTxExpiryTimeSecs;
    private int messageMaxBytesAllowed;
    private long maxPrecedingRecords;
    private long maxFollowingRecords;
    private Set<HederaFunctionality> schedulingWhitelist;
    private CongestionMultipliers congestionMultipliers;
    private int feesMinCongestionPeriod;
    private boolean areNftsEnabled;
    private long maxNftMints;
    private int maxXferBalanceChanges;
    private int maxCustomFeeDepth;
    private ScaleFactor nftMintScaleFactor;
    private String upgradeArtifactsLoc;
    private boolean throttleByGas;
    private int contractMaxRefundPercentOfGasLimit;
    private long scheduleThrottleMaxGasLimit;
    private long htsDefaultGasCost;
    private int changeHistorianMemorySecs;
    private boolean autoCreationEnabled;
    private boolean expandSigsFromImmutableState;
    private long maxAggregateContractKvPairs;
    private int maxIndividualContractKvPairs;
    private int maxMostRecentQueryableRecords;
    private int maxAllowanceLimitPerTransaction;
    private int maxAllowanceLimitPerAccount;
    private boolean exportPrecompileResults;
    private boolean create2Enabled;
    private boolean redirectTokenCalls;
    private boolean enableAllowances;
    private boolean limitTokenAssociations;
    private boolean enableHTSPrecompileCreate;
    private boolean atomicCryptoTransferEnabled;
    private KnownBlockValues knownBlockValues;
    private long exchangeRateGasReq;
    private long stakingRewardRate;
    private long stakingStartThreshold;
    private int nodeRewardPercent;
    private int stakingRewardPercent;
    private boolean contractAutoAssociationsEnabled;
    private boolean stakingEnabled;
    private long maxDailyStakeRewardThPerH;
    private int recordFileVersion;
    private int recordSignatureFileVersion;
    private long maxNumAccounts;
    private long maxNumContracts;
    private long maxNumFiles;
    private long maxNumTokens;
    private long maxNumTokenRels;
    private long maxNumTopics;
    private long maxNumSchedules;
    private boolean utilPrngEnabled;
    private Set<SidecarType> enabledSidecars;
    private boolean requireMinStakeToReward;
    private Map<Long, Long> nodeMaxMinStakeRatios;
    private int sidecarMaxSizeMb;
    private boolean itemizeStorageFees;
    private ContractStoragePriceTiers storagePriceTiers;
    private boolean compressRecordFilesOnCreation;
    private boolean tokenAutoCreationsEnabled;
    private boolean doTraceabilityExport;
    private boolean compressAccountBalanceFilesOnCreation;
    private long traceabilityMaxExportsPerConsSec;
    private long traceabilityMinFreeToUsedGasThrottleRatio;
<<<<<<< HEAD
    private LegacyContractIdActivations legacyContractIdActivations;
=======
    private boolean lazyCreationEnabled;
    private boolean cryptoCreateWithAliasEnabled;
    private boolean enforceContractCreationThrottle;
    private EntityScaleFactors entityScaleFactors;
>>>>>>> 19d1301f

    @Inject
    public GlobalDynamicProperties(
            HederaNumbers hederaNums, @CompositeProps PropertySource properties) {
        this.hederaNums = hederaNums;
        this.properties = properties;

        reload();
    }

    public void reload() {
        maxNftMetadataBytes = properties.getIntProperty(TOKENS_NFTS_MAX_METADATA_BYTES);
        maxBatchSizeBurn = properties.getIntProperty(TOKENS_NFTS_MAX_BATCH_SIZE_BURN);
        maxBatchSizeMint = properties.getIntProperty(TOKENS_NFTS_MAX_BATCH_SIZE_MINT);
        maxBatchSizeWipe = properties.getIntProperty(TOKENS_NFTS_MAX_BATCH_SIZE_WIPE);
        maxNftQueryRange = properties.getLongProperty(TOKENS_NFTS_MAX_QUERY_RANGE);
        allowTreasuryToOwnNfts = properties.getBooleanProperty(TOKENS_NFTS_USE_TREASURY_WILDCARDS);
        maxTokensPerAccount = properties.getIntProperty(TOKENS_MAX_PER_ACCOUNT);
        maxTokenRelsPerInfoQuery = properties.getIntProperty(TOKENS_MAX_RELS_PER_INFO_QUERY);
        maxTokenSymbolUtf8Bytes = properties.getIntProperty(TOKENS_MAX_SYMBOL_UTF8_BYTES);
        maxTokenNameUtf8Bytes = properties.getIntProperty(TOKENS_MAX_TOKEN_NAME_UTF8_BYTES);
        maxFileSizeKb = properties.getIntProperty(FILES_MAX_SIZE_KB);
        fundingAccount =
                AccountID.newBuilder()
                        .setShardNum(hederaNums.shard())
                        .setRealmNum(hederaNums.realm())
                        .setAccountNum(properties.getLongProperty(LEDGER_FUNDING_ACCOUNT))
                        .build();
        fundingAccountAddress = EntityIdUtils.asTypedEvmAddress(fundingAccount);
        cacheRecordsTtl = properties.getIntProperty(CACHE_RECORDS_TTL);
        ratesIntradayChangeLimitPercent =
                properties.getIntProperty(RATES_INTRA_DAY_CHANGE_LIMIT_PERCENT);
        balancesExportPeriodSecs = properties.getIntProperty(BALANCES_EXPORT_PERIOD_SECS);
        shouldExportBalances = properties.getBooleanProperty(BALANCES_EXPORT_ENABLED);
        nodeBalanceWarningThreshold =
                properties.getLongProperty(BALANCES_NODE_BALANCE_WARN_THRESHOLD);
        pathToBalancesExportDir = properties.getStringProperty(BALANCES_EXPORT_DIR_PATH);
        shouldExportTokenBalances = properties.getBooleanProperty(BALANCES_EXPORT_TOKEN_BALANCES);
        maxTransfersLen = properties.getIntProperty(LEDGER_TRANSFERS_MAX_LEN);
        maxTokenTransfersLen = properties.getIntProperty(LEDGER_TOKEN_TRANSFERS_MAX_LEN);
        maxNftTransfersLen = properties.getIntProperty(LEDGER_NFT_TRANSFERS_MAX_LEN);
        maxMemoUtf8Bytes = properties.getIntProperty(HEDERA_TXN_MAX_MEMO_UTF8_BYTES);
        maxTxnDuration = properties.getLongProperty(HEDERA_TXN_MAX_VALID_DURATION);
        minTxnDuration = properties.getLongProperty(HEDERA_TXN_MIN_VALID_DURATION);
        minValidityBuffer = properties.getIntProperty(HEDERA_TXN_MIN_VALIDITY_BUFFER_SECS);
        maxGasPerSec = properties.getLongProperty(CONTRACTS_MAX_GAS_PER_SEC);
        final var chainId = properties.getIntProperty(CONTRACTS_CHAIN_ID);
        chainIdBytes = Integers.toBytes(chainId);
        chainIdBytes32 = Bytes32.leftPad(Bytes.of(chainIdBytes));
        defaultContractLifetime = properties.getLongProperty(CONTRACTS_DEFAULT_LIFETIME);
        dynamicEvmVersion = properties.getBooleanProperty(CONTRACTS_DYNAMIC_EVM_VERSION);
        evmVersion = properties.getStringProperty(CONTRACTS_EVM_VERSION);
        feesTokenTransferUsageMultiplier =
                properties.getIntProperty(FEES_TOKEN_TRANSFER_USAGE_MULTIPLIER);
        autoRenewNumberOfEntitiesToScan =
                properties.getIntProperty(AUTO_RENEW_NUM_OF_ENTITIES_TO_SCAN);
        autoRenewMaxNumberOfEntitiesToRenewOrDelete =
                properties.getIntProperty(AUTO_RENEW_MAX_NUM_OF_ENTITIES_TO_RENEW_OR_DELETE);
        autoRenewGracePeriod = properties.getLongProperty(AUTO_RENEW_GRACE_PERIOD);
        maxAutoRenewDuration = properties.getLongProperty(LEDGER_AUTO_RENEW_PERIOD_MAX_DURATION);
        minAutoRenewDuration = properties.getLongProperty(LEDGER_AUTO_RENEW_PERIOD_MIN_DURATION);
        grpcMinAutoRenewDuration = Duration.newBuilder().setSeconds(minAutoRenewDuration).build();
        localCallEstRetBytes = properties.getIntProperty(CONTRACTS_LOCAL_CALL_EST_RET_BYTES);
        scheduledTxExpiryTimeSecs = properties.getIntProperty(LEDGER_SCHEDULE_TX_EXPIRY_TIME_SECS);
        schedulingLongTermEnabled = properties.getBooleanProperty(SCHEDULING_LONG_TERM_ENABLED);
        schedulingMaxTxnPerSecond = properties.getLongProperty(SCHEDULING_MAX_TXN_PER_SEC);
        schedulingMaxExpirationFutureSeconds =
                properties.getLongProperty(SCHEDULING_MAX_EXPIRATION_FUTURE_SECS);
        schedulingWhitelist = properties.getFunctionsProperty(SCHEDULING_WHITE_LIST);
        messageMaxBytesAllowed = properties.getIntProperty(CONSENSUS_MESSAGE_MAX_BYTES_ALLOWED);
        maxPrecedingRecords = properties.getLongProperty(CONSENSUS_HANDLE_MAX_PRECEDING_RECORDS);
        maxFollowingRecords = properties.getLongProperty(CONSENSUS_HANDLE_MAX_FOLLOWING_RECORDS);
        congestionMultipliers =
                properties.getCongestionMultiplierProperty(FEES_PERCENT_CONGESTION_MULTIPLIERS);
        feesMinCongestionPeriod = properties.getIntProperty(FEES_MIN_CONGESTION_PERIOD);
        maxCustomFeesAllowed = properties.getIntProperty(TOKENS_MAX_CUSTOM_FEES_ALLOWED);
        areNftsEnabled = properties.getBooleanProperty(TOKENS_NFTS_ARE_ENABLED);
        maxNftMints = properties.getLongProperty(TOKENS_NFTS_MAX_ALLOWED_MINTS);
        maxXferBalanceChanges = properties.getIntProperty(LEDGER_XFER_BAL_CHANGES_MAX_LEN);
        maxCustomFeeDepth = properties.getIntProperty(TOKENS_MAX_CUSTOM_FEE_DEPTH);
        nftMintScaleFactor =
                properties.getThrottleScaleFactor(TOKENS_NFTS_MINT_THORTTLE_SCALE_FACTOR);
        upgradeArtifactsLoc = properties.getStringProperty(UPGRADE_ARTIFACTS_PATH);
        throttleByGas = properties.getBooleanProperty(CONTRACTS_THROTTLE_THROTTLE_BY_GAS);
        contractMaxRefundPercentOfGasLimit =
                properties.getIntProperty(CONTRACTS_MAX_REFUND_PERCENT_OF_GAS_LIMIT);
        scheduleThrottleMaxGasLimit =
                properties.getLongProperty(CONTRACTS_SCHEDULE_THROTTLE_MAX_GAS_LIMIT);
        htsDefaultGasCost = properties.getLongProperty(CONTRACTS_PRECOMPILE_HTS_DEFAULT_GAS_COST);
        changeHistorianMemorySecs = properties.getIntProperty(LEDGER_CHANGE_HIST_MEM_SECS);
        autoCreationEnabled = properties.getBooleanProperty(AUTO_CREATION_ENABLED);
        expandSigsFromImmutableState =
                properties.getBooleanProperty(SIGS_EXPAND_FROM_IMMUTABLE_STATE);
        maxAggregateContractKvPairs = properties.getLongProperty(CONTRACTS_MAX_KV_PAIRS_AGGREGATE);
        maxIndividualContractKvPairs = properties.getIntProperty(CONTRACTS_MAX_KV_PAIRS_INDIVIDUAL);
        maxMostRecentQueryableRecords =
                properties.getIntProperty(LEDGER_RECORDS_MAX_QUERYABLE_BY_ACCOUNT);
        maxAllowanceLimitPerTransaction =
                properties.getIntProperty(HEDERA_ALLOWANCES_MAX_TXN_LIMIT);
        maxAllowanceLimitPerAccount =
                properties.getIntProperty(HEDERA_ALLOWANCES_MAX_ACCOUNT_LIMIT);
        exportPrecompileResults =
                properties.getBooleanProperty(CONTRACTS_PRECOMPILE_EXPORT_RECORD_RESULTS);
        create2Enabled = properties.getBooleanProperty(CONTRACTS_ALLOW_CREATE2);
        redirectTokenCalls = properties.getBooleanProperty(CONTRACTS_REDIRECT_TOKEN_CALLS);
        enabledSidecars = properties.getSidecarsProperty(CONTRACTS_SIDECARS);
        enableAllowances = properties.getBooleanProperty(HEDERA_ALLOWANCES_IS_ENABLED);
        final var autoRenewTargetTypes = properties.getTypesProperty(AUTO_RENEW_TARGET_TYPES);
        expireAccounts = autoRenewTargetTypes.contains(ACCOUNT);
        expireContracts = autoRenewTargetTypes.contains(CONTRACT);
        atLeastOneAutoRenewTargetType = !autoRenewTargetTypes.isEmpty();
        limitTokenAssociations = properties.getBooleanProperty(ENTITIES_LIMIT_TOKEN_ASSOCIATIONS);
        enableHTSPrecompileCreate =
                properties.getBooleanProperty(CONTRACTS_PRECOMPILE_HTS_ENABLE_TOKEN_CREATE);
        atomicCryptoTransferEnabled =
                properties.getBooleanProperty(CONTRACTS_PRECOMPILE_ATOMIC_CRYPTO_TRANSFER_ENABLED);
        knownBlockValues = properties.getBlockValuesProperty(CONTRACTS_KNOWN_BLOCK_HASH);
        exchangeRateGasReq =
                properties.getLongProperty(CONTRACTS_PRECOMPILE_EXCHANGE_RATE_GAS_COST);
        stakingRewardRate = properties.getLongProperty(STAKING_REWARD_RATE);
        stakingStartThreshold = properties.getLongProperty(STAKING_START_THRESH);
        nodeRewardPercent = properties.getIntProperty(STAKING_FEES_NODE_REWARD_PERCENT);
        stakingRewardPercent = properties.getIntProperty(STAKING_FEES_STAKING_REWARD_PERCENT);
        contractAutoAssociationsEnabled =
                properties.getBooleanProperty(CONTRACTS_ALLOW_AUTO_ASSOCIATIONS);
        maxDailyStakeRewardThPerH =
                properties.getLongProperty(STAKING_MAX_DAILY_STAKE_REWARD_THRESH_PER_HBAR);
        stakingEnabled = properties.getBooleanProperty(STAKING_IS_ENABLED);
        recordFileVersion = properties.getIntProperty(HEDERA_RECORD_STREAM_RECORD_FILE_VERSION);
        recordSignatureFileVersion =
                properties.getIntProperty(HEDERA_RECORD_STREAM_SIG_FILE_VERSION);
        maxNumAccounts = properties.getLongProperty(ACCOUNTS_MAX_NUM);
        maxNumContracts = properties.getLongProperty(CONTRACTS_MAX_NUM);
        maxNumFiles = properties.getLongProperty(FILES_MAX_NUM);
        maxNumSchedules = properties.getLongProperty(SCHEDULING_MAX_NUM);
        maxNumTokens = properties.getLongProperty(TOKENS_MAX_NUM);
        maxNumTokenRels = properties.getLongProperty(TOKENS_MAX_AGGREGATE_RELS);
        maxNumTopics = properties.getLongProperty(TOPICS_MAX_NUM);
        utilPrngEnabled = properties.getBooleanProperty(UTIL_PRNG_IS_ENABLED);
        requireMinStakeToReward =
                properties.getBooleanProperty(STAKING_REQUIRE_MIN_STAKE_TO_REWARD);
        nodeMaxMinStakeRatios =
                properties.getNodeStakeRatiosProperty(STAKING_NODE_MAX_TO_MIN_STAKE_RATIOS);
        sidecarMaxSizeMb = properties.getIntProperty(HEDERA_RECORD_STREAM_SIDECAR_MAX_SIZE_MB);
        storagePriceTiers =
                ContractStoragePriceTiers.from(
                        properties.getStringProperty(CONTRACTS_STORAGE_SLOT_PRICE_TIERS),
                        properties.getIntProperty(CONTRACTS_FREE_STORAGE_TIER_LIMIT),
                        maxAggregateContractKvPairs,
                        properties.getLongProperty(CONTRACTS_REFERENCE_SLOT_LIFETIME));
        itemizeStorageFees = properties.getBooleanProperty(CONTRACTS_ITEMIZE_STORAGE_FEES);
        compressRecordFilesOnCreation =
                properties.getBooleanProperty(HEDERA_RECORD_STREAM_COMPRESS_FILES_ON_CREATION);
        tokenAutoCreationsEnabled = properties.getBooleanProperty(TOKENS_AUTO_CREATIONS_ENABLED);
        compressAccountBalanceFilesOnCreation =
                properties.getBooleanProperty(BALANCES_COMPRESS_ON_CREATION);
        doTraceabilityExport =
                properties.getBooleanProperty(HEDERA_RECORD_STREAM_ENABLE_TRACEABILITY_MIGRATION);
        traceabilityMaxExportsPerConsSec =
                properties.getLongProperty(TRACEABILITY_MAX_EXPORTS_PER_CONS_SEC);
        traceabilityMinFreeToUsedGasThrottleRatio =
                properties.getLongProperty(TRACEABILITY_MIN_FREE_TO_USED_GAS_THROTTLE_RATIO);
<<<<<<< HEAD
        legacyContractIdActivations =
                properties.getLegacyActivationsProperty(CONTRACTS_KEYS_LEGACY_ACTIVATIONS);
=======
        lazyCreationEnabled = properties.getBooleanProperty(LAZY_CREATION_ENABLED);
        cryptoCreateWithAliasEnabled =
                properties.getBooleanProperty(CRYPTO_CREATE_WITH_ALIAS_ENABLED);
        enforceContractCreationThrottle =
                properties.getBooleanProperty(CONTRACTS_ENFORCE_CREATION_THROTTLE);
        entityScaleFactors =
                properties.getEntityScaleFactorsProperty(FEES_PERCENT_UTILIZATION_SCALE_FACTORS);
>>>>>>> 19d1301f
    }

    public int maxTokensPerAccount() {
        return maxTokensPerAccount;
    }

    public int maxTokensRelsPerInfoQuery() {
        return maxTokenRelsPerInfoQuery;
    }

    public int maxCustomFeesAllowed() {
        return maxCustomFeesAllowed;
    }

    public int maxNftMetadataBytes() {
        return maxNftMetadataBytes;
    }

    public int maxBatchSizeBurn() {
        return maxBatchSizeBurn;
    }

    public int maxNftTransfersLen() {
        return maxNftTransfersLen;
    }

    public int maxBatchSizeWipe() {
        return maxBatchSizeWipe;
    }

    public int maxBatchSizeMint() {
        return maxBatchSizeMint;
    }

    public long maxNftQueryRange() {
        return maxNftQueryRange;
    }

    public boolean treasuryNftAllowance() {
        return allowTreasuryToOwnNfts;
    }

    public int maxTokenSymbolUtf8Bytes() {
        return maxTokenSymbolUtf8Bytes;
    }

    public int maxTokenNameUtf8Bytes() {
        return maxTokenNameUtf8Bytes;
    }

    public int maxFileSizeKb() {
        return maxFileSizeKb;
    }

    public AccountID fundingAccount() {
        return fundingAccount;
    }

    public Address fundingAccountAddress() {
        return fundingAccountAddress;
    }

    public int cacheRecordsTtl() {
        return cacheRecordsTtl;
    }

    public int ratesIntradayChangeLimitPercent() {
        return ratesIntradayChangeLimitPercent;
    }

    public int balancesExportPeriodSecs() {
        return balancesExportPeriodSecs;
    }

    public boolean shouldExportBalances() {
        return shouldExportBalances;
    }

    public long nodeBalanceWarningThreshold() {
        return nodeBalanceWarningThreshold;
    }

    public String pathToBalancesExportDir() {
        return pathToBalancesExportDir;
    }

    public boolean shouldExportTokenBalances() {
        return shouldExportTokenBalances;
    }

    public int maxTransferListSize() {
        return maxTransfersLen;
    }

    public int maxTokenTransferListSize() {
        return maxTokenTransfersLen;
    }

    public int maxMemoUtf8Bytes() {
        return maxMemoUtf8Bytes;
    }

    public long maxTxnDuration() {
        return maxTxnDuration;
    }

    public long minTxnDuration() {
        return minTxnDuration;
    }

    public int minValidityBuffer() {
        return minValidityBuffer;
    }

    public long maxGasPerSec() {
        return maxGasPerSec;
    }

    public byte[] chainIdBytes() {
        return chainIdBytes;
    }

    public Bytes32 chainIdBytes32() {
        return chainIdBytes32;
    }

    public long defaultContractLifetime() {
        return defaultContractLifetime;
    }

    public String evmVersion() {
        return evmVersion;
    }

    public boolean dynamicEvmVersion() {
        return dynamicEvmVersion;
    }

    public int feesTokenTransferUsageMultiplier() {
        return feesTokenTransferUsageMultiplier;
    }

    public boolean shouldAutoRenewSomeEntityType() {
        return atLeastOneAutoRenewTargetType;
    }

    public int autoRenewNumberOfEntitiesToScan() {
        return autoRenewNumberOfEntitiesToScan;
    }

    public int autoRenewMaxNumberOfEntitiesToRenewOrDelete() {
        return autoRenewMaxNumberOfEntitiesToRenewOrDelete;
    }

    public long autoRenewGracePeriod() {
        return autoRenewGracePeriod;
    }

    public long maxAutoRenewDuration() {
        return maxAutoRenewDuration;
    }

    public long minAutoRenewDuration() {
        return minAutoRenewDuration;
    }

    public Duration typedMinAutoRenewDuration() {
        return grpcMinAutoRenewDuration;
    }

    public int localCallEstRetBytes() {
        return localCallEstRetBytes;
    }

    public int scheduledTxExpiryTimeSecs() {
        return scheduledTxExpiryTimeSecs;
    }

    public boolean schedulingLongTermEnabled() {
        return schedulingLongTermEnabled;
    }

    public long schedulingMaxTxnPerSecond() {
        return schedulingMaxTxnPerSecond;
    }

    public long schedulingMaxExpirationFutureSeconds() {
        return schedulingMaxExpirationFutureSeconds;
    }

    public int messageMaxBytesAllowed() {
        return messageMaxBytesAllowed;
    }

    public long maxPrecedingRecords() {
        return maxPrecedingRecords;
    }

    public long maxFollowingRecords() {
        return maxFollowingRecords;
    }

    public Set<HederaFunctionality> schedulingWhitelist() {
        return schedulingWhitelist;
    }

    public CongestionMultipliers congestionMultipliers() {
        return congestionMultipliers;
    }

    public int feesMinCongestionPeriod() {
        return feesMinCongestionPeriod;
    }

    public boolean areNftsEnabled() {
        return areNftsEnabled;
    }

    public long maxNftMints() {
        return maxNftMints;
    }

    public int maxXferBalanceChanges() {
        return maxXferBalanceChanges;
    }

    public int maxCustomFeeDepth() {
        return maxCustomFeeDepth;
    }

    public ScaleFactor nftMintScaleFactor() {
        return nftMintScaleFactor;
    }

    public String upgradeArtifactsLoc() {
        return upgradeArtifactsLoc;
    }

    public boolean shouldThrottleByGas() {
        return throttleByGas;
    }

    public int maxGasRefundPercentage() {
        return contractMaxRefundPercentOfGasLimit;
    }

    public long scheduleThrottleMaxGasLimit() {
        return scheduleThrottleMaxGasLimit;
    }

    public long htsDefaultGasCost() {
        return htsDefaultGasCost;
    }

    public int changeHistorianMemorySecs() {
        return changeHistorianMemorySecs;
    }

    public boolean isAutoCreationEnabled() {
        return autoCreationEnabled;
    }

    public boolean expandSigsFromImmutableState() {
        return expandSigsFromImmutableState;
    }

    public long maxAggregateContractKvPairs() {
        return maxAggregateContractKvPairs;
    }

    public int maxIndividualContractKvPairs() {
        return maxIndividualContractKvPairs;
    }

    public int maxNumQueryableRecords() {
        return maxMostRecentQueryableRecords;
    }

    public int maxAllowanceLimitPerTransaction() {
        return maxAllowanceLimitPerTransaction;
    }

    public int maxAllowanceLimitPerAccount() {
        return maxAllowanceLimitPerAccount;
    }

    public boolean shouldExportPrecompileResults() {
        return exportPrecompileResults;
    }

    public boolean isCreate2Enabled() {
        return create2Enabled;
    }

    public boolean isRedirectTokenCallsEnabled() {
        return redirectTokenCalls;
    }

    public boolean areAllowancesEnabled() {
        return enableAllowances;
    }

    public boolean shouldAutoRenewContracts() {
        return expireContracts;
    }

    public boolean shouldAutoRenewAccounts() {
        return expireAccounts;
    }

    public boolean areTokenAssociationsLimited() {
        return limitTokenAssociations;
    }

    public boolean isHTSPrecompileCreateEnabled() {
        return enableHTSPrecompileCreate;
    }

    public boolean isAtomicCryptoTransferEnabled() {
        return atomicCryptoTransferEnabled;
    }

    public KnownBlockValues knownBlockValues() {
        return knownBlockValues;
    }

    public long exchangeRateGasReq() {
        return exchangeRateGasReq;
    }

    public long getStakingRewardRate() {
        return stakingRewardRate;
    }

    public long getStakingStartThreshold() {
        return stakingStartThreshold;
    }

    public int getNodeRewardPercent() {
        return nodeRewardPercent;
    }

    public int getStakingRewardPercent() {
        return stakingRewardPercent;
    }

    public boolean areContractAutoAssociationsEnabled() {
        return contractAutoAssociationsEnabled;
    }

    public boolean isStakingEnabled() {
        return stakingEnabled;
    }

    public long maxDailyStakeRewardThPerH() {
        return maxDailyStakeRewardThPerH;
    }

    public int recordFileVersion() {
        return recordFileVersion;
    }

    public int recordSignatureFileVersion() {
        return recordSignatureFileVersion;
    }

    public long maxNumAccounts() {
        return maxNumAccounts;
    }

    public long maxNumContracts() {
        return maxNumContracts;
    }

    public long maxNumFiles() {
        return maxNumFiles;
    }

    public long maxNumTokens() {
        return maxNumTokens;
    }

    public long maxNumTopics() {
        return maxNumTopics;
    }

    public long maxNumSchedules() {
        return maxNumSchedules;
    }

    public boolean isUtilPrngEnabled() {
        return utilPrngEnabled;
    }

    public long maxNumTokenRels() {
        return maxNumTokenRels;
    }

    public Set<SidecarType> enabledSidecars() {
        return enabledSidecars;
    }

    public boolean requireMinStakeToReward() {
        return requireMinStakeToReward;
    }

    public Map<Long, Long> nodeMaxMinStakeRatios() {
        return nodeMaxMinStakeRatios;
    }

    public int getSidecarMaxSizeMb() {
        return sidecarMaxSizeMb;
    }

    public ContractStoragePriceTiers storagePriceTiers() {
        return storagePriceTiers;
    }

    public boolean shouldItemizeStorageFees() {
        return itemizeStorageFees;
    }

    public boolean shouldCompressRecordFilesOnCreation() {
        return compressRecordFilesOnCreation;
    }

    public boolean areTokenAutoCreationsEnabled() {
        return tokenAutoCreationsEnabled;
    }

    public boolean shouldCompressAccountBalanceFilesOnCreation() {
        return compressAccountBalanceFilesOnCreation;
    }

    public boolean shouldDoTraceabilityExport() {
        return doTraceabilityExport;
    }

    public long traceabilityMinFreeToUsedGasThrottleRatio() {
        return traceabilityMinFreeToUsedGasThrottleRatio;
    }

    public long traceabilityMaxExportsPerConsSec() {
        return traceabilityMaxExportsPerConsSec;
    }

<<<<<<< HEAD
    public LegacyContractIdActivations legacyContractIdActivations() {
        return legacyContractIdActivations;
=======
    public boolean isLazyCreationEnabled() {
        return lazyCreationEnabled;
    }

    public boolean isCryptoCreateWithAliasEnabled() {
        return cryptoCreateWithAliasEnabled;
    }

    public EntityScaleFactors entityScaleFactors() {
        return entityScaleFactors;
    }

    public boolean shouldEnforceAccountCreationThrottleForContracts() {
        return enforceContractCreationThrottle;
>>>>>>> 19d1301f
    }
}<|MERGE_RESOLUTION|>--- conflicted
+++ resolved
@@ -26,7 +26,6 @@
 import com.hedera.services.fees.calculation.CongestionMultipliers;
 import com.hedera.services.fees.calculation.EntityScaleFactors;
 import com.hedera.services.fees.charging.ContractStoragePriceTiers;
-import com.hedera.services.keys.LegacyContractIdActivations;
 import com.hedera.services.stream.proto.SidecarType;
 import com.hedera.services.sysfiles.domain.KnownBlockValues;
 import com.hedera.services.sysfiles.domain.throttling.ScaleFactor;
@@ -158,14 +157,10 @@
     private boolean compressAccountBalanceFilesOnCreation;
     private long traceabilityMaxExportsPerConsSec;
     private long traceabilityMinFreeToUsedGasThrottleRatio;
-<<<<<<< HEAD
-    private LegacyContractIdActivations legacyContractIdActivations;
-=======
     private boolean lazyCreationEnabled;
     private boolean cryptoCreateWithAliasEnabled;
     private boolean enforceContractCreationThrottle;
     private EntityScaleFactors entityScaleFactors;
->>>>>>> 19d1301f
 
     @Inject
     public GlobalDynamicProperties(
@@ -328,10 +323,6 @@
                 properties.getLongProperty(TRACEABILITY_MAX_EXPORTS_PER_CONS_SEC);
         traceabilityMinFreeToUsedGasThrottleRatio =
                 properties.getLongProperty(TRACEABILITY_MIN_FREE_TO_USED_GAS_THROTTLE_RATIO);
-<<<<<<< HEAD
-        legacyContractIdActivations =
-                properties.getLegacyActivationsProperty(CONTRACTS_KEYS_LEGACY_ACTIVATIONS);
-=======
         lazyCreationEnabled = properties.getBooleanProperty(LAZY_CREATION_ENABLED);
         cryptoCreateWithAliasEnabled =
                 properties.getBooleanProperty(CRYPTO_CREATE_WITH_ALIAS_ENABLED);
@@ -339,7 +330,6 @@
                 properties.getBooleanProperty(CONTRACTS_ENFORCE_CREATION_THROTTLE);
         entityScaleFactors =
                 properties.getEntityScaleFactorsProperty(FEES_PERCENT_UTILIZATION_SCALE_FACTORS);
->>>>>>> 19d1301f
     }
 
     public int maxTokensPerAccount() {
@@ -786,10 +776,6 @@
         return traceabilityMaxExportsPerConsSec;
     }
 
-<<<<<<< HEAD
-    public LegacyContractIdActivations legacyContractIdActivations() {
-        return legacyContractIdActivations;
-=======
     public boolean isLazyCreationEnabled() {
         return lazyCreationEnabled;
     }
@@ -804,6 +790,5 @@
 
     public boolean shouldEnforceAccountCreationThrottleForContracts() {
         return enforceContractCreationThrottle;
->>>>>>> 19d1301f
     }
 }